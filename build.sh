#!/usr/bin/env bash
set -o pipefail
set -e

# On CircleCI, we want to see what commands are being run, at least for now
test -n "$CIRCLECI" && set -x

REPO_PATH="github.com/sensu/sensu-go"
DASHBOARD_PATH="dashboard"

eval $(go env)

cmd=${1:-"all"}

RACE=""

VERSION_CMD="go run ./version/cmd/version/version.go"

set_race_flag() {
    if [ "$GOARCH" == "amd64" ] && [ "$CGO_ENABLED" == "1" ]; then
        RACE="-race"
    fi
}

case "$GOOS" in
    darwin)
        set_race_flag
        ;;
    freebsd)
        set_race_flag
        ;;
    linux)
        set_race_flag
        ;;
    windows)
        set_race_flag
        ;;
esac

cmd_name_map() {
    local cmd=$1

    case "$cmd" in
        backend)
            echo "sensu-backend"
            ;;
        agent)
            echo "sensu-agent"
            ;;
        cli)
            echo "sensuctl"
            ;;
    esac
}

build_tool_binary () {
    local goos=$1
    local goarch=$2
    local cmd=$3
    local subdir=$4

    local outfile="target/${goos}-${goarch}/${subdir}/${cmd}"

    GOOS=$goos GOARCH=$goarch go build -o $outfile ${REPO_PATH}/${subdir}/${cmd}/...

    echo $outfile
}

build_binary () {
    # Unset GOOS and GOARCH so that the version command builds on native OS/arch
    unset GOOS
    unset GOARCH

    local version=$($VERSION_CMD -v)
    local prerelease=$($VERSION_CMD -p)

    local goos=$1
    local goarch=$2
    local cmd=$3
    local cmd_name=$4
    local ext="${@:5}"

    local outfile="target/${goos}-${goarch}/${cmd_name}"

    local build_date=$(date +"%Y-%m-%dT%H:%M:%S%z")
    local build_sha=$(git rev-parse HEAD)

    local version_pkg="github.com/sensu/sensu-go/version"
    local ldflags=" -X $version_pkg.Version=${version}"
    local ldflags+=" -X $version_pkg.PreReleaseIdentifier=${prerelease}"
    local ldflags+=" -X $version_pkg.BuildDate=${build_date}"
    local ldflags+=" -X $version_pkg.BuildSHA=${build_sha}"
    local main_pkg="cmd/${cmd_name}"

    CGO_ENABLED=0 GOOS=$goos GOARCH=$goarch go build -ldflags "${ldflags}" $ext -o $outfile ${REPO_PATH}/${main_pkg}

    echo $outfile
}

<<<<<<< HEAD
=======
build_tools () {
    echo "Running tool & plugin builds..."

    for cmd in cat false sleep true; do
        build_tool $cmd "tools"
    done
}

>>>>>>> 88cbb3c7
build_tool () {
    local cmd=$1
    local subdir=$2

    if [ ! -d bin/${subdir} ]; then
        mkdir -p bin/${subdir}
    fi

    echo "Building $subdir/$cmd for ${GOOS}-${GOARCH}"
    out=$(build_tool_binary $GOOS $GOARCH $cmd $subdir)
    rm -f bin/$(basename $out)
    cp ${out} bin/${subdir}
}

build_commands () {
    echo "Build all commands..."

    build_agent $@
    build_backend $@
    build_cli $@
}

build_agent() {
    build_command agent $@
}

build_backend() {
    build_dashboard $@
    build_command backend $@
}

build_cli() {
    build_command cli $@
}

build_dashboard() {
    echo "Building web UI"
    GOOS=$HOST_GOOS GOARCH=$HOST_GOARCH go generate $@ ./dashboard
}

build_command () {
    local cmd=$1
    local cmd_name=$(cmd_name_map $cmd)
    local ext="${@:2}"

    if [ ! -d bin/ ]; then
        mkdir -p bin/
    fi

    echo "Building $cmd for ${GOOS}-${GOARCH}"
    out=$(build_binary $GOOS $GOARCH $cmd $cmd_name $ext)
    rm -f bin/$(basename $out)
    cp ${out} bin
}

linter_commands () {
    echo "Running linter..."

    go get honnef.co/go/tools/cmd/megacheck
    go get gopkg.in/alecthomas/gometalinter.v2
    go get github.com/gordonklaus/ineffassign
    go get github.com/jgautheron/goconst/cmd/goconst

    megacheck $(go list ./... | grep -v dashboardd | grep -v agent/assetmanager | grep -v scripts)
    if [ $? -ne 0 ]; then
        echo "Linting failed..."
        exit 1
    fi

    gometalinter.v2 --vendor --disable-all --enable=vet --enable=ineffassign --enable=goconst --tests ./...
    if [ $? -ne 0 ]; then
        echo "Linting failed..."
        exit 1
    fi

    # Make sure every package has a LICENSE
    go list ./... | sed -n '1!p' | sed -e 's_github.com/sensu/sensu-go/__g' | xargs -I '{}' stat '{}'/LICENSE > /dev/null
}

unit_test_commands () {
    echo "Running unit tests..."

    go test -timeout=60s $RACE $(go list ./... | egrep -v '(testing|vendor|scripts)')
    if [ $? -ne 0 ]; then
        echo "Unit testing failed..."
        exit 1
    fi
}

integration_test_commands () {
    echo "Running integration tests..."

    go test -timeout=180s -tags=integration $(go list ./... | egrep -v '(testing|vendor|scripts)')
    if [ $? -ne 0 ]; then
        echo "Integration testing failed..."
        exit 1
    fi
}

e2e_commands () {
    echo "Running e2e tests..."
    go test ${REPO_PATH}/testing/e2e $@
}

docker_commands () {
    local cmd=$1

    if [ "$cmd" == "build" ]; then
        docker_build ${@:2}
    elif [ "$cmd" == "push" ]; then
        docker_push ${@:2}
    elif [ "$cmd" == "deploy" ]; then
        docker_build
        docker_push ${@:2}
    else
        docker_commands build $@
    fi
}

docker_build() {
    local build_sha=$(git rev-parse HEAD)
    local ext=$@

    # When publishing image, ensure that we can bundle the web UI.
    build_dashboard $ext

    for cmd in agent backend cli; do
        echo "Building $cmd for linux-amd64"
        local cmd_name=$(cmd_name_map $cmd)
        build_binary linux amd64 $cmd $cmd_name $ext
    done

    # build the docker image with master tag
    docker build --label build.sha=${build_sha} -t sensu/sensu:master .
}

docker_push() {
    local release=$1
    local version=$(echo sensu/sensu:$($VERSION_CMD -v))
    local version_iteration=$(echo sensu/sensu:$($VERSION_CMD -v).$($VERSION_CMD -i))

    # ensure we are authenticated
    docker login -u="$DOCKER_USERNAME" -p="$DOCKER_PASSWORD"

    # push master - tags and pushes latest master docker build only
    if [ "$release" == "master" ]; then
        docker push sensu/sensu:master
        exit 0
    fi

    if [ "$release" == "nightly" ]; then
        docker tag sensu/sensu:master sensu/sensu:nightly
        docker push sensu/sensu:nightly
        exit 0
    fi

    # if versioned release push to 'latest' tag
    if [ "$release" == "versioned" ]; then
        docker tag sensu/sensu:master sensu/sensu:latest
        docker push sensu/sensu:latest
    fi

    # push current revision
    docker tag sensu/sensu:master $version_iteration
    docker push $version_iteration
    docker tag $version_iteration $version
    docker push $version
}

test_dashboard() {
    pushd "${DASHBOARD_PATH}"
    yarn install
    yarn test
    popd
}

prompt_confirm() {
    read -r -n 1 -p "${1} [y/N] " response
    case "$response" in
        [yY][eE][sS]|[yY])
            true
            ;;
        *)
            false
            ;;
    esac
}

check_deploy() {
    echo "Checking..."

    # Prompt for confirmation if deploying outside Travis
    if [[ -z "${TRAVIS}" || "${TRAVIS}" != true ]]; then
        prompt_confirm "You are trying to deploy outside of Travis. Are you sure?" || exit 0
    fi
}

deploy() {
    local release=$1

    echo "Deploying..."

    # Authenticate to Google Cloud and deploy binaries
    if [[ "${release}" != "nightly" ]]; then
        openssl aes-256-cbc -K $encrypted_abd14401c428_key -iv $encrypted_abd14401c428_iv -in gcs-service-account.json.enc -out gcs-service-account.json -d
        gcloud auth activate-service-account --key-file=gcs-service-account.json
        ./build-gcs-release.sh
    fi

    # Deploy system packages to PackageCloud
    make clean
    docker login -u="$DOCKER_USERNAME" -p="$DOCKER_PASSWORD"
    docker pull sensu/sensu-go-build
    docker run -it -e SENSU_BUILD_ITERATION=$SENSU_BUILD_ITERATION -e CI=$CI -v `pwd`:/go/src/github.com/sensu/sensu-go sensu/sensu-go-build
    docker run -it -v `pwd`:/go/src/github.com/sensu/sensu-go -e PACKAGECLOUD_TOKEN="$PACKAGECLOUD_TOKEN" -e SENSU_BUILD_ITERATION=$SENSU_BUILD_ITERATION -e CI=$CI sensu/sensu-go-build publish_travis
    docker run -it -v `pwd`:/go/src/github.com/sensu/sensu-go sensu/sensu-go-build clean

    # Deploy Docker images to the Docker Hub
    docker_build
    docker_push $release
}

case "$cmd" in
    "build")
        build_commands "${@:2}"
        ;;
    "build_agent")
        build_agent "${@:2}"
        ;;
    "build_backend")
        build_backend "${@:2}"
        ;;
    "build_cli")
        build_cli "${@:2}"
        ;;
    "dashboard")
        test_dashboard
        ;;
    "dashboard-ci")
        test_dashboard
        ./codecov.sh -t $CODECOV_TOKEN -cF javascript -s dashboard
        ;;
    "deploy")
        check_deploy
        deploy "${@:2}"
        ;;
    "docker")
        docker_commands "${@:2}"
        ;;
    "e2e")
        # Accepts specific test name. E.g.: ./build.sh e2e -run TestAgentKeepalives
        build_command agent
        build_command backend
        build_command cli
        e2e_commands "${@:2}"
        ;;
    "lint")
        linter_commands
        ;;
    "none")
        echo "noop"
        ;;
    "quality")
        unit_test_commands
        ;;
    "unit")
        unit_test_commands
        ;;
    "integration")
        integration_test_commands
        ;;
    *)
        unit_test_commands
        integration_test_commands
        build_commands
        e2e_commands
        ;;
esac<|MERGE_RESOLUTION|>--- conflicted
+++ resolved
@@ -97,17 +97,6 @@
     echo $outfile
 }
 
-<<<<<<< HEAD
-=======
-build_tools () {
-    echo "Running tool & plugin builds..."
-
-    for cmd in cat false sleep true; do
-        build_tool $cmd "tools"
-    done
-}
-
->>>>>>> 88cbb3c7
 build_tool () {
     local cmd=$1
     local subdir=$2
