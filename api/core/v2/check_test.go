--- conflicted
+++ resolved
@@ -122,61 +122,6 @@
 	// low flap threshold > high flap threshold is invalid
 	c.LowFlapThreshold, c.HighFlapThreshold = 11, 10
 	assert.Error(t, c.Validate())
-<<<<<<< HEAD
-=======
-}
-
-func TestCheckConfigFlapThresholdValidation(t *testing.T) {
-	c := FixtureCheckConfig("foo")
-	// zero-valued flap threshold is valid
-	c.LowFlapThreshold, c.HighFlapThreshold = 0, 0
-	assert.NoError(t, c.Validate())
-
-	// low flap threshold < high flap threshold is valid
-	c.LowFlapThreshold, c.HighFlapThreshold = 5, 10
-	assert.NoError(t, c.Validate())
-
-	// low flap threshold = high flap threshold is invalid
-	c.LowFlapThreshold, c.HighFlapThreshold = 10, 10
-	assert.Error(t, c.Validate())
-
-	// low flap threshold > high flap threshold is invalid
-	c.LowFlapThreshold, c.HighFlapThreshold = 11, 10
-	assert.Error(t, c.Validate())
-}
-
-func TestSortCheckConfigsByName(t *testing.T) {
-	a := FixtureCheckConfig("Abernathy")
-	b := FixtureCheckConfig("Bernard")
-	c := FixtureCheckConfig("Clementine")
-	d := FixtureCheckConfig("Dolores")
-
-	testCases := []struct {
-		name     string
-		inDir    bool
-		inChecks []*CheckConfig
-		expected []*CheckConfig
-	}{
-		{
-			name:     "Sorts ascending",
-			inDir:    true,
-			inChecks: []*CheckConfig{d, c, a, b},
-			expected: []*CheckConfig{a, b, c, d},
-		},
-		{
-			name:     "Sorts descending",
-			inDir:    false,
-			inChecks: []*CheckConfig{d, a, c, b},
-			expected: []*CheckConfig{d, c, b, a},
-		},
-	}
-
-	for _, tc := range testCases {
-		t.Run(tc.name, func(t *testing.T) {
-			sort.Sort(SortCheckConfigsByName(tc.inChecks, tc.inDir))
-			assert.EqualValues(t, tc.expected, tc.inChecks)
-		})
-	}
 }
 
 func TestCheckMerge(t *testing.T) {
@@ -216,5 +161,4 @@
 		t.Errorf("bad OccurrencesWatermark: got %d, want %d", got, want)
 	}
 
->>>>>>> 73a0f0da
 }