package v2

// Resource represents a Sensu resource.
type Resource interface {
	// GetObjectMeta returns the object metadata for the resource.
	GetObjectMeta() ObjectMeta

	// StorePath gives the path to the resources in the store
	StorePath() string

	// URIPath gives the path to the resource, e.g. /checks/checkname
	URIPath() string

	// Validate checks if the fields in the resource are valid.
	Validate() error
<<<<<<< HEAD
=======

	// GetObjectMeta returns the object metadata for the resource.
	GetObjectMeta() ObjectMeta

	// SetNamespace sets the namespace of the resource.
	SetNamespace(string)
>>>>>>> daa6748d
}<|MERGE_RESOLUTION|>--- conflicted
+++ resolved
@@ -4,6 +4,9 @@
 type Resource interface {
 	// GetObjectMeta returns the object metadata for the resource.
 	GetObjectMeta() ObjectMeta
+
+	// SetNamespace sets the namespace of the resource.
+	SetNamespace(string)
 
 	// StorePath gives the path to the resources in the store
 	StorePath() string
@@ -13,13 +16,4 @@
 
 	// Validate checks if the fields in the resource are valid.
 	Validate() error
-<<<<<<< HEAD
-=======
-
-	// GetObjectMeta returns the object metadata for the resource.
-	GetObjectMeta() ObjectMeta
-
-	// SetNamespace sets the namespace of the resource.
-	SetNamespace(string)
->>>>>>> daa6748d
 }