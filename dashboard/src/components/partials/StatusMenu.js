import React from "react";
import PropTypes from "prop-types";

import Menu from "@material-ui/core/Menu";
import MenuItem from "@material-ui/core/MenuItem";
import ListItemIcon from "@material-ui/core/ListItemIcon";
import ListItemText from "@material-ui/core/ListItemText";

<<<<<<< HEAD
import CheckStatusIcon from "/components/CheckStatusIcon";
=======
import ButtonMenu from "/components/partials/ButtonMenu";
import CheckStatusIcon from "/components/CheckStatusIcon";
import ErrorHollow from "/icons/ErrorHollow";
>>>>>>> 4c03c55f

class StatusMenu extends React.Component {
  static propTypes = {
    anchorEl: PropTypes.string,
    className: PropTypes.string,
    onChange: PropTypes.func,
    onClose: PropTypes.func,
  };

  static defaultProps = {
    anchorEl: undefined,
    className: undefined,
    onChange: undefined,
    onClose: undefined,
  };

  render() {
    const { anchorEl, className, onClose, onChange } = this.props;

    return (
<<<<<<< HEAD
      <Menu anchorEl={anchorEl} className={className} onClose={onClose} open>
        <MenuItem
          key="incident"
          onClick={() => onChange("HasCheck && IsIncident")}
        >
          <ListItemText primary="Incident" style={{ paddingLeft: 40 }} />
=======
      <ButtonMenu className={className} label="Status" onChange={onChange}>
        <MenuItem key="incident" value={"HasCheck && IsIncident"}>
          <ListItemIcon>
            <ErrorHollow />
          </ListItemIcon>
          <ListItemText primary="Incident" />
>>>>>>> 4c03c55f
        </MenuItem>
        <MenuItem key="warning" onClick={() => onChange([1])}>
          <ListItemIcon>
            <CheckStatusIcon statusCode={1} />
          </ListItemIcon>
          <ListItemText primary="Warning" />
        </MenuItem>
        <MenuItem key="critical" onClick={() => onChange([2])}>
          <ListItemIcon>
            <CheckStatusIcon statusCode={2} />
          </ListItemIcon>
          <ListItemText primary="Critical" />
        </MenuItem>
        <MenuItem key="unknown" onClick={() => onChange([3])}>
          <ListItemIcon>
            <CheckStatusIcon statusCode={3} />
          </ListItemIcon>
          <ListItemText primary="Unknown" />
        </MenuItem>
        <MenuItem key="passing" onClick={() => onChange([0])}>
          <ListItemIcon>
            <CheckStatusIcon statusCode={0} />
          </ListItemIcon>
          <ListItemText primary="Passing" />
        </MenuItem>
      </Menu>
    );
  }
}

export default StatusMenu;<|MERGE_RESOLUTION|>--- conflicted
+++ resolved
@@ -1,18 +1,12 @@
 import React from "react";
 import PropTypes from "prop-types";
 
+import CheckStatusIcon from "/components/CheckStatusIcon";
+import ErrorHollow from "/icons/ErrorHollow";
+import ListItemIcon from "@material-ui/core/ListItemIcon";
+import ListItemText from "@material-ui/core/ListItemText";
 import Menu from "@material-ui/core/Menu";
 import MenuItem from "@material-ui/core/MenuItem";
-import ListItemIcon from "@material-ui/core/ListItemIcon";
-import ListItemText from "@material-ui/core/ListItemText";
-
-<<<<<<< HEAD
-import CheckStatusIcon from "/components/CheckStatusIcon";
-=======
-import ButtonMenu from "/components/partials/ButtonMenu";
-import CheckStatusIcon from "/components/CheckStatusIcon";
-import ErrorHollow from "/icons/ErrorHollow";
->>>>>>> 4c03c55f
 
 class StatusMenu extends React.Component {
   static propTypes = {
@@ -33,21 +27,15 @@
     const { anchorEl, className, onClose, onChange } = this.props;
 
     return (
-<<<<<<< HEAD
       <Menu anchorEl={anchorEl} className={className} onClose={onClose} open>
         <MenuItem
           key="incident"
           onClick={() => onChange("HasCheck && IsIncident")}
         >
-          <ListItemText primary="Incident" style={{ paddingLeft: 40 }} />
-=======
-      <ButtonMenu className={className} label="Status" onChange={onChange}>
-        <MenuItem key="incident" value={"HasCheck && IsIncident"}>
           <ListItemIcon>
             <ErrorHollow />
           </ListItemIcon>
           <ListItemText primary="Incident" />
->>>>>>> 4c03c55f
         </MenuItem>
         <MenuItem key="warning" onClick={() => onChange([1])}>
           <ListItemIcon>
