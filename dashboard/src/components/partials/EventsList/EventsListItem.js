import React from "react";
import PropTypes from "prop-types";
import gql from "graphql-tag";

import Checkbox from "@material-ui/core/Checkbox";
import TableCell from "@material-ui/core/TableCell";

import ConfirmDelete from "/components/partials/ConfirmDelete";
import DeleteMenuItem from "/components/partials/ToolbarMenuItems/Delete";
import QueueMenuItem from "/components/partials/ToolbarMenuItems/QueueExecution";
import ResolveMenuItem from "/components/partials/ToolbarMenuItems/Resolve";
import Select, { Option } from "/components/partials/ToolbarMenuItems/Select";
import SilenceIcon from "/icons/Silence";
import UnsilenceMenuItem from "/components/partials/ToolbarMenuItems/Unsilence";
import ToolbarMenu from "/components/partials/ToolbarMenu";

import HoverController from "/components/controller/HoverController";
import ResourceDetails from "/components/partials/ResourceDetails";
import TableOverflowCell from "/components/partials/TableOverflowCell";
import { FloatingTableToolbarCell } from "/components/partials/TableToolbarCell";
import TableSelectableRow from "/components/partials/TableSelectableRow";

import EventStatusDescriptor from "/components/partials/EventStatusDescriptor";
import NamespaceLink from "/components/util/NamespaceLink";
import CheckStatusIcon from "/components/CheckStatusIcon";

class EventListItem extends React.Component {
  static propTypes = {
    editable: PropTypes.bool,
    editing: PropTypes.bool,
    hovered: PropTypes.bool.isRequired,
    selected: PropTypes.bool.isRequired,
    onHover: PropTypes.func.isRequired,
    onChangeSelected: PropTypes.func.isRequired,
    onClickClearSilences: PropTypes.func.isRequired,
    onClickDelete: PropTypes.func.isRequired,
    onClickSilencePair: PropTypes.func.isRequired,
    onClickSilenceEntity: PropTypes.func.isRequired,
    onClickSilenceCheck: PropTypes.func.isRequired,
    onClickResolve: PropTypes.func.isRequired,
    onClickRerun: PropTypes.func.isRequired,
    event: PropTypes.object.isRequired,
  };

  static defaultProps = {
    editable: true,
    editing: false,
  };

  static fragments = {
    event: gql`
      fragment EventsListItem_event on Event {
        isSilenced
        isNewIncident
        timestamp
        check {
          name
          status
          ...EventStatusDescriptor_check
        }
        entity {
          name
        }
        namespace
        ...EventStatusDescriptor_event
      }

      ${EventStatusDescriptor.fragments.check}
      ${EventStatusDescriptor.fragments.event}
    `,
  };

  handleClickCheckbox = () => {
    this.props.onChangeSelected(!this.props.selected);
  };

  render() {
    const { editable, editing, selected, event } = this.props;
    const { entity, check, timestamp } = event;

    // Try to determine if the failing check just started failing and if so
    // highlight the row.
    const isNewIncident =
      event.isNewIncident &&
      new Date(new Date(timestamp).valueOf() + 2500) >= new Date();

    return (
<<<<<<< HEAD
      <HoverController onHover={this.props.onHover}>
        <TableSelectableRow selected={selected} highlight={isNewIncident}>
          {editable && (
            <TableCell padding="checkbox">
              <Checkbox
                color="primary"
                checked={selected}
                onChange={this.handleClickCheckbox}
              />
            </TableCell>
          )}

          <TableOverflowCell>
            <ResourceDetails
              icon={
                event.check && (
                  <CheckStatusIcon
                    statusCode={event.check.status}
                    silenced={event.isSilenced}
                  />
                )
              }
              title={
                <NamespaceLink
                  namespace={event.namespace}
                  to={`/events/${entity.name}/${check.name}`}
=======
      <TableSelectableRow selected={selected} highlight={isNewIncident}>
        <TableCell padding="checkbox">
          <Checkbox
            color="primary"
            checked={selected}
            onChange={this.handleClickCheckbox}
          />
        </TableCell>

        <TableOverflowCell>
          <ResourceDetails
            icon={
              event.check && (
                <CheckStatusIcon
                  statusCode={event.check.status}
                  silenced={event.isSilenced}
                />
              )
            }
            title={
              <NamespaceLink
                namespace={event.namespace}
                to={`/events/${entity.name}/${check.name}`}
              >
                <strong>
                  {entity.name} › {check.name}
                </strong>
              </NamespaceLink>
            }
            details={
              <EventStatusDescriptor event={event} check={event.check} />
            }
          />
        </TableOverflowCell>

        <TableCell padding="checkbox">
          <ToolbarMenu>
            <ToolbarMenu.Item id="resolve" visible="never">
              <ResolveMenuItem onClick={this.props.onClickResolve} />
            </ToolbarMenu.Item>
            <ToolbarMenu.Item id="re-run" visible="never">
              {event.check.name !== "keepalive" && (
                <QueueMenuItem
                  title="Re-run Check"
                  onClick={this.props.onClickRerun}
                />
              )}
            </ToolbarMenu.Item>
            <ToolbarMenu.Item id="silence" visible="never">
              <Select
                disabled={event.isSilenced}
                icon={<SilenceIcon />}
                primary="Silence"
                onChange={sl => {
                  if (sl === "check") {
                    this.props.onClickSilenceCheck();
                  } else if (sl === "entity") {
                    this.props.onClickSilenceEntity();
                  } else {
                    this.props.onClickSilencePair();
                  }
                }}
              >
                <Option value="check">Check</Option>
                <Option value="entity">Entity</Option>
                <Option value="both">Both</Option>
              </Select>
            </ToolbarMenu.Item>
            <ToolbarMenu.Item id="unsilence" visible="never">
              <UnsilenceMenuItem
                disabled={!event.isSilenced}
                onClick={this.props.onClickClearSilences}
              />
            </ToolbarMenu.Item>
            <ToolbarMenu.Item id="delete" visible="never">
              {menu => (
                <ConfirmDelete
                  onSubmit={() => {
                    this.props.onClickDelete();
                    menu.close();
                  }}
>>>>>>> 1ba6651c
                >
                  <strong>
                    {entity.name} › {check.name}
                  </strong>
                </NamespaceLink>
              }
              details={
                <EventStatusDescriptor event={event} check={event.check} />
              }
            />
          </TableOverflowCell>

          <FloatingTableToolbarCell
            hovered={this.props.hovered}
            disabled={!editable || editing}
          >
            {() => (
              <ToolbarMenu>
                <ToolbarMenu.Item id="resolve" visible="always">
                  <ResolveMenuItem
                    iconOnly
                    disabled={event.status === 0}
                    description="Resolve event."
                    onClick={this.props.onClickResolve}
                  />
                </ToolbarMenu.Item>
                <ToolbarMenu.Item id="re-run" visible="never">
                  <QueueMenuItem
                    title="Re-run Check"
                    onClick={this.props.onClickRerun}
                  />
                </ToolbarMenu.Item>
                <ToolbarMenu.Item id="silence" visible="never">
                  <Select
                    disabled={event.isSilenced}
                    icon={<SilenceIcon />}
                    primary="Silence"
                    onChange={sl => {
                      if (sl === "check") {
                        this.props.onClickSilenceCheck();
                      } else if (sl === "entity") {
                        this.props.onClickSilenceEntity();
                      } else {
                        this.props.onClickSilencePair();
                      }
                    }}
                  >
                    <Option value="check">Check</Option>
                    <Option value="entity">Entity</Option>
                    <Option value="both">Both</Option>
                  </Select>
                </ToolbarMenu.Item>
                <ToolbarMenu.Item id="re-run" visible="never">
                  <UnsilenceMenuItem
                    disabled={!event.isSilenced}
                    onClick={this.props.onClickClearSilences}
                  />
                </ToolbarMenu.Item>
                <ToolbarMenu.Item id="re-run" visible="never">
                  {menu => (
                    <ConfirmDelete
                      onSubmit={() => {
                        this.props.onClickDelete();
                        menu.close();
                      }}
                    >
                      {dialog => (
                        <DeleteMenuItem
                          autoClose={false}
                          title="Delete…"
                          onClick={dialog.open}
                        />
                      )}
                    </ConfirmDelete>
                  )}
                </ToolbarMenu.Item>
              </ToolbarMenu>
            )}
          </FloatingTableToolbarCell>
        </TableSelectableRow>
      </HoverController>
    );
  }
}

export default EventListItem;<|MERGE_RESOLUTION|>--- conflicted
+++ resolved
@@ -85,7 +85,6 @@
       new Date(new Date(timestamp).valueOf() + 2500) >= new Date();
 
     return (
-<<<<<<< HEAD
       <HoverController onHover={this.props.onHover}>
         <TableSelectableRow selected={selected} highlight={isNewIncident}>
           {editable && (
@@ -112,89 +111,6 @@
                 <NamespaceLink
                   namespace={event.namespace}
                   to={`/events/${entity.name}/${check.name}`}
-=======
-      <TableSelectableRow selected={selected} highlight={isNewIncident}>
-        <TableCell padding="checkbox">
-          <Checkbox
-            color="primary"
-            checked={selected}
-            onChange={this.handleClickCheckbox}
-          />
-        </TableCell>
-
-        <TableOverflowCell>
-          <ResourceDetails
-            icon={
-              event.check && (
-                <CheckStatusIcon
-                  statusCode={event.check.status}
-                  silenced={event.isSilenced}
-                />
-              )
-            }
-            title={
-              <NamespaceLink
-                namespace={event.namespace}
-                to={`/events/${entity.name}/${check.name}`}
-              >
-                <strong>
-                  {entity.name} › {check.name}
-                </strong>
-              </NamespaceLink>
-            }
-            details={
-              <EventStatusDescriptor event={event} check={event.check} />
-            }
-          />
-        </TableOverflowCell>
-
-        <TableCell padding="checkbox">
-          <ToolbarMenu>
-            <ToolbarMenu.Item id="resolve" visible="never">
-              <ResolveMenuItem onClick={this.props.onClickResolve} />
-            </ToolbarMenu.Item>
-            <ToolbarMenu.Item id="re-run" visible="never">
-              {event.check.name !== "keepalive" && (
-                <QueueMenuItem
-                  title="Re-run Check"
-                  onClick={this.props.onClickRerun}
-                />
-              )}
-            </ToolbarMenu.Item>
-            <ToolbarMenu.Item id="silence" visible="never">
-              <Select
-                disabled={event.isSilenced}
-                icon={<SilenceIcon />}
-                primary="Silence"
-                onChange={sl => {
-                  if (sl === "check") {
-                    this.props.onClickSilenceCheck();
-                  } else if (sl === "entity") {
-                    this.props.onClickSilenceEntity();
-                  } else {
-                    this.props.onClickSilencePair();
-                  }
-                }}
-              >
-                <Option value="check">Check</Option>
-                <Option value="entity">Entity</Option>
-                <Option value="both">Both</Option>
-              </Select>
-            </ToolbarMenu.Item>
-            <ToolbarMenu.Item id="unsilence" visible="never">
-              <UnsilenceMenuItem
-                disabled={!event.isSilenced}
-                onClick={this.props.onClickClearSilences}
-              />
-            </ToolbarMenu.Item>
-            <ToolbarMenu.Item id="delete" visible="never">
-              {menu => (
-                <ConfirmDelete
-                  onSubmit={() => {
-                    this.props.onClickDelete();
-                    menu.close();
-                  }}
->>>>>>> 1ba6651c
                 >
                   <strong>
                     {entity.name} › {check.name}
@@ -223,6 +139,7 @@
                 </ToolbarMenu.Item>
                 <ToolbarMenu.Item id="re-run" visible="never">
                   <QueueMenuItem
+                    disabled={event.check.name !== "keepalive"}
                     title="Re-run Check"
                     onClick={this.props.onClickRerun}
                   />
@@ -247,13 +164,13 @@
                     <Option value="both">Both</Option>
                   </Select>
                 </ToolbarMenu.Item>
-                <ToolbarMenu.Item id="re-run" visible="never">
+                <ToolbarMenu.Item id="unsilenced" visible="never">
                   <UnsilenceMenuItem
                     disabled={!event.isSilenced}
                     onClick={this.props.onClickClearSilences}
                   />
                 </ToolbarMenu.Item>
-                <ToolbarMenu.Item id="re-run" visible="never">
+                <ToolbarMenu.Item id="delete" visible="never">
                   {menu => (
                     <ConfirmDelete
                       onSubmit={() => {
