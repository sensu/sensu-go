import React from "react";
import PropTypes from "prop-types";
import gql from "graphql-tag";

import ConfirmDelete from "/components/partials/ConfirmDelete";
import DeleteMenuItem from "/components/partials/ToolbarMenuItems/Delete";
import ListHeader from "/components/partials/ListHeader";
<<<<<<< HEAD
import ListSortSelector from "/components/partials/ListSortSelector";
import Select, { Option } from "/components/partials/ToolbarMenuItems/Select";
import SilenceMenuItem from "/components/partials/ToolbarMenuItems/Silence";
import ToolbarMenu from "/components/partials/ToolbarMenu";
import UnsilenceMenuItem from "/components/partials/ToolbarMenuItems/Unsilence";
import QueueMenuItem from "/components/partials/ToolbarMenuItems/QueueExecution";
=======
import ListSortMenu from "/components/partials/ListSortMenu";
import SilenceIcon from "/icons/Silence";
import QueueIcon from "@material-ui/icons/Queue";
import UnsilenceIcon from "/icons/Unsilence";
import PublishIcon from "@material-ui/icons/Publish";
import UnpublishIcon from "/icons/Unpublish";
>>>>>>> 3513a70e

class ChecksListHeader extends React.PureComponent {
  static propTypes = {
    environment: PropTypes.object,
    onChangeQuery: PropTypes.func.isRequired,
    onClickClearSilences: PropTypes.func.isRequired,
    onClickDelete: PropTypes.func.isRequired,
    onClickExecute: PropTypes.func.isRequired,
    onClickSetPublish: PropTypes.func.isRequired,
    onClickSilence: PropTypes.func.isRequired,
    order: PropTypes.string.isRequired,
    rowCount: PropTypes.number.isRequired,
    selectedItems: PropTypes.array.isRequired,
    toggleSelectedItems: PropTypes.func.isRequired,
  };

<<<<<<< HEAD
  static defaultProps = {
    environment: null,
  };

  static fragments = {
    environment: gql`
      fragment ChecksListHeader_environment on Environment {
        subscriptions(orderBy: OCCURRENCES) {
          values(limit: 25)
        }
      }
    `,
  };

  updateFilter = val => {
    this.props.onChangeQuery({ filter: `'${val}' IN Subscriptions` });
  };

  renderActions = () => {
    const { environment, onChangeQuery, order } = this.props;
    const subscriptions = environment ? environment.subscriptions.values : [];

    return (
      <ToolbarMenu>
        <ToolbarMenu.Item id="filter-by-subscription" visible="if-room">
          <Select title="Subscription" onChange={this.updateFilter}>
            {subscriptions.map(val => <Option key={val} value={val} />)}
          </Select>
        </ToolbarMenu.Item>
        <ToolbarMenu.Item id="sort" visible="if-room">
          <ListSortSelector
            options={[{ label: "Name", value: "NAME" }]}
            onChangeQuery={onChangeQuery}
            value={order}
          />
        </ToolbarMenu.Item>
      </ToolbarMenu>
    );
  };

  renderBulkActions = () => {
    const { selectedItems } = this.props;

    const selectedCount = selectedItems.length;
    const selectedSilenced = selectedItems.filter(en => en.silences.length > 0);
    const allSelectedSilenced = selectedSilenced.length === selectedCount;
    const allSelectedUnsilenced = selectedSilenced.length === 0;

    return (
      <ToolbarMenu>
        <ToolbarMenu.Item id="queue" visible="always">
          <QueueMenuItem
            onClick={this.props.onClickExecute}
            description="Queue an adhoc execution of the selected checks."
          />
        </ToolbarMenu.Item>
        <ToolbarMenu.Item
          id="silence"
          visible={allSelectedSilenced ? "never" : "if-room"}
        >
          <SilenceMenuItem
            disabled={allSelectedSilenced}
            onClick={this.props.onClickSilence}
          />
        </ToolbarMenu.Item>
        <ToolbarMenu.Item
          id="unsilence"
          visible={allSelectedUnsilenced ? "never" : "if-room"}
        >
          <UnsilenceMenuItem
            disabled={allSelectedUnsilenced}
            onClick={this.props.onClickClearSilences}
          />
        </ToolbarMenu.Item>
        <ToolbarMenu.Item id="delete" visible="never">
          {menu => (
=======
  // TODO add a fragment

  render() {
    const {
      onClickClearSilences,
      onClickDelete,
      onClickExecute,
      onClickSetPublish,
      onClickSilence,
      onChangeQuery,
      selectedItems,
      toggleSelectedItems,
      rowCount,
    } = this.props;

    const selectedCount = selectedItems.length;
    const selectedSilenced = selectedItems.filter(ch => !ch.silences.length);
    const selectedPublished = selectedItems.filter(ch => ch.publish === true);
    const publish = selectedCount === selectedPublished.length;

    return (
      <ListHeader
        sticky
        selectedCount={selectedCount}
        rowCount={rowCount}
        onClickSelect={toggleSelectedItems}
        renderBulkActions={() => (
          <CollapsingMenu>
            <CollapsingMenu.Button
              title="Execute"
              icon={<QueueIcon />}
              onClick={onClickExecute}
              alt="Queue an adhoc execution of the selected checks."
              pinned
            />
            <CollapsingMenu.Button
              alt="Create a silence targeting selected checks."
              disabled={selectedSilenced.length === 0}
              icon={<SilenceIcon />}
              onClick={onClickSilence}
              title="Silence"
            />
            <CollapsingMenu.Button
              title="Unsilence"
              icon={<UnsilenceIcon />}
              onClick={onClickClearSilences}
              alt="Clear silences associated with selected checks."
              disabled={selectedSilenced.length > 0}
            />
            {!publish && (
              <CollapsingMenu.Button
                title="Publish"
                icon={<PublishIcon />}
                onClick={() => onClickSetPublish(true)}
                alt="Publish selected checks."
                pinned
              />
            )}
            {publish && (
              <CollapsingMenu.Button
                title="Unpublish"
                icon={<UnpublishIcon />}
                onClick={() => onClickSetPublish(false)}
                alt="Unpublish selected checks."
                pinned
              />
            )}

>>>>>>> 3513a70e
            <ConfirmDelete
              identifier={
                selectedCount > 1 ? `${selectedCount} checks` : "this check"
              }
              onSubmit={ev => {
                this.props.onClickDelete(ev);
                menu.close();
              }}
            >
              {dialog => <DeleteMenuItem onClick={dialog.open} />}
            </ConfirmDelete>
          )}
        </ToolbarMenu.Item>
      </ToolbarMenu>
    );
  };

  render() {
    const { selectedItems, toggleSelectedItems, rowCount } = this.props;
    const selectedCount = selectedItems.length;

    return (
      <ListHeader
        sticky
        selectedCount={selectedCount}
        rowCount={rowCount}
        onClickSelect={toggleSelectedItems}
        renderActions={this.renderActions}
        renderBulkActions={this.renderBulkActions}
      />
    );
  }
}

export default ChecksListHeader;<|MERGE_RESOLUTION|>--- conflicted
+++ resolved
@@ -5,21 +5,14 @@
 import ConfirmDelete from "/components/partials/ConfirmDelete";
 import DeleteMenuItem from "/components/partials/ToolbarMenuItems/Delete";
 import ListHeader from "/components/partials/ListHeader";
-<<<<<<< HEAD
 import ListSortSelector from "/components/partials/ListSortSelector";
 import Select, { Option } from "/components/partials/ToolbarMenuItems/Select";
+import PublishMenuItem from "/components/partials/ToolbarMenuItems/Publish";
 import SilenceMenuItem from "/components/partials/ToolbarMenuItems/Silence";
 import ToolbarMenu from "/components/partials/ToolbarMenu";
+import UnpublishMenuItem from "/components/partials/ToolbarMenuItems/Unpublish";
 import UnsilenceMenuItem from "/components/partials/ToolbarMenuItems/Unsilence";
 import QueueMenuItem from "/components/partials/ToolbarMenuItems/QueueExecution";
-=======
-import ListSortMenu from "/components/partials/ListSortMenu";
-import SilenceIcon from "/icons/Silence";
-import QueueIcon from "@material-ui/icons/Queue";
-import UnsilenceIcon from "/icons/Unsilence";
-import PublishIcon from "@material-ui/icons/Publish";
-import UnpublishIcon from "/icons/Unpublish";
->>>>>>> 3513a70e
 
 class ChecksListHeader extends React.PureComponent {
   static propTypes = {
@@ -36,7 +29,6 @@
     toggleSelectedItems: PropTypes.func.isRequired,
   };
 
-<<<<<<< HEAD
   static defaultProps = {
     environment: null,
   };
@@ -46,6 +38,15 @@
       fragment ChecksListHeader_environment on Environment {
         subscriptions(orderBy: OCCURRENCES) {
           values(limit: 25)
+        }
+      }
+    `,
+    check: gql`
+      fragment ChecksListHeader_check on CheckConfig {
+        id
+        publish
+        silences {
+          id
         }
       }
     `,
@@ -84,6 +85,8 @@
     const selectedSilenced = selectedItems.filter(en => en.silences.length > 0);
     const allSelectedSilenced = selectedSilenced.length === selectedCount;
     const allSelectedUnsilenced = selectedSilenced.length === 0;
+    const selectedPublished = selectedItems.filter(ch => ch.publish === true);
+    const published = selectedCount === selectedPublished.length;
 
     return (
       <ToolbarMenu>
@@ -111,78 +114,23 @@
             onClick={this.props.onClickClearSilences}
           />
         </ToolbarMenu.Item>
+        {!published ? (
+          <ToolbarMenu.Item id="publish" visible={"if-room"}>
+            <PublishMenuItem
+              description="Publish selected checks."
+              onClick={() => this.props.onClickSetPublish(true)}
+            />
+          </ToolbarMenu.Item>
+        ) : (
+          <ToolbarMenu.Item id="unpublish" visible={"if-room"}>
+            <UnpublishMenuItem
+              description="Unpublish selected checks."
+              onClick={() => this.props.onClickSetPublish(false)}
+            />
+          </ToolbarMenu.Item>
+        )}
         <ToolbarMenu.Item id="delete" visible="never">
           {menu => (
-=======
-  // TODO add a fragment
-
-  render() {
-    const {
-      onClickClearSilences,
-      onClickDelete,
-      onClickExecute,
-      onClickSetPublish,
-      onClickSilence,
-      onChangeQuery,
-      selectedItems,
-      toggleSelectedItems,
-      rowCount,
-    } = this.props;
-
-    const selectedCount = selectedItems.length;
-    const selectedSilenced = selectedItems.filter(ch => !ch.silences.length);
-    const selectedPublished = selectedItems.filter(ch => ch.publish === true);
-    const publish = selectedCount === selectedPublished.length;
-
-    return (
-      <ListHeader
-        sticky
-        selectedCount={selectedCount}
-        rowCount={rowCount}
-        onClickSelect={toggleSelectedItems}
-        renderBulkActions={() => (
-          <CollapsingMenu>
-            <CollapsingMenu.Button
-              title="Execute"
-              icon={<QueueIcon />}
-              onClick={onClickExecute}
-              alt="Queue an adhoc execution of the selected checks."
-              pinned
-            />
-            <CollapsingMenu.Button
-              alt="Create a silence targeting selected checks."
-              disabled={selectedSilenced.length === 0}
-              icon={<SilenceIcon />}
-              onClick={onClickSilence}
-              title="Silence"
-            />
-            <CollapsingMenu.Button
-              title="Unsilence"
-              icon={<UnsilenceIcon />}
-              onClick={onClickClearSilences}
-              alt="Clear silences associated with selected checks."
-              disabled={selectedSilenced.length > 0}
-            />
-            {!publish && (
-              <CollapsingMenu.Button
-                title="Publish"
-                icon={<PublishIcon />}
-                onClick={() => onClickSetPublish(true)}
-                alt="Publish selected checks."
-                pinned
-              />
-            )}
-            {publish && (
-              <CollapsingMenu.Button
-                title="Unpublish"
-                icon={<UnpublishIcon />}
-                onClick={() => onClickSetPublish(false)}
-                alt="Unpublish selected checks."
-                pinned
-              />
-            )}
-
->>>>>>> 3513a70e
             <ConfirmDelete
               identifier={
                 selectedCount > 1 ? `${selectedCount} checks` : "this check"
