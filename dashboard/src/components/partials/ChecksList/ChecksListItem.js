--- conflicted
+++ resolved
@@ -101,7 +101,6 @@
             />
           </TableOverflowCell>
 
-<<<<<<< HEAD
           <FloatingTableToolbarCell
             hovered={this.props.hovered}
             disabled={!editable || editing}
@@ -109,7 +108,10 @@
             {() => (
               <ToolbarMenu>
                 <ToolbarMenu.Item id="queue" visible="never">
-                  <QueueMenuItem onClick={this.props.onClickExecute} />
+                  <QueueMenuItem
+                    disabled={check.name !== "keepalive"}
+                    onClick={this.props.onClickExecute}
+                  />
                 </ToolbarMenu.Item>
                 <ToolbarMenu.Item id="silence" visible="never">
                   <SilenceMenuItem
@@ -133,6 +135,7 @@
                 ) : (
                   <ToolbarMenu.Item id="unpublish" visible="never">
                     <UnpublishMenuItem
+                      delete
                       description="Unpublish check"
                       onClick={() => this.props.onClickSetPublish(false)}
                     />
@@ -144,41 +147,6 @@
                   </ConfirmDelete>
                 </ToolbarMenu.Item>
               </ToolbarMenu>
-=======
-        <TableCell padding="checkbox">
-          <ToolbarMenu>
-            <ToolbarMenu.Item id="queue" visible="never">
-              {check.name !== "keepalive" && (
-                <QueueMenuItem onClick={this.props.onClickExecute} />
-              )}
-            </ToolbarMenu.Item>
-            <ToolbarMenu.Item id="silence" visible="never">
-              <SilenceMenuItem
-                disabled={!!check.isSilenced}
-                onClick={this.props.onClickSilence}
-              />
-            </ToolbarMenu.Item>
-            <ToolbarMenu.Item id="unsilence" visible="never">
-              <UnsilenceMenuItem
-                disabled={!check.isSilenced}
-                onClick={this.props.onClickClearSilences}
-              />
-            </ToolbarMenu.Item>
-            {!check.publish ? (
-              <ToolbarMenu.Item id="publish" visible="never">
-                <PublishMenuItem
-                  description="Publish check"
-                  onClick={() => this.props.onClickSetPublish(true)}
-                />
-              </ToolbarMenu.Item>
-            ) : (
-              <ToolbarMenu.Item id="unpublish" visible="never">
-                <UnpublishMenuItem
-                  description="Unpublish check"
-                  onClick={() => this.props.onClickSetPublish(false)}
-                />
-              </ToolbarMenu.Item>
->>>>>>> 1ba6651c
             )}
           </FloatingTableToolbarCell>
         </TableSelectableRow>
