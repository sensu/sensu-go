--- conflicted
+++ resolved
@@ -45,17 +45,10 @@
 
 class EntitiesList extends React.PureComponent {
   static propTypes = {
-<<<<<<< HEAD
+    client: PropTypes.object.isRequired,
     environment: PropTypes.object,
     loading: PropTypes.bool,
     onChangeQuery: PropTypes.func.isRequired,
-=======
-    client: PropTypes.object.isRequired,
-    // eslint-disable-next-line react/no-unused-prop-types
-    environment: PropTypes.object,
-    loading: PropTypes.bool,
-    onQueryChange: PropTypes.func.isRequired,
->>>>>>> abf8471a
   };
 
   static defaultProps = {
@@ -116,7 +109,6 @@
       };
     });
 
-<<<<<<< HEAD
   _handleChangeFilter = (filter, val) => {
     switch (filter) {
       case "subscription":
@@ -127,9 +119,6 @@
     }
   };
 
-  subscriptions = () =>
-    this.props.environment && this.props.environment.subscriptions;
-=======
   _handleDeleteItems = () => {
     const { selectedIds } = this.state;
     const { client } = this.props;
@@ -147,7 +136,7 @@
 
   _handleSort = val => {
     let newVal = val;
-    this.props.onQueryChange(query => {
+    this.props.onChangeQuery(query => {
       // Toggle between ASC & DESC
       const curVal = query.get("order");
       if (curVal === "ID" && newVal === "ID") {
@@ -156,7 +145,9 @@
       query.set("order", newVal);
     });
   };
->>>>>>> abf8471a
+
+  _getSubscriptions = () =>
+    this.props.environment && this.props.environment.subscriptions;
 
   render() {
     const entities = getEntities(this.props);
@@ -165,7 +156,7 @@
     return (
       <TableList>
         <EntitiesListHeader
-          subscriptions={this.subscriptions()}
+          subscriptions={this._getSubscriptions()}
           onClickSelect={this._handleClickHeaderSelect}
           onChangeFilter={this._handleChangeFilter}
           selectedCount={this.state.selectedIds.length}
