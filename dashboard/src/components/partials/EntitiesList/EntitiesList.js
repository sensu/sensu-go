--- conflicted
+++ resolved
@@ -47,16 +47,11 @@
 class EntitiesList extends React.PureComponent {
   static propTypes = {
     client: PropTypes.object.isRequired,
-    // eslint-disable-next-line react/no-unused-prop-types
     environment: PropTypes.object,
     loading: PropTypes.bool,
-<<<<<<< HEAD
     onChangeParams: PropTypes.func.isRequired,
     limit: PropTypes.oneOfType([PropTypes.number, PropTypes.string]),
     offset: PropTypes.oneOfType([PropTypes.number, PropTypes.string]),
-=======
-    onQueryChange: PropTypes.func.isRequired,
->>>>>>> 56f7dddd
   };
 
   static defaultProps = {
@@ -141,7 +136,7 @@
 
   _handleSort = val => {
     let newVal = val;
-    this.props.onQueryChange(query => {
+    this.props.onChangeParams(query => {
       // Toggle between ASC & DESC
       const curVal = query.get("order");
       if (curVal === "ID" && newVal === "ID") {
