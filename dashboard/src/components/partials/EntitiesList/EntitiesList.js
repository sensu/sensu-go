import React from "react";
import PropTypes from "prop-types";
import gql from "graphql-tag";
import { withApollo } from "react-apollo";
import deleteEntity from "/mutations/deleteEntity";
import Loader from "/components/util/Loader";
import TableList, {
  TableListBody,
  TableListEmptyState,
} from "/components/TableList";
<<<<<<< HEAD
=======

import Button from "@material-ui/core/Button";
import ButtonSet from "/components/ButtonSet";
import MenuItem from "@material-ui/core/MenuItem";
import ListItemText from "@material-ui/core/ListItemText";

import ConfirmDelete from "/components/partials/ConfirmDelete";
import deleteEntity from "/mutations/deleteEntity";

import Loader from "/components/util/Loader";
import Pagination from "/components/partials/Pagination";

>>>>>>> 58cc7d1f
import EntitiesListHeader from "./EntitiesListHeader";
import EntitiesListItem from "./EntitiesListItem";

const arrayRemove = (arr, val) => {
  const index = arr.indexOf(val);
  return index === -1 ? arr : arr.slice(0, index).concat(arr.slice(index + 1));
};

const arrayAdd = (arr, val) =>
  arr.indexOf(val) === -1 ? arr.concat([val]) : arr;

const arrayIntersect = (arr1, arr2) =>
  arr1.filter(val => arr2.indexOf(val) !== -1);

const getEntities = props => {
  const { environment } = props;
  return environment ? environment.entities : { nodes: [] };
};

const trimIds = (selectedIds, props) => {
  const ids = getEntities(props).nodes.map(node => node.id);
  return arrayIntersect(selectedIds, ids);
};

class EntitiesList extends React.PureComponent {
  static propTypes = {
    client: PropTypes.object.isRequired,
    environment: PropTypes.object,
    loading: PropTypes.bool,
<<<<<<< HEAD
    onChangeQuery: PropTypes.func.isRequired,
=======
    onChangeParams: PropTypes.func.isRequired,
    limit: PropTypes.oneOfType([PropTypes.number, PropTypes.string]),
    offset: PropTypes.oneOfType([PropTypes.number, PropTypes.string]),
>>>>>>> 58cc7d1f
  };

  static defaultProps = {
    environment: null,
    loading: false,
    limit: undefined,
    offset: undefined,
  };

  static fragments = {
    environment: gql`
      fragment EntitiesList_environment on Environment {
        entities(
          limit: $limit
          offset: $offset
          filter: $filter
          orderBy: $order
        ) @connection(key: "entities", filter: ["filter", "orderBy"]) {
          nodes {
            ...EntitiesListItem_entity
          }

          pageInfo {
            ...Pagination_pageInfo
          }
        }
        subscriptions(orderBy: OCCURRENCES, omitEntity: true) {
          ...EntitiesListHeader_subscriptions
        }
      }

      ${EntitiesListItem.fragments.entity}
<<<<<<< HEAD
      ${EntitiesListHeader.fragments.subscriptions}
=======
      ${Pagination.fragments.pageInfo}
>>>>>>> 58cc7d1f
    `,
  };

  state = {
    selectedIds: [],
  };

  static getDerivedStateFromProps(props, state) {
    return {
      ...state,
      selectedIds: trimIds(state.selectedIds, props),
    };
  }

  _handleClickHeaderSelect = () => {
    const entities = getEntities(this.props);

    if (this.state.selectedIds.length < entities.nodes.length) {
      const ids = entities.nodes.map(node => node.id);

      this.setState({ selectedIds: ids });
    } else {
      this.setState({ selectedIds: [] });
    }
  };

  _handleClickItemSelect = id => (event, selected) =>
    this.setState((previousState, props) => {
      const nextSelectedIds = selected
        ? arrayAdd(previousState.selectedIds, id)
        : arrayRemove(previousState.selectedIds, id);

      return {
        selectedIds: trimIds(nextSelectedIds, props),
      };
    });

  _handleChangeFilter = (filter, val) => {
    switch (filter) {
      case "subscription":
        this.props.onChangeQuery({ filter: `'${val}' IN Subscriptions` });
        break;
      default:
        throw new Error(`unexpected filter '${filter}'`);
    }
  };

  _handleDeleteItems = () => {
    const { selectedIds } = this.state;
    const { client } = this.props;

    // Fire delete operations
    Promise.all(selectedIds.map(id => deleteEntity(client, { id })));

    // Clear selected items
    this.setState({ selectedIds: [] });
  };

  _handleDeleteItem = id => () => {
    deleteEntity(this.props.client, { id });
  };

  _handleSort = val => {
    let newVal = val;
<<<<<<< HEAD
    this.props.onChangeQuery(query => {
=======
    this.props.onChangeParams(query => {
>>>>>>> 58cc7d1f
      // Toggle between ASC & DESC
      const curVal = query.get("order");
      if (curVal === "ID" && newVal === "ID") {
        newVal = "ID_DESC";
      }
      query.set("order", newVal);
    });
  };

  _getSubscriptions = () =>
    this.props.environment && this.props.environment.subscriptions;

  render() {
    const { environment, limit, offset, onChangeParams } = this.props;
    const entities = getEntities(this.props);

    return (
      <TableList>
        <EntitiesListHeader
          onChangeFilter={this._handleChangeFilter}
          onClickSelect={this._handleClickHeaderSelect}
          onChangeSort={this._handleSort}
          onSubmitDelete={this._handleDeleteItems}
          selectedCount={this.state.selectedIds.length}
          subscriptions={this._getSubscriptions()}
        />
        <Loader loading={this.props.loading}>
          <TableListBody>
            {!this.props.loading &&
              entities.nodes.length === 0 && (
                <TableListEmptyState
                  primary="No results matched your query."
                  secondary="
                  Try refining your search query in the search box. The filter
                  buttons above are also a helpful way of quickly finding
                  entities.
                "
                />
              )}
            {entities.nodes.map(node => (
              <EntitiesListItem
                key={node.id}
                entity={node}
                selected={this.state.selectedIds.indexOf(node.id) !== -1}
                onClickSelect={this._handleClickItemSelect(node.id)}
                onClickDelete={this._handleDeleteItem(node.id)}
              />
            ))}
          </TableListBody>
        </Loader>
        <Pagination
          limit={limit}
          offset={offset}
          pageInfo={environment && environment.entities.pageInfo}
          onChangeParams={onChangeParams}
        />
      </TableList>
    );
  }
}

export default withApollo(EntitiesList);<|MERGE_RESOLUTION|>--- conflicted
+++ resolved
@@ -8,21 +8,9 @@
   TableListBody,
   TableListEmptyState,
 } from "/components/TableList";
-<<<<<<< HEAD
-=======
-
-import Button from "@material-ui/core/Button";
-import ButtonSet from "/components/ButtonSet";
-import MenuItem from "@material-ui/core/MenuItem";
-import ListItemText from "@material-ui/core/ListItemText";
-
-import ConfirmDelete from "/components/partials/ConfirmDelete";
-import deleteEntity from "/mutations/deleteEntity";
-
-import Loader from "/components/util/Loader";
+
 import Pagination from "/components/partials/Pagination";
 
->>>>>>> 58cc7d1f
 import EntitiesListHeader from "./EntitiesListHeader";
 import EntitiesListItem from "./EntitiesListItem";
 
@@ -52,13 +40,9 @@
     client: PropTypes.object.isRequired,
     environment: PropTypes.object,
     loading: PropTypes.bool,
-<<<<<<< HEAD
-    onChangeQuery: PropTypes.func.isRequired,
-=======
     onChangeParams: PropTypes.func.isRequired,
     limit: PropTypes.oneOfType([PropTypes.number, PropTypes.string]),
     offset: PropTypes.oneOfType([PropTypes.number, PropTypes.string]),
->>>>>>> 58cc7d1f
   };
 
   static defaultProps = {
@@ -91,11 +75,8 @@
       }
 
       ${EntitiesListItem.fragments.entity}
-<<<<<<< HEAD
       ${EntitiesListHeader.fragments.subscriptions}
-=======
       ${Pagination.fragments.pageInfo}
->>>>>>> 58cc7d1f
     `,
   };
 
@@ -136,7 +117,7 @@
   _handleChangeFilter = (filter, val) => {
     switch (filter) {
       case "subscription":
-        this.props.onChangeQuery({ filter: `'${val}' IN Subscriptions` });
+        this.props.onChangeParams({ filter: `'${val}' IN Subscriptions` });
         break;
       default:
         throw new Error(`unexpected filter '${filter}'`);
@@ -160,11 +141,7 @@
 
   _handleSort = val => {
     let newVal = val;
-<<<<<<< HEAD
-    this.props.onChangeQuery(query => {
-=======
     this.props.onChangeParams(query => {
->>>>>>> 58cc7d1f
       // Toggle between ASC & DESC
       const curVal = query.get("order");
       if (curVal === "ID" && newVal === "ID") {
