--- conflicted
+++ resolved
@@ -3,29 +3,17 @@
 import gql from "graphql-tag";
 
 import { withStyles } from "@material-ui/core/styles";
-<<<<<<< HEAD
 
+import Button from "@material-ui/core/Button";
+import Checkbox from "@material-ui/core/Checkbox";
+import ListItemText from "@material-ui/core/ListItemText";
+import MenuItem from "@material-ui/core/MenuItem";
 import Typography from "@material-ui/core/Typography";
-import MenuItem from "@material-ui/core/MenuItem";
-import ListItemText from "@material-ui/core/ListItemText";
 
-import {
-  TableListHeader,
-  TableListButton as Button,
-  TableListSelect as Select,
-} from "/components/TableList";
+import { TableListHeader, TableListSelect } from "/components/TableList";
 import ButtonSet from "/components/ButtonSet";
 
 import ConfirmDelete from "/components/partials/ConfirmDelete";
-=======
-import Button from "@material-ui/core/Button";
-import ButtonSet from "/components/ButtonSet";
-import Checkbox from "@material-ui/core/Checkbox";
-import ConfirmDelete from "/components/partials/ConfirmDelete";
-import ListItemText from "@material-ui/core/ListItemText";
-import MenuItem from "@material-ui/core/MenuItem";
-import { TableListHeader, TableListSelect } from "/components/TableList";
->>>>>>> 4556e4e3
 
 const styles = theme => ({
   // Remove padding from button container
@@ -41,11 +29,30 @@
 class EntitiesListHeader extends React.PureComponent {
   static propTypes = {
     classes: PropTypes.object.isRequired,
-<<<<<<< HEAD
     onClickSelect: PropTypes.func.isRequired,
     onClickDelete: PropTypes.func.isRequired,
     selectedCount: PropTypes.number.isRequired,
     onChangeQuery: PropTypes.func.isRequired,
+    environment: PropTypes.object,
+  };
+
+  static defaultProps = {
+    onClickSelect: () => {},
+    onChangeFilter: () => {},
+    onChangeSort: () => {},
+    onSubmitDelete: () => {},
+    selectedCount: 0,
+    environment: undefined,
+  };
+
+  static fragments = {
+    environment: gql`
+      fragment EntitiesListHeader_environment on Environment {
+        subscriptions(orderBy: OCCURRENCES, omitEntity: true) {
+          values(limit: 25)
+        }
+      }
+    `,
   };
 
   _handleChangeSort = val => {
@@ -60,83 +67,26 @@
     });
   };
 
-  render() {
-    const { classes, selectedCount, onClickSelect, onClickDelete } = this.props;
-=======
-    onClickSelect: PropTypes.func,
-    onChangeFilter: PropTypes.func,
-    onChangeSort: PropTypes.func,
-    onSubmitDelete: PropTypes.func,
-    selectedCount: PropTypes.number,
-    subscriptions: PropTypes.shape({ values: PropTypes.array }),
-  };
-
-  static defaultProps = {
-    onClickSelect: () => {},
-    onChangeFilter: () => {},
-    onChangeSort: () => {},
-    onSubmitDelete: () => {},
-    selectedCount: 0,
-    subscriptions: undefined,
-  };
-
-  static fragments = {
-    subscriptions: gql`
-      fragment EntitiesListHeader_subscriptions on SubscriptionSet {
-        values(limit: 25)
-      }
-    `,
-  };
-
-  _renderListActions = () => {
-    const {
-      onChangeFilter,
-      onChangeSort,
-      subscriptions: subscriptionsProp,
-    } = this.props;
-    const subscriptions = subscriptionsProp ? subscriptionsProp.values : [];
-
-    return (
-      <ButtonSet>
-        <TableListSelect
-          label="subscription"
-          onChange={val => onChangeFilter("subscription", val)}
-        >
-          {subscriptions.map(entry => (
-            <MenuItem key={entry} value={entry}>
-              <ListItemText primary={entry} />
-            </MenuItem>
-          ))}
-        </TableListSelect>
-        <TableListSelect label="Sort" onChange={onChangeSort}>
-          <MenuItem key="ID" value="ID">
-            <ListItemText>Name</ListItemText>
-          </MenuItem>
-          <MenuItem key="LASTSEEN" value="LASTSEEN">
-            <ListItemText>Last Seen</ListItemText>
-          </MenuItem>
-        </TableListSelect>
-      </ButtonSet>
-    );
-  };
-
-  _renderBulkActions = () => {
-    const { onSubmitDelete, selectedCount } = this.props;
-    const resource = selectedCount === 1 ? "entity" : "entities";
-    const ref = `${selectedCount} ${resource}`;
-
-    return (
-      <ButtonSet>
-        <ConfirmDelete identifier={ref} onSubmit={onSubmitDelete}>
-          {confirm => <Button onClick={confirm.open}>Delete</Button>}
-        </ConfirmDelete>
-      </ButtonSet>
-    );
+  _handleChangeFiler = (filter, val) => {
+    switch (filter) {
+      case "subscription":
+        this.props.onChangeQuery({ filter: `'${val}' IN Subscriptions` });
+        break;
+      default:
+        throw new Error(`unexpected filter '${filter}'`);
+    }
   };
 
   render() {
-    const { classes, onClickSelect, selectedCount } = this.props;
->>>>>>> 4556e4e3
+    const {
+      classes,
+      environment,
+      onClickDelete,
+      onClickSelect,
+      selectedCount,
+    } = this.props;
+
+    const subscriptions = environment ? environment.subscriptions.values : [];
 
     return (
       <TableListHeader sticky active={selectedCount > 0}>
@@ -149,7 +99,6 @@
         />
         {selectedCount > 0 && <div>{selectedCount} Selected</div>}
         <div className={classes.grow} />
-<<<<<<< HEAD
         {selectedCount > 0 ? (
           <ButtonSet>
             <ConfirmDelete
@@ -167,21 +116,27 @@
           </ButtonSet>
         ) : (
           <ButtonSet>
-            <Select label="Sort" onChange={this._handleChangeSort}>
+            <TableListSelect
+              label="subscription"
+              // eslint-disable-next-line react/jsx-no-bind
+              onChange={this._handleChangeFiler.bind(this, "subscription")}
+            >
+              {subscriptions.map(entry => (
+                <MenuItem key={entry} value={entry}>
+                  <ListItemText primary={entry} />
+                </MenuItem>
+              ))}
+            </TableListSelect>
+            <TableListSelect label="Sort" onChange={this._handleChangeSort}>
               <MenuItem key="ID" value="ID">
                 <ListItemText>Name</ListItemText>
               </MenuItem>
               <MenuItem key="LASTSEEN" value="LASTSEEN">
                 <ListItemText>Last Seen</ListItemText>
               </MenuItem>
-            </Select>
+            </TableListSelect>
           </ButtonSet>
         )}
-=======
-        {selectedCount === 0
-          ? this._renderListActions()
-          : this._renderBulkActions()}
->>>>>>> 4556e4e3
       </TableListHeader>
     );
   }
