import React from "react";
import PropTypes from "prop-types";
import gql from "graphql-tag";
import withStateHandlers from "recompose/withStateHandlers";
import toRenderProps from "recompose/toRenderProps";

<<<<<<< HEAD
import AppLayout from "/components/AppLayout";
import Content from "/components/Content";
import NotFoundView from "/components/views/NotFoundView";
=======
import CollapsingMenu from "/components/partials/CollapsingMenu";
import ModalController from "/components/controller/ModalController";
import ListToolbar from "/components/partials/ListToolbar";
import LiveIcon from "/icons/Live";
import NotFound from "/components/partials/NotFound";
import PlusIcon from "@material-ui/icons/Add";
>>>>>>> e333b0b9
import Query from "/components/util/Query";
import SilencesList from "/components/partials/SilencesList";
import SilencesListToolbar from "/components/partials/SilencesList/SilencesListToolbar";
import SilenceEntryDialog from "/components/partials/SilenceEntryDialog";
import { withQueryParams } from "/components/QueryParams";

const WithDialogState = toRenderProps(
  withStateHandlers(
    { isOpen: false },
    {
      open: () => () => ({ isOpen: true }),
      close: () => () => ({ isOpen: false }),
    },
  ),
);

// duration used when polling is enabled; set fairly high until we understand
// the impact.
const pollInterval = 2500; // 2.5s

class SilencesContent extends React.Component {
  static propTypes = {
    match: PropTypes.object.isRequired,
    queryParams: PropTypes.shape({
      offset: PropTypes.string,
      limit: PropTypes.string,
    }).isRequired,
    setQueryParams: PropTypes.func.isRequired,
  };

  static query = gql`
    query EnvironmentViewSilencesContentQuery(
      $environment: String!
      $organization: String!
      $limit: Int
      $offset: Int
      $order: SilencesListOrder
      $filter: String
    ) {
      environment(organization: $organization, environment: $environment) {
        ...SilencesList_environment
      }
    }

    ${SilencesList.fragments.environment}
  `;

  renderContent = renderProps => {
    const { match, queryParams, setQueryParams } = this.props;
    const { filter, limit, offset, order } = queryParams;
    const {
      data: { environment } = {},
      loading,
      aborted,
      refetch,
      isPolling,
    } = renderProps;

    if (!environment && !loading && !aborted) {
      return <NotFoundView />;
    }

    return (
      <div>
        <WithDialogState>
          {newDialog => (
            <React.Fragment>
              <Content marginBottom>
                <SilencesListToolbar
                  filter={filter}
                  onChangeQuery={val => setQueryParams({ filter: val })}
                  onClickCreate={newDialog.open}
                  onClickReset={() =>
                    setQueryParams(q => q.reset(["filter", "offset"]))
                  }
                />
              </Content>

              {newDialog.isOpen && (
                <SilenceEntryDialog
                  values={{
                    props: {},
                    ns: match.params,
                  }}
                  onClose={() => {
                    // TODO: Only refetch / poison list on success
                    refetch();
                    newDialog.close();
                  }}
                />
              )}
            </React.Fragment>
          )}
        </WithDialogState>

        <AppLayout.MobileFullWidthContent>
          <SilencesList
            limit={limit}
            offset={offset}
            order={order}
            onChangeQuery={setQueryParams}
            environment={environment}
            loading={(loading && (!environment || !isPolling)) || aborted}
            refetch={refetch}
          />
        </AppLayout.MobileFullWidthContent>
      </div>
    );
  };

  render() {
    const { match, queryParams } = this.props;
    const variables = { ...match.params, ...queryParams };

    return (
      <Query
        query={SilencesContent.query}
        fetchPolicy="cache-and-network"
        pollInterval={pollInterval}
        variables={variables}
      >
<<<<<<< HEAD
        {this.renderContent}
=======
        {({
          data: { environment } = {},
          loading,
          aborted,
          refetch,
          isPolling,
          startPolling,
          stopPolling,
        }) => {
          if (!environment && !loading && !aborted) {
            return <NotFound />;
          }

          return (
            <div>
              <ListToolbar
                renderSearch={
                  <SearchBox
                    placeholder="Filter silences…"
                    initialValue={filter}
                    onSearch={value => setQueryParams({ filter: value })}
                  />
                }
                renderMenuItems={
                  <React.Fragment>
                    <ModalController
                      renderModal={({ close }) => (
                        <SilenceEntryDialog
                          values={{
                            props: {},
                            ns: match.params,
                          }}
                          onClose={() => {
                            // TODO: Only refetch / poison list on success
                            refetch();
                            close();
                          }}
                        />
                      )}
                    >
                      {({ open }) => (
                        <CollapsingMenu.Button
                          title="New"
                          icon={<PlusIcon />}
                          onClick={() => open()}
                        />
                      )}
                    </ModalController>
                    <CollapsingMenu.Button
                      title="LIVE"
                      icon={<LiveIcon active={isPolling} />}
                      onClick={() =>
                        isPolling ? stopPolling() : startPolling(pollInterval)
                      }
                    />
                  </React.Fragment>
                }
              />
              <AppLayout.MobileFullWidthContent>
                <SilencesList
                  limit={limit}
                  offset={offset}
                  onChangeQuery={setQueryParams}
                  environment={environment}
                  loading={(loading && (!environment || !isPolling)) || aborted}
                  refetch={refetch}
                />
              </AppLayout.MobileFullWidthContent>
            </div>
          );
        }}
>>>>>>> e333b0b9
      </Query>
    );
  }
}

const enhance = withQueryParams({
  keys: ["filter", "order", "offset", "limit"],
  defaults: {
    limit: "25",
    offset: "0",
    order: "ID",
  },
});
export default enhance(SilencesContent);<|MERGE_RESOLUTION|>--- conflicted
+++ resolved
@@ -4,18 +4,9 @@
 import withStateHandlers from "recompose/withStateHandlers";
 import toRenderProps from "recompose/toRenderProps";
 
-<<<<<<< HEAD
 import AppLayout from "/components/AppLayout";
 import Content from "/components/Content";
-import NotFoundView from "/components/views/NotFoundView";
-=======
-import CollapsingMenu from "/components/partials/CollapsingMenu";
-import ModalController from "/components/controller/ModalController";
-import ListToolbar from "/components/partials/ListToolbar";
-import LiveIcon from "/icons/Live";
 import NotFound from "/components/partials/NotFound";
-import PlusIcon from "@material-ui/icons/Add";
->>>>>>> e333b0b9
 import Query from "/components/util/Query";
 import SilencesList from "/components/partials/SilencesList";
 import SilencesListToolbar from "/components/partials/SilencesList/SilencesListToolbar";
@@ -75,7 +66,7 @@
     } = renderProps;
 
     if (!environment && !loading && !aborted) {
-      return <NotFoundView />;
+      return <NotFound />;
     }
 
     return (
@@ -137,81 +128,7 @@
         pollInterval={pollInterval}
         variables={variables}
       >
-<<<<<<< HEAD
         {this.renderContent}
-=======
-        {({
-          data: { environment } = {},
-          loading,
-          aborted,
-          refetch,
-          isPolling,
-          startPolling,
-          stopPolling,
-        }) => {
-          if (!environment && !loading && !aborted) {
-            return <NotFound />;
-          }
-
-          return (
-            <div>
-              <ListToolbar
-                renderSearch={
-                  <SearchBox
-                    placeholder="Filter silences…"
-                    initialValue={filter}
-                    onSearch={value => setQueryParams({ filter: value })}
-                  />
-                }
-                renderMenuItems={
-                  <React.Fragment>
-                    <ModalController
-                      renderModal={({ close }) => (
-                        <SilenceEntryDialog
-                          values={{
-                            props: {},
-                            ns: match.params,
-                          }}
-                          onClose={() => {
-                            // TODO: Only refetch / poison list on success
-                            refetch();
-                            close();
-                          }}
-                        />
-                      )}
-                    >
-                      {({ open }) => (
-                        <CollapsingMenu.Button
-                          title="New"
-                          icon={<PlusIcon />}
-                          onClick={() => open()}
-                        />
-                      )}
-                    </ModalController>
-                    <CollapsingMenu.Button
-                      title="LIVE"
-                      icon={<LiveIcon active={isPolling} />}
-                      onClick={() =>
-                        isPolling ? stopPolling() : startPolling(pollInterval)
-                      }
-                    />
-                  </React.Fragment>
-                }
-              />
-              <AppLayout.MobileFullWidthContent>
-                <SilencesList
-                  limit={limit}
-                  offset={offset}
-                  onChangeQuery={setQueryParams}
-                  environment={environment}
-                  loading={(loading && (!environment || !isPolling)) || aborted}
-                  refetch={refetch}
-                />
-              </AppLayout.MobileFullWidthContent>
-            </div>
-          );
-        }}
->>>>>>> e333b0b9
       </Query>
     );
   }
