--- conflicted
+++ resolved
@@ -5,17 +5,9 @@
 import AppLayout from "/components/AppLayout";
 import Content from "/components/Content";
 import EventsList from "/components/partials/EventsList";
-<<<<<<< HEAD
 import ListToolbar from "/components/partials/EventsList/EventsListToolbar";
-import NotFoundView from "/components/views/NotFoundView";
+import NotFound from "/components/partials/NotFound";
 import Query from "/components/util/Query";
-=======
-import ListToolbar from "/components/partials/ListToolbar";
-
-import NotFound from "/components/partials/NotFound";
-
-import SearchBox from "/components/SearchBox";
->>>>>>> e333b0b9
 import { withQueryParams } from "/components/QueryParams";
 
 // If none given default expression is used.
@@ -70,7 +62,7 @@
     } = renderProps;
 
     if (!environment && !loading && !aborted) {
-      return <NotFoundView />;
+      return <NotFound />;
     }
 
     return (
@@ -110,57 +102,7 @@
         pollInterval={pollInterval}
         variables={variables}
       >
-<<<<<<< HEAD
         {this.renderContent}
-=======
-        {({
-          data: { environment } = {},
-          loading,
-          aborted,
-          isPolling,
-          startPolling,
-          stopPolling,
-          refetch,
-        }) => {
-          if (!environment && !loading && !aborted) {
-            return <NotFound />;
-          }
-
-          return (
-            <div>
-              <ListToolbar
-                renderSearch={
-                  <SearchBox
-                    placeholder="Filter events…"
-                    initialValue={filter}
-                    onSearch={value => setQueryParams({ filter: value })}
-                  />
-                }
-                renderMenuItems={
-                  <CollapsingMenu.Button
-                    title="LIVE"
-                    icon={<LiveIcon active={isPolling} />}
-                    onClick={() =>
-                      isPolling ? stopPolling() : startPolling(pollInterval)
-                    }
-                  />
-                }
-              />
-
-              <AppLayout.MobileFullWidthContent>
-                <EventsList
-                  limit={limit}
-                  offset={offset}
-                  onChangeQuery={setQueryParams}
-                  environment={environment}
-                  loading={(loading && (!environment || !isPolling)) || aborted}
-                  refetch={refetch}
-                />
-              </AppLayout.MobileFullWidthContent>
-            </div>
-          );
-        }}
->>>>>>> e333b0b9
       </Query>
     );
   }
