import React from "react";
import PropTypes from "prop-types";
<<<<<<< HEAD
import { Query } from "react-apollo";
import gql from "graphql-tag";
=======
import classnames from "classnames";
import gql from "graphql-tag";

import { withStyles } from "@material-ui/core/styles";
import Typography from "@material-ui/core/Typography";
import Button from "@material-ui/core/Button";

import Query from "/components/util/Query";

>>>>>>> d36bbf14
import AppContent from "/components/AppContent";
import EventsContainer from "/components/EventsContainer";
import SearchBox from "/components/SearchBox";
import Content from "/components/Content";
import NotFoundView from "/components/views/NotFoundView";
import RefreshIcon from "@material-ui/icons/Refresh";
import ListToolbar from "/components/partials/ListToolbar";
import CollapsingMenu from "/components/CollapsingMenu";
import { withQueryParams } from "/components/QueryParams";

// If none given default expression is used.
const defaultExpression = "HasCheck && IsIncident";

class EventsContent extends React.Component {
  static propTypes = {
    match: PropTypes.object.isRequired,
    queryParams: PropTypes.shape({
      filter: PropTypes.string,
      order: PropTypes.string,
    }).isRequired,
    setQueryParams: PropTypes.func.isRequired,
  };

  static query = gql`
    query EnvironmentViewEventsContentQuery(
      $filter: String = "${defaultExpression}"
      $order: EventsListOrder = SEVERITY
      $environment: String!
      $organization: String!
    ) {
      environment(organization: $organization, environment: $environment) {
        ...EventsContainer_environment
      }
    }

    ${EventsContainer.fragments.environment}
  `;

  render() {
    return (
      <Query
        query={EventsContent.query}
        fetchPolicy="cache-and-network"
        variables={{ ...this.props.match.params, ...this.props.queryParams }}
      >
<<<<<<< HEAD
        {({ data: { environment } = {}, loading, error, refetch }) => {
          if (error) throw error;
          if (!environment && !loading) return <NotFoundView />;
=======
        {({ data: { environment } = {}, loading, aborted, refetch }) => {
          if (!environment && !loading && !aborted) {
            return <NotFoundView />;
          }
>>>>>>> d36bbf14

          return (
            <AppContent>
              <Content gutters bottomMargin>
                <ListToolbar
                  renderSearch={
                    <SearchBox
                      placeholder="Filter events…"
                      initialValue={this.props.queryParams.filter}
                      onSearch={filter => this.props.setQueryParams({ filter })}
                    />
                  }
                  renderMenuItems={
                    <CollapsingMenu.Button
                      title="Reload"
                      icon={<RefreshIcon />}
                      onClick={() => refetch()}
                    />
                  }
                />
              </Content>
              <EventsContainer
                onQueryChange={this.props.setQueryParams}
                environment={environment}
                loading={loading || aborted}
              />
            </AppContent>
          );
        }}
      </Query>
    );
  }
}

export default withQueryParams(["filter", "order"])(EventsContent);<|MERGE_RESOLUTION|>--- conflicted
+++ resolved
@@ -1,19 +1,8 @@
 import React from "react";
 import PropTypes from "prop-types";
-<<<<<<< HEAD
-import { Query } from "react-apollo";
-import gql from "graphql-tag";
-=======
-import classnames from "classnames";
 import gql from "graphql-tag";
 
-import { withStyles } from "@material-ui/core/styles";
-import Typography from "@material-ui/core/Typography";
-import Button from "@material-ui/core/Button";
-
 import Query from "/components/util/Query";
-
->>>>>>> d36bbf14
 import AppContent from "/components/AppContent";
 import EventsContainer from "/components/EventsContainer";
 import SearchBox from "/components/SearchBox";
@@ -59,16 +48,10 @@
         fetchPolicy="cache-and-network"
         variables={{ ...this.props.match.params, ...this.props.queryParams }}
       >
-<<<<<<< HEAD
-        {({ data: { environment } = {}, loading, error, refetch }) => {
-          if (error) throw error;
-          if (!environment && !loading) return <NotFoundView />;
-=======
         {({ data: { environment } = {}, loading, aborted, refetch }) => {
           if (!environment && !loading && !aborted) {
             return <NotFoundView />;
           }
->>>>>>> d36bbf14
 
           return (
             <AppContent>
