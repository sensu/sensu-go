--- conflicted
+++ resolved
@@ -80,13 +80,9 @@
               <EntitiesList
                 limit={limit}
                 offset={offset}
+                loading={loading || aborted}
                 onChangeParams={setQueryParams}
-                loading={loading || aborted}
-<<<<<<< HEAD
-                onChangeQuery={this.props.setQueryParams}
-=======
                 environment={environment}
->>>>>>> 58cc7d1f
                 refetch={refetch}
               />
             </AppContent>
