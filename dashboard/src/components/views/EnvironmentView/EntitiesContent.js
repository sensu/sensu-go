import React from "react";
import PropTypes from "prop-types";
import gql from "graphql-tag";
<<<<<<< HEAD
=======
import { withStyles } from "@material-ui/core/styles";
import Typography from "@material-ui/core/Typography";

import Query from "/components/util/Query";

>>>>>>> d36bbf14
import Content from "/components/Content";
import AppContent from "/components/AppContent";
import NotFoundView from "/components/views/NotFoundView";
import EntitiesList from "/components/partials/EntitiesList";
import SearchBox from "/components/SearchBox";
import ListToolbar from "/components/partials/ListToolbar";
import RefreshIcon from "@material-ui/icons/Refresh";
import CollapsingMenu from "/components/CollapsingMenu";
import { withQueryParams } from "/components/QueryParams";

class EntitiesContent extends React.PureComponent {
  static propTypes = {
    match: PropTypes.object.isRequired,
    queryParams: PropTypes.shape({
      filter: PropTypes.string,
      order: PropTypes.string,
    }).isRequired,
    setQueryParams: PropTypes.func.isRequired,
  };

  static query = gql`
    query EnvironmentViewEntitiesContentQuery(
      $environment: String!
      $organization: String!
      $order: EntityListOrder = ID
      $filter: String
    ) {
      environment(organization: $organization, environment: $environment) {
        ...EntitiesList_environment
      }
    }

    ${EntitiesList.fragments.environment}
  `;

  render() {
    return (
<<<<<<< HEAD
      <Query
        query={EntitiesContent.query}
        fetchPolicy="cache-and-network"
        variables={{ ...this.props.match.params, ...this.props.queryParams }}
      >
        {({ data: { environment } = {}, loading, error, refetch }) => {
          // TODO: Connect this error handler to display a blocking error alert
          if (error) throw error;

          if (!environment && !loading) return <NotFoundView />;
=======
      <Query query={EntitiesContent.query} variables={this.props.match.params}>
        {({ data: { environment } = {}, loading, aborted, refetch }) => {
          if (!environment && !loading && !aborted) {
            return <NotFoundView />;
          }
>>>>>>> d36bbf14

          return (
            <AppContent>
              <Content gutters bottomMargin>
                <ListToolbar
                  renderSearch={
                    <SearchBox
                      placeholder="Filter entities…"
                      initialValue={this.props.queryParams.filter}
                      onSearch={filter => this.props.setQueryParams({ filter })}
                    />
                  }
                  renderMenuItems={
                    <CollapsingMenu.Button
                      title="Reload"
                      icon={<RefreshIcon />}
                      onClick={() => refetch()}
                    />
                  }
                />
              </Content>
              <EntitiesList
                loading={loading || aborted}
                environment={environment}
                refetch={refetch}
              />
            </AppContent>
          );
        }}
      </Query>
    );
  }
}

export default withQueryParams(["filter", "order"])(EntitiesContent);<|MERGE_RESOLUTION|>--- conflicted
+++ resolved
@@ -1,14 +1,7 @@
 import React from "react";
 import PropTypes from "prop-types";
 import gql from "graphql-tag";
-<<<<<<< HEAD
-=======
-import { withStyles } from "@material-ui/core/styles";
-import Typography from "@material-ui/core/Typography";
-
 import Query from "/components/util/Query";
-
->>>>>>> d36bbf14
 import Content from "/components/Content";
 import AppContent from "/components/AppContent";
 import NotFoundView from "/components/views/NotFoundView";
@@ -46,24 +39,15 @@
 
   render() {
     return (
-<<<<<<< HEAD
       <Query
         query={EntitiesContent.query}
         fetchPolicy="cache-and-network"
         variables={{ ...this.props.match.params, ...this.props.queryParams }}
       >
-        {({ data: { environment } = {}, loading, error, refetch }) => {
-          // TODO: Connect this error handler to display a blocking error alert
-          if (error) throw error;
-
-          if (!environment && !loading) return <NotFoundView />;
-=======
-      <Query query={EntitiesContent.query} variables={this.props.match.params}>
         {({ data: { environment } = {}, loading, aborted, refetch }) => {
           if (!environment && !loading && !aborted) {
             return <NotFoundView />;
           }
->>>>>>> d36bbf14
 
           return (
             <AppContent>
