--- conflicted
+++ resolved
@@ -81,11 +81,8 @@
                 limit={limit}
                 offset={offset}
                 loading={loading || aborted}
-<<<<<<< HEAD
-=======
-                onChangeParams={setQueryParams}
+                onChangeQuery={setQueryParams}
                 environment={environment}
->>>>>>> 4556e4e3
                 refetch={refetch}
               />
             </AppContent>
