import React from "react";
import PropTypes from "prop-types";
import classnames from "classnames";
import gql from "graphql-tag";
import { compose } from "recompose";
import { Route } from "react-router-dom";
import { withApollo } from "react-apollo";
import { withStyles } from "@material-ui/core/styles";
import capitalize from "lodash/capitalize";
import MenuItem from "@material-ui/core/MenuItem";
import ListItemText from "@material-ui/core/ListItemText";
import Checkbox from "@material-ui/core/Checkbox";

import EventsListItem from "/components/EventsListItem";
import TableList, {
  TableListHeader,
  TableListBody,
  TableListSelect,
  TableListEmptyState,
  TableListButton as Button,
} from "/components/TableList";
<<<<<<< HEAD

import Pagination from "/components/partials/Pagination";

=======
import ButtonSet from "/components/ButtonSet";
>>>>>>> 56f7dddd
import Loader from "/components/util/Loader";
import StatusMenu from "/components/partials/StatusMenu";
import SilenceEntryDialog from "/components/partials/SilenceEntryDialog";
import Typography from "@material-ui/core/Typography";
import ConfirmDelete from "/components/partials/ConfirmDelete";
import resolveEvent from "/mutations/resolveEvent";
import deleteEvent from "/mutations/deleteEvent";

// Event ID includes timestamp and cannot be reliably used to identify an event
// between refreshes, subscriptions and mutations.
const makeKey = ev => `${ev.check.name}:::${ev.entity.name}`;

// Safely retrieve the events from component's props;
const getEvents = props =>
  (props.environment && props.environment.events.nodes) || [];

const styles = theme => ({
  root: {
    marginTop: 16,
    marginBottom: 16,
  },
  filterActions: {
    display: "none",
    [theme.breakpoints.up("sm")]: {
      display: "flex",
    },
  },
  // Remove padding from button container
  checkbox: {
    marginLeft: -11,
    color: theme.palette.primary.contrastText,
  },
  hidden: {
    display: "none",
  },
  grow: {
    flex: "1 1 auto",
  },

  tableBody: {
    minHeight: 200,
  },
});

class EventsContainer extends React.Component {
  static propTypes = {
    classes: PropTypes.object.isRequired,
    client: PropTypes.object.isRequired,
    environment: PropTypes.shape({
      events: PropTypes.object,
      checks: PropTypes.object,
      entities: PropTypes.object,
    }),
    onChangeParams: PropTypes.func.isRequired,
    limit: PropTypes.oneOfType([PropTypes.number, PropTypes.string]),
    offset: PropTypes.oneOfType([PropTypes.number, PropTypes.string]),
    loading: PropTypes.bool,
  };

  static defaultProps = {
    loading: false,
    environment: null,
    limit: undefined,
    offset: undefined,
  };

  static fragments = {
    environment: gql`
      fragment EventsContainer_environment on Environment {
        checks(limit: 1000) {
          nodes {
            name
          }
        }

        entities(limit: 1000) {
          nodes {
            name
          }
        }

        events(
          limit: $limit
          offset: $offset
          filter: $filter
          orderBy: $order
        ) @connection(key: "events", filter: ["filter", "orderBy"]) {
          nodes {
            id
            entity {
              name
            }
            check {
              name
            }

            ...EventsListItem_event
          }

          pageInfo {
            ...Pagination_pageInfo
          }
        }
      }

      ${EventsListItem.fragments.event}
      ${Pagination.fragments.pageInfo}
    `,
  };

  static getDerivedStateFromProps(props, state) {
    const events = getEvents(props);
    const rowState = events.reduce((acc, ev) => {
      const key = makeKey(ev);
      return { ...acc, [key]: state.rowState[key] };
    }, {});

    return {
      rowState,
    };
  }

  state = {
    rowState: {},
    silence: null,
  };

  // Retrieve those events associated with the current selection set.
  selectedEvents = () => {
    const events = getEvents(this.props);
    return events.filter(ev => this.state.rowState[makeKey(ev)]);
  };

  // click checkbox for all items in list
  selectAll = () => {
    const keys = getEvents(this.props).map(makeKey);
    const events = this.selectedEvents();

    // if every state is false or undefined, switch the header
    const newState = events.length === 0;
    this.setState({
      rowState: keys.reduce(
        (acc, key) => ({ ...acc, [key]: newState }),
        this.state.rowState,
      ),
    });
  };

  clearSelectionSet = () => this.setState({ rowState: {} });

  // click single checkbox
  selectCheckbox = key => () => {
    this.setState(state => {
      const curValue = state.rowState[key];
      const rowState = { ...state.rowState, [key]: !curValue };
      return { rowState };
    });
  };

  _handleBulkResolve = () => {
    // Delete selected events
    const events = this.selectedEvents();
    events.forEach(ev => resolveEvent(this.props.client, ev));

    // Clear selection set
    this.clearSelectionSet();
  };

  _handleBulkDelete = () => {
    // Delete selected events
    const events = this.selectedEvents();
    events.forEach(ev => deleteEvent(this.props.client, ev));

    // Clear selection set
    this.clearSelectionSet();
  };

  silenceSelectedEvents = ({ environment, organization }) => {
    const events = this.selectedEvents();
    const targets = events.map(ev => ({
      subscription: `entity:${ev.entity.name}`,
      check: ev.check.name,
    }));

    if (targets.length === 1) {
      this.setState({
        silence: {
          ns: { environment, organization },
          props: {},
          ...targets[0],
        },
      });
    } else {
      this.setState({
        silence: { ns: { environment, organization }, props: {}, targets },
      });
    }
  };

  requeryEntity = newValue => {
    this.props.onChangeParams({ filter: `Entity.ID == '${newValue}'` });
  };

  requeryCheck = newValue => {
    this.props.onChangeParams({ filter: `Check.Name == '${newValue}'` });
  };

  requeryStatus = newValue => {
    if (Array.isArray(newValue)) {
      if (newValue.length === 1) {
        this.props.onChangeParams({ filter: `Check.Status == ${newValue}` });
      } else {
<<<<<<< HEAD
        const val = join(",", newValue);
        this.props.onChangeParams({ filter: `Check.Status IN (${val})` });
=======
        const val = newValue.join(",");
        this.props.onQueryChange({ filter: `Check.Status IN (${val})` });
>>>>>>> 56f7dddd
      }
    } else {
      this.props.onChangeParams(query => query.delete("filter"));
    }
  };

  requerySort = newValue => {
    this.props.onChangeParams({ order: newValue });
  };

  renderTable(params) {
    const {
      classes,
      environment,
      loading,
      limit,
      offset,
      onChangeParams,
    } = this.props;

    const { rowState } = this.state;

    const entityNames = environment
      ? environment.entities.nodes.map(node => node.name)
      : [];

    const checkNames = [
      ...(environment ? environment.checks.nodes.map(node => node.name) : []),
      "keepalive",
    ];

    const events = (environment && environment.events.nodes) || [];
    const selected = this.selectedEvents();
    const selectedLen = selected.length;
    const someSelected = selectedLen > 0;
    const hiddenIf = hide => classnames({ [classes.hidden]: hide });

    return (
      <TableList className={classes.root}>
        <TableListHeader sticky active={someSelected}>
          <Checkbox
            component="button"
            className={classes.checkbox}
            onClick={this.selectAll}
            checked={false}
            indeterminate={someSelected}
          />
          <div className={hiddenIf(!someSelected)}>{selectedLen} Selected</div>
          <div className={classes.grow} />
          <div className={hiddenIf(!someSelected)}>
            <ButtonSet>
              <ConfirmDelete
                identifier={`${selectedLen} ${
                  selectedLen === 1 ? "event" : "events"
                }`}
                onSubmit={this._handleBulkDelete}
              >
                {confirm => (
                  <Button onClick={confirm.open}>
                    <Typography variant="button">Delete</Typography>
                  </Button>
                )}
              </ConfirmDelete>
              <Button onClick={() => this.silenceSelectedEvents(params)}>
                <Typography variant="button">Silence</Typography>
              </Button>
              <Button onClick={this._handleBulkResolve}>
                <Typography variant="button">Resolve</Typography>
              </Button>
            </ButtonSet>
          </div>
          <div
            className={classnames(
              classes.filterActions,
              hiddenIf(someSelected),
            )}
          >
            <TableListSelect
              className={classes.headerButton}
              label="Entity"
              onChange={this.requeryEntity}
            >
              {entityNames.map(name => (
                <MenuItem key={name} value={name}>
                  <ListItemText primary={name} />
                </MenuItem>
              ))}
            </TableListSelect>
            <TableListSelect
              className={classes.headerButton}
              label="Check"
              onChange={this.requeryCheck}
            >
              {checkNames.map(name => (
                <MenuItem key={name} value={name}>
                  <ListItemText primary={name} />
                </MenuItem>
              ))}
            </TableListSelect>
            <StatusMenu
              className={classes.headerButton}
              onChange={this.requeryStatus}
            />
            <TableListSelect
              className={classes.headerButton}
              label="Sort"
              onChange={this.requerySort}
            >
              {["SEVERITY", "NEWEST", "OLDEST"].map(name => (
                <MenuItem key={name} value={name}>
                  <ListItemText primary={capitalize(name)} />
                </MenuItem>
              ))}
            </TableListSelect>
          </div>
        </TableListHeader>
        <Loader loading={loading}>
          <TableListBody className={classes.tableBody}>
            {!loading &&
              events.length === 0 && (
                <TableListEmptyState
                  primary="No results matched your query."
                  secondary="
                    Try refining your search query in the search box.
                    The filter buttons above are also a helpful way of quickly
                    finding events.
                  "
                />
              )}
            {events.map(event => (
              <EventsListItem
                key={event.id}
                event={event}
                onClickSelect={this.selectCheckbox(makeKey(event))}
                onClickSilenceEntity={() => {
                  this.setState({
                    silence: {
                      subscription: `entity:${event.entity.name}`,
                    },
                  });
                }}
                onClickSilenceCheck={() => {
                  this.setState({ silence: { check: event.check.name } });
                }}
                checked={Boolean(rowState[makeKey(event)])}
              />
            ))}
          </TableListBody>
        </Loader>
        <Pagination
          limit={limit}
          offset={offset}
          pageInfo={environment && environment.events.pageInfo}
          onChangeParams={onChangeParams}
        />
      </TableList>
    );
  }

  render() {
    return (
      <Route
        path="/:organization/:environment"
        render={({ match: { params } }) => (
          <React.Fragment>
            {this.renderTable(params)}
            {this.state.silence && (
              <SilenceEntryDialog
                values={this.state.silence}
                onClose={() => this.setState({ silence: null })}
              />
            )}
          </React.Fragment>
        )}
      />
    );
  }
}

export default compose(withStyles(styles), withApollo)(EventsContainer);<|MERGE_RESOLUTION|>--- conflicted
+++ resolved
@@ -19,13 +19,10 @@
   TableListEmptyState,
   TableListButton as Button,
 } from "/components/TableList";
-<<<<<<< HEAD
 
 import Pagination from "/components/partials/Pagination";
 
-=======
 import ButtonSet from "/components/ButtonSet";
->>>>>>> 56f7dddd
 import Loader from "/components/util/Loader";
 import StatusMenu from "/components/partials/StatusMenu";
 import SilenceEntryDialog from "/components/partials/SilenceEntryDialog";
@@ -238,13 +235,8 @@
       if (newValue.length === 1) {
         this.props.onChangeParams({ filter: `Check.Status == ${newValue}` });
       } else {
-<<<<<<< HEAD
-        const val = join(",", newValue);
+        const val = newValue.join(",");
         this.props.onChangeParams({ filter: `Check.Status IN (${val})` });
-=======
-        const val = newValue.join(",");
-        this.props.onQueryChange({ filter: `Check.Status IN (${val})` });
->>>>>>> 56f7dddd
       }
     } else {
       this.props.onChangeParams(query => query.delete("filter"));
