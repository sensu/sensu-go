import React from "react";
import PropTypes from "prop-types";
import classnames from "classnames";
<<<<<<< HEAD
import gql from "graphql-tag";
=======
import { Route } from "react-router-dom";

>>>>>>> 726363ae
import { withApollo } from "react-apollo";
import { reduce, capitalize } from "lodash";
import { compose } from "lodash/fp";
import { withStyles } from "@material-ui/core/styles";
import MenuItem from "@material-ui/core/MenuItem";
import ListItemText from "@material-ui/core/ListItemText";
import Checkbox from "@material-ui/core/Checkbox";
<<<<<<< HEAD
=======

import resolveEvent from "/mutations/resolveEvent";

>>>>>>> 726363ae
import EventsListItem from "/components/EventsListItem";
import TableList, {
  TableListHeader,
  TableListBody,
  TableListSelect,
  TableListEmptyState,
  TableListButton as Button,
} from "/components/TableList";
import ButtonSet from "/components/ButtonSet";
import Loader from "/components/util/Loader";
import StatusMenu from "/components/partials/StatusMenu";
import SilenceEntryDialog from "/components/partials/SilenceEntryDialog";
import Typography from "@material-ui/core/Typography";
import ConfirmDelete from "/components/partials/ConfirmDelete";
import resolveEvent from "/mutations/resolveEvent";
import deleteEvent from "/mutations/deleteEvent";

// Event ID includes timestamp and cannot be reliably used to identify an event
// between refreshes, subscriptions and mutations.
const makeKey = ev => `${ev.check.name}:::${ev.entity.name}`;

// Safely retrieve the events from component's props;
const getEvents = props =>
  (props.environment && props.environment.events.nodes) || [];

const styles = theme => ({
  root: {
    marginTop: 16,
    marginBottom: 16,
  },
  filterActions: {
    display: "none",
    [theme.breakpoints.up("sm")]: {
      display: "flex",
    },
  },
  // Remove padding from button container
  checkbox: {
    marginLeft: -11,
    color: theme.palette.primary.contrastText,
  },
  hidden: {
    display: "none",
  },
  grow: {
    flex: "1 1 auto",
  },

  tableBody: {
    minHeight: 200,
  },
});

class EventsContainer extends React.Component {
  static propTypes = {
    classes: PropTypes.object.isRequired,
    client: PropTypes.object.isRequired,
    environment: PropTypes.shape({
      events: PropTypes.object,
      checks: PropTypes.object,
      entities: PropTypes.object,
    }),
    onQueryChange: PropTypes.func.isRequired,
    loading: PropTypes.bool,
  };

  static defaultProps = {
    loading: false,
    environment: null,
  };

  static fragments = {
    environment: gql`
      fragment EventsContainer_environment on Environment {
        checks(limit: 1000) {
          nodes {
            name
          }
        }

        entities(limit: 1000) {
          nodes {
            name
          }
        }

        events(limit: 100, filter: $filter, orderBy: $order)
          @connection(key: "events", filter: ["filter", "orderBy"]) {
          nodes {
            id
            entity {
              name
            }
            check {
              name
            }

            ...EventsListItem_event
          }
        }
      }

      ${EventsListItem.fragments.event}
    `,
  };

  static getDerivedStateFromProps(props, state) {
    const events = getEvents(props);
    const rowState = events.reduce((acc, ev) => {
      const key = makeKey(ev);
      return { ...acc, [key]: state.rowState[key] };
    }, {});

    return {
      rowState,
    };
  }

  state = {
    rowState: {},
    silence: null,
  };

  // Retrieve those events associated with the current selection set.
  selectedEvents = () => {
    const events = getEvents(this.props);
    return events.filter(ev => this.state.rowState[makeKey(ev)]);
  };

  // click checkbox for all items in list
  selectAll = () => {
    const keys = getEvents(this.props).map(makeKey);
    const events = this.selectedEvents();

    // if every state is false or undefined, switch the header
    const newState = events.length === 0;
    this.setState({
      rowState: reduce(
        keys,
        (acc, key) => ({ ...acc, [key]: newState }),
        this.state.rowState,
      ),
    });
  };

  clearSelectionSet = () => this.setState({ rowState: {} });

  // click single checkbox
  selectCheckbox = key => () => {
    this.setState(state => {
      const curValue = state.rowState[key];
      const rowState = { ...state.rowState, [key]: !curValue };
      return { rowState };
    });
  };

  _handleBulkResolve = () => {
    // Delete selected events
    const events = this.selectedEvents();
    events.forEach(ev => resolveEvent(this.props.client, ev));

    // Clear selection set
    this.clearSelectionSet();
  };

  _handleBulkDelete = () => {
    // Delete selected events
    const events = this.selectedEvents();
    events.forEach(ev => deleteEvent(this.props.client, ev));

    // Clear selection set
    this.clearSelectionSet();
  };

<<<<<<< HEAD
  silenceSelectedEvents = () => {
    const events = this.selectedEvents();
    const targets = events.map(ev => ({
      subscription: `entity:${ev.entity.name}`,
      check: ev.check.name,
=======
  silenceSelectedEvents({ environment, organization }) {
    const events = this.props.environment.events.nodes.filter(
      node => this.state.rowState[node.id],
    );

    const targets = events.map(event => ({
      subscription: `entity:${event.entity.name}`,
      check: event.check.name,
>>>>>>> 726363ae
    }));

    if (targets.length === 1) {
      this.setState({
        silence: {
          ns: { environment, organization },
          props: {},
          ...targets[0],
        },
      });
    } else {
      this.setState({
        silence: { ns: { environment, organization }, props: {}, targets },
      });
    }
  }

  requeryEntity = newValue => {
    this.props.onQueryChange({ filter: `Entity.ID == '${newValue}'` });
  };

  requeryCheck = newValue => {
    this.props.onQueryChange({ filter: `Check.Name == '${newValue}'` });
  };

  requeryStatus = newValue => {
    if (Array.isArray(newValue)) {
      if (newValue.length === 1) {
        this.props.onQueryChange({ filter: `Check.Status == ${newValue}` });
      } else {
        const val = newValue.join(",");
        this.props.onQueryChange({ filter: `Check.Status IN (${val})` });
      }
    } else {
      this.props.onQueryChange(query => query.delete("filter"));
    }
  };

  requerySort = newValue => {
    this.props.onQueryChange({ order: newValue });
  };

  renderTable(params) {
    const { classes, environment, loading } = this.props;
    const { rowState } = this.state;

    const entityNames = environment
      ? environment.entities.nodes.map(node => node.name)
      : [];

    const checkNames = [
      ...(environment ? environment.checks.nodes.map(node => node.name) : []),
      "keepalive",
    ];

    const events = (environment && environment.events.nodes) || [];
    const selected = this.selectedEvents();
    const selectedLen = selected.length;
    const someSelected = selectedLen > 0;
    const hiddenIf = hide => classnames({ [classes.hidden]: hide });

    return (
      <TableList className={classes.root}>
        <TableListHeader sticky active={someSelected}>
          <Checkbox
            component="button"
            className={classes.checkbox}
            onClick={this.selectAll}
            checked={false}
            indeterminate={someSelected}
          />
          <div className={hiddenIf(!someSelected)}>{selectedLen} Selected</div>
          <div className={classes.grow} />
<<<<<<< HEAD
          <div className={hiddenIf(!someSelected)}>
            <ButtonSet>
              <ConfirmDelete
                identifier={`${selectedLen} ${
                  selectedLen === 1 ? "event" : "events"
                }`}
                onSubmit={this._handleBulkDelete}
              >
                {confirm => (
                  <Button onClick={confirm.open}>
                    <Typography variant="button">Delete</Typography>
                  </Button>
                )}
              </ConfirmDelete>
              <Button onClick={this.silenceSelectedEvents}>
                <Typography variant="button">Silence</Typography>
              </Button>
              <Button onClick={this._handleBulkResolve}>
                <Typography variant="button">Resolve</Typography>
              </Button>
            </ButtonSet>
=======
          <div className={hiddenIf(!someEventsSelected)}>
            <Button
              className={classes.headerButton}
              onClick={() => this.silenceSelectedEvents(params)}
            >
              <Typography variant="button">Silence</Typography>
            </Button>
            <Button className={classes.headerButton} onClick={this.resolve}>
              <Typography variant="button">Resolve</Typography>
            </Button>
>>>>>>> 726363ae
          </div>
          <div
            className={classnames(
              classes.filterActions,
              hiddenIf(someSelected),
            )}
          >
            <TableListSelect
              className={classes.headerButton}
              label="Entity"
              onChange={this.requeryEntity}
            >
              {entityNames.map(name => (
                <MenuItem key={name} value={name}>
                  <ListItemText primary={name} />
                </MenuItem>
              ))}
            </TableListSelect>
            <TableListSelect
              className={classes.headerButton}
              label="Check"
              onChange={this.requeryCheck}
            >
              {checkNames.map(name => (
                <MenuItem key={name} value={name}>
                  <ListItemText primary={name} />
                </MenuItem>
              ))}
            </TableListSelect>
            <StatusMenu
              className={classes.headerButton}
              onChange={this.requeryStatus}
            />
            <TableListSelect
              className={classes.headerButton}
              label="Sort"
              onChange={this.requerySort}
            >
              {["SEVERITY", "NEWEST", "OLDEST"].map(name => (
                <MenuItem key={name} value={name}>
                  <ListItemText primary={capitalize(name)} />
                </MenuItem>
              ))}
            </TableListSelect>
          </div>
        </TableListHeader>
        <Loader loading={loading}>
          <TableListBody className={classes.tableBody}>
            {!loading &&
              events.length === 0 && (
                <TableListEmptyState
                  primary="No results matched your query."
                  secondary="
                    Try refining your search query in the search box.
                    The filter buttons above are also a helpful way of quickly
                    finding events.
                  "
                />
              )}
            {events.map(event => (
              <EventsListItem
                key={event.id}
                event={event}
                onClickSelect={this.selectCheckbox(makeKey(event))}
                onClickSilenceEntity={() => {
                  this.setState({
                    silence: {
                      subscription: `entity:${event.entity.name}`,
                    },
                  });
                }}
                onClickSilenceCheck={() => {
                  this.setState({ silence: { check: event.check.name } });
                }}
                checked={Boolean(rowState[makeKey(event)])}
              />
            ))}
          </TableListBody>
        </Loader>
      </TableList>
    );
  }

  render() {
    return (
      <Route
        path="/:organization/:environment"
        render={({ match: { params } }) => (
          <React.Fragment>
            {this.renderTable(params)}
            {this.state.silence && (
              <SilenceEntryDialog
                values={this.state.silence}
                onClose={() => this.setState({ silence: null })}
              />
            )}
          </React.Fragment>
        )}
      />
    );
  }
}

export default compose(withStyles(styles), withApollo)(EventsContainer);<|MERGE_RESOLUTION|>--- conflicted
+++ resolved
@@ -1,12 +1,9 @@
 import React from "react";
 import PropTypes from "prop-types";
 import classnames from "classnames";
-<<<<<<< HEAD
 import gql from "graphql-tag";
-=======
+
 import { Route } from "react-router-dom";
-
->>>>>>> 726363ae
 import { withApollo } from "react-apollo";
 import { reduce, capitalize } from "lodash";
 import { compose } from "lodash/fp";
@@ -14,12 +11,7 @@
 import MenuItem from "@material-ui/core/MenuItem";
 import ListItemText from "@material-ui/core/ListItemText";
 import Checkbox from "@material-ui/core/Checkbox";
-<<<<<<< HEAD
-=======
-
-import resolveEvent from "/mutations/resolveEvent";
-
->>>>>>> 726363ae
+
 import EventsListItem from "/components/EventsListItem";
 import TableList, {
   TableListHeader,
@@ -194,22 +186,11 @@
     this.clearSelectionSet();
   };
 
-<<<<<<< HEAD
-  silenceSelectedEvents = () => {
+  silenceSelectedEvents = ({ environment, organization }) => {
     const events = this.selectedEvents();
     const targets = events.map(ev => ({
       subscription: `entity:${ev.entity.name}`,
       check: ev.check.name,
-=======
-  silenceSelectedEvents({ environment, organization }) {
-    const events = this.props.environment.events.nodes.filter(
-      node => this.state.rowState[node.id],
-    );
-
-    const targets = events.map(event => ({
-      subscription: `entity:${event.entity.name}`,
-      check: event.check.name,
->>>>>>> 726363ae
     }));
 
     if (targets.length === 1) {
@@ -283,7 +264,6 @@
           />
           <div className={hiddenIf(!someSelected)}>{selectedLen} Selected</div>
           <div className={classes.grow} />
-<<<<<<< HEAD
           <div className={hiddenIf(!someSelected)}>
             <ButtonSet>
               <ConfirmDelete
@@ -298,25 +278,13 @@
                   </Button>
                 )}
               </ConfirmDelete>
-              <Button onClick={this.silenceSelectedEvents}>
+              <Button onClick={this.silenceSelectedEvents(params)}>
                 <Typography variant="button">Silence</Typography>
               </Button>
               <Button onClick={this._handleBulkResolve}>
                 <Typography variant="button">Resolve</Typography>
               </Button>
             </ButtonSet>
-=======
-          <div className={hiddenIf(!someEventsSelected)}>
-            <Button
-              className={classes.headerButton}
-              onClick={() => this.silenceSelectedEvents(params)}
-            >
-              <Typography variant="button">Silence</Typography>
-            </Button>
-            <Button className={classes.headerButton} onClick={this.resolve}>
-              <Typography variant="button">Resolve</Typography>
-            </Button>
->>>>>>> 726363ae
           </div>
           <div
             className={classnames(
