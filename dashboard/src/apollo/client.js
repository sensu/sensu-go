--- conflicted
+++ resolved
@@ -35,11 +35,7 @@
   client = new ApolloClient({
     cache,
     link: ApolloLink.from([
-<<<<<<< HEAD
-      errorLink(),
       introspectionLink(),
-=======
->>>>>>> b38c6ea2
       stateLink({ cache }),
       authLink({ getClient }),
       httpLink(),
