--- conflicted
+++ resolved
@@ -9,10 +9,7 @@
 
 ### Added
 - Added the `APIKey` resource and HTTP API support for POST, GET, and DELETE.
-<<<<<<< HEAD
-=======
 - Added sensuctl commands to manage the `APIKey` resource.
->>>>>>> abf4c85e
 
 ### Fixed
 - Opening an already open Bolt database should not cause sensu-agent to hang
