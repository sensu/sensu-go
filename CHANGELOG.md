# Changelog
All notable changes to this project will be documented in this file.

The format is based on [Keep a Changelog](http://keepachangelog.com/en/1.0.0/)
and this project adheres to [Semantic
Versioning](http://semver.org/spec/v2.0.0.html).

## Unreleased
### Added
- Add CLI support for adhoc check requests.
- Check scheduler now handles adhoc check requests.
- Added `set-FIELD` and `remove-FIELD` commands for all updatable fields
of a check. This allows updating single fields and completely clearing out
non-required fields.
- Add built-in only_check_output mutator to pipelined.
- Allow publish, cron, ttl, timeout, low flap threshold and more fields to be
set when importing legacy settings.
- Add CPU architecture in system information of entities.
- The `sensuctl user change-password` subcommand now accepts flag parameters.
- Configured and enabled etcd autocompaction.
- Add event metrics type, implementing the Sensu Metrics Format.
- Agents now try to reconnect to the backend if the connection is lost.
- Added non-functional selections for resolving and silencing to web ui
- Add LastOk to check type. This will be updated to reflect the last timestamp
of a successful check.
- Added GraphQL explorer to web UI.
- Added check occurrences and occurrences_watermark attributes from Sensu 1.x.

### Changed
- Refactor Check data structure to not depend on CheckConfig. This is a breaking
change that will cause existing Sensu alpha installations to break if upgraded.
This change was made before beta release so that further breaking changes could
be avoided.
- Make indentation in protocol buffers files consistent.
- Refactor Hook data structure. This is similar to what was done to Check,
except that HookConfig is now embedded in Hook.
- Refactor CheckExecutor and AdhocRequestExecutor into an Executor interface.
- Changed the sensu-backend etcd flag constants to match the etcd flag names.
- Upgraded to Etcd v3.3.1
- Removed 3DES from the list of allowed ciphers in the backend and agent.
- Password input fields are now aligned in  `sensuctl user change-password`
subcommand.
- Agent backend URLs without a port specified will now default to port 8081.
- Travis encrypted variables have been updated to work with travis-ci.org
- Upgraded all builds to use Go 1.10.
- Use megacheck instead of errcheck.
- Cleaned agent configuration.
- We no longer duplicate hook execution for types that fall into both an exit
code and severity (ex. 0, ok).

### Fixed
- Fixed a bug in time.InWindow that in some cases would cause subdued checks to
be executed.
- Fixed a bug in the HTTP API where resource names could not contain special
characters.
- Resolved a bug in the keepalive monitor timer which was causing it to
erroneously expire.
- Resolved a bug in how an executor processes checks. If a check contains proxy
requests, the check should not duplicately execute after the proxy requests.
- Removed an erroneous validation statement in check handler.
- Fixed HookList `hooks` validation and updated `type` validation message to
allow "0" as a valid type.
- Events' check statuses & execution times are now properly added to CheckHistory.
<<<<<<< HEAD
- Sensu v1 Check's with TTL, timeout and threshold values can now be imported
correctly.
=======
- Use uint32 for status so it's not empty when marshalling.
>>>>>>> d800f654

## [2.0.0-alpha.17] - 2018-02-13
### Added
- Add .gitattributes file with merge strategy for the Changelog.
- Context switcher added for dashboard.
- Add API support for adhoc check requests.
- Check scheduler now supports round-robin scheduling.
- Added better error checking for CLI commands and support for mutually
exclusive fields.
- Added `--interactive` flag to CLI which is required to run interactive mode.
- Added CLI role rule-add Organization and Environment interactive prompts.
- Added events page list and simple buttons to filter

### Changed
- Silenced `begin` supports human readable time (Format: Jan 02 2006 3:04PM MST)
in `sensuctl` with optional timezone. Stores the field as unix epoch time.
- Increased the timeout in the store's watchers tests.
- Incremental retry mechanism when waiting for agent and backend in e2e tests.
- Renamed CLI asset create interactive prompt "Org" to "Organization".

### Fixed
- Fixed required flags in `sensuctl` so requirements are enforced.
- Add support for embedded fields to dynamic.Marshal.

## [2.0.0-alpha.16] - 2018-02-07
### Added
- Add an e2e test for proxy check requests.
- Add integration tests to our CI.
- Context switcher added for dashboard
- Add api support for adhoc check requests.

### Fixed
- Tracks in-progress checks with a map and mutex rather than an array to
increase time efficiency and synchronize goroutines reading from and writing
to that map.
- Fixed a bug where we were attempting to kill processes that had already
finished before its allotted execution timeout.
- Fixed a bug where an event could erroneously be shown as silenced.
- Properly log errors whenever a check request can't be published.
- Fixed some build tags for tests using etcd stores.
- Keepalive monitors now get updated with changes to a keepalive timeout.
- Prevent tests timeout in queue package
- Prevent tests timeout in ring package
- Fixed a bug in the queue package where timestamps were not parsed correctly.
- Fixed Ring's Next method hanging in cases where watch events are not propagated.

### Changed
- Queues are now durable.
- Refactoring of the check scheduling integration tests.
- CLI resource delete confirmation is now `(y/N)`.

### Removed
- Dependency github.com/chzyer/readline

## [2.0.0-alpha.15] - 2018-01-30
### Added
- Add function for matching entities to a proxy check request.
- Added functions for publishing proxy check requests.
- Added proxy request validation.
- CLI functionality for proxy check requests (add set-proxy-requests command).
- Entities have been added to the state manager and synchronizer.
- Added package leader, for facilitating execution by a single backend.
- Proxy check requests are now published to all entities described in
`ProxyRequests` and `EntityAttributes`.
- Add quick navigation component for dashboard

### Changed
- Govaluate logic is now wrapped in the `util/eval` package.
- Cron and Interval scheduling are now mutually exclusive.

### Fixed
- Fixed a bug where retrieving check hooks were only from the check's
organization, rather than the check's environment, too.

## [2.0.0-alpha.14] - 2018-01-23
### Added
- Add `Timeout` field to CheckConfig.
- CLI functionality for check `Timeout` field.
- Add timeout support for check execution.
- Add timeout support for check hook execution.
- Token substitution is now available for check hooks
- Add an e2e test for logging redaction
- Support for `When` field in `Filter` which enables filtering based on days
and times of the week.
- New gRPC inspired GraphQL implementation. See
[graphql/README](backend/apid/graphql/README.md) for usage.
- Support for TTLs in check configs to monitor stale check results.

### Changed
- Moved monitor code out of keepalived and into its own package.
- Moved KeyBuilder from etcd package to store package.

## [2.0.0-alpha.13] - 2018-01-16
### Added
- Logging redaction for entities

### Changed
- Removed the Visual Studio 2017 image in AppVeyor to prevent random failures

### Fixed
- Fixed e2e test for token substitution on Windows
- Fixed check subdue unit test for token substitution on Windows
- Consider the first and last seconds of a time window when comparing the
current time
- Fixed Travis deploy stage by removing caching for $GOPATH
- Parse for [traditional cron](https://en.wikipedia.org/wiki/Cron) strings, rather than [GoDoc cron](https://godoc.org/github.com/robfig/cron) strings.

### Changed
- Removed the Visual Studio 2017 image in AppVeyor to prevent random failures
- Made some slight quality-of-life adjustments to build-gcs-release.sh.

### Fixed
- Fixed e2e test for token substitution on Windows
- Fixed check subdue unit test for token substitution on Windows
- Consider the first and last seconds of a time window when comparing the
current time
- Fixed Travis deploy stage by removing caching for $GOPATH
- Parse for [traditional cron](https://en.wikipedia.org/wiki/Cron) strings, rather than [GoDoc cron](https://godoc.org/github.com/robfig/cron) strings.

## [2.0.0-alpha.12] - 2018-01-09
### Added
- Add check subdue mechanism. Checks can now be subdued for specified time
windows.
- Silenced entries now include a `begin` timestamp for scheduled maintenance.
- Store clients can now use [watchers](https://github.com/sensu/sensu-go/pull/792) to be notified of changes to objects in the store.
- Add check `Cron` field. Checks can now be scheduled according to the cron
string stored in this field.
- Add a distributed queue package for use in the backend.
- Token substitution is now available for checks.
- CLI functionality for check `Cron` field.
- Add an e2e test for cron scheduling.
- Add an e2e test for check hook execution.

## [2.0.0-alpha.11] - 2017-12-19
### Breaking Changes
- The `Source` field on a check has been renamed to `ProxyEntityID`. Any checks
using the Source field will have to be recreated.

### Added
- Silenced entries with ExpireOnResolve set to true will now be deleted when an
event which has previously failing was resolved
- TCP/UDP sockets now accept 1.x backward compatible payloads. 1.x Check Result gets translated to a 2.x Event.
- Custom attributes can be added to the agent at start.
- New and improved Check Hooks are implemented (see whats new about hooks here: [Hooks](https://github.com/sensu/sensu-alpha-documentation/blob/master/08-hooks.md))
- Add check subdue CLI support.

### Changed
- Avoid using reflection in time.InWindows function.
- Use multiple parallel jobs in CI tools to speed up the tests
- Pulled in latest [github.com/coreos/etcd](https://github.com/coreos/etcd).
- Includes fix for panic that occurred on shutdown.
- Refer to their
[changelog](https://github.com/gyuho/etcd/blob/f444abaae344e562fc69323c75e1cf772c436543/CHANGELOG.md)
for more.
- Switch to using [github.com/golang/dep](https://github.com/golang/dep) for
managing dependencies; `vendor/` directory has been removed.
- See [README](README.md) for usage.

## [2.0.0-alpha.10] - 2017-12-12
### Added
- End-to-end test for the silencing functionality
- Silenced events are now identified in sensuctl

### Changed
- Events that transitioned from incidents to a healthy state are no longer
filtered by the pipeline
- Errcheck was added to the build script, and the project was given a once-over
to clean up existing errcheck lint.
- Creating a silenced entry via sensuctl no longer requires an expiry value

### Fixed
- Entities can now be silenced using their entity subscription
- Fixed a bug in the agent where it was ignoring keepalive interval and timeout
settings on start
- Keepalives now alert when entities go away!
- Fixed a bug in package dynamic that could lead to an error in json.Marshal
in certain cases.
- Fixed an issue in keepalived to handle cases of nil entities in keepalive
messages

## [2.0.0-alpha.9] - 2017-12-5
### Added
- Proxy entities are now dynamically created through the "Source" attribute of a
check configuration
- Flag to sensuctl configure allowing it to be configured non-interactively
(usage: --non-interactive or -n)
- New function SetField in package dynamic, for setting fields on types
supporting extended attributes.
- Automatically append entity:entityID subscription for agent entities
- Add silenced command to sensuctl for silencing checks and subscriptions.
- Add healthz endpoint to agent api for checking agent liveness.
- Add ability to pass JSON event data to check command STDIN.
- Add POST /events endpoint to manually create, update, and resolve events.
- Add "event resolve" command to sensuctl to manually resolve events.
- Add the time.InWindow & time.InWindows functions to support time windows, used
in filters and check subdue

### Fixed
- Fixed a bug in how silenced entries were deleted. Only one silenced entry will
be deleted at a time, regardless of wildcard presence for subscription or check.

## [2.0.0-alpha.8] - 2017-11-28
### Added
- New "event delete" subcommand in sensuctl
- The "Store" interface is now properly documented
- The incoming request body size is now limited to 512 KB
- Silenced entries in the store now have a TTL so they automatically expire
- Initial support for custom attributes in various Sensu objects
- Add "Error" type for capturing pipeline errors
- Add registration events for new agents
- Add a migration tool for the store directly within sensu-backend

### Changed
- Refactoring of the sensu-backend API
- Modified the description for the API URL when configuring sensuctl
- A docker image with the master tag is built for every commit on master branch
- The "latest" docker tag is only pushed once a new release is created

### Fixed
- Fix the "asset update" subcommand in sensuctl
- Fix Go linting in build script
- Fix querying across organizations and environments with sensuctl
- Set a standard redirect policy to sensuctl HTTP client

### Removed
- Removed extraneous GetEnv & GetOrg getter methods<|MERGE_RESOLUTION|>--- conflicted
+++ resolved
@@ -61,12 +61,9 @@
 - Fixed HookList `hooks` validation and updated `type` validation message to
 allow "0" as a valid type.
 - Events' check statuses & execution times are now properly added to CheckHistory.
-<<<<<<< HEAD
 - Sensu v1 Check's with TTL, timeout and threshold values can now be imported
 correctly.
-=======
 - Use uint32 for status so it's not empty when marshalling.
->>>>>>> d800f654
 
 ## [2.0.0-alpha.17] - 2018-02-13
 ### Added
