--- conflicted
+++ resolved
@@ -10,17 +10,14 @@
 ### Added
 - Added functionality for the agent `--allow-list` configuration, which
 whitelists check and check hook executables.
-<<<<<<< HEAD
 - Added the `runtime_assets` field to `HookConfig`. Assets are enabled
 for check hook execution.
-=======
 - The agent now sends heartbeats to the backend in order to detect network
 failures and reconnect faster.
 
 ### Changed
 - The default handshake timeout for the WebSocket connection negotiation has
 been lowered from 45 to 15 seconds and is now configurable.
->>>>>>> c6c289e2
 
 ## [5.11.0] - 2019-07-10
 
