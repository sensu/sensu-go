# Changelog
All notable changes to this project will be documented in this file.

The format is based on [Keep a Changelog](http://keepachangelog.com/en/1.0.0/)
and this project adheres to [Semantic
Versioning](http://semver.org/spec/v2.0.0.html).

## Unreleased

<<<<<<< HEAD
### Added
- Added `flapping` field to check history, along with `is_flapping_start` and
  `is_flapping_end` event properties for use by filters.
- The `sensu.io/managed_by` label is now automatically applied to resources
created via `sensuctl create`.
- Added `created_by` to object metadata and populate that field via the HTTP API.

### Changed
- Updated the store so that it may _create_ wrapped resources.
=======
## [5.18.1] - 2020-03-10
>>>>>>> 0c45f083

### Fixed
- Check history is now in FIFO order, not ordered by executed timestamp.
- Fixed bug where flapping would incorrectly end when `total_state_change` was
  below `high_flap_threshold` instead of below `low_flap_threshold`.
- sensu-backend no longers hang indefinitely if a file lock for the asset
manager cannot be obtained, and returns instead an error after 60 seconds.
- Stopped using the etcd embedded client, which seems to trigger nil pointer
panics when used against an etcd that is shutting down.
- 64-bit align the `Resource` struct in the store cache to fix a crash on
32-bit systems.
- Fixed a bug where sensu-backend would restart when agents disconnect.

## [5.18.0] - 2020-02-24

### Added
- Added the `/version` API in sensu-agent.
- Indicate in log messages which filter dropped an event.

### Fixed
- sensuctl now supports the http_proxy, https_proxy, and no_proxy environment
variables.
- returns 401 instead of 500 when issues occur refreshing the access token.
- Support Bonsai assets versions prefixed with the letter `v`.
- Fixed a bug where wrapped resources were not getting their namespaces set by
the default sensuctl configuration.
- read/writes `initializationKey` to/from `EtcdRoot`, while support legacy as fallback (read-only)
- check for a non-200 response when fetching assets
- `/silenced` now supports API filtering (commercial feature).
- Fixed event payload validation on the backend events API to validate the
payload with the URL parameters on the /events/:entity/:check endpoint and
reject events that do not match.
- The `auth/test` endpoint now returns the correct error messages.
- The `log-level` configuration option is now properly applied when running the
Sensu Agent Windows service.

### Changed
- Updated Go version from 1.13.5 to 1.13.7.
- Default `event.entity.entity_class` to `proxy` in the POST/PUT `/events` API.
- Proxy entities are now automatically created when events are published with an
entity that does not exist.

## [5.17.2] - 2020-02-19

### Fixed

- Fixed a bug where on an internal restart, enterprise HTTP routes could fail
to intialize.

## [5.17.1] - 2020-01-31

### Fixed
- Cluster configuration of sensuctl should be reset when `configure` is called.
- Some namespaces would not appear in the curated namespace functionality under
certain circonstances.
- Fix a bug with tar assets that contain hardlinked files.
- Assets name may contain capital letters.
- When `--trusted-ca-file` is used to configure sensuctl, it now detects and saves
the absolute file path in the cluster config.
- [Web] Changing order on event list will no longer cause filters to be reset.
- [Web] URLs inside annotations are now rendered as links.

## [5.17.0] - 2020-01-28

### Added
- Added the secrets provider interface and secrets provider manager to be used
by commercial secrets providers. Implemented for checks, mutators, and handlers.
- Added the `secrets` field to checks, mutators, and handlers.
- Added the `keepalive-handlers` configuration flag on the agent to specify the
entity's keepalive handlers.
- Added `event.entity.name` as a supported field selector.

### Fixed
- Fixed a memory leak in the entity cache.
- [Web] Labels with links can now be followed.
- [Web] Fixed a inconsistent crash that occurred in Firefox browsers.
- [Web] Fixed bug where event history was duplicated in the event timeline
chart.
- [Web] Fixed issue where silenced entries with a start date would result in a
crash.
- Fixed a bug where `sensuctl entity delete` was not returning an error
when attempting to delete a non-existent entity.
- sensuctl command assets installed via Bonsai will now use the "sensuctl"
namespace.
- Fixed a memory leak in the entity cache
- Users with implicit permissions to a namespace can now display resources
within that namespace via the Web UI.
- Explicit access to namespaces can only be granted via cluster-wide RBAC
resources.
- Split rules ClusterRole and Role verbs, resources and resource names on comma.
- Add support for the `--format` flag in the `sensuctl command list` subcommand.
- Namespace can be ommited from event when performing an HTTP POST request to
the `/events` endpoint.
- Fixed a bug where failing check TTL events could occur event if keepalive
failures had already occurred.

## [5.16.1] - 2019-12-18

### Fixed
- Initialize the sensu_go_events_processed counter with the `success` label so
it's always displayed.
- Fixed a performance regression that was introduced in 5.15.0, which would
cause the API to timeout past 20k agent sessions.

## [5.16.0] - 2019-12-11

### Added
- Display the JWT expiration Unix timestamp in `sensuctl config view`.
- Added the 'sensu-backend init' subcommand.
- Added a new flag, --etcd-client-urls, which should be used with sensu-backend
when it is not operating as an etcd member. The flag is also used by the new
sensu-backend init tool.
- Added the cluster's distribution to Tessen data.
- Added a new field, ClusterIDHex, to the ClusterHealth datatype.
- Added the `--etcd-discovery` and `--etcd-discovery-srv` flags to
`sensu-backend`. These are used to take advantage of the embedded etcd's
auto-discovery features.
- Added `--keepalive-critical-timeout` to define the time after which a
critical keepalive event should be created for an agent.
- Added `--keepalive-warning-timeout` which is an alias of `--keepalive-timeout`
for backwards compatibility.

### Fixed
- Add a timeout to etcd requests when retrieving the nodes health.
- Show the correct default value for the format flag in `sensuctl dump` help
usage.
- Installing sensuctl commands via Bonsai will now check for correct labels
before checking if the asset has 1 or more builds.
- Listing assets with no results returns an empty array.
- Fixed a panic that could occur when creating resources in a namespace that
does not exist.
- [Web] Links to documentation now point to the version of the product being run
instead of the latest; helpful when running an older version of Sensu.
- Fixed issue where keepalive events and events created through the agent's
socket interface could be missing a namespace.
- Fixed an issue where 'sensuctl cluster health' would hang indefinitely.
- Fixed several issues around the metadata of resources encoded using the
wrapped-json format, where the metadata would go missing when listing
resources or prevent resources from being created.

### Changed
- The backend will no longer automatically be seeded with a default admin
username and password. Users will need to run 'sensu-backend init' on every
new installation.
- Several deprecated flags were removed from sensu-backend.
- [Web] Changes to navigation. The app bar has been replaced by an omnipresent
drawer increasing the available space for content. Additionally, each page now
includes breadcrumbs.
- [Web] Switching namespaces is easier than ever, with the new and improved
switcher. The new component can be accessed from the drawer or with the shortcut
ctrl+k. For those with many namespaces the switcher now includes fuzzy search
and improved keyboard navigation.
- 'sensuctl cluster health' will now use a 3s timeout when gathering cluster
health information.
- 'sensuctl cluster health' now collects cluster health information concurrently.

## [5.15.0] - 2019-11-18

### Fixed
- Added better error logging for mutator execution.
- Fixed the order of flap detection weighting for checks.
- The pprof server now only binds to localhost.

### Added
- Added the `APIKey` resource and HTTP API support for POST, GET, and DELETE.
- Added sensuctl commands to manage the `APIKey` resource.
- Added support for api keys to be used in api authentication.
- Added support for sensu-backend service environment variables.
- Added support for timezones in check cron strings.
- Added support for extending sensuctl support with commands.

### Changed
- Moved `corev2.BonsaiAsset` to `bonsai.Asset` and moved
`corev2.OutdatedBonsaiAsset` to `bonsai.OutdatedAsset` along with subsequent
bonsai package refactors.
- Colons and periods are now allowed to be used in all resource names, with
the exception of users.

## [5.14.2] - 2019-11-04

### Changed
- Upgraded etcd to 3.3.17
- Listing namespaces is now done implicitly based on access to resources within
a namespace. Users will no longer be able to list all namespaces by default, in
new installations. Existing installations will function as before. Operators can
change to the new behaviour, by modifying the system:user role.

### Fixed
- As a result of upgrading etcd, TLS etcd clients that lose their connection will
successfully reconnect when using --no-embed-etcd.
- Check TTL switches are now correctly buried when associated events and entities
are deleted.
- Keepalive switches are now correctly buried when the keepalive event is deleted.
- Sensu now uses far fewer leases for keepalives and check TTLs, resulting in a
stability improvement for most deployments.
- Fixed a minor UX issue in interactive filter commands in sensuctl.
- Silences now successfully apply to proxy entities where the check doesn't contain
  the same subscriptions as the entity (#3356)

## [5.14.1] - 2019-10-16

### Added
- Added prometheus gauges for check schedulers.

### Fixed
- Opening an already open Bolt database should not cause sensu-agent to hang
indefinitely.
- [CLI] Dump multiple types as YAML to a file would print separator STDOUT
instead of specified file
- Fixed a bug where Sensu would crash with a panic due to a send on a closed channel.

## [5.14.0] - 2019-10-08

### Added
- [Web] Added an additional option to the error dialog allowing users to
completely wipe the application's persisted state; in lieu of them having to
manually wipe their local / session storage. This may help in the rare cases
where something in said state is leading to an uncaught exception.
- [Web] For operating systems with support for selecting a preferred light /dark
theme, the application now respects the system preference by default.
- sensuctl dump can now list the types of supported resources with --types.
- Added the `sensu_agent_version` field to the `Entity` resource, which reflects
the Sensu semver version of the agent entity.
- Added the `--etcd-heartbeat-interval` and `--etcd-election-timeout` flags to
`sensu-backend`

### Changed
- [Web] Github is not always the best place for feature requests and discussion,
as such we've changed CTA for feedback to point to Discourse instead of the
web repository's issues page.
- [Web] When a user lands on a page inside a namespace that no longer exists or
they do not have access to, the drawer is now opened so that namespace switcher
is front and center. Hopefully this should reduce any confusion around next
steps.
- Support agent TLS authentication, usable with a licensed sensu-backend.
- Updated Go version from 1.12.3 to 1.13.1.
- [GraphQL] `putWrapped` mutation now accepts wrapped JSON with empty
outer objectmeta.

### Fixed
- [Web] Fixed issue where a user with an appropriate role may have been unable
to resolve events, queue checks, and create silenced entries.
- Splayed proxy checks are now executed every interval, instead of every
`interval + interval * splay_coverage`.
- [GraphQL] Ensures that proxy entity label & annotations are redacted.
- Fixed a bug in the ring where round robin schedules would not recover
after quorum loss.
- [Web] Unauthorized errors emitted while creating silences or resolving events
are now caught and a toast is presented to communicate what occurred.
- [Web] Internal errors are now avoided when a user attempts to queue an ad-hoc
check for a keepalive.
- Do not separate asset builds into several assets unless the the tabular format
is used in `sensuctl asset list`.
- Fix the 'flag accessed but not defined' error in `sensuctl asset outdated`
- Fix generic API client's `SetTypeMeta` method. The APIGroup is now correctly
configured and by virtue unintended authorization denied errs are avoided.
- Fixed a bug where checks would stop executing after a network error.
- Fixed a bug where sensuctl create with stdin was not working.

## [5.13.2] - 2019-09-19

### Fixed
- Enterprise bug fix.

## [5.13.1] - 2019-09-10

### Fixed
- Multi-build asset definitions with no matching filters will no longer cause a panic.

## [5.13.0] - 2019-09-09

### Added
- Added the `sensuctl env` command.
- sensuctl asset add (fetches & adds assets from Bonsai).
- sensuctl asset outdated (checks for newer versions of assets from Bonsai).
- Add HTTP and directory support to `sensuctl create`
- Only validate check interval/cron when publish true

### Fixed
- sensuctl dump no longer silently discards errors.
- Interactive check create and update modes now have 'none' as the first
highlighted option, instead of nagios-perfdata.
- Fixed a bug where silences would not expire on event resolution.

## [5.12.0] - 2019-08-22

### Added
- Added functionality for the agent `--allow-list` configuration, which
whitelists check and check hook executables.
- Added the `runtime_assets` field to `HookConfig`. Assets are enabled
for check hook execution.
- Added backwards compatible content negotiation to the websocket connection.
Protobuf will be used for serialization/deserialization unless indicated by the
backend to use JSON.
- Added delete functionality for assets in the API and sensuctl.
- Added `sensuctl dump` to dump resources to a file or STDOUT.
- Added `event.check.name` as a supported field selector.
- [Web] Added timeline chart to event details view.
- Added `entity.system.arm_version` to record the value of `GOARM` at compile time.
- Added `ProviderType` field to `AuthProviderClaims`
- Added `builds` field to the `Asset` type to allow assets to specify different
URLs for each platform/architecture/arch_version.

### Changed
- The project now uses Go modules instead of dep for dependency management.
- The internal reverse proxy relied on by the dashboard has been eliminated.
- The generic etcd watcher now keeps track of revisions.
- The resource caches can now rebuild themselves in case of failures.
- Event and Entity resources can now be created without an explicit namespace;
the system will refer to the namespace in the URL.
- Events and Entities can now be created with the POST verb.
- [Web] Changed styling of namespace labels.
- Log token substitution failures more clearly.

### Fixed
- Fixed the tabular output of `sensuctl filter list` so inclusive filter expressions
are joined with `&&` and exclusive filter expressions are joined with `||`.
- The REST API now correctly only returns events for the specific entity
queried in the `GET /events/:entity` endpoint (#3141)
- Prevent a segmentation fault when running `sensuctl config view` without
configuration.
- Added entity name to the interactive sensuctl survey.
- Check hooks with `stdin: true` now receive actual event data on STDIN instead
  of an empty event.
- Prevent a segmentation fault on the agent when a command execution returns an
error.
- [Web] Fixed issue where a bad or revoked access token could crash the app.

### Removed
- Removed encoded protobuf payloads from log messages (when decoded, they can reveal
redacted secrets).

## [5.11.1] - 2019-07-18

### Fixed
- The agent now sends heartbeats to the backend in order to detect network
failures and reconnect faster.
- The default handshake timeout for the WebSocket connection negotiation has
been lowered from 45 to 15 seconds and is now configurable.

## [5.11.0] - 2019-07-10

### Added
- Silenced entries are now retrieved from the cache when determining if an event
is silenced.
- Added --disable-assets flag to sensu-agent.
- Added ability to query mutators to the GraphQL service
- Added ability to query event filters to the GraphQL service
- Added prometheus metrics for topics in wizard bus and agent sessions.
- The buffer size and worker count of keepalived, eventd & pipelined can now be
configured on sensu-backend.
- Added a `headers` field to the `Asset` struct. Headers is a map of key/value
string pairs used as HTTP headers for asset retrieval.
- Added the current user to the output of `sensuctl config view`.
- [Web] Adds list and details views for mutators
- [Web] Adds list and details views for event filters
- Added sensuctl delete command

### Changed
- [Web] Updated embedded web assets from `46cd0ee` ... `8f50155`
- The REST API now returns the `201 Created` success status response code for
POST & PUT requests instead of `204 No Content`.

### Fixed
- The REST API now returns an error when trying to delete an entity that does
not exist.
- Fixed a bug where basic authorization was not being performed on the agent websocket connection.
- Fixed an aliasing regression where event timestamps from the /events API
were not getting properly populated.
- Fixed a bug where multiple nested set handlers could be incorrectly flagged as
deeply nested.
- Fixed a bug where round robin proxy checks could fail to execute.
- Fixed a bug where watchers could enter a tight loop, causing very high CPU
usage until sensu-backend was restarted.

## [5.10.1] - 2019-06-25

### Fixed
- Fixed the entity_attributes in proxy_requests so all attributes must match
instead of only one of them.
- Fixed a bug where events were not deleted when their corresponding entity was.

## [5.10.0] - 2019-06-18

### Added
- Added POST `/api/core/v2/tessen/metrics`.
- Added the ability in TessenD to listen for metric points on the message bus,
populate, and send them to the Tessen service.
- [Web] Adds ability to delete entities
- [GraphQL] Adds simple auto-suggestion feature.
- Added a tag to all Tessen metrics to differentiate internal builds.
- Added a unique sensu cluster id, accessible by GET `/api/core/v2/cluster/id`.
- Added `sensuctl cluster id` which exposes the unique sensu cluster id.

### Changed
- [Web] Updated embedded web assets from `275386a` ... `46cd0ee`
- Refactoring of the REST API.
- Changed the identifying cluster id in TessenD from the etcd cluster id to
the sensu cluster id.
- [GraphQL] Updates `PutResource` mutation to accept an `upsert` boolean flag parameter. The `upsert` param defaults to `true`, but if set to `false` the mutation will return an error when attempting to create a duplicate resource.
- Eventd has been refactored. Users should not perceive any changes, but a
substantial amount of business logic has been moved into other packages.
- The `sensuctl create` command now accepts resources without a declared
namespace. If the namespace is omitted, the resource will be created in the
current namespace, or overridden by the `--namespace` flag.
- Eventd now uses a constant number of requests to etcd when working with
silenced entries, instead of a number that is proportional to the number of
subscriptions in a check.

### Fixed
- The check state and check total_state_change properties are now more correct.
- Scheduling proxy checks now consumes far fewer CPU resources.
- [Web] Unless required- scrollbars on code blocks are hidden.
- [Web] Ensure that we redirect user to a valid namespace when first signing in.
- [Web] Correctly display timeout value for handlers.
- [Web] Avoid exception when parsing non-standard cron statements. (Eg.
`@every 1h` or `@weekly`)
- The resources metadata are now validated with the request URI.

## [5.9.0] - 2019-05-29

### Added
- [GraphQL] Added field to retrieve REST API representation of a resource to
  each core type
- [Web] Add views for handlers

### Changed
- [Web] Updated embedded web assets from `9d91d7f` ... `275386a`
- [Web] Implements simpler & more efficient filtering.
- [GraphQL] fields that previously accepted a JS filter have been deprecated and
  replaced with a simpler syntax.

### Fixed
- Fixed the behaviors for check `Occurrences` and `OccurrencesWatermark`.
- Fixed a panic that could occur when seeding initial data.
- [Web] Compress dashboard assets
- [Web] Fixed regression where dashboard assets were no longer compressed.
- Fixed listing of silenced entries by check or subscription.
- The docker-compose.yaml file now refers to the sensu/sensu:latest image.

## [5.8.0] - 2019-05-22

### Added
- Added per resource counts to tessen data collection.
- Added event processing counts to tessen data collection.
- Added ability to query for `Handlers` (individual and collections) from the GraphQL query endpoint.
- Added `/version` to retrieve the current etcd server/cluster version and the sensu-backend version.
- --etcd-cipher-suites option is now available for sensu-backend.
- Added the `--chunk-size` flag to `sensuctl * list` sub-commands

### Changed
- eventd and keepalived now use 1000 handlers for events.
- etcd database size and request size are now configurable.
- Most resources now use protobuf serialization in etcd.

### Fixed
- Only bury switchsets of checks that no longer have a TTL, in order to reduce
the number of write operations made to etcd.
- Fixed keepalives switchsets for entities with deregistration.
- Fixed continue token generation in namespace and user pagination.

## [5.7.0] - 2019-05-09

### Added
- Added a Windows service wrapper for sensu-agent. See
"sensu-agent service --help" for more information.

### Fixed
- Fixed `sensuctl` color output on Windows.
- Fixed a regression in `sensuctl cluster` json/wrapped-json output.
- Fixed a regression that caused listing objects for a given namespace to also
  include results from namespaces sharing a similar prefix.

## [5.6.0] - 2019-04-30

### Added
- Added filtering support to `sensuctl`. This feature only works against a
  `sensu-backend` with a valid enterprise license.
- Added fields getter functions for resources available via the REST API.
- Added the message bus to Tessend in order to track Tessen configuration changes from the API.
- Added a performance optimizing `Count()` function to the generic store.
- Added a hexadecimal Cluster ID title to the `sensuctl cluster health` and
`sensuctl cluster member-list` commands in tabular format.
- Added a `Header` field to the `HealthResponse` type returned by `/health`.

### Fixed
- Fixed the agent `--annotations` and `--labels` flags.

## [5.5.1] - 2019-04-15

### Changed
- Added parsing annoatations to sensu-agent, both from agent.yml and command line arguments
- Updated Go version from 1.11.4 to 1.12.3 for CI builds.
- Changed the 1.x `client` field to `source` in the 1.x compatible agent socket. The `client` field is now deprecated.
- Deprecated the agent TCP/UDP sockets in favor of the agent rest api.
- [GraphQL] Added mutation to create / update using wrapped resources.
- [GraphQL] Added field returning wrapped resource given ID.
- apid uses a new generic router for listing resources.
- The store uses the generic List function for listing resources.

### Fixed
- Fixed an issue where etcd watchers were used incorrectly. This was causing
100% CPU usage in some components, as they would loop endlessly trying to get
results from watchers that broke, due to their stream terminating. Other
components would simply stop updating. Watchers now get reinstated when the
client regains connectivity.
- Fixed the `/events/:entity` route in the REST API.
- Fixed a bug where the --labels arg was not working as expected in sensu-agent.

## [5.5.0] - 2019-04-03

### Added
- Added the TessenD daemon.
- Added an etcd watcher for tessen configuration.
- Added ring support for TessenD so that the service is invoked in a
round-robin fashion within a cluster.
- Added `tessen opt-in` command to `sensuctl`.
- Added `tessen opt-out` command to `sensuctl`.
- Added `tessen info` command to `sensuctl`.
- Added more verbose logging to indicate when a proxy request matches an entity according to its entity attributes.

### Removed
- Removed the unused etcd watcher for hook configurations.

### Fixed
- [Web] Ensure user chip is never rendered when creator is not present.

## [5.4.0] - 2019-03-27

### Added
- Add support for pagination to the API
- Add two new flags for `backend` daemon to optionally allow for separate TLS
  cert/key for dashboard. the flags are: `--dashboard-cert-file` and
  `--dashboard-key-file`. The dashboard will use the same TLS config of the API
  unless these new flags are specified.
- Added notion of asset collections to dashboard daemon
- Added a store for Tessen opt-in/opt-out configuration.
- Added /tessen GET and PUT endpoints to the API.
- Added queueing to the agent /events API

### Changed
- [Web] Updated dependencies that had warnings
- [Web] Updated dependency babel to ^7.4
- [Web] Updated UI library to ^3.8

### Fixed
- Fixed a bug in `sensuctl` where global/persistent flags, such as `--namespace`
  and `--config-dir`, would get ignored if they were passed after a sub-command
  local flag, such as `--format`.
- Fixed a bug in `sensuctl` where handlers and filters would only be deleted
  from the default namespace, unless a `--namespace` flag was specified.
- Fixed a bug where events could be stored without a timestamp.
- Fixed a bug where metrics could be persisted to etcd in some cases.
- Fixed a bug where agents would sometimes refuse to terminate on SIGTERM and
  SIGINT.
- Fixed a bug where agents would always try to reconnect to the same backend,
  even when multiple backends were specified. Agents will now try to connect to
  other backends, in pseudorandom fashion.
- [Web] Avoids crash when the creator of a check is inaccessible.
- [Api] Respond with 404 from the users endpoint when user for given name cannot
  be found.
- Commands wrap on the event details page and will display "-" if there is no
  command (keepalives)

## [5.3.0] - 2019-03-11

### Added
- Added additional check config and entity information to event details page.
- Fixed all known TLS vulnerabilities affecting the backend server:
    - TLS min version increased to 1.2
    - Removed ALL but perfect-forward-secrecy ciphers
- Removed requirement of specifying `--trusted-ca-file` when using TLS on backend
- Prevented backend from loading server TLS configuration for http client
- Enforced uniform TLS configuration for all three backend components (apid, agentd, dashboardd)
- Set http client timeout to 15 seconds for sensuctl
- Round robin scheduling is now fully functional.
- Web UI offline state detection and and alert banner.

### Changed
- Asset downloading now uses buffered I/O.

### Fixed
- Check results sent via the agent socket now support handlers.
- `sensuctl user list` can now output yaml and wrapped-json
- Fixed bug with how long commands were displayed on check details page.
- Assets downloads no longer specify a client timeout.
- Fixed a bug where agent entity subscriptions would be communicated to the
  backend incorrectly. Due to the scheduler using the subscriptions from the
  HTTP header, this does not have any effect on scheduling.
- Web - Fixes issue where timeout value was not displayed.
- Fixed bug with how long commands were displayed on check details page.

### Removed
- Removed the concept of "edition" and the edition header.

## [5.2.1] - 2019-02-11

### Fixed
- Fixed a regression in the agent that would not allow proxy checks to be
run for subsequent executions.
### Added
- Web UI - support for labels and annotations

## [5.2.0] - 2019-02-06

### Added
- Added support for the following TLS related options to `sensuctl`:
`--trusted-ca-file` and `--insecure-skip-tls-verify`. This allows sensuctl
users to use a self-signed certificate without adding it to the operating
system's CA store, either by explicitly trusting the signer, or by disabling
TLS hostname verification.
- Added a generic watcher in the store.
- Added `RemoveProvider` method to authenticator.
- Check output truncation support has been added. Check output can be truncated
by adjusting the max_output_size and discard_output properties.
- Added ability to silence/unsilence from the event details page.
- Added support for wrapped resources in the API with `sensuctl create` &
`sensuctl edit`.
- Web UI - platform version displays on the entity details page.
- Web UI - include proxy request configuration on check details page.
- Web UI - display deregistration config on the entity details page.

### Changed
- Removed unused workflow `rel_build_and_test` in CircleCI config.
- Moved the `Provider` interface to `api/core/v2` package.
- Moved the `Authenticator` interface to `backend/authentication` package.
- Updated confirmation messages for sensuctl commands: `Created`, `Deleted` and
`Updated` instead of `OK`.
- Exported some functions and methods in the CLI client.
- The API authenticator now identifies providers by their name only.

### Fixed
- Check TTL failure events are now much more reliable, and will persist even
in the presence cluster member failures and cluster restarts.
- Fix snakeCase version of keys in typeMap for acronyms.
- Fixed a bug in keepalive processing that could result in a crash.
- Pin childprocess to v0.9.0 in CircleCI so fpm can be installed.
- Substitutions applied to command & hooks are now omitted from events.
- Fixes a bug where generic store methods assumed a namespace was provided for non-namespaced resources.
- Keepalive and check TTL database state is now properly garbage-collected on
entity deletion.
- Fixed a bug where `sensuctl version` required configuration files to exist.
- Updates the copy on the confirm disable dialog to accurately reflect the
operation.

## [5.1.1] - 2019-01-24

### Added
- Added the notion of authentication providers.

### Changed
- Improved logging for errors in proxy check requests.
- Updated Go version from 1.10 to 1.11.4.
- Refactoring of the internal authentication mechanism into a `basic`
authentication provider.
- Modified private generic store methods as public functions.
- Improved logging for errors in proxy check requests.
- Updated Go version from 1.10 to 1.11.4.
- Changed keepalive event to include check.output

### Fixed
- Fixed a bug where `sensuctl edit` was not removing the temp file it created.
- Fixed a bug where adhoc checks were not retrieving asset dependencies.
- Fixed a bug where check updates would cause the check to immediately fire.
- Fixed a bug where a bad line in check output would abort metric extraction.
An error is now logged instead, and extraction continues after a bad line is encountered.
- Keepalive events will now continue to fire after cluster restarts.
- Fixed a panic in the dashboardd shutdown routine.
- Fixed a bug where deleting a non-existent entity with sensuctl would not return an error.
- Web UI - toolbar menu buttons now switch with dark theme.
- Web UI - some buttons easier to see with dark theme.
- Agents will now take proxy entity names into consideration when guarding
against duplicate check requests.

### Changed
- Improved logging for errors in proxy check requests.
- Updated Go version from 1.10 to 1.11.4.

## [5.1.0] - 2018-12-18

### Added
- Support for the trusted-ca-file and insecure-skip-tls-verify flags in
  sensu-agent. These flags have the same meaning and use as their sensu-backend
  counterparts.

### Changed
- Default location for sensu-backend data has changed from /var/lib/sensu to
  /var/lib/sensu/sensu-backend. See release notes for more information.

### Fixed
- Keepalive and check TTL failure events now fire continuously until resolved.
- Listing an empty set of assets now correctly returns [] instead of null.
- Fixed API endpoint used by the CLI to create hooks via the 'sensuctl create'
  command. It's now possible to create objects of type 'Hook' with this command
  again.
- Firefox status icons not fully rendering

## [5.0.1] - 2018-12-12

### Changed
- Added --etcd-advertise-client-urls options to docker-compose.yaml sensu-backend start command

### Fixed
- Prevent a panic when using an external etcd cluster.
- Silences List in web ui sorted by ascending order; defaults to descending
- Reduces shuffling of items as events list updates
- Fixed error in UI where status value could not be coerced
- Copy local environment variables into execution context when running checks
- Ensure environment variables are joined with a semicolon on Windows
- Command arguments are no longer needlessly escaped on Windows
- Backend environments are now included in handler & mutator execution requests.

## [5.0.0] - 2018-11-30

### Added
- Add the `etcd-advertise-client-urls` config attribute to sensu-backend
- Support for multiple API versions added to sensuctl create
- Support for metadata added to wrapped resources (yaml, wrapped-json)
- Added the backend configuration attributes `api-listen-address` & `api-url`.
- Adds feedback when rerunning check[s] in the web app

### Removed
- Check subdue functionality has been disabled. Users that have checks with
subdues defined should delete and recreate the check. The subdue feature was
found to have issues, and we are re-working the feature for a future release.
- Filter when functionality has been disabled. Users that have filters with
'when' properties defined should delete and recreate the filter. Filter when
uses the same facility as check subdue for handling time windows.
- Removed event.Hooks and event.Silenced deprecated fields
- Extensions have been removed until we have time to revisit the feature.

### Changed
- Assets and checks environments are now merged, with a preference given to the
  values coming from the check's environment.
- Assets and handlers environments are now merged, with a preference given to the
  values coming from the handler's environment.
- Assets and mutators environments are now merged, with a preference given to the
  values coming from the mutator's environment.
- Metadata from wrappers and resources is now merged, with a preference given to
the values coming from the wrapper. Labels and annotations are deep-merged.
- Round-robin scheduling has been temporarily disabled.
- The dashboard now uses the `api-url` configuration attribute to connect to the
API.

### Fixed
- Fixed several resource leaks in the check scheduler.
- Fixed a bug in the dashboard where entities could not be silenced.
- Fix the `sensuctl cluster health` command.
- Fixed issue filtering by status on the events page
- Fixed interactive operations on entities in the CLI
- Removed rerun and check links for keepalives on event details page.
- Web UI - Made silencing language more clear on Silences List page
- Fixed a bug where resources from namespaces that share a common prefix, eg:
  "sensu" and "sensu-devel", could be listed together.
- Fixed a bug in the agent where the agent would deadlock after a significant
period of disconnection from the backend.
- Fixed a bug where logging events without checks would cause a nil panic.
- Removed the ability to rerun keepalives on the events list page
- A panic in keepalive/check ttl monitors causing a panic.
- Monitors are now properly namespaced in etcd.
- Updating a users groups will no longer corrupt their password
- Prevent empty error messages in sensuctl.
- Fixed a bug where keepalive failures could be influenced by check TTL
successes, and vice versa.
- Fixed a bug where check TTL events were not formed correctly.
- Fixed a web-ui bug causing the app to crash on window resize in FireFox

### Breaking Changes
- The backend configuration attributes `api-host` & `api-port` have been
replaced with `api-listen-address`.

## [2.0.0-beta.8-1] - 2018-11-15

### Added
- Assets are included on check details page.
- Adds links to view entities and checks from the events page.
- Added an agent/cmd package, migrated startup logic out of agent main
- Improved debug logging in pipeline filtering.
- Add object metadata to entities (including labels).
- Add filter query support for labels.
- Add support for setting labels on agents with the command line.
- The sensuctl tool now supports yaml.
- Add support for `--all-namespaces` flag in `sensuctl extension list`
subcommand.
- Added functionality to the dynamic synthesize function, allowing it to
flatten embedded and non-embedded fields to the top level.
- Added the sensuctl edit command.
- Added javascript filtering.

### Removed
- Govaluate is no longer part of sensu-go.

### Fixed
- Display appropriate fallback when an entity's lastSeen field is empty.
- Silences List in web ui sorted by ascending order
- Sorting button now works properly
- Fixed unresponsive silencing entry form begin date input.
- Removed lastSeen field from check summary
- Fixed a panic on the backend when handling keepalives from older agent versions.
- Fixed a bug that would prevent some keepalive failures from occurring.
- Improved event validation error messages.
- Improved agent logging for statsd events.
- Fixues issue with tooltip positioning.
- Fixed bug with toolbar menus collapsing into the overflow menu
- The agent now reconnects to the backend if its first connection attempt
  fails.
- Avoid infinite loop when code cannot be highlighted.

### Changes
- Deprecated the sensu-agent `--id` flag, `--name` should be used instead.

### Breaking Changes
- Environments and organizations have been replaced with namespaces.
- Removed unused asset metadata field.
- Agent subscriptions are now specified in the config file as an array instead
  instead of a comma-delimited list of strings.
- Extended attributes have been removed and replaced with labels. Labels are
string-string key-value pairs.
- Silenced `id`/`ID` field has changed to `name`/`Name`.
- Entity `id`/`ID` field has changed to `name`/`Name`.
- Entity `class`/`Class` field has changed to `entity_class`/`EntityClass`.
- Check `proxy_entity_id`/`ProxyEntityID` field has changed to `proxy_entity_name`/`ProxyEntityName`.
- Objects containing both a `name`/`Name` and `namespace`/`Namespace` field have been
replaced with `metadata`/`ObjectMeta` (which contains both of those fields).
- Role-based access control (RBAC) has been completely redesigned.
- Filter and token substitution variable names now match API naming. Most names
that were previously UpperCased are now lower_cased.
- Filter statements are now called expressions. Users should update their
filter definitions to use this new naming.

## [2.0.0-beta.7-1] - 2018-10-26

### Added
- Asset functionality for mutators and handlers.
- Web ui allows publishing and unpublishing on checks page.
- Web ui allows publishing and unpublishing on check details page.
- Web ui code highlighting added.

### fixed
- fixes exception thrown when web ui browser window is resized.

## [2.0.0-beta.6-2] - 2018-10-22

### Added
- Add windows/386 to binary gcs releases
- TLS authentication and encryption for etcd client and peer communication.
- Added a debug log message for interval timer initial offset.
- Added a privilege escalation test for RBAC.

### Removed
- Staging resources and configurations have been removed from sensu-go.
- Removed handlers/slack from sensu/sensu-go. It can now be found in
sensu/slack-handler.
- Removed the `Error` store and type.

### Changed
- Changed sensu-agent's internal asset manager to use BoltDB.
- Changed sensuctl title colour to use terminal's configured default for bold
text.
- The backend no longer forcibly binds to localhost.
- Keepalive intervals and timeouts are now configured in the check object of
keepalive events.
- The sensu-agent binary is now located at ./cmd/sensu-agent.
- Sensuctl no longer uses auto text wrapping.
- The backend no longer requires embedded etcd. External etcd instances can be
used by providing the --no-embed option. In this case, the client will dial
the URLs provided by --listen-client-urls.
- The sensu-agent binary is now located at ./cmd/sensu-agent.
- Sensuctl no longer uses auto text wrapping.
- The backend no longer requires embedded etcd. External etcd instances can be
used by providing the --no-embed option. In this case, the client will dial
the URLs provided by --listen-client-urls.
- Deprecated daemon `Status()` functions and `/info` (`/info` will be
re-implemented in https://github.com/sensu/sensu-go/issues/1739).
- The sensu-backend flags related to etcd are now all prefixed with `etcd` and
the older versions are now deprecated.
- Web ui entity recent events are sorted by last ok.
- etcd is now the last component to shutdown during a graceful shutdown.
- Web ui entity recent events are sorted by last ok
- Deprecated --custom-attributes in the sensu-agent command, changed to
--extended-attributes.
- Interfaced command execution and mocked it for testing.
- Updated the version of `libprotoc` used to 3.6.1.

### Fixed
- Fixed a bug in `sensuctl configure` where an output format called `none` could
  be selected instead of `tabular`.
- Fixes a bug in `sensuctl cluster health` so the correct error is handled.
- Fixed a bug where assets could not extract git tarballs.
- Fixed a bug where assets would not install if given cache directory was a
relative path.
- Fixed a bug where an agent's collection of system information could delay
sending of keepalive messages.
- Fixed a bug in nagios perfdata parsing.
- Etcd client URLs can now be a comma-separated list.
- Fixed a bug where output metric format could not be unset.
- Fixed a bug where the agent does not validate the ID at startup.
- Fixed a bug in `sensuctl cluster health` that resulted in an unmarshal
error in an unhealthy cluster.
- Fixed a bug in the web ui, removed references to keepaliveTimeout.
- Keepalive checks now have a history.
- Some keepalive events were misinterpreted as resolution events, which caused
these events to be handled instead of filtered.
- Some failing keepalive events were not properly emitted after a restart of
sensu-backend.
- The check output attribute is still present in JSON-encoded events even if
empty.
- Prevent an empty Path environment variable for agents on Windows.
- Fixed a bug in `sensuctl check update` interactive mode. Boolean defaults
were being displayed rather than the check's current values.
- Use the provided etcd client TLS information when the flag `--no-embed-etcd`
is used.
- Increase duration delta in TestPeriodicKeepalive integration test.
- Fixed some problems introduced by Go 1.11.

### Breaking Changes
- Removed the KeepaliveTimeout attribute from entities.

## [2.0.0-beta.4] - 2018-08-14

### Added
- Added the Sensu edition in sensuctl config view subcommand.
- List the supported resource types in sensuctl.
- Added agent ID and IP address to backend session connect/disconnect logs
- Licenses collection for RHEL Dockerfiles and separated RHEL Dockerfiles.

### Changed
- API responses are inspected after each request for the Sensu Edition header.
- Rename list-rules subcommand to info in sensuctl role commmand with alias
for backward compatibility.
- Updated gogo/protobuf and golang/protobuf versions.
- Health API now returns etcd alarms in addition to cluster health.

### Fixed
- Fixed agentd so it does not subscribe to empty subscriptions.
- Rules are now implicitly granting read permission to their configured
environment & organization.
- The splay_coverage attribute is no longer mandatory in sensuctl for proxy
check requests and use its default value instead.
- sensu-agent & sensu-backend no longer display help usage and duplicated error
message on startup failure.
- `Issued` & `History` are now set on keepalive events.
- Resolves a potential panic in `sensuctl cluster health`.
- Fixed a bug in InfluxDB metric parsing. The timestamp is now optional and
compliant with InfluxDB line protocol.
- Fixed an issue where adhoc checks would not be issued to all agents in a
clustered installation.

### Breaking Changes
- Corrects the check field `total_state-change` json tag to `total_state_change`.

## [2.0.0-beta.3-1] - 2018-08-02

### Added
- Added unit test coverage for check routers.
- Added API support for cluster management.
- Added sensuctl cluster member-list command.
- Added Sensu edition detection in sensuctl.
- Added sensuctl cluster member-add command.
- Added API client support for enterprise license management.
- Added a header to API calls that returns the current Sensu Edition.
- Added sensuctl cluster health command.

### Changed
- The Backend struct has been refactored to allow easier customization in
enterprise edition.
- Use etcd monitor instead of in-memory monitor.
- Refactoring of the cmd package for sensuctl to allow easier customization in
the enterprise edition.
- Upgrade dep to v0.5.0
- Added cluster health information to /health endpoint in sensu-backend.

### Fixed
- Fixed `sensuctl completion` help for bash and zsh.
- Fixed a bug in build.sh where versions for Windows and Mac OS were not
generated correctly.
- Display the name of extensions with table formatting in sensuctl.
- Fixed TLS issue that occurred when dashboard communicated with API.
- Check TTL now works with round robin checks.
- Format string for --format flag help now shows actual arguments.
- Push the sensu/sensu:nightly docker image to the Docker Hub.
- Replaced dummy certs with ones that won't expire until 100 years in the
future.
- Fixed a bug where clustered round robin check execution executed checks
too often.
- Catch errors in type assertions in cli.
- Fixed a bug where users could accidentally create invalid gRPC handlers.

### Removed
- Removed check subdue e2e test.
- Removed unused Peek method in the Ring data structure.

### Breaking Changes
- Removed deprecated import command.

## [2.0.0-beta.2] - 2018-06-28

### Added
- Performed an audit of events and checks. Added `event.HasCheck()` nil checks
prior to assuming the existence of said check.
- Added a Create method to the entities api.
- Added the ability to set round robin scheduling in sensuctl
- Added Output field to GRPC handlers
- Additional logging around handlers
- Accept additional time formats in sensuctl
- Entities can now be created via sensuctl.
- Added the format `wrapped-json` to sensuctl `configure`, `list` and `info`
commands, which is compatible with `sensuctl create`.
- Added debug event log with all event data.
- Added yml.example configurations for staging backend and agents.
- Added test resources in `testing/config/resources.json` to be used in staging.
- Added all missing configuration options to `agent.yml.example` and
`backend.yml.example`.
- Added environment variables to checks.
- Added logging redaction integration test.
- Added check token substitution integration test.
- Added the `sensuctl config view` subcommand.
- Added extension service configuration to staging resources.
- Added some documentation around extensions.
- Added Dockerfile.rhel to build RHEL containers.

### Changed
- Upgraded gometalinter to v2.
- Add logging around the Sensu event pipeline.
- Split out the docker commands in build script so that building images and
  pushing can be done separately.
- Migrated the InfluxDB handler from the sensu-go repository to
github.com/nikkiki/sensu-influxdb-handler
- Entry point for sensu-backend has been changed to
  `github.com/sensu/sensu-go/cmd/sensu-backend`
- Don't allow unknown fields in types that do not support custom attributes
when creating resources with `sensuctl create`.
- Provided additional context to metric event logs.
- Updated goversion in the appveyor configuration for minor releases.
- Use a default hostname if one cannot be retrieved.
- Return an error from `sensuctl configure` when the configured organization
or environment does not exist.
- Remove an unnecessary parameter from sensuctl environment create.
- The profile environment & organization values are used by default when
creating a resource with sensuctl.
- Migrated docker image to sensu Docker Hub organization from sensuapp.
- Use the sensu/sensu image instead of sensu/sensu-go in Docker Hub.

### Fixed
- Prevent panic when verifying if a metric event is silenced.
- Add logging around the Sensu event pipeline
- Marked silenced and hooks fields in event as deprecated
- Fixed a bug where hooks could not be created with `create -f`
- Metrics with zero-values are now displayed correctly
- Fix handler validation routine
- Fixed a small bug in the opentsdb transformer so that it trims trailing
whitespace characters.
- Sensu-agent logs an error if the statsd listener is unable to start due to an
invalid address or is stopped due to any other error.
- Fixed a bug where --organization and --environment flags were hidden for all
commands
- Fix a bug where environments could not be created with sensuctl create
- StatsD listener on Windows is functional
- Add version output for dev and nightly builds (#1320).
- Improve git version detection by directly querying for the most recent tag.
- Fixed `sensuctl create -f` for `Role`
- Fixed `sensuctl create -f` for `Event`
- Added validation for asset SHA512 checksum, requiring that it be at least 128
characters and therefore fixing a bug in sensuctl
- Silenced IDs are now generated when not set in `create -f` resources
- API requests that result in a 404 response are now logged
- Fixed a bug where only a single resource could be created with
`sensuctl create` at a time.
- Fixed a bug where environments couldn't be deleted if there was an asset in
the organization they reside in.
- Dashboard's backend reverse proxy now works with TLS certs are configured.
- Fixed a bug with the IN operator in query statements.
- Boolean fields with a value of `false` now appear in json format (removed
`omitempty` from protobufs).
- The sensuctl create command no longer prints a spurious warning when
non-default organizations or environments are configured.
- When installing assets, errors no longer cause file descriptors to leak, or
lockfiles to not be cleaned up.
- Fixed a bug where the CLI default for round robin checks was not appearing.
- Missing custom attributes in govaluate expressions no longer result in
an error being logged. Instead, a debug message is logged.
- Update AppVeyor API token to enable GitHub deployments.
- Allow creation of metric events via backend API.
- Fixed a bug where in some circumstances checks created with sensuctl create
would never fail.
- Fixed a goroutine leak in the ring.
- Fixed `sensuctl completion` help for bash and zsh.

### Removed
- Removed Linux/386 & Windows/386 e2e jobs on Travis CI & AppVeyor
- Removed check output metric extraction e2e test, in favor of more detailed
integration coverage.
- Removed the `leader` package
- Removed logging redaction e2e test, in favor of integration coverage.
- Removed check token substitution e2e test, in favor of integration coverage.
- Removed round robin scheduling e2e test.
- Removed proxy check e2e test.
- Removed check scheduling e2e test.
- Removed keepalive e2e test.
- Removed event handler e2e test.
- Removed `sensuctl` create e2e tests.
- Removed hooks e2e test.
- Removed assets e2e test.
- Removed agent reconnection e2e test.
- Removed extensions e2e test.

## [2.0.0-beta.1] - 2018-05-07
### Added
- Add Ubuntu 18.04 repository
- Support for managing mutators via sensuctl.
- Added ability to sort events in web UI.
- Add PUT support to APId for the various resource types.
- Added flags to disable the agent's API and Socket listeners
- Made Changelog examples in CONTRIBUTING.md more obvious
- Added cli support for setting environment variables in mutators and handlers.
- Added gRPC extension service definition.
- The slack handler now uses the iconURL & username flag parameters.
- Support for nightlies in build/packaging tooling.
- Added extension registry support to apid.
- Added extension registry to the store.
- Add sensuctl create command.
- Adds a statsd server to the sensu-agent which runs statsd at a configurable
flush interval and converts gostatsd metrics to Sensu Metric Format.
- Add event filtering to extensions.
- Proper 404 page for web UI.
- Add sensuctl extension command.
- Add extensions to pipelined.
- Added more tests surrounding the sensu-agent's statsd server and udp port.
- Add the `--statsd-event-handlers` flag to sensu-agent which configures the
event handlers for statsd metrics.
- Add default user with username "sensu" with global, read-only permissions.
- Add end-to-end test for extensions.
- Add configuration setting for backend and agent log level.
- Add extension package for building third-party Sensu extensions in Go.
- Add the `--statsd-disable` flag to sensu-agent which configures the
statsd listener. The listener is enabled by default.
- Added an influx-db handler for events containing metrics.
- Add 'remove-when' and 'set-when' subcommands to sensuctl filter command.
- Added the Transformer interface.
- Added a Graphite Plain Text transformer.
- Add support for `metric_format` and `metric_handlers` fields in the Check and
CheckConfig structs.
- Add CLI support for `metric_format` and `metric_handlers` fields in `sensuctl`.
- Add support for metric extraction from check output for `graphite_plaintext`
transformer.
- Added a OpenTSDB transformer.
- Add support for metric extraction from check output for `opentsdb_line`
- Added a Nagios performance data transformer.
- Add support for metric extraction from check output for `nagios_perfdata`
- Added an InfluxDB Line transformer.
- Add support for metric extraction from check output for `influxdb_line`
transformer.
- Add e2e test for metric extraction.

### Changed
- Changed the maximum number of open file descriptors on a system to from 1024
(default) to 65535.
- Increased the default etcd size limit from 2GB to 4GB.
- Move Hooks and Silenced out of Event and into Check.
- Handle round-robin scheduling in wizardbus.
- Added informational logging for failed entity keepalives.
- Replaced fileb0x with vfsgen for bundling static assets into binary. Nodejs 8+
and yarn are now dependencies for building the backend.
- Updated etcd to 3.3.2 from 3.3.1 to fix an issue with autocompaction settings.
- Updated and corrected logging style for variable fields.
- Build protobufs with go generate.
- Creating roles via sensuctl now supports passing flags for setting permissions
  rules.
- Removed -c (check) flag in sensuctl check execute command.
- Fix a deadlock in the monitor.
- Don't allow the bus to drop messages.
- Events list can properly be viewed on mobile.
- Updated Sirupsen/logrus to sirupsen/logrus and other applicable dependencies using the former.
- Set default log level to 'warn'.
- Optimize check marshaling.
- Silenced API only accepts 'id' parameter on DELETE requests.
- Disable gostatsd internal metric collection.
- Improved log entries produced by pipelined.
- Allow the InfluxDB handler to parse the Sensu metric for an InfluxDB field tag
and measurement.
- Removed organization and environment flags from create command.
- Changed `metric_format` to `output_metric_format`.
- Changed `metric_handlers` to `output_metric_handlers`.

### Fixed
- Terminate processes gracefully in e2e tests, allowing ports to be reused.
- Shut down sessions properly when agent connections are disrupted.
- Fixed shutdown log message in backend
- Stopped double-writing events in eventd
- Agents from different orgs/envs with the same ID connected to the same backend
  no longer overwrite each other's messagebus subscriptions.
- Fix the manual packaging process.
- Properly log the event being handled in pipelined
- The http_check.sh example script now hides its output
- Silenced entries using an asterisk can be deleted
- Improve json unmarshaling performance.
- Events created from the metrics passed to the statsd listener are no longer
swallowed. The events are sent through the pipeline.
- Fixed a bug where the Issued field was never populated.
- When creating a new statsd server, use the default flush interval if given 0.
- Fixed a bug where check and checkconfig handlers and subscriptions are null in rendered JSON.
- Allow checks and hooks to escape zombie processes that have timed out.
- Install all dependencies with `dep ensure` in build.sh.
- Fixed an issue in which some agents intermittently miss check requests.
- Agent statsd daemon listens on IPv4 for Windows.
- Include zero-valued integers in JSON output for all types.
- Check event entities now have a last_seen timestamp.
- Improved silenced entry display and UX.
- Fixed a small bug in the opentsdb transformer so that it trims trailing
whitespace characters.

## [2.0.0-nightly.1] - 2018-03-07
### Added
- A `--debug` flag on sensu-backend for enabling a pprof HTTP endpoint on localhost.
- Add CLI support for adhoc check requests.
- Check scheduler now handles adhoc check requests.
- Added `set-FIELD` and `remove-FIELD` commands for all updatable fields
of a check. This allows updating single fields and completely clearing out
non-required fields.
- Add built-in only_check_output mutator to pipelined.
- Allow publish, cron, ttl, timeout, low flap threshold and more fields to be
set when importing legacy settings.
- Add CPU architecture in system information of entities.
- The `sensuctl user change-password` subcommand now accepts flag parameters.
- Configured and enabled etcd autocompaction.
- Add event metrics type, implementing the Sensu Metrics Format.
- Agents now try to reconnect to the backend if the connection is lost.
- Added non-functional selections for resolving and silencing to web ui
- Add LastOk to check type. This will be updated to reflect the last timestamp
of a successful check.
- Added GraphQL explorer to web UI.
- Added check occurrences and occurrences_watermark attributes from Sensu 1.x.
- Added issue template for GitHub.
- Added custom functions to evaluate a unix timestamp in govaluate.

### Changed
- Refactor Check data structure to not depend on CheckConfig. This is a breaking
change that will cause existing Sensu alpha installations to break if upgraded.
This change was made before beta release so that further breaking changes could
be avoided.
- Make indentation in protocol buffers files consistent.
- Refactor Hook data structure. This is similar to what was done to Check,
except that HookConfig is now embedded in Hook.
- Refactor CheckExecutor and AdhocRequestExecutor into an Executor interface.
- Changed the sensu-backend etcd flag constants to match the etcd flag names.
- Upgraded to Etcd v3.3.1
- Removed 3DES from the list of allowed ciphers in the backend and agent.
- Password input fields are now aligned in  `sensuctl user change-password`
subcommand.
- Agent backend URLs without a port specified will now default to port 8081.
- Travis encrypted variables have been updated to work with travis-ci.org
- Upgraded all builds to use Go 1.10.
- Use megacheck instead of errcheck.
- Cleaned agent configuration.
- We no longer duplicate hook execution for types that fall into both an exit
code and severity (ex. 0, ok).
- Updated the sensuctl guidelines.
- Changed travis badge to use travis-ci.org in README.md.
- Govaluate's modifier tokens can now be optionally forbidden.
- Increase the stack size on Travis CI.
- Refactor store, queue and ring interfaces, and daemon I/O details.
- Separated global from local flags in sensuctl usage.

### Fixed
- Fixed a bug in time.InWindow that in some cases would cause subdued checks to
be executed.
- Fixed a bug in the HTTP API where resource names could not contain special
characters.
- Resolved a bug in the keepalive monitor timer which was causing it to
erroneously expire.
- Resolved a bug in how an executor processes checks. If a check contains proxy
requests, the check should not duplicately execute after the proxy requests.
- Removed an erroneous validation statement in check handler.
- Fixed HookList `hooks` validation and updated `type` validation message to
allow "0" as a valid type.
- Events' check statuses & execution times are now properly added to CheckHistory.
- Sensu v1 Check's with TTL, timeout and threshold values can now be imported
correctly.
- Use uint32 for status so it's not empty when marshalling.
- Automatically create a "default" environment when creating a new organization.

## [2.0.0-alpha.17] - 2018-02-13
### Added
- Add .gitattributes file with merge strategy for the Changelog.
- Context switcher added for dashboard.
- Add API support for adhoc check requests.
- Check scheduler now supports round-robin scheduling.
- Added better error checking for CLI commands and support for mutually
exclusive fields.
- Added `--interactive` flag to CLI which is required to run interactive mode.
- Added CLI role rule-add Organization and Environment interactive prompts.
- Added events page list and simple buttons to filter

### Changed
- Silenced `begin` supports human readable time (Format: Jan 02 2006 3:04PM MST)
in `sensuctl` with optional timezone. Stores the field as unix epoch time.
- Increased the timeout in the store's watchers tests.
- Incremental retry mechanism when waiting for agent and backend in e2e tests.
- Renamed CLI asset create interactive prompt "Org" to "Organization".

### Fixed
- Fixed required flags in `sensuctl` so requirements are enforced.
- Add support for embedded fields to dynamic.Marshal.

## [2.0.0-alpha.16] - 2018-02-07
### Added
- Add an e2e test for proxy check requests.
- Add integration tests to our CI.
- Context switcher added for dashboard
- Add api support for adhoc check requests.

### Fixed
- Tracks in-progress checks with a map and mutex rather than an array to
increase time efficiency and synchronize goroutines reading from and writing
to that map.
- Fixed a bug where we were attempting to kill processes that had already
finished before its allotted execution timeout.
- Fixed a bug where an event could erroneously be shown as silenced.
- Properly log errors whenever a check request can't be published.
- Fixed some build tags for tests using etcd stores.
- Keepalive monitors now get updated with changes to a keepalive timeout.
- Prevent tests timeout in queue package
- Prevent tests timeout in ring package
- Fixed a bug in the queue package where timestamps were not parsed correctly.
- Fixed Ring's Next method hanging in cases where watch events are not propagated.

### Changed
- Queues are now durable.
- Refactoring of the check scheduling integration tests.
- CLI resource delete confirmation is now `(y/N)`.

### Removed
- Dependency github.com/chzyer/readline

## [2.0.0-alpha.15] - 2018-01-30
### Added
- Add function for matching entities to a proxy check request.
- Added functions for publishing proxy check requests.
- Added proxy request validation.
- CLI functionality for proxy check requests (add set-proxy-requests command).
- Entities have been added to the state manager and synchronizer.
- Added package leader, for facilitating execution by a single backend.
- Proxy check requests are now published to all entities described in
`ProxyRequests` and `EntityAttributes`.
- Add quick navigation component for dashboard

### Changed
- Govaluate logic is now wrapped in the `util/eval` package.
- Cron and Interval scheduling are now mutually exclusive.

### Fixed
- Fixed a bug where retrieving check hooks were only from the check's
organization, rather than the check's environment, too.

## [2.0.0-alpha.14] - 2018-01-23
### Added
- Add `Timeout` field to CheckConfig.
- CLI functionality for check `Timeout` field.
- Add timeout support for check execution.
- Add timeout support for check hook execution.
- Token substitution is now available for check hooks
- Add an e2e test for logging redaction
- Support for `When` field in `Filter` which enables filtering based on days
and times of the week.
- New gRPC inspired GraphQL implementation. See
[graphql/README](backend/apid/graphql/README.md) for usage.
- Support for TTLs in check configs to monitor stale check results.

### Changed
- Moved monitor code out of keepalived and into its own package.
- Moved KeyBuilder from etcd package to store package.

## [2.0.0-alpha.13] - 2018-01-16
### Added
- Logging redaction for entities

### Fixed
- Fixed e2e test for token substitution on Windows
- Fixed check subdue unit test for token substitution on Windows
- Consider the first and last seconds of a time window when comparing the
current time
- Fixed Travis deploy stage by removing caching for $GOPATH
- Parse for [traditional cron](https://en.wikipedia.org/wiki/Cron) strings, rather than [GoDoc cron](https://godoc.org/github.com/robfig/cron) strings.

### Changed
- Removed the Visual Studio 2017 image in AppVeyor to prevent random failures
- Made some slight quality-of-life adjustments to build-gcs-release.sh.

## [2.0.0-alpha.12] - 2018-01-09
### Added
- Add check subdue mechanism. Checks can now be subdued for specified time
windows.
- Silenced entries now include a `begin` timestamp for scheduled maintenance.
- Store clients can now use [watchers](https://github.com/sensu/sensu-go/pull/792) to be notified of changes to objects in the store.
- Add check `Cron` field. Checks can now be scheduled according to the cron
string stored in this field.
- Add a distributed queue package for use in the backend.
- Token substitution is now available for checks.
- CLI functionality for check `Cron` field.
- Add an e2e test for cron scheduling.
- Add an e2e test for check hook execution.

## [2.0.0-alpha.11] - 2017-12-19
### Breaking Changes
- The `Source` field on a check has been renamed to `ProxyEntityID`. Any checks
using the Source field will have to be recreated.

### Added
- Silenced entries with ExpireOnResolve set to true will now be deleted when an
event which has previously failing was resolved
- TCP/UDP sockets now accept 1.x backward compatible payloads. 1.x Check Result gets translated to a 2.x Event.
- Custom attributes can be added to the agent at start.
- New and improved Check Hooks are implemented (see whats new about hooks here: [Hooks](https://github.com/sensu/sensu-alpha-documentation/blob/master/08-hooks.md))
- Add check subdue CLI support.

### Changed
- Avoid using reflection in time.InWindows function.
- Use multiple parallel jobs in CI tools to speed up the tests
- Pulled in latest [github.com/coreos/etcd](https://github.com/coreos/etcd).
- Includes fix for panic that occurred on shutdown.
- Refer to their
[changelog](https://github.com/gyuho/etcd/blob/f444abaae344e562fc69323c75e1cf772c436543/CHANGELOG.md)
for more.
- Switch to using [github.com/golang/dep](https://github.com/golang/dep) for
managing dependencies; `vendor/` directory has been removed.
- See [README](README.md) for usage.

## [2.0.0-alpha.10] - 2017-12-12
### Added
- End-to-end test for the silencing functionality
- Silenced events are now identified in sensuctl

### Changed
- Events that transitioned from incidents to a healthy state are no longer
filtered by the pipeline
- Errcheck was added to the build script, and the project was given a once-over
to clean up existing errcheck lint.
- Creating a silenced entry via sensuctl no longer requires an expiry value

### Fixed
- Entities can now be silenced using their entity subscription
- Fixed a bug in the agent where it was ignoring keepalive interval and timeout
settings on start
- Keepalives now alert when entities go away!
- Fixed a bug in package dynamic that could lead to an error in json.Marshal
in certain cases.
- Fixed an issue in keepalived to handle cases of nil entities in keepalive
messages

## [2.0.0-alpha.9] - 2017-12-5
### Added
- Proxy entities are now dynamically created through the "Source" attribute of a
check configuration
- Flag to sensuctl configure allowing it to be configured non-interactively
(usage: --non-interactive or -n)
- New function SetField in package dynamic, for setting fields on types
supporting extended attributes.
- Automatically append entity:entityID subscription for agent entities
- Add silenced command to sensuctl for silencing checks and subscriptions.
- Add healthz endpoint to agent api for checking agent liveness.
- Add ability to pass JSON event data to check command STDIN.
- Add POST /events endpoint to manually create, update, and resolve events.
- Add "event resolve" command to sensuctl to manually resolve events.
- Add the time.InWindow & time.InWindows functions to support time windows, used
in filters and check subdue

### Fixed
- Fixed a bug in how silenced entries were deleted. Only one silenced entry will
be deleted at a time, regardless of wildcard presence for subscription or check.

## [2.0.0-alpha.8] - 2017-11-28
### Added
- New "event delete" subcommand in sensuctl
- The "Store" interface is now properly documented
- The incoming request body size is now limited to 512 KB
- Silenced entries in the store now have a TTL so they automatically expire
- Initial support for custom attributes in various Sensu objects
- Add "Error" type for capturing pipeline errors
- Add registration events for new agents
- Add a migration tool for the store directly within sensu-backend

### Changed
- Refactoring of the sensu-backend API
- Modified the description for the API URL when configuring sensuctl
- A docker image with the master tag is built for every commit on master branch
- The "latest" docker tag is only pushed once a new release is created

### Fixed
- Fix the "asset update" subcommand in sensuctl
- Fix Go linting in build script
- Fix querying across organizations and environments with sensuctl
- Set a standard redirect policy to sensuctl HTTP client

### Removed
- Removed extraneous GetEnv & GetOrg getter methods<|MERGE_RESOLUTION|>--- conflicted
+++ resolved
@@ -7,7 +7,6 @@
 
 ## Unreleased
 
-<<<<<<< HEAD
 ### Added
 - Added `flapping` field to check history, along with `is_flapping_start` and
   `is_flapping_end` event properties for use by filters.
@@ -17,9 +16,8 @@
 
 ### Changed
 - Updated the store so that it may _create_ wrapped resources.
-=======
+
 ## [5.18.1] - 2020-03-10
->>>>>>> 0c45f083
 
 ### Fixed
 - Check history is now in FIFO order, not ordered by executed timestamp.
