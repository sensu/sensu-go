--- conflicted
+++ resolved
@@ -43,13 +43,10 @@
 - Add CLI support for `metric_format` and `metric_handlers` fields in `sensuctl`.
 - Add support for metric extraction from check output for `graphite_plaintext`
 transformer.
-<<<<<<< HEAD
 - Added a OpenTSDB transformer.
 - Add support for metric extraction from check output for `opentsdb_line`
-=======
 - Added an InfluxDB Line transformer.
 - Add support for metric extraction from check output for `influxdb_line`
->>>>>>> 4f0cbfc6
 transformer.
 
 ### Changed
