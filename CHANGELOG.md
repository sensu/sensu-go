# Changelog
All notable changes to this project will be documented in this file.

The format is based on [Keep a Changelog](http://keepachangelog.com/en/1.0.0/)
and this project adheres to [Semantic
Versioning](http://semver.org/spec/v2.0.0.html).

## Unreleased

### Added
- Add windows/386 to binary gcs releases
- TLS authentication and encryption for etcd client and peer communication.
- Added a debug log message for interval timer initial offset.

### Removed
- Staging resources and configurations have been removed from sensu-go.
- Removed handlers/slack from sensu/sensu-go. It can now be found in
sensu/slack-handler.

### Changed
- Changed sensuctl title colour to use terminal's configured default for bold
text.
- The backend no longer forcibly binds to localhost.
- Keepalive intervals and timeouts are now configured in the check object of
keepalive events.
- The sensu-agent binary is now located at ./cmd/sensu-agent.
- Sensuctl no longer uses auto text wrapping.
- The backend no longer requires embedded etcd. External etcd instances can be
used by providing the --no-embed option. In this case, the client will dial
the URLs provided by --listen-client-urls.
- The sensu-agent binary is now located at ./cmd/sensu-agent.
- Sensuctl no longer uses auto text wrapping.
- The backend no longer requires embedded etcd. External etcd instances can be
used by providing the --no-embed option. In this case, the client will dial
the URLs provided by --listen-client-urls.
- Deprecated daemon `Status()` functions and `/info` (`/info` will be
re-implemented in https://github.com/sensu/sensu-go/issues/1739).
- The sensu-backend flags related to etcd are now all prefixed with `etcd` and
the older versions are now deprecated.
- Web ui entity recent events are sorted by last ok.
- etcd is now the last component to shutdown during a graceful shutdown.
- Web ui entity recent events are sorted by last ok
- Deprecated --custom-attributes in the sensu-agent command, changed to
--extended-attributes.

### Fixed
- Fixed a bug in `sensuctl configure` where an output format called `none` could
  be selected instead of `tabular`.
- Fixes a bug in `sensuctl cluster health` so the correct error is handled.
- Fixed a bug where assets could not extract git tarballs.
- Fixed a bug where assets would not install if given cache directory was a
relative path.
- Fixed a bug where an agent's collection of system information could delay
sending of keepalive messages.
- Fixed a bug in nagios perfdata parsing.
- Etcd client URLs can now be a comma-separated list.
- Fixed a bug where output metric format could not be unset.
- Fixed a bug where the agent does not validate the ID at startup.
- Fixed a bug in `sensuctl cluster health` that resulted in an unmarshal
error in an unhealthy cluster.
- Fixed a bug in the web ui, removed references to keepaliveTimeout.
- Keepalive checks now have a history.
- Some keepalive events were misinterpreted as resolution events, which caused
these events to be handled instead of filtered.
- Some failing keepalive events were not properly emitted after a restart of
sensu-backend.
- The check output attribute is still present in JSON-encoded events even if
empty.
<<<<<<< HEAD
- Prevent an empty Path environment variable for agents on Windows.
=======
- Fixed a bug in `sensuctl check update` interactive mode. Boolean defaults
were being displayed rather than the check's current values.
- Use the provided etcd client TLS information when the flag `--no-embed-etcd` 
is used.
>>>>>>> 768b991d

### Breaking Changes
- Removed the KeepaliveTimeout attribute from entities.

## [2.0.0-beta.4] - 2018-08-14

### Added
- Added the Sensu edition in sensuctl config view subcommand.
- List the supported resource types in sensuctl.
- Added agent ID and IP address to backend session connect/disconnect logs
- Licenses collection for RHEL Dockerfiles and separated RHEL Dockerfiles.

### Changed
- API responses are inspected after each request for the Sensu Edition header.
- Rename list-rules subcommand to info in sensuctl role commmand with alias
for backward compatibility.
- Updated gogo/protobuf and golang/protobuf versions.
- Health API now returns etcd alarms in addition to cluster health.

### Fixed
- Fixed agentd so it does not subscribe to empty subscriptions.
- Rules are now implicitly granting read permission to their configured
environment & organization.
- The splay_coverage attribute is no longer mandatory in sensuctl for proxy
check requests and use its default value instead.
- sensu-agent & sensu-backend no longer display help usage and duplicated error
message on startup failure.
- `Issued` & `History` are now set on keepalive events.
- Resolves a potential panic in `sensuctl cluster health`.
- Fixed a bug in InfluxDB metric parsing. The timestamp is now optional and
compliant with InfluxDB line protocol.
- Fixed an issue where adhoc checks would not be issued to all agents in a
clustered installation.

### Breaking Changes
- Corrects the check field `total_state-change` json tag to `total_state_change`.

## [2.0.0-beta.3-1] - 2018-08-02

### Added
- Added unit test coverage for check routers.
- Added API support for cluster management.
- Added sensuctl cluster member-list command.
- Added Sensu edition detection in sensuctl.
- Added sensuctl cluster member-add command.
- Added API client support for enterprise license management.
- Added a header to API calls that returns the current Sensu Edition.
- Added sensuctl cluster health command.

### Changed
- The Backend struct has been refactored to allow easier customization in
enterprise edition.
- Use etcd monitor instead of in-memory monitor.
- Refactoring of the cmd package for sensuctl to allow easier customization in
the enterprise edition.
- Upgrade dep to v0.5.0
- Added cluster health information to /health endpoint in sensu-backend.

### Fixed
- Fixed `sensuctl completion` help for bash and zsh.
- Fixed a bug in build.sh where versions for Windows and Mac OS were not
generated correctly.
- Display the name of extensions with table formatting in sensuctl.
- Fixed TLS issue that occurred when dashboard communicated with API.
- Check TTL now works with round robin checks.
- Format string for --format flag help now shows actual arguments.
- Push the sensu/sensu:nightly docker image to the Docker Hub.
- Replaced dummy certs with ones that won't expire until 100 years in the
future.
- Fixed a bug where clustered round robin check execution executed checks
too often.
- Catch errors in type assertions in cli.
- Fixed a bug where users could accidentally create invalid gRPC handlers.

### Removed
- Removed check subdue e2e test.
- Removed unused Peek method in the Ring data structure.

### Breaking Changes
- Removed deprecated import command.

## [2.0.0-beta.2] - 2018-06-28

### Added
- Performed an audit of events and checks. Added `event.HasCheck()` nil checks
prior to assuming the existence of said check.
- Added a Create method to the entities api.
- Added the ability to set round robin scheduling in sensuctl
- Added Output field to GRPC handlers
- Additional logging around handlers
- Accept additional time formats in sensuctl
- Entities can now be created via sensuctl.
- Added the format `wrapped-json` to sensuctl `configure`, `list` and `info`
commands, which is compatible with `sensuctl create`.
- Added debug event log with all event data.
- Added yml.example configurations for staging backend and agents.
- Added test resources in `testing/config/resources.json` to be used in staging.
- Added all missing configuration options to `agent.yml.example` and
`backend.yml.example`.
- Added environment variables to checks.
- Added logging redaction integration test.
- Added check token substitution integration test.
- Added the `sensuctl config view` subcommand.
- Added extension service configuration to staging resources.
- Added some documentation around extensions.
- Added Dockerfile.rhel to build RHEL containers.

### Changed
- Upgraded gometalinter to v2.
- Add logging around the Sensu event pipeline.
- Split out the docker commands in build script so that building images and
  pushing can be done separately.
- Migrated the InfluxDB handler from the sensu-go repository to
github.com/nikkiki/sensu-influxdb-handler
- Entry point for sensu-backend has been changed to
  `github.com/sensu/sensu-go/cmd/sensu-backend`
- Don't allow unknown fields in types that do not support custom attributes
when creating resources with `sensuctl create`.
- Provided additional context to metric event logs.
- Updated goversion in the appveyor configuration for minor releases.
- Use a default hostname if one cannot be retrieved.
- Return an error from `sensuctl configure` when the configured organization
or environment does not exist.
- Remove an unnecessary parameter from sensuctl environment create.
- The profile environment & organization values are used by default when
creating a resource with sensuctl.
- Migrated docker image to sensu Docker Hub organization from sensuapp.
- Use the sensu/sensu image instead of sensu/sensu-go in Docker Hub.

### Fixed
- Prevent panic when verifying if a metric event is silenced.
- Add logging around the Sensu event pipeline
- Marked silenced and hooks fields in event as deprecated
- Fixed a bug where hooks could not be created with `create -f`
- Metrics with zero-values are now displayed correctly
- Fix handler validation routine
- Fixed a small bug in the opentsdb transformer so that it trims trailing
whitespace characters.
- Sensu-agent logs an error if the statsd listener is unable to start due to an
invalid address or is stopped due to any other error.
- Fixed a bug where --organization and --environment flags were hidden for all
commands
- Fix a bug where environments could not be created with sensuctl create
- StatsD listener on Windows is functional
- Add version output for dev and nightly builds (#1320).
- Improve git version detection by directly querying for the most recent tag.
- Fixed `sensuctl create -f` for `Role`
- Fixed `sensuctl create -f` for `Event`
- Added validation for asset SHA512 checksum, requiring that it be at least 128
characters and therefore fixing a bug in sensuctl
- Silenced IDs are now generated when not set in `create -f` resources
- API requests that result in a 404 response are now logged
- Fixed a bug where only a single resource could be created with
`sensuctl create` at a time.
- Fixed a bug where environments couldn't be deleted if there was an asset in
the organization they reside in.
- Dashboard's backend reverse proxy now works with TLS certs are configured.
- Fixed a bug with the IN operator in query statements.
- Boolean fields with a value of `false` now appear in json format (removed
`omitempty` from protobufs).
- The sensuctl create command no longer prints a spurious warning when
non-default organizations or environments are configured.
- When installing assets, errors no longer cause file descriptors to leak, or
lockfiles to not be cleaned up.
- Fixed a bug where the CLI default for round robin checks was not appearing.
- Missing custom attributes in govaluate expressions no longer result in
an error being logged. Instead, a debug message is logged.
- Update AppVeyor API token to enable GitHub deployments.
- Allow creation of metric events via backend API.
- Fixed a bug where in some circumstances checks created with sensuctl create
would never fail.
- Fixed a goroutine leak in the ring.
- Fixed `sensuctl completion` help for bash and zsh.

### Removed
- Removed Linux/386 & Windows/386 e2e jobs on Travis CI & AppVeyor
- Removed check output metric extraction e2e test, in favor of more detailed
integration coverage.
- Removed the `leader` package
- Removed logging redaction e2e test, in favor of integration coverage.
- Removed check token substitution e2e test, in favor of integration coverage.
- Removed round robin scheduling e2e test.
- Removed proxy check e2e test.
- Removed check scheduling e2e test.
- Removed keepalive e2e test.
- Removed event handler e2e test.
- Removed `sensuctl` create e2e tests.
- Removed hooks e2e test.
- Removed assets e2e test.
- Removed agent reconnection e2e test.
- Removed extensions e2e test.

## [2.0.0-beta.1] - 2018-05-07
### Added
- Add Ubuntu 18.04 repository
- Support for managing mutators via sensuctl.
- Added ability to sort events in web UI.
- Add PUT support to APId for the various resource types.
- Added flags to disable the agent's API and Socket listeners
- Made Changelog examples in CONTRIBUTING.md more obvious
- Added cli support for setting environment variables in mutators and handlers.
- Added gRPC extension service definition.
- The slack handler now uses the iconURL & username flag parameters.
- Support for nightlies in build/packaging tooling.
- Added extension registry support to apid.
- Added extension registry to the store.
- Add sensuctl create command.
- Adds a statsd server to the sensu-agent which runs statsd at a configurable
flush interval and converts gostatsd metrics to Sensu Metric Format.
- Add event filtering to extensions.
- Proper 404 page for web UI.
- Add sensuctl extension command.
- Add extensions to pipelined.
- Added more tests surrounding the sensu-agent's statsd server and udp port.
- Add the `--statsd-event-handlers` flag to sensu-agent which configures the
event handlers for statsd metrics.
- Add default user with username "sensu" with global, read-only permissions.
- Add end-to-end test for extensions.
- Add configuration setting for backend and agent log level.
- Add extension package for building third-party Sensu extensions in Go.
- Add the `--statsd-disable` flag to sensu-agent which configures the
statsd listener. The listener is enabled by default.
- Added an influx-db handler for events containing metrics.
- Add 'remove-when' and 'set-when' subcommands to sensuctl filter command.
- Added the Transformer interface.
- Added a Graphite Plain Text transformer.
- Add support for `metric_format` and `metric_handlers` fields in the Check and
CheckConfig structs.
- Add CLI support for `metric_format` and `metric_handlers` fields in `sensuctl`.
- Add support for metric extraction from check output for `graphite_plaintext`
transformer.
- Added a OpenTSDB transformer.
- Add support for metric extraction from check output for `opentsdb_line`
- Added a Nagios performance data transformer.
- Add support for metric extraction from check output for `nagios_perfdata`
- Added an InfluxDB Line transformer.
- Add support for metric extraction from check output for `influxdb_line`
transformer.
- Add e2e test for metric extraction.

### Changed
- Changed the maximum number of open file descriptors on a system to from 1024
(default) to 65535.
- Increased the default etcd size limit from 2GB to 4GB.
- Move Hooks and Silenced out of Event and into Check.
- Handle round-robin scheduling in wizardbus.
- Added informational logging for failed entity keepalives.
- Replaced fileb0x with vfsgen for bundling static assets into binary. Nodejs 8+
and yarn are now dependencies for building the backend.
- Updated etcd to 3.3.2 from 3.3.1 to fix an issue with autocompaction settings.
- Updated and corrected logging style for variable fields.
- Build protobufs with go generate.
- Creating roles via sensuctl now supports passing flags for setting permissions
  rules.
- Removed -c (check) flag in sensuctl check execute command.
- Fix a deadlock in the monitor.
- Don't allow the bus to drop messages.
- Events list can properly be viewed on mobile.
- Updated Sirupsen/logrus to sirupsen/logrus and other applicable dependencies using the former.
- Set default log level to 'warn'.
- Optimize check marshaling.
- Silenced API only accepts 'id' parameter on DELETE requests.
- Disable gostatsd internal metric collection.
- Improved log entries produced by pipelined.
- Allow the InfluxDB handler to parse the Sensu metric for an InfluxDB field tag
and measurement.
- Removed organization and environment flags from create command.
- Changed `metric_format` to `output_metric_format`.
- Changed `metric_handlers` to `output_metric_handlers`.

### Fixed
- Terminate processes gracefully in e2e tests, allowing ports to be reused.
- Shut down sessions properly when agent connections are disrupted.
- Fixed shutdown log message in backend
- Stopped double-writing events in eventd
- Agents from different orgs/envs with the same ID connected to the same backend
  no longer overwrite each other's messagebus subscriptions.
- Fix the manual packaging process.
- Properly log the event being handled in pipelined
- The http_check.sh example script now hides its output
- Silenced entries using an asterisk can be deleted
- Improve json unmarshaling performance.
- Events created from the metrics passed to the statsd listener are no longer
swallowed. The events are sent through the pipeline.
- Fixed a bug where the Issued field was never populated.
- When creating a new statsd server, use the default flush interval if given 0.
- Fixed a bug where check and checkconfig handlers and subscriptions are null in rendered JSON.
- Allow checks and hooks to escape zombie processes that have timed out.
- Install all dependencies with `dep ensure` in build.sh.
- Fixed an issue in which some agents intermittently miss check requests.
- Agent statsd daemon listens on IPv4 for Windows.
- Include zero-valued integers in JSON output for all types.
- Check event entities now have a last_seen timestamp.
- Improved silenced entry display and UX.
- Fixed a small bug in the opentsdb transformer so that it trims trailing
whitespace characters.

## [2.0.0-nightly.1] - 2018-03-07
### Added
- A `--debug` flag on sensu-backend for enabling a pprof HTTP endpoint on localhost.
- Add CLI support for adhoc check requests.
- Check scheduler now handles adhoc check requests.
- Added `set-FIELD` and `remove-FIELD` commands for all updatable fields
of a check. This allows updating single fields and completely clearing out
non-required fields.
- Add built-in only_check_output mutator to pipelined.
- Allow publish, cron, ttl, timeout, low flap threshold and more fields to be
set when importing legacy settings.
- Add CPU architecture in system information of entities.
- The `sensuctl user change-password` subcommand now accepts flag parameters.
- Configured and enabled etcd autocompaction.
- Add event metrics type, implementing the Sensu Metrics Format.
- Agents now try to reconnect to the backend if the connection is lost.
- Added non-functional selections for resolving and silencing to web ui
- Add LastOk to check type. This will be updated to reflect the last timestamp
of a successful check.
- Added GraphQL explorer to web UI.
- Added check occurrences and occurrences_watermark attributes from Sensu 1.x.
- Added issue template for GitHub.
- Added custom functions to evaluate a unix timestamp in govaluate.

### Changed
- Refactor Check data structure to not depend on CheckConfig. This is a breaking
change that will cause existing Sensu alpha installations to break if upgraded.
This change was made before beta release so that further breaking changes could
be avoided.
- Make indentation in protocol buffers files consistent.
- Refactor Hook data structure. This is similar to what was done to Check,
except that HookConfig is now embedded in Hook.
- Refactor CheckExecutor and AdhocRequestExecutor into an Executor interface.
- Changed the sensu-backend etcd flag constants to match the etcd flag names.
- Upgraded to Etcd v3.3.1
- Removed 3DES from the list of allowed ciphers in the backend and agent.
- Password input fields are now aligned in  `sensuctl user change-password`
subcommand.
- Agent backend URLs without a port specified will now default to port 8081.
- Travis encrypted variables have been updated to work with travis-ci.org
- Upgraded all builds to use Go 1.10.
- Use megacheck instead of errcheck.
- Cleaned agent configuration.
- We no longer duplicate hook execution for types that fall into both an exit
code and severity (ex. 0, ok).
- Updated the sensuctl guidelines.
- Changed travis badge to use travis-ci.org in README.md.
- Govaluate's modifier tokens can now be optionally forbidden.
- Increase the stack size on Travis CI.
- Refactor store, queue and ring interfaces, and daemon I/O details.
- Separated global from local flags in sensuctl usage.

### Fixed
- Fixed a bug in time.InWindow that in some cases would cause subdued checks to
be executed.
- Fixed a bug in the HTTP API where resource names could not contain special
characters.
- Resolved a bug in the keepalive monitor timer which was causing it to
erroneously expire.
- Resolved a bug in how an executor processes checks. If a check contains proxy
requests, the check should not duplicately execute after the proxy requests.
- Removed an erroneous validation statement in check handler.
- Fixed HookList `hooks` validation and updated `type` validation message to
allow "0" as a valid type.
- Events' check statuses & execution times are now properly added to CheckHistory.
- Sensu v1 Check's with TTL, timeout and threshold values can now be imported
correctly.
- Use uint32 for status so it's not empty when marshalling.
- Automatically create a "default" environment when creating a new organization.

## [2.0.0-alpha.17] - 2018-02-13
### Added
- Add .gitattributes file with merge strategy for the Changelog.
- Context switcher added for dashboard.
- Add API support for adhoc check requests.
- Check scheduler now supports round-robin scheduling.
- Added better error checking for CLI commands and support for mutually
exclusive fields.
- Added `--interactive` flag to CLI which is required to run interactive mode.
- Added CLI role rule-add Organization and Environment interactive prompts.
- Added events page list and simple buttons to filter

### Changed
- Silenced `begin` supports human readable time (Format: Jan 02 2006 3:04PM MST)
in `sensuctl` with optional timezone. Stores the field as unix epoch time.
- Increased the timeout in the store's watchers tests.
- Incremental retry mechanism when waiting for agent and backend in e2e tests.
- Renamed CLI asset create interactive prompt "Org" to "Organization".

### Fixed
- Fixed required flags in `sensuctl` so requirements are enforced.
- Add support for embedded fields to dynamic.Marshal.

## [2.0.0-alpha.16] - 2018-02-07
### Added
- Add an e2e test for proxy check requests.
- Add integration tests to our CI.
- Context switcher added for dashboard
- Add api support for adhoc check requests.

### Fixed
- Tracks in-progress checks with a map and mutex rather than an array to
increase time efficiency and synchronize goroutines reading from and writing
to that map.
- Fixed a bug where we were attempting to kill processes that had already
finished before its allotted execution timeout.
- Fixed a bug where an event could erroneously be shown as silenced.
- Properly log errors whenever a check request can't be published.
- Fixed some build tags for tests using etcd stores.
- Keepalive monitors now get updated with changes to a keepalive timeout.
- Prevent tests timeout in queue package
- Prevent tests timeout in ring package
- Fixed a bug in the queue package where timestamps were not parsed correctly.
- Fixed Ring's Next method hanging in cases where watch events are not propagated.

### Changed
- Queues are now durable.
- Refactoring of the check scheduling integration tests.
- CLI resource delete confirmation is now `(y/N)`.

### Removed
- Dependency github.com/chzyer/readline

## [2.0.0-alpha.15] - 2018-01-30
### Added
- Add function for matching entities to a proxy check request.
- Added functions for publishing proxy check requests.
- Added proxy request validation.
- CLI functionality for proxy check requests (add set-proxy-requests command).
- Entities have been added to the state manager and synchronizer.
- Added package leader, for facilitating execution by a single backend.
- Proxy check requests are now published to all entities described in
`ProxyRequests` and `EntityAttributes`.
- Add quick navigation component for dashboard

### Changed
- Govaluate logic is now wrapped in the `util/eval` package.
- Cron and Interval scheduling are now mutually exclusive.

### Fixed
- Fixed a bug where retrieving check hooks were only from the check's
organization, rather than the check's environment, too.

## [2.0.0-alpha.14] - 2018-01-23
### Added
- Add `Timeout` field to CheckConfig.
- CLI functionality for check `Timeout` field.
- Add timeout support for check execution.
- Add timeout support for check hook execution.
- Token substitution is now available for check hooks
- Add an e2e test for logging redaction
- Support for `When` field in `Filter` which enables filtering based on days
and times of the week.
- New gRPC inspired GraphQL implementation. See
[graphql/README](backend/apid/graphql/README.md) for usage.
- Support for TTLs in check configs to monitor stale check results.

### Changed
- Moved monitor code out of keepalived and into its own package.
- Moved KeyBuilder from etcd package to store package.

## [2.0.0-alpha.13] - 2018-01-16
### Added
- Logging redaction for entities

### Changed
- Removed the Visual Studio 2017 image in AppVeyor to prevent random failures

### Fixed
- Fixed e2e test for token substitution on Windows
- Fixed check subdue unit test for token substitution on Windows
- Consider the first and last seconds of a time window when comparing the
current time
- Fixed Travis deploy stage by removing caching for $GOPATH
- Parse for [traditional cron](https://en.wikipedia.org/wiki/Cron) strings, rather than [GoDoc cron](https://godoc.org/github.com/robfig/cron) strings.

### Changed
- Removed the Visual Studio 2017 image in AppVeyor to prevent random failures
- Made some slight quality-of-life adjustments to build-gcs-release.sh.

### Fixed
- Fixed e2e test for token substitution on Windows
- Fixed check subdue unit test for token substitution on Windows
- Consider the first and last seconds of a time window when comparing the
current time
- Fixed Travis deploy stage by removing caching for $GOPATH
- Parse for [traditional cron](https://en.wikipedia.org/wiki/Cron) strings, rather than [GoDoc cron](https://godoc.org/github.com/robfig/cron) strings.

## [2.0.0-alpha.12] - 2018-01-09
### Added
- Add check subdue mechanism. Checks can now be subdued for specified time
windows.
- Silenced entries now include a `begin` timestamp for scheduled maintenance.
- Store clients can now use [watchers](https://github.com/sensu/sensu-go/pull/792) to be notified of changes to objects in the store.
- Add check `Cron` field. Checks can now be scheduled according to the cron
string stored in this field.
- Add a distributed queue package for use in the backend.
- Token substitution is now available for checks.
- CLI functionality for check `Cron` field.
- Add an e2e test for cron scheduling.
- Add an e2e test for check hook execution.

## [2.0.0-alpha.11] - 2017-12-19
### Breaking Changes
- The `Source` field on a check has been renamed to `ProxyEntityID`. Any checks
using the Source field will have to be recreated.

### Added
- Silenced entries with ExpireOnResolve set to true will now be deleted when an
event which has previously failing was resolved
- TCP/UDP sockets now accept 1.x backward compatible payloads. 1.x Check Result gets translated to a 2.x Event.
- Custom attributes can be added to the agent at start.
- New and improved Check Hooks are implemented (see whats new about hooks here: [Hooks](https://github.com/sensu/sensu-alpha-documentation/blob/master/08-hooks.md))
- Add check subdue CLI support.

### Changed
- Avoid using reflection in time.InWindows function.
- Use multiple parallel jobs in CI tools to speed up the tests
- Pulled in latest [github.com/coreos/etcd](https://github.com/coreos/etcd).
- Includes fix for panic that occurred on shutdown.
- Refer to their
[changelog](https://github.com/gyuho/etcd/blob/f444abaae344e562fc69323c75e1cf772c436543/CHANGELOG.md)
for more.
- Switch to using [github.com/golang/dep](https://github.com/golang/dep) for
managing dependencies; `vendor/` directory has been removed.
- See [README](README.md) for usage.

## [2.0.0-alpha.10] - 2017-12-12
### Added
- End-to-end test for the silencing functionality
- Silenced events are now identified in sensuctl

### Changed
- Events that transitioned from incidents to a healthy state are no longer
filtered by the pipeline
- Errcheck was added to the build script, and the project was given a once-over
to clean up existing errcheck lint.
- Creating a silenced entry via sensuctl no longer requires an expiry value

### Fixed
- Entities can now be silenced using their entity subscription
- Fixed a bug in the agent where it was ignoring keepalive interval and timeout
settings on start
- Keepalives now alert when entities go away!
- Fixed a bug in package dynamic that could lead to an error in json.Marshal
in certain cases.
- Fixed an issue in keepalived to handle cases of nil entities in keepalive
messages

## [2.0.0-alpha.9] - 2017-12-5
### Added
- Proxy entities are now dynamically created through the "Source" attribute of a
check configuration
- Flag to sensuctl configure allowing it to be configured non-interactively
(usage: --non-interactive or -n)
- New function SetField in package dynamic, for setting fields on types
supporting extended attributes.
- Automatically append entity:entityID subscription for agent entities
- Add silenced command to sensuctl for silencing checks and subscriptions.
- Add healthz endpoint to agent api for checking agent liveness.
- Add ability to pass JSON event data to check command STDIN.
- Add POST /events endpoint to manually create, update, and resolve events.
- Add "event resolve" command to sensuctl to manually resolve events.
- Add the time.InWindow & time.InWindows functions to support time windows, used
in filters and check subdue

### Fixed
- Fixed a bug in how silenced entries were deleted. Only one silenced entry will
be deleted at a time, regardless of wildcard presence for subscription or check.

## [2.0.0-alpha.8] - 2017-11-28
### Added
- New "event delete" subcommand in sensuctl
- The "Store" interface is now properly documented
- The incoming request body size is now limited to 512 KB
- Silenced entries in the store now have a TTL so they automatically expire
- Initial support for custom attributes in various Sensu objects
- Add "Error" type for capturing pipeline errors
- Add registration events for new agents
- Add a migration tool for the store directly within sensu-backend

### Changed
- Refactoring of the sensu-backend API
- Modified the description for the API URL when configuring sensuctl
- A docker image with the master tag is built for every commit on master branch
- The "latest" docker tag is only pushed once a new release is created

### Fixed
- Fix the "asset update" subcommand in sensuctl
- Fix Go linting in build script
- Fix querying across organizations and environments with sensuctl
- Set a standard redirect policy to sensuctl HTTP client

### Removed
- Removed extraneous GetEnv & GetOrg getter methods<|MERGE_RESOLUTION|>--- conflicted
+++ resolved
@@ -66,14 +66,11 @@
 sensu-backend.
 - The check output attribute is still present in JSON-encoded events even if
 empty.
-<<<<<<< HEAD
 - Prevent an empty Path environment variable for agents on Windows.
-=======
 - Fixed a bug in `sensuctl check update` interactive mode. Boolean defaults
 were being displayed rather than the check's current values.
 - Use the provided etcd client TLS information when the flag `--no-embed-etcd` 
 is used.
->>>>>>> 768b991d
 
 ### Breaking Changes
 - Removed the KeepaliveTimeout attribute from entities.
