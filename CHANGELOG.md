# Changelog
All notable changes to this project will be documented in this file.

The format is based on [Keep a Changelog](http://keepachangelog.com/en/1.0.0/)
and this project adheres to [Semantic
Versioning](http://semver.org/spec/v2.0.0.html).

## Unreleased

<<<<<<< HEAD
### Added
- Added the `APIKey` resource and HTTP API support for POST, GET, PATCH and DELETE.
- Added sensuctl commands to manage the `APIKey` resource.
=======
### Fixed
- Opening an already open Bolt database should not cause sensu-agent to hang
indefinitely.
>>>>>>> f001d07d

## [5.14.0] - 2019-10-08

### Added
- [Web] Added an additional option to the error dialog allowing users to
completely wipe the application's persisted state; in lieu of them having to
manually wipe their local / session storage. This may help in the rare cases
where something in said state is leading to an uncaught exception.
- [Web] For operating systems with support for selecting a preferred light /dark
theme, the application now respects the system preference by default.
- sensuctl dump can now list the types of supported resources with --types.
- Added the `sensu_agent_version` field to the `Entity` resource, which reflects
the Sensu semver version of the agent entity.
- Added the `--etcd-heartbeat-interval` and `--etcd-election-timeout` flags to
`sensu-backend`

### Changed
- [Web] Github is not always the best place for feature requests and discussion,
as such we've changed CTA for feedback to point to Discourse instead of the
web repository's issues page.
- [Web] When a user lands on a page inside a namespace that no longer exists or
they do not have access to, the drawer is now opened so that namespace switcher
is front and center. Hopefully this should reduce any confusion around next
steps.
- Support agent TLS authentication, usable with a licensed sensu-backend.
- Updated Go version from 1.12.3 to 1.13.1.
- [GraphQL] `putWrapped` mutation now accepts wrapped JSON with empty
outer objectmeta.

### Fixed
- [Web] Fixed issue where a user with an appropriate role may have been unable
to resolve events, queue checks, and create silenced entries.
- Splayed proxy checks are now executed every interval, instead of every
`interval + interval * splay_coverage`.
- [GraphQL] Ensures that proxy entity label & annotations are redacted.
- Fixed a bug in the ring where round robin schedules would not recover
after quorum loss.
- [Web] Unauthorized errors emitted while creating silences or resolving events
are now caught and a toast is presented to communicate what occurred.
- [Web] Internal errors are now avoided when a user attempts to queue an ad-hoc
check for a keepalive.
- Do not separate asset builds into several assets unless the the tabular format
is used in `sensuctl asset list`.
- Fix the 'flag accessed but not defined' error in `sensuctl asset outdated`
- Fix generic API client's `SetTypeMeta` method. The APIGroup is now correctly
configured and by virtue unintended authorization denied errs are avoided.
- Fixed a bug where checks would stop executing after a network error.
- Fixed a bug where sensuctl create with stdin was not working.

## [5.13.2] - 2019-09-19

### Fixed
- Enterprise bug fix.

## [5.13.1] - 2019-09-10

### Fixed
- Multi-build asset definitions with no matching filters will no longer cause a panic.

## [5.13.0] - 2019-09-09

### Added
- Added the `sensuctl env` command.
- sensuctl asset add (fetches & adds assets from Bonsai).
- sensuctl asset outdated (checks for newer versions of assets from Bonsai).
- Add HTTP and directory support to `sensuctl create`
- Only validate check interval/cron when publish true

### Fixed
- sensuctl dump no longer silently discards errors.
- Interactive check create and update modes now have 'none' as the first
highlighted option, instead of nagios-perfdata.
- Fixed a bug where silences would not expire on event resolution.

## [5.12.0] - 2019-08-22

### Added
- Added functionality for the agent `--allow-list` configuration, which
whitelists check and check hook executables.
- Added the `runtime_assets` field to `HookConfig`. Assets are enabled
for check hook execution.
- Added backwards compatible content negotiation to the websocket connection.
Protobuf will be used for serialization/deserialization unless indicated by the
backend to use JSON.
- Added delete functionality for assets in the API and sensuctl.
- Added `sensuctl dump` to dump resources to a file or STDOUT.
- Added `event.check.name` as a supported field selector.
- [Web] Added timeline chart to event details view.
- Added `entity.system.arm_version` to record the value of `GOARM` at compile time.
- Added `ProviderType` field to `AuthProviderClaims`
- Added `builds` field to the `Asset` type to allow assets to specify different
URLs for each platform/architecture/arch_version.

### Changed
- The project now uses Go modules instead of dep for dependency management.
- The internal reverse proxy relied on by the dashboard has been eliminated.
- The generic etcd watcher now keeps track of revisions.
- The resource caches can now rebuild themselves in case of failures.
- Event and Entity resources can now be created without an explicit namespace;
the system will refer to the namespace in the URL.
- Events and Entities can now be created with the POST verb.
- [Web] Changed styling of namespace labels.
- Log token substitution failures more clearly.

### Fixed
- Fixed the tabular output of `sensuctl filter list` so inclusive filter expressions
are joined with `&&` and exclusive filter expressions are joined with `||`.
- The REST API now correctly only returns events for the specific entity
queried in the `GET /events/:entity` endpoint (#3141)
- Prevent a segmentation fault when running `sensuctl config view` without
configuration.
- Added entity name to the interactive sensuctl survey.
- Check hooks with `stdin: true` now receive actual event data on STDIN instead
  of an empty event.
- Prevent a segmentation fault on the agent when a command execution returns an
error.
- [Web] Fixed issue where a bad or revoked access token could crash the app.

### Removed
- Removed encoded protobuf payloads from log messages (when decoded, they can reveal
redacted secrets).

## [5.11.1] - 2019-07-18

### Fixed
- The agent now sends heartbeats to the backend in order to detect network
failures and reconnect faster.
- The default handshake timeout for the WebSocket connection negotiation has
been lowered from 45 to 15 seconds and is now configurable.

## [5.11.0] - 2019-07-10

### Added
- Silenced entries are now retrieved from the cache when determining if an event
is silenced.
- Added --disable-assets flag to sensu-agent.
- Added ability to query mutators to the GraphQL service
- Added ability to query event filters to the GraphQL service
- Added prometheus metrics for topics in wizard bus and agent sessions.
- The buffer size and worker count of keepalived, eventd & pipelined can now be
configured on sensu-backend.
- Added a `headers` field to the `Asset` struct. Headers is a map of key/value
string pairs used as HTTP headers for asset retrieval.
- Added the current user to the output of `sensuctl config view`.
- [Web] Adds list and details views for mutators
- [Web] Adds list and details views for event filters
- Added sensuctl delete command

### Changed
- [Web] Updated embedded web assets from `46cd0ee` ... `8f50155`
- The REST API now returns the `201 Created` success status response code for
POST & PUT requests instead of `204 No Content`.

### Fixed
- The REST API now returns an error when trying to delete an entity that does
not exist.
- Fixed a bug where basic authorization was not being performed on the agent websocket connection.
- Fixed an aliasing regression where event timestamps from the /events API
were not getting properly populated.
- Fixed a bug where multiple nested set handlers could be incorrectly flagged as
deeply nested.
- Fixed a bug where round robin proxy checks could fail to execute.
- Fixed a bug where watchers could enter a tight loop, causing very high CPU
usage until sensu-backend was restarted.

## [5.10.1] - 2019-06-25

### Fixed
- Fixed the entity_attributes in proxy_requests so all attributes must match
instead of only one of them.
- Fixed a bug where events were not deleted when their corresponding entity was.

## [5.10.0] - 2019-06-18

### Added
- Added POST `/api/core/v2/tessen/metrics`.
- Added the ability in TessenD to listen for metric points on the message bus,
populate, and send them to the Tessen service.
- [Web] Adds ability to delete entities
- [GraphQL] Adds simple auto-suggestion feature.
- Added a tag to all Tessen metrics to differentiate internal builds.
- Added a unique sensu cluster id, accessible by GET `/api/core/v2/cluster/id`.
- Added `sensuctl cluster id` which exposes the unique sensu cluster id.

### Changed
- [Web] Updated embedded web assets from `275386a` ... `46cd0ee`
- Refactoring of the REST API.
- Changed the identifying cluster id in TessenD from the etcd cluster id to
the sensu cluster id.
- [GraphQL] Updates `PutResource` mutation to accept an `upsert` boolean flag parameter. The `upsert` param defaults to `true`, but if set to `false` the mutation will return an error when attempting to create a duplicate resource.
- Eventd has been refactored. Users should not perceive any changes, but a
substantial amount of business logic has been moved into other packages.
- The `sensuctl create` command now accepts resources without a declared
namespace. If the namespace is omitted, the resource will be created in the
current namespace, or overridden by the `--namespace` flag.
- Eventd now uses a constant number of requests to etcd when working with
silenced entries, instead of a number that is proportional to the number of
subscriptions in a check.

### Fixed
- The check state and check total_state_change properties are now more correct.
- Scheduling proxy checks now consumes far fewer CPU resources.
- [Web] Unless required- scrollbars on code blocks are hidden.
- [Web] Ensure that we redirect user to a valid namespace when first signing in.
- [Web] Correctly display timeout value for handlers.
- [Web] Avoid exception when parsing non-standard cron statements. (Eg.
`@every 1h` or `@weekly`)
- The resources metadata are now validated with the request URI.

## [5.9.0] - 2019-05-29

### Added
- [GraphQL] Added field to retrieve REST API representation of a resource to
  each core type
- [Web] Add views for handlers

### Changed
- [Web] Updated embedded web assets from `9d91d7f` ... `275386a`
- [Web] Implements simpler & more efficient filtering.
- [GraphQL] fields that previously accepted a JS filter have been deprecated and
  replaced with a simpler syntax.

### Fixed
- Fixed the behaviors for check `Occurrences` and `OccurrencesWatermark`.
- Fixed a panic that could occur when seeding initial data.
- [Web] Compress dashboard assets
- [Web] Fixed regression where dashboard assets were no longer compressed.
- Fixed listing of silenced entries by check or subscription.
- The docker-compose.yaml file now refers to the sensu/sensu:latest image.

## [5.8.0] - 2019-05-22

### Added
- Added per resource counts to tessen data collection.
- Added event processing counts to tessen data collection.
- Added ability to query for `Handlers` (individual and collections) from the GraphQL query endpoint.
- Added `/version` to retrieve the current etcd server/cluster version and the sensu-backend version.
- --etcd-cipher-suites option is now available for sensu-backend.
- Added the `--chunk-size` flag to `sensuctl * list` sub-commands

### Changed
- eventd and keepalived now use 1000 handlers for events.
- etcd database size and request size are now configurable.
- Most resources now use protobuf serialization in etcd.

### Fixed
- Only bury switchsets of checks that no longer have a TTL, in order to reduce
the number of write operations made to etcd.
- Fixed keepalives switchsets for entities with deregistration.
- Fixed continue token generation in namespace and user pagination.

## [5.7.0] - 2019-05-09

### Added
- Added a Windows service wrapper for sensu-agent. See
"sensu-agent service --help" for more information.

### Fixed
- Fixed `sensuctl` color output on Windows.
- Fixed a regression in `sensuctl cluster` json/wrapped-json output.
- Fixed a regression that caused listing objects for a given namespace to also
  include results from namespaces sharing a similar prefix.

## [5.6.0] - 2019-04-30

### Added
- Added filtering support to `sensuctl`. This feature only works against a
  `sensu-backend` with a valid enterprise license.
- Added fields getter functions for resources available via the REST API.
- Added the message bus to Tessend in order to track Tessen configuration changes from the API.
- Added a performance optimizing `Count()` function to the generic store.
- Added a hexadecimal Cluster ID title to the `sensuctl cluster health` and
`sensuctl cluster member-list` commands in tabular format.
- Added a `Header` field to the `HealthResponse` type returned by `/health`.

### Fixed
- Fixed the agent `--annotations` and `--labels` flags.

## [5.5.1] - 2019-04-15

### Changed
- Added parsing annoatations to sensu-agent, both from agent.yml and command line arguments
- Updated Go version from 1.11.4 to 1.12.3 for CI builds.
- Changed the 1.x `client` field to `source` in the 1.x compatible agent socket. The `client` field is now deprecated.
- Deprecated the agent TCP/UDP sockets in favor of the agent rest api.
- [GraphQL] Added mutation to create / update using wrapped resources.
- [GraphQL] Added field returning wrapped resource given ID.
- apid uses a new generic router for listing resources.
- The store uses the generic List function for listing resources.

### Fixed
- Fixed an issue where etcd watchers were used incorrectly. This was causing
100% CPU usage in some components, as they would loop endlessly trying to get
results from watchers that broke, due to their stream terminating. Other
components would simply stop updating. Watchers now get reinstated when the
client regains connectivity.
- Fixed the `/events/:entity` route in the REST API.
- Fixed a bug where the --labels arg was not working as expected in sensu-agent.

## [5.5.0] - 2019-04-03

### Added
- Added the TessenD daemon.
- Added an etcd watcher for tessen configuration.
- Added ring support for TessenD so that the service is invoked in a
round-robin fashion within a cluster.
- Added `tessen opt-in` command to `sensuctl`.
- Added `tessen opt-out` command to `sensuctl`.
- Added `tessen info` command to `sensuctl`.
- Added more verbose logging to indicate when a proxy request matches an entity according to its entity attributes.

### Removed
- Removed the unused etcd watcher for hook configurations.

### Fixed
- [Web] Ensure user chip is never rendered when creator is not present.

## [5.4.0] - 2019-03-27

### Added
- Add support for pagination to the API
- Add two new flags for `backend` daemon to optionally allow for separate TLS
  cert/key for dashboard. the flags are: `--dashboard-cert-file` and
  `--dashboard-key-file`. The dashboard will use the same TLS config of the API
  unless these new flags are specified.
- Added notion of asset collections to dashboard daemon
- Added a store for Tessen opt-in/opt-out configuration.
- Added /tessen GET and PUT endpoints to the API.
- Added queueing to the agent /events API

### Changed
- [Web] Updated dependencies that had warnings
- [Web] Updated dependency babel to ^7.4
- [Web] Updated UI library to ^3.8

### Fixed
- Fixed a bug in `sensuctl` where global/persistent flags, such as `--namespace`
  and `--config-dir`, would get ignored if they were passed after a sub-command
  local flag, such as `--format`.
- Fixed a bug in `sensuctl` where handlers and filters would only be deleted
  from the default namespace, unless a `--namespace` flag was specified.
- Fixed a bug where events could be stored without a timestamp.
- Fixed a bug where metrics could be persisted to etcd in some cases.
- Fixed a bug where agents would sometimes refuse to terminate on SIGTERM and
  SIGINT.
- Fixed a bug where agents would always try to reconnect to the same backend,
  even when multiple backends were specified. Agents will now try to connect to
  other backends, in pseudorandom fashion.
- [Web] Avoids crash when the creator of a check is inaccessible.
- [Api] Respond with 404 from the users endpoint when user for given name cannot
  be found.
- Commands wrap on the event details page and will display "-" if there is no
  command (keepalives)

## [5.3.0] - 2019-03-11

### Added
- Added additional check config and entity information to event details page.
- Fixed all known TLS vulnerabilities affecting the backend server:
    - TLS min version increased to 1.2
    - Removed ALL but perfect-forward-secrecy ciphers
- Removed requirement of specifying `--trusted-ca-file` when using TLS on backend
- Prevented backend from loading server TLS configuration for http client
- Enforced uniform TLS configuration for all three backend components (apid, agentd, dashboardd)
- Set http client timeout to 15 seconds for sensuctl
- Round robin scheduling is now fully functional.
- Web UI offline state detection and and alert banner.

### Changed
- Asset downloading now uses buffered I/O.

### Fixed
- Check results sent via the agent socket now support handlers.
- `sensuctl user list` can now output yaml and wrapped-json
- Fixed bug with how long commands were displayed on check details page.
- Assets downloads no longer specify a client timeout.
- Fixed a bug where agent entity subscriptions would be communicated to the
  backend incorrectly. Due to the scheduler using the subscriptions from the
  HTTP header, this does not have any effect on scheduling.
- Web - Fixes issue where timeout value was not displayed.
- Fixed bug with how long commands were displayed on check details page.

### Removed
- Removed the concept of "edition" and the edition header.

## [5.2.1] - 2019-02-11

### Fixed
- Fixed a regression in the agent that would not allow proxy checks to be
run for subsequent executions.
### Added
- Web UI - support for labels and annotations

## [5.2.0] - 2019-02-06

### Added
- Added support for the following TLS related options to `sensuctl`:
`--trusted-ca-file` and `--insecure-skip-tls-verify`. This allows sensuctl
users to use a self-signed certificate without adding it to the operating
system's CA store, either by explicitly trusting the signer, or by disabling
TLS hostname verification.
- Added a generic watcher in the store.
- Added `RemoveProvider` method to authenticator.
- Check output truncation support has been added. Check output can be truncated
by adjusting the max_output_size and discard_output properties.
- Added ability to silence/unsilence from the event details page.
- Added support for wrapped resources in the API with `sensuctl create` &
`sensuctl edit`.
- Web UI - platform version displays on the entity details page.
- Web UI - include proxy request configuration on check details page.
- Web UI - display deregistration config on the entity details page.

### Changed
- Removed unused workflow `rel_build_and_test` in CircleCI config.
- Moved the `Provider` interface to `api/core/v2` package.
- Moved the `Authenticator` interface to `backend/authentication` package.
- Updated confirmation messages for sensuctl commands: `Created`, `Deleted` and
`Updated` instead of `OK`.
- Exported some functions and methods in the CLI client.
- The API authenticator now identifies providers by their name only.

### Fixed
- Check TTL failure events are now much more reliable, and will persist even
in the presence cluster member failures and cluster restarts.
- Fix snakeCase version of keys in typeMap for acronyms.
- Fixed a bug in keepalive processing that could result in a crash.
- Pin childprocess to v0.9.0 in CircleCI so fpm can be installed.
- Substitutions applied to command & hooks are now omitted from events.
- Fixes a bug where generic store methods assumed a namespace was provided for non-namespaced resources.
- Keepalive and check TTL database state is now properly garbage-collected on
entity deletion.
- Fixed a bug where `sensuctl version` required configuration files to exist.
- Updates the copy on the confirm disable dialog to accurately reflect the
operation.

## [5.1.1] - 2019-01-24

### Added
- Added the notion of authentication providers.

### Changed
- Improved logging for errors in proxy check requests.
- Updated Go version from 1.10 to 1.11.4.
- Refactoring of the internal authentication mechanism into a `basic`
authentication provider.
- Modified private generic store methods as public functions.
- Improved logging for errors in proxy check requests.
- Updated Go version from 1.10 to 1.11.4.
- Changed keepalive event to include check.output

### Fixed
- Fixed a bug where `sensuctl edit` was not removing the temp file it created.
- Fixed a bug where adhoc checks were not retrieving asset dependencies.
- Fixed a bug where check updates would cause the check to immediately fire.
- Fixed a bug where a bad line in check output would abort metric extraction.
An error is now logged instead, and extraction continues after a bad line is encountered.
- Keepalive events will now continue to fire after cluster restarts.
- Fixed a panic in the dashboardd shutdown routine.
- Fixed a bug where deleting a non-existent entity with sensuctl would not return an error.
- Web UI - toolbar menu buttons now switch with dark theme.
- Web UI - some buttons easier to see with dark theme.
- Agents will now take proxy entity names into consideration when guarding
against duplicate check requests.

### Changed
- Improved logging for errors in proxy check requests.
- Updated Go version from 1.10 to 1.11.4.

## [5.1.0] - 2018-12-18

### Added
- Support for the trusted-ca-file and insecure-skip-tls-verify flags in
  sensu-agent. These flags have the same meaning and use as their sensu-backend
  counterparts.

### Changed
- Default location for sensu-backend data has changed from /var/lib/sensu to
  /var/lib/sensu/sensu-backend. See release notes for more information.

### Fixed
- Keepalive and check TTL failure events now fire continuously until resolved.
- Listing an empty set of assets now correctly returns [] instead of null.
- Fixed API endpoint used by the CLI to create hooks via the 'sensuctl create'
  command. It's now possible to create objects of type 'Hook' with this command
  again.
- Firefox status icons not fully rendering

## [5.0.1] - 2018-12-12

### Changed
- Added --etcd-advertise-client-urls options to docker-compose.yaml sensu-backend start command

### Fixed
- Prevent a panic when using an external etcd cluster.
- Silences List in web ui sorted by ascending order; defaults to descending
- Reduces shuffling of items as events list updates
- Fixed error in UI where status value could not be coerced
- Copy local environment variables into execution context when running checks
- Ensure environment variables are joined with a semicolon on Windows
- Command arguments are no longer needlessly escaped on Windows
- Backend environments are now included in handler & mutator execution requests.

## [5.0.0] - 2018-11-30

### Added
- Add the `etcd-advertise-client-urls` config attribute to sensu-backend
- Support for multiple API versions added to sensuctl create
- Support for metadata added to wrapped resources (yaml, wrapped-json)
- Added the backend configuration attributes `api-listen-address` & `api-url`.
- Adds feedback when rerunning check[s] in the web app

### Removed
- Check subdue functionality has been disabled. Users that have checks with
subdues defined should delete and recreate the check. The subdue feature was
found to have issues, and we are re-working the feature for a future release.
- Filter when functionality has been disabled. Users that have filters with
'when' properties defined should delete and recreate the filter. Filter when
uses the same facility as check subdue for handling time windows.
- Removed event.Hooks and event.Silenced deprecated fields
- Extensions have been removed until we have time to revisit the feature.

### Changed
- Assets and checks environments are now merged, with a preference given to the
  values coming from the check's environment.
- Assets and handlers environments are now merged, with a preference given to the
  values coming from the handler's environment.
- Assets and mutators environments are now merged, with a preference given to the
  values coming from the mutator's environment.
- Metadata from wrappers and resources is now merged, with a preference given to
the values coming from the wrapper. Labels and annotations are deep-merged.
- Round-robin scheduling has been temporarily disabled.
- The dashboard now uses the `api-url` configuration attribute to connect to the
API.

### Fixed
- Fixed several resource leaks in the check scheduler.
- Fixed a bug in the dashboard where entities could not be silenced.
- Fix the `sensuctl cluster health` command.
- Fixed issue filtering by status on the events page
- Fixed interactive operations on entities in the CLI
- Removed rerun and check links for keepalives on event details page.
- Web UI - Made silencing language more clear on Silences List page
- Fixed a bug where resources from namespaces that share a common prefix, eg:
  "sensu" and "sensu-devel", could be listed together.
- Fixed a bug in the agent where the agent would deadlock after a significant
period of disconnection from the backend.
- Fixed a bug where logging events without checks would cause a nil panic.
- Removed the ability to rerun keepalives on the events list page
- A panic in keepalive/check ttl monitors causing a panic.
- Monitors are now properly namespaced in etcd.
- Updating a users groups will no longer corrupt their password
- Prevent empty error messages in sensuctl.
- Fixed a bug where keepalive failures could be influenced by check TTL
successes, and vice versa.
- Fixed a bug where check TTL events were not formed correctly.
- Fixed a web-ui bug causing the app to crash on window resize in FireFox

### Breaking Changes
- The backend configuration attributes `api-host` & `api-port` have been
replaced with `api-listen-address`.

## [2.0.0-beta.8-1] - 2018-11-15

### Added
- Assets are included on check details page.
- Adds links to view entities and checks from the events page.
- Added an agent/cmd package, migrated startup logic out of agent main
- Improved debug logging in pipeline filtering.
- Add object metadata to entities (including labels).
- Add filter query support for labels.
- Add support for setting labels on agents with the command line.
- The sensuctl tool now supports yaml.
- Add support for `--all-namespaces` flag in `sensuctl extension list`
subcommand.
- Added functionality to the dynamic synthesize function, allowing it to
flatten embedded and non-embedded fields to the top level.
- Added the sensuctl edit command.
- Added javascript filtering.

### Removed
- Govaluate is no longer part of sensu-go.

### Fixed
- Display appropriate fallback when an entity's lastSeen field is empty.
- Silences List in web ui sorted by ascending order
- Sorting button now works properly
- Fixed unresponsive silencing entry form begin date input.
- Removed lastSeen field from check summary
- Fixed a panic on the backend when handling keepalives from older agent versions.
- Fixed a bug that would prevent some keepalive failures from occurring.
- Improved event validation error messages.
- Improved agent logging for statsd events.
- Fixues issue with tooltip positioning.
- Fixed bug with toolbar menus collapsing into the overflow menu
- The agent now reconnects to the backend if its first connection attempt
  fails.
- Avoid infinite loop when code cannot be highlighted.

### Changes
- Deprecated the sensu-agent `--id` flag, `--name` should be used instead.

### Breaking Changes
- Environments and organizations have been replaced with namespaces.
- Removed unused asset metadata field.
- Agent subscriptions are now specified in the config file as an array instead
  instead of a comma-delimited list of strings.
- Extended attributes have been removed and replaced with labels. Labels are
string-string key-value pairs.
- Silenced `id`/`ID` field has changed to `name`/`Name`.
- Entity `id`/`ID` field has changed to `name`/`Name`.
- Entity `class`/`Class` field has changed to `entity_class`/`EntityClass`.
- Check `proxy_entity_id`/`ProxyEntityID` field has changed to `proxy_entity_name`/`ProxyEntityName`.
- Objects containing both a `name`/`Name` and `namespace`/`Namespace` field have been
replaced with `metadata`/`ObjectMeta` (which contains both of those fields).
- Role-based access control (RBAC) has been completely redesigned.
- Filter and token substitution variable names now match API naming. Most names
that were previously UpperCased are now lower_cased.
- Filter statements are now called expressions. Users should update their
filter definitions to use this new naming.

## [2.0.0-beta.7-1] - 2018-10-26

### Added
- Asset functionality for mutators and handlers.
- Web ui allows publishing and unpublishing on checks page.
- Web ui allows publishing and unpublishing on check details page.
- Web ui code highlighting added.

### fixed
- fixes exception thrown when web ui browser window is resized.

## [2.0.0-beta.6-2] - 2018-10-22

### Added
- Add windows/386 to binary gcs releases
- TLS authentication and encryption for etcd client and peer communication.
- Added a debug log message for interval timer initial offset.
- Added a privilege escalation test for RBAC.

### Removed
- Staging resources and configurations have been removed from sensu-go.
- Removed handlers/slack from sensu/sensu-go. It can now be found in
sensu/slack-handler.
- Removed the `Error` store and type.

### Changed
- Changed sensu-agent's internal asset manager to use BoltDB.
- Changed sensuctl title colour to use terminal's configured default for bold
text.
- The backend no longer forcibly binds to localhost.
- Keepalive intervals and timeouts are now configured in the check object of
keepalive events.
- The sensu-agent binary is now located at ./cmd/sensu-agent.
- Sensuctl no longer uses auto text wrapping.
- The backend no longer requires embedded etcd. External etcd instances can be
used by providing the --no-embed option. In this case, the client will dial
the URLs provided by --listen-client-urls.
- The sensu-agent binary is now located at ./cmd/sensu-agent.
- Sensuctl no longer uses auto text wrapping.
- The backend no longer requires embedded etcd. External etcd instances can be
used by providing the --no-embed option. In this case, the client will dial
the URLs provided by --listen-client-urls.
- Deprecated daemon `Status()` functions and `/info` (`/info` will be
re-implemented in https://github.com/sensu/sensu-go/issues/1739).
- The sensu-backend flags related to etcd are now all prefixed with `etcd` and
the older versions are now deprecated.
- Web ui entity recent events are sorted by last ok.
- etcd is now the last component to shutdown during a graceful shutdown.
- Web ui entity recent events are sorted by last ok
- Deprecated --custom-attributes in the sensu-agent command, changed to
--extended-attributes.
- Interfaced command execution and mocked it for testing.
- Updated the version of `libprotoc` used to 3.6.1.

### Fixed
- Fixed a bug in `sensuctl configure` where an output format called `none` could
  be selected instead of `tabular`.
- Fixes a bug in `sensuctl cluster health` so the correct error is handled.
- Fixed a bug where assets could not extract git tarballs.
- Fixed a bug where assets would not install if given cache directory was a
relative path.
- Fixed a bug where an agent's collection of system information could delay
sending of keepalive messages.
- Fixed a bug in nagios perfdata parsing.
- Etcd client URLs can now be a comma-separated list.
- Fixed a bug where output metric format could not be unset.
- Fixed a bug where the agent does not validate the ID at startup.
- Fixed a bug in `sensuctl cluster health` that resulted in an unmarshal
error in an unhealthy cluster.
- Fixed a bug in the web ui, removed references to keepaliveTimeout.
- Keepalive checks now have a history.
- Some keepalive events were misinterpreted as resolution events, which caused
these events to be handled instead of filtered.
- Some failing keepalive events were not properly emitted after a restart of
sensu-backend.
- The check output attribute is still present in JSON-encoded events even if
empty.
- Prevent an empty Path environment variable for agents on Windows.
- Fixed a bug in `sensuctl check update` interactive mode. Boolean defaults
were being displayed rather than the check's current values.
- Use the provided etcd client TLS information when the flag `--no-embed-etcd`
is used.
- Increase duration delta in TestPeriodicKeepalive integration test.
- Fixed some problems introduced by Go 1.11.

### Breaking Changes
- Removed the KeepaliveTimeout attribute from entities.

## [2.0.0-beta.4] - 2018-08-14

### Added
- Added the Sensu edition in sensuctl config view subcommand.
- List the supported resource types in sensuctl.
- Added agent ID and IP address to backend session connect/disconnect logs
- Licenses collection for RHEL Dockerfiles and separated RHEL Dockerfiles.

### Changed
- API responses are inspected after each request for the Sensu Edition header.
- Rename list-rules subcommand to info in sensuctl role commmand with alias
for backward compatibility.
- Updated gogo/protobuf and golang/protobuf versions.
- Health API now returns etcd alarms in addition to cluster health.

### Fixed
- Fixed agentd so it does not subscribe to empty subscriptions.
- Rules are now implicitly granting read permission to their configured
environment & organization.
- The splay_coverage attribute is no longer mandatory in sensuctl for proxy
check requests and use its default value instead.
- sensu-agent & sensu-backend no longer display help usage and duplicated error
message on startup failure.
- `Issued` & `History` are now set on keepalive events.
- Resolves a potential panic in `sensuctl cluster health`.
- Fixed a bug in InfluxDB metric parsing. The timestamp is now optional and
compliant with InfluxDB line protocol.
- Fixed an issue where adhoc checks would not be issued to all agents in a
clustered installation.

### Breaking Changes
- Corrects the check field `total_state-change` json tag to `total_state_change`.

## [2.0.0-beta.3-1] - 2018-08-02

### Added
- Added unit test coverage for check routers.
- Added API support for cluster management.
- Added sensuctl cluster member-list command.
- Added Sensu edition detection in sensuctl.
- Added sensuctl cluster member-add command.
- Added API client support for enterprise license management.
- Added a header to API calls that returns the current Sensu Edition.
- Added sensuctl cluster health command.

### Changed
- The Backend struct has been refactored to allow easier customization in
enterprise edition.
- Use etcd monitor instead of in-memory monitor.
- Refactoring of the cmd package for sensuctl to allow easier customization in
the enterprise edition.
- Upgrade dep to v0.5.0
- Added cluster health information to /health endpoint in sensu-backend.

### Fixed
- Fixed `sensuctl completion` help for bash and zsh.
- Fixed a bug in build.sh where versions for Windows and Mac OS were not
generated correctly.
- Display the name of extensions with table formatting in sensuctl.
- Fixed TLS issue that occurred when dashboard communicated with API.
- Check TTL now works with round robin checks.
- Format string for --format flag help now shows actual arguments.
- Push the sensu/sensu:nightly docker image to the Docker Hub.
- Replaced dummy certs with ones that won't expire until 100 years in the
future.
- Fixed a bug where clustered round robin check execution executed checks
too often.
- Catch errors in type assertions in cli.
- Fixed a bug where users could accidentally create invalid gRPC handlers.

### Removed
- Removed check subdue e2e test.
- Removed unused Peek method in the Ring data structure.

### Breaking Changes
- Removed deprecated import command.

## [2.0.0-beta.2] - 2018-06-28

### Added
- Performed an audit of events and checks. Added `event.HasCheck()` nil checks
prior to assuming the existence of said check.
- Added a Create method to the entities api.
- Added the ability to set round robin scheduling in sensuctl
- Added Output field to GRPC handlers
- Additional logging around handlers
- Accept additional time formats in sensuctl
- Entities can now be created via sensuctl.
- Added the format `wrapped-json` to sensuctl `configure`, `list` and `info`
commands, which is compatible with `sensuctl create`.
- Added debug event log with all event data.
- Added yml.example configurations for staging backend and agents.
- Added test resources in `testing/config/resources.json` to be used in staging.
- Added all missing configuration options to `agent.yml.example` and
`backend.yml.example`.
- Added environment variables to checks.
- Added logging redaction integration test.
- Added check token substitution integration test.
- Added the `sensuctl config view` subcommand.
- Added extension service configuration to staging resources.
- Added some documentation around extensions.
- Added Dockerfile.rhel to build RHEL containers.

### Changed
- Upgraded gometalinter to v2.
- Add logging around the Sensu event pipeline.
- Split out the docker commands in build script so that building images and
  pushing can be done separately.
- Migrated the InfluxDB handler from the sensu-go repository to
github.com/nikkiki/sensu-influxdb-handler
- Entry point for sensu-backend has been changed to
  `github.com/sensu/sensu-go/cmd/sensu-backend`
- Don't allow unknown fields in types that do not support custom attributes
when creating resources with `sensuctl create`.
- Provided additional context to metric event logs.
- Updated goversion in the appveyor configuration for minor releases.
- Use a default hostname if one cannot be retrieved.
- Return an error from `sensuctl configure` when the configured organization
or environment does not exist.
- Remove an unnecessary parameter from sensuctl environment create.
- The profile environment & organization values are used by default when
creating a resource with sensuctl.
- Migrated docker image to sensu Docker Hub organization from sensuapp.
- Use the sensu/sensu image instead of sensu/sensu-go in Docker Hub.

### Fixed
- Prevent panic when verifying if a metric event is silenced.
- Add logging around the Sensu event pipeline
- Marked silenced and hooks fields in event as deprecated
- Fixed a bug where hooks could not be created with `create -f`
- Metrics with zero-values are now displayed correctly
- Fix handler validation routine
- Fixed a small bug in the opentsdb transformer so that it trims trailing
whitespace characters.
- Sensu-agent logs an error if the statsd listener is unable to start due to an
invalid address or is stopped due to any other error.
- Fixed a bug where --organization and --environment flags were hidden for all
commands
- Fix a bug where environments could not be created with sensuctl create
- StatsD listener on Windows is functional
- Add version output for dev and nightly builds (#1320).
- Improve git version detection by directly querying for the most recent tag.
- Fixed `sensuctl create -f` for `Role`
- Fixed `sensuctl create -f` for `Event`
- Added validation for asset SHA512 checksum, requiring that it be at least 128
characters and therefore fixing a bug in sensuctl
- Silenced IDs are now generated when not set in `create -f` resources
- API requests that result in a 404 response are now logged
- Fixed a bug where only a single resource could be created with
`sensuctl create` at a time.
- Fixed a bug where environments couldn't be deleted if there was an asset in
the organization they reside in.
- Dashboard's backend reverse proxy now works with TLS certs are configured.
- Fixed a bug with the IN operator in query statements.
- Boolean fields with a value of `false` now appear in json format (removed
`omitempty` from protobufs).
- The sensuctl create command no longer prints a spurious warning when
non-default organizations or environments are configured.
- When installing assets, errors no longer cause file descriptors to leak, or
lockfiles to not be cleaned up.
- Fixed a bug where the CLI default for round robin checks was not appearing.
- Missing custom attributes in govaluate expressions no longer result in
an error being logged. Instead, a debug message is logged.
- Update AppVeyor API token to enable GitHub deployments.
- Allow creation of metric events via backend API.
- Fixed a bug where in some circumstances checks created with sensuctl create
would never fail.
- Fixed a goroutine leak in the ring.
- Fixed `sensuctl completion` help for bash and zsh.

### Removed
- Removed Linux/386 & Windows/386 e2e jobs on Travis CI & AppVeyor
- Removed check output metric extraction e2e test, in favor of more detailed
integration coverage.
- Removed the `leader` package
- Removed logging redaction e2e test, in favor of integration coverage.
- Removed check token substitution e2e test, in favor of integration coverage.
- Removed round robin scheduling e2e test.
- Removed proxy check e2e test.
- Removed check scheduling e2e test.
- Removed keepalive e2e test.
- Removed event handler e2e test.
- Removed `sensuctl` create e2e tests.
- Removed hooks e2e test.
- Removed assets e2e test.
- Removed agent reconnection e2e test.
- Removed extensions e2e test.

## [2.0.0-beta.1] - 2018-05-07
### Added
- Add Ubuntu 18.04 repository
- Support for managing mutators via sensuctl.
- Added ability to sort events in web UI.
- Add PUT support to APId for the various resource types.
- Added flags to disable the agent's API and Socket listeners
- Made Changelog examples in CONTRIBUTING.md more obvious
- Added cli support for setting environment variables in mutators and handlers.
- Added gRPC extension service definition.
- The slack handler now uses the iconURL & username flag parameters.
- Support for nightlies in build/packaging tooling.
- Added extension registry support to apid.
- Added extension registry to the store.
- Add sensuctl create command.
- Adds a statsd server to the sensu-agent which runs statsd at a configurable
flush interval and converts gostatsd metrics to Sensu Metric Format.
- Add event filtering to extensions.
- Proper 404 page for web UI.
- Add sensuctl extension command.
- Add extensions to pipelined.
- Added more tests surrounding the sensu-agent's statsd server and udp port.
- Add the `--statsd-event-handlers` flag to sensu-agent which configures the
event handlers for statsd metrics.
- Add default user with username "sensu" with global, read-only permissions.
- Add end-to-end test for extensions.
- Add configuration setting for backend and agent log level.
- Add extension package for building third-party Sensu extensions in Go.
- Add the `--statsd-disable` flag to sensu-agent which configures the
statsd listener. The listener is enabled by default.
- Added an influx-db handler for events containing metrics.
- Add 'remove-when' and 'set-when' subcommands to sensuctl filter command.
- Added the Transformer interface.
- Added a Graphite Plain Text transformer.
- Add support for `metric_format` and `metric_handlers` fields in the Check and
CheckConfig structs.
- Add CLI support for `metric_format` and `metric_handlers` fields in `sensuctl`.
- Add support for metric extraction from check output for `graphite_plaintext`
transformer.
- Added a OpenTSDB transformer.
- Add support for metric extraction from check output for `opentsdb_line`
- Added a Nagios performance data transformer.
- Add support for metric extraction from check output for `nagios_perfdata`
- Added an InfluxDB Line transformer.
- Add support for metric extraction from check output for `influxdb_line`
transformer.
- Add e2e test for metric extraction.

### Changed
- Changed the maximum number of open file descriptors on a system to from 1024
(default) to 65535.
- Increased the default etcd size limit from 2GB to 4GB.
- Move Hooks and Silenced out of Event and into Check.
- Handle round-robin scheduling in wizardbus.
- Added informational logging for failed entity keepalives.
- Replaced fileb0x with vfsgen for bundling static assets into binary. Nodejs 8+
and yarn are now dependencies for building the backend.
- Updated etcd to 3.3.2 from 3.3.1 to fix an issue with autocompaction settings.
- Updated and corrected logging style for variable fields.
- Build protobufs with go generate.
- Creating roles via sensuctl now supports passing flags for setting permissions
  rules.
- Removed -c (check) flag in sensuctl check execute command.
- Fix a deadlock in the monitor.
- Don't allow the bus to drop messages.
- Events list can properly be viewed on mobile.
- Updated Sirupsen/logrus to sirupsen/logrus and other applicable dependencies using the former.
- Set default log level to 'warn'.
- Optimize check marshaling.
- Silenced API only accepts 'id' parameter on DELETE requests.
- Disable gostatsd internal metric collection.
- Improved log entries produced by pipelined.
- Allow the InfluxDB handler to parse the Sensu metric for an InfluxDB field tag
and measurement.
- Removed organization and environment flags from create command.
- Changed `metric_format` to `output_metric_format`.
- Changed `metric_handlers` to `output_metric_handlers`.

### Fixed
- Terminate processes gracefully in e2e tests, allowing ports to be reused.
- Shut down sessions properly when agent connections are disrupted.
- Fixed shutdown log message in backend
- Stopped double-writing events in eventd
- Agents from different orgs/envs with the same ID connected to the same backend
  no longer overwrite each other's messagebus subscriptions.
- Fix the manual packaging process.
- Properly log the event being handled in pipelined
- The http_check.sh example script now hides its output
- Silenced entries using an asterisk can be deleted
- Improve json unmarshaling performance.
- Events created from the metrics passed to the statsd listener are no longer
swallowed. The events are sent through the pipeline.
- Fixed a bug where the Issued field was never populated.
- When creating a new statsd server, use the default flush interval if given 0.
- Fixed a bug where check and checkconfig handlers and subscriptions are null in rendered JSON.
- Allow checks and hooks to escape zombie processes that have timed out.
- Install all dependencies with `dep ensure` in build.sh.
- Fixed an issue in which some agents intermittently miss check requests.
- Agent statsd daemon listens on IPv4 for Windows.
- Include zero-valued integers in JSON output for all types.
- Check event entities now have a last_seen timestamp.
- Improved silenced entry display and UX.
- Fixed a small bug in the opentsdb transformer so that it trims trailing
whitespace characters.

## [2.0.0-nightly.1] - 2018-03-07
### Added
- A `--debug` flag on sensu-backend for enabling a pprof HTTP endpoint on localhost.
- Add CLI support for adhoc check requests.
- Check scheduler now handles adhoc check requests.
- Added `set-FIELD` and `remove-FIELD` commands for all updatable fields
of a check. This allows updating single fields and completely clearing out
non-required fields.
- Add built-in only_check_output mutator to pipelined.
- Allow publish, cron, ttl, timeout, low flap threshold and more fields to be
set when importing legacy settings.
- Add CPU architecture in system information of entities.
- The `sensuctl user change-password` subcommand now accepts flag parameters.
- Configured and enabled etcd autocompaction.
- Add event metrics type, implementing the Sensu Metrics Format.
- Agents now try to reconnect to the backend if the connection is lost.
- Added non-functional selections for resolving and silencing to web ui
- Add LastOk to check type. This will be updated to reflect the last timestamp
of a successful check.
- Added GraphQL explorer to web UI.
- Added check occurrences and occurrences_watermark attributes from Sensu 1.x.
- Added issue template for GitHub.
- Added custom functions to evaluate a unix timestamp in govaluate.

### Changed
- Refactor Check data structure to not depend on CheckConfig. This is a breaking
change that will cause existing Sensu alpha installations to break if upgraded.
This change was made before beta release so that further breaking changes could
be avoided.
- Make indentation in protocol buffers files consistent.
- Refactor Hook data structure. This is similar to what was done to Check,
except that HookConfig is now embedded in Hook.
- Refactor CheckExecutor and AdhocRequestExecutor into an Executor interface.
- Changed the sensu-backend etcd flag constants to match the etcd flag names.
- Upgraded to Etcd v3.3.1
- Removed 3DES from the list of allowed ciphers in the backend and agent.
- Password input fields are now aligned in  `sensuctl user change-password`
subcommand.
- Agent backend URLs without a port specified will now default to port 8081.
- Travis encrypted variables have been updated to work with travis-ci.org
- Upgraded all builds to use Go 1.10.
- Use megacheck instead of errcheck.
- Cleaned agent configuration.
- We no longer duplicate hook execution for types that fall into both an exit
code and severity (ex. 0, ok).
- Updated the sensuctl guidelines.
- Changed travis badge to use travis-ci.org in README.md.
- Govaluate's modifier tokens can now be optionally forbidden.
- Increase the stack size on Travis CI.
- Refactor store, queue and ring interfaces, and daemon I/O details.
- Separated global from local flags in sensuctl usage.

### Fixed
- Fixed a bug in time.InWindow that in some cases would cause subdued checks to
be executed.
- Fixed a bug in the HTTP API where resource names could not contain special
characters.
- Resolved a bug in the keepalive monitor timer which was causing it to
erroneously expire.
- Resolved a bug in how an executor processes checks. If a check contains proxy
requests, the check should not duplicately execute after the proxy requests.
- Removed an erroneous validation statement in check handler.
- Fixed HookList `hooks` validation and updated `type` validation message to
allow "0" as a valid type.
- Events' check statuses & execution times are now properly added to CheckHistory.
- Sensu v1 Check's with TTL, timeout and threshold values can now be imported
correctly.
- Use uint32 for status so it's not empty when marshalling.
- Automatically create a "default" environment when creating a new organization.

## [2.0.0-alpha.17] - 2018-02-13
### Added
- Add .gitattributes file with merge strategy for the Changelog.
- Context switcher added for dashboard.
- Add API support for adhoc check requests.
- Check scheduler now supports round-robin scheduling.
- Added better error checking for CLI commands and support for mutually
exclusive fields.
- Added `--interactive` flag to CLI which is required to run interactive mode.
- Added CLI role rule-add Organization and Environment interactive prompts.
- Added events page list and simple buttons to filter

### Changed
- Silenced `begin` supports human readable time (Format: Jan 02 2006 3:04PM MST)
in `sensuctl` with optional timezone. Stores the field as unix epoch time.
- Increased the timeout in the store's watchers tests.
- Incremental retry mechanism when waiting for agent and backend in e2e tests.
- Renamed CLI asset create interactive prompt "Org" to "Organization".

### Fixed
- Fixed required flags in `sensuctl` so requirements are enforced.
- Add support for embedded fields to dynamic.Marshal.

## [2.0.0-alpha.16] - 2018-02-07
### Added
- Add an e2e test for proxy check requests.
- Add integration tests to our CI.
- Context switcher added for dashboard
- Add api support for adhoc check requests.

### Fixed
- Tracks in-progress checks with a map and mutex rather than an array to
increase time efficiency and synchronize goroutines reading from and writing
to that map.
- Fixed a bug where we were attempting to kill processes that had already
finished before its allotted execution timeout.
- Fixed a bug where an event could erroneously be shown as silenced.
- Properly log errors whenever a check request can't be published.
- Fixed some build tags for tests using etcd stores.
- Keepalive monitors now get updated with changes to a keepalive timeout.
- Prevent tests timeout in queue package
- Prevent tests timeout in ring package
- Fixed a bug in the queue package where timestamps were not parsed correctly.
- Fixed Ring's Next method hanging in cases where watch events are not propagated.

### Changed
- Queues are now durable.
- Refactoring of the check scheduling integration tests.
- CLI resource delete confirmation is now `(y/N)`.

### Removed
- Dependency github.com/chzyer/readline

## [2.0.0-alpha.15] - 2018-01-30
### Added
- Add function for matching entities to a proxy check request.
- Added functions for publishing proxy check requests.
- Added proxy request validation.
- CLI functionality for proxy check requests (add set-proxy-requests command).
- Entities have been added to the state manager and synchronizer.
- Added package leader, for facilitating execution by a single backend.
- Proxy check requests are now published to all entities described in
`ProxyRequests` and `EntityAttributes`.
- Add quick navigation component for dashboard

### Changed
- Govaluate logic is now wrapped in the `util/eval` package.
- Cron and Interval scheduling are now mutually exclusive.

### Fixed
- Fixed a bug where retrieving check hooks were only from the check's
organization, rather than the check's environment, too.

## [2.0.0-alpha.14] - 2018-01-23
### Added
- Add `Timeout` field to CheckConfig.
- CLI functionality for check `Timeout` field.
- Add timeout support for check execution.
- Add timeout support for check hook execution.
- Token substitution is now available for check hooks
- Add an e2e test for logging redaction
- Support for `When` field in `Filter` which enables filtering based on days
and times of the week.
- New gRPC inspired GraphQL implementation. See
[graphql/README](backend/apid/graphql/README.md) for usage.
- Support for TTLs in check configs to monitor stale check results.

### Changed
- Moved monitor code out of keepalived and into its own package.
- Moved KeyBuilder from etcd package to store package.

## [2.0.0-alpha.13] - 2018-01-16
### Added
- Logging redaction for entities

### Changed
- Removed the Visual Studio 2017 image in AppVeyor to prevent random failures

### Fixed
- Fixed e2e test for token substitution on Windows
- Fixed check subdue unit test for token substitution on Windows
- Consider the first and last seconds of a time window when comparing the
current time
- Fixed Travis deploy stage by removing caching for $GOPATH
- Parse for [traditional cron](https://en.wikipedia.org/wiki/Cron) strings, rather than [GoDoc cron](https://godoc.org/github.com/robfig/cron) strings.

### Changed
- Removed the Visual Studio 2017 image in AppVeyor to prevent random failures
- Made some slight quality-of-life adjustments to build-gcs-release.sh.

### Fixed
- Fixed e2e test for token substitution on Windows
- Fixed check subdue unit test for token substitution on Windows
- Consider the first and last seconds of a time window when comparing the
current time
- Fixed Travis deploy stage by removing caching for $GOPATH
- Parse for [traditional cron](https://en.wikipedia.org/wiki/Cron) strings, rather than [GoDoc cron](https://godoc.org/github.com/robfig/cron) strings.

## [2.0.0-alpha.12] - 2018-01-09
### Added
- Add check subdue mechanism. Checks can now be subdued for specified time
windows.
- Silenced entries now include a `begin` timestamp for scheduled maintenance.
- Store clients can now use [watchers](https://github.com/sensu/sensu-go/pull/792) to be notified of changes to objects in the store.
- Add check `Cron` field. Checks can now be scheduled according to the cron
string stored in this field.
- Add a distributed queue package for use in the backend.
- Token substitution is now available for checks.
- CLI functionality for check `Cron` field.
- Add an e2e test for cron scheduling.
- Add an e2e test for check hook execution.

## [2.0.0-alpha.11] - 2017-12-19
### Breaking Changes
- The `Source` field on a check has been renamed to `ProxyEntityID`. Any checks
using the Source field will have to be recreated.

### Added
- Silenced entries with ExpireOnResolve set to true will now be deleted when an
event which has previously failing was resolved
- TCP/UDP sockets now accept 1.x backward compatible payloads. 1.x Check Result gets translated to a 2.x Event.
- Custom attributes can be added to the agent at start.
- New and improved Check Hooks are implemented (see whats new about hooks here: [Hooks](https://github.com/sensu/sensu-alpha-documentation/blob/master/08-hooks.md))
- Add check subdue CLI support.

### Changed
- Avoid using reflection in time.InWindows function.
- Use multiple parallel jobs in CI tools to speed up the tests
- Pulled in latest [github.com/coreos/etcd](https://github.com/coreos/etcd).
- Includes fix for panic that occurred on shutdown.
- Refer to their
[changelog](https://github.com/gyuho/etcd/blob/f444abaae344e562fc69323c75e1cf772c436543/CHANGELOG.md)
for more.
- Switch to using [github.com/golang/dep](https://github.com/golang/dep) for
managing dependencies; `vendor/` directory has been removed.
- See [README](README.md) for usage.

## [2.0.0-alpha.10] - 2017-12-12
### Added
- End-to-end test for the silencing functionality
- Silenced events are now identified in sensuctl

### Changed
- Events that transitioned from incidents to a healthy state are no longer
filtered by the pipeline
- Errcheck was added to the build script, and the project was given a once-over
to clean up existing errcheck lint.
- Creating a silenced entry via sensuctl no longer requires an expiry value

### Fixed
- Entities can now be silenced using their entity subscription
- Fixed a bug in the agent where it was ignoring keepalive interval and timeout
settings on start
- Keepalives now alert when entities go away!
- Fixed a bug in package dynamic that could lead to an error in json.Marshal
in certain cases.
- Fixed an issue in keepalived to handle cases of nil entities in keepalive
messages

## [2.0.0-alpha.9] - 2017-12-5
### Added
- Proxy entities are now dynamically created through the "Source" attribute of a
check configuration
- Flag to sensuctl configure allowing it to be configured non-interactively
(usage: --non-interactive or -n)
- New function SetField in package dynamic, for setting fields on types
supporting extended attributes.
- Automatically append entity:entityID subscription for agent entities
- Add silenced command to sensuctl for silencing checks and subscriptions.
- Add healthz endpoint to agent api for checking agent liveness.
- Add ability to pass JSON event data to check command STDIN.
- Add POST /events endpoint to manually create, update, and resolve events.
- Add "event resolve" command to sensuctl to manually resolve events.
- Add the time.InWindow & time.InWindows functions to support time windows, used
in filters and check subdue

### Fixed
- Fixed a bug in how silenced entries were deleted. Only one silenced entry will
be deleted at a time, regardless of wildcard presence for subscription or check.

## [2.0.0-alpha.8] - 2017-11-28
### Added
- New "event delete" subcommand in sensuctl
- The "Store" interface is now properly documented
- The incoming request body size is now limited to 512 KB
- Silenced entries in the store now have a TTL so they automatically expire
- Initial support for custom attributes in various Sensu objects
- Add "Error" type for capturing pipeline errors
- Add registration events for new agents
- Add a migration tool for the store directly within sensu-backend

### Changed
- Refactoring of the sensu-backend API
- Modified the description for the API URL when configuring sensuctl
- A docker image with the master tag is built for every commit on master branch
- The "latest" docker tag is only pushed once a new release is created

### Fixed
- Fix the "asset update" subcommand in sensuctl
- Fix Go linting in build script
- Fix querying across organizations and environments with sensuctl
- Set a standard redirect policy to sensuctl HTTP client

### Removed
- Removed extraneous GetEnv & GetOrg getter methods<|MERGE_RESOLUTION|>--- conflicted
+++ resolved
@@ -7,15 +7,13 @@
 
 ## Unreleased
 
-<<<<<<< HEAD
-### Added
-- Added the `APIKey` resource and HTTP API support for POST, GET, PATCH and DELETE.
+### Added
+- Added the `APIKey` resource and HTTP API support for POST, GET, and DELETE.
 - Added sensuctl commands to manage the `APIKey` resource.
-=======
+
 ### Fixed
 - Opening an already open Bolt database should not cause sensu-agent to hang
 indefinitely.
->>>>>>> f001d07d
 
 ## [5.14.0] - 2019-10-08
 
