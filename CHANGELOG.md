# Changelog
All notable changes to this project will be documented in this file.

The format is based on [Keep a Changelog](http://keepachangelog.com/en/1.0.0/)
and this project adheres to [Semantic
Versioning](http://semver.org/spec/v2.0.0.html).

## Unreleased

### Added
- [Web] Adds ability to delete entities

### Changed
- [Web] Updated embedded web assets from `275386a` ... `b0c1138`

### Fixed
- The check state and check total_state_change properties are now more correct.
- Scheduling proxy checks now consumes far fewer CPU resources.
- [Web] Unless required- scrollbars on code blocks are hidden.
- [Web] Ensure that we redirect user to a valid namespace when first signing in.
- [Web] Correctly display timeout value for handlers.
- [Web] Avoid exception when parsing non-standard cron statements. (Eg.
`@every 1h` or `@weekly`)

### Changed
- Eventd has been refactored. Users should not perceive any changes, but a
substantial amount of business logic has been moved into other packages.
<<<<<<< HEAD
- The `sensuctl create` command now accepts resources without a declared
namespace. If the namespace is omitted, the resource will be created in the
current namespace, or overridden by the `--namespace` flag.
=======
- Eventd now uses a constant number of requests to etcd when working with
silenced entries, instead of a number that is proportional to the number of
subscriptions in a check.
>>>>>>> 2bd0cb3c

## [5.9.0] - 2019-05-29

### Added
- [GraphQL] Added field to retrieve REST API representation of a resource to
  each core type
- [Web] Add views for handlers

### Changed
- [Web] Updated embedded web assets from `9d91d7f` ... `275386a`
- [Web] Implements simpler & more efficient filtering.
- [GraphQL] fields that previously accepted a JS filter have been deprecated and
  replaced with a simpler syntax.

### Fixed
- Fixed the behaviors for check `Occurrences` and `OccurrencesWatermark`.
- Fixed a panic that could occur when seeding initial data.
- [Web] Compress dashboard assets
- [Web] Fixed regression where dashboard assets were no longer compressed.
- Fixed listing of silenced entries by check or subscription.
- The docker-compose.yaml file now refers to the sensu/sensu:latest image.

## [5.8.0] - 2019-05-22

### Added
- Added per resource counts to tessen data collection.
- Added event processing counts to tessen data collection.
- Added ability to query for `Handlers` (individual and collections) from the GraphQL query endpoint.
- Added `/version` to retrieve the current etcd server/cluster version and the sensu-backend version.
- --etcd-cipher-suites option is now available for sensu-backend.
- Added the `--chunk-size` flag to `sensuctl * list` sub-commands

### Changed
- eventd and keepalived now use 1000 handlers for events.
- etcd database size and request size are now configurable.
- Most resources now use protobuf serialization in etcd.

### Fixed
- Only bury switchsets of checks that no longer have a TTL, in order to reduce
the number of write operations made to etcd.
- Fixed keepalives switchsets for entities with deregistration.
- Fixed continue token generation in namespace and user pagination.

## [5.7.0] - 2019-05-09

### Added
- Added a Windows service wrapper for sensu-agent. See
"sensu-agent service --help" for more information.

### Fixed
- Fixed `sensuctl` color output on Windows.
- Fixed a regression in `sensuctl cluster` json/wrapped-json output.
- Fixed a regression that caused listing objects for a given namespace to also
  include results from namespaces sharing a similar prefix.

## [5.6.0] - 2019-04-30

### Added
- Added filtering support to `sensuctl`. This feature only works against a
  `sensu-backend` with a valid enterprise license.
- Added fields getter functions for resources available via the REST API.
- Added the message bus to Tessend in order to track Tessen configuration changes from the API.
- Added a performance optimizing `Count()` function to the generic store.
- Added a hexadecimal Cluster ID title to the `sensuctl cluster health` and
`sensuctl cluster member-list` commands in tabular format.
- Added a `Header` field to the `HealthResponse` type returned by `/health`.

### Fixed
- Fixed the agent `--annotations` and `--labels` flags.

## [5.5.1] - 2019-04-15

### Changed
- Added parsing annoatations to sensu-agent, both from agent.yml and command line arguments
- Updated Go version from 1.11.4 to 1.12.3 for CI builds.
- Changed the 1.x `client` field to `source` in the 1.x compatible agent socket. The `client` field is now deprecated.
- Deprecated the agent TCP/UDP sockets in favor of the agent rest api.
- [GraphQL] Added mutation to create / update using wrapped resources.
- [GraphQL] Added field returning wrapped resource given ID.
- apid uses a new generic router for listing resources.
- The store uses the generic List function for listing resources.

### Fixed
- Fixed an issue where etcd watchers were used incorrectly. This was causing
100% CPU usage in some components, as they would loop endlessly trying to get
results from watchers that broke, due to their stream terminating. Other
components would simply stop updating. Watchers now get reinstated when the
client regains connectivity.
- Fixed the `/events/:entity` route in the REST API.
- Fixed a bug where the --labels arg was not working as expected in sensu-agent.

## [5.5.0] - 2019-04-03

### Added
- Added the TessenD daemon.
- Added an etcd watcher for tessen configuration.
- Added ring support for TessenD so that the service is invoked in a
round-robin fashion within a cluster.
- Added `tessen opt-in` command to `sensuctl`.
- Added `tessen opt-out` command to `sensuctl`.
- Added `tessen info` command to `sensuctl`.
- Added more verbose logging to indicate when a proxy request matches an entity according to its entity attributes.

### Removed
- Removed the unused etcd watcher for hook configurations.

### Fixed
- [Web] Ensure user chip is never rendered when creator is not present.

## [5.4.0] - 2019-03-27

### Added
- Add support for pagination to the API
- Add two new flags for `backend` daemon to optionally allow for separate TLS
  cert/key for dashboard. the flags are: `--dashboard-cert-file` and
  `--dashboard-key-file`. The dashboard will use the same TLS config of the API
  unless these new flags are specified.
- Added notion of asset collections to dashboard daemon
- Added a store for Tessen opt-in/opt-out configuration.
- Added /tessen GET and PUT endpoints to the API.
- Added queueing to the agent /events API

### Changed
- [Web] Updated dependencies that had warnings
- [Web] Updated dependency babel to ^7.4
- [Web] Updated UI library to ^3.8

### Fixed
- Fixed a bug in `sensuctl` where global/persistent flags, such as `--namespace`
  and `--config-dir`, would get ignored if they were passed after a sub-command
  local flag, such as `--format`.
- Fixed a bug in `sensuctl` where handlers and filters would only be deleted
  from the default namespace, unless a `--namespace` flag was specified.
- Fixed a bug where events could be stored without a timestamp.
- Fixed a bug where metrics could be persisted to etcd in some cases.
- Fixed a bug where agents would sometimes refuse to terminate on SIGTERM and
  SIGINT.
- Fixed a bug where agents would always try to reconnect to the same backend,
  even when multiple backends were specified. Agents will now try to connect to
  other backends, in pseudorandom fashion.
- [Web] Avoids crash when the creator of a check is inaccessible.
- [Api] Respond with 404 from the users endpoint when user for given name cannot
  be found.
- Commands wrap on the event details page and will display "-" if there is no
  command (keepalives)

## [5.3.0] - 2019-03-11

### Added
- Added additional check config and entity information to event details page.
- Fixed all known TLS vulnerabilities affecting the backend server:
    - TLS min version increased to 1.2
    - Removed ALL but perfect-forward-secrecy ciphers
- Removed requirement of specifying `--trusted-ca-file` when using TLS on backend
- Prevented backend from loading server TLS configuration for http client
- Enforced uniform TLS configuration for all three backend components (apid, agentd, dashboardd)
- Set http client timeout to 15 seconds for sensuctl
- Round robin scheduling is now fully functional.
- Web UI offline state detection and and alert banner.

### Changed
- Asset downloading now uses buffered I/O.

### Fixed
- Check results sent via the agent socket now support handlers.
- `sensuctl user list` can now output yaml and wrapped-json
- Fixed bug with how long commands were displayed on check details page.
- Assets downloads no longer specify a client timeout.
- Fixed a bug where agent entity subscriptions would be communicated to the
  backend incorrectly. Due to the scheduler using the subscriptions from the
  HTTP header, this does not have any effect on scheduling.
- Web - Fixes issue where timeout value was not displayed.
- Fixed bug with how long commands were displayed on check details page.

### Removed
- Removed the concept of "edition" and the edition header.

## [5.2.1] - 2019-02-11

### Fixed
- Fixed a regression in the agent that would not allow proxy checks to be
run for subsequent executions.
### Added
- Web UI - support for labels and annotations

## [5.2.0] - 2019-02-06

### Added
- Added support for the following TLS related options to `sensuctl`:
`--trusted-ca-file` and `--insecure-skip-tls-verify`. This allows sensuctl
users to use a self-signed certificate without adding it to the operating
system's CA store, either by explicitly trusting the signer, or by disabling
TLS hostname verification.
- Added a generic watcher in the store.
- Added `RemoveProvider` method to authenticator.
- Check output truncation support has been added. Check output can be truncated
by adjusting the max_output_size and discard_output properties.
- Added ability to silence/unsilence from the event details page.
- Added support for wrapped resources in the API with `sensuctl create` &
`sensuctl edit`.
- Web UI - platform version displays on the entity details page.
- Web UI - include proxy request configuration on check details page.
- Web UI - display deregistration config on the entity details page.

### Changed
- Removed unused workflow `rel_build_and_test` in CircleCI config.
- Moved the `Provider` interface to `api/core/v2` package.
- Moved the `Authenticator` interface to `backend/authentication` package.
- Updated confirmation messages for sensuctl commands: `Created`, `Deleted` and
`Updated` instead of `OK`.
- Exported some functions and methods in the CLI client.
- The API authenticator now identifies providers by their name only.

### Fixed
- Check TTL failure events are now much more reliable, and will persist even
in the presence cluster member failures and cluster restarts.
- Fix snakeCase version of keys in typeMap for acronyms.
- Fixed a bug in keepalive processing that could result in a crash.
- Pin childprocess to v0.9.0 in CircleCI so fpm can be installed.
- Substitutions applied to command & hooks are now omitted from events.
- Fixes a bug where generic store methods assumed a namespace was provided for non-namespaced resources.
- Keepalive and check TTL database state is now properly garbage-collected on
entity deletion.
- Fixed a bug where `sensuctl version` required configuration files to exist.
- Updates the copy on the confirm disable dialog to accurately reflect the
operation.

## [5.1.1] - 2019-01-24

### Added
- Added the notion of authentication providers.

### Changed
- Improved logging for errors in proxy check requests.
- Updated Go version from 1.10 to 1.11.4.
- Refactoring of the internal authentication mechanism into a `basic`
authentication provider.
- Modified private generic store methods as public functions.
- Improved logging for errors in proxy check requests.
- Updated Go version from 1.10 to 1.11.4.
- Changed keepalive event to include check.output

### Fixed
- Fixed a bug where `sensuctl edit` was not removing the temp file it created.
- Fixed a bug where adhoc checks were not retrieving asset dependencies.
- Fixed a bug where check updates would cause the check to immediately fire.
- Fixed a bug where a bad line in check output would abort metric extraction.
An error is now logged instead, and extraction continues after a bad line is encountered.
- Keepalive events will now continue to fire after cluster restarts.
- Fixed a panic in the dashboardd shutdown routine.
- Fixed a bug where deleting a non-existent entity with sensuctl would not return an error.
- Web UI - toolbar menu buttons now switch with dark theme.
- Web UI - some buttons easier to see with dark theme.
- Agents will now take proxy entity names into consideration when guarding
against duplicate check requests.

### Changed
- Improved logging for errors in proxy check requests.
- Updated Go version from 1.10 to 1.11.4.

## [5.1.0] - 2018-12-18

### Added
- Support for the trusted-ca-file and insecure-skip-tls-verify flags in
  sensu-agent. These flags have the same meaning and use as their sensu-backend
  counterparts.

### Changed
- Default location for sensu-backend data has changed from /var/lib/sensu to
  /var/lib/sensu/sensu-backend. See release notes for more information.

### Fixed
- Keepalive and check TTL failure events now fire continuously until resolved.
- Listing an empty set of assets now correctly returns [] instead of null.
- Fixed API endpoint used by the CLI to create hooks via the 'sensuctl create'
  command. It's now possible to create objects of type 'Hook' with this command
  again.
- Firefox status icons not fully rendering

## [5.0.1] - 2018-12-12

### Changed
- Added --etcd-advertise-client-urls options to docker-compose.yaml sensu-backend start command

### Fixed
- Prevent a panic when using an external etcd cluster.
- Silences List in web ui sorted by ascending order; defaults to descending
- Reduces shuffling of items as events list updates
- Fixed error in UI where status value could not be coerced
- Copy local environment variables into execution context when running checks
- Ensure environment variables are joined with a semicolon on Windows
- Command arguments are no longer needlessly escaped on Windows
- Backend environments are now included in handler & mutator execution requests.

## [5.0.0] - 2018-11-30

### Added
- Add the `etcd-advertise-client-urls` config attribute to sensu-backend
- Support for multiple API versions added to sensuctl create
- Support for metadata added to wrapped resources (yaml, wrapped-json)
- Added the backend configuration attributes `api-listen-address` & `api-url`.
- Adds feedback when rerunning check[s] in the web app

### Removed
- Check subdue functionality has been disabled. Users that have checks with
subdues defined should delete and recreate the check. The subdue feature was
found to have issues, and we are re-working the feature for a future release.
- Filter when functionality has been disabled. Users that have filters with
'when' properties defined should delete and recreate the filter. Filter when
uses the same facility as check subdue for handling time windows.
- Removed event.Hooks and event.Silenced deprecated fields
- Extensions have been removed until we have time to revisit the feature.

### Changed
- Assets and checks environments are now merged, with a preference given to the
  values coming from the check's environment.
- Assets and handlers environments are now merged, with a preference given to the
  values coming from the handler's environment.
- Assets and mutators environments are now merged, with a preference given to the
  values coming from the mutator's environment.
- Metadata from wrappers and resources is now merged, with a preference given to
the values coming from the wrapper. Labels and annotations are deep-merged.
- Round-robin scheduling has been temporarily disabled.
- The dashboard now uses the `api-url` configuration attribute to connect to the
API.

### Fixed
- Fixed several resource leaks in the check scheduler.
- Fixed a bug in the dashboard where entities could not be silenced.
- Fix the `sensuctl cluster health` command.
- Fixed issue filtering by status on the events page
- Fixed interactive operations on entities in the CLI
- Removed rerun and check links for keepalives on event details page.
- Web UI - Made silencing language more clear on Silences List page
- Fixed a bug where resources from namespaces that share a common prefix, eg:
  "sensu" and "sensu-devel", could be listed together.
- Fixed a bug in the agent where the agent would deadlock after a significant
period of disconnection from the backend.
- Fixed a bug where logging events without checks would cause a nil panic.
- Removed the ability to rerun keepalives on the events list page
- A panic in keepalive/check ttl monitors causing a panic.
- Monitors are now properly namespaced in etcd.
- Updating a users groups will no longer corrupt their password
- Prevent empty error messages in sensuctl.
- Fixed a bug where keepalive failures could be influenced by check TTL
successes, and vice versa.
- Fixed a bug where check TTL events were not formed correctly.
- Fixed a web-ui bug causing the app to crash on window resize in FireFox

### Breaking Changes
- The backend configuration attributes `api-host` & `api-port` have been
replaced with `api-listen-address`.

## [2.0.0-beta.8-1] - 2018-11-15

### Added
- Assets are included on check details page.
- Adds links to view entities and checks from the events page.
- Added an agent/cmd package, migrated startup logic out of agent main
- Improved debug logging in pipeline filtering.
- Add object metadata to entities (including labels).
- Add filter query support for labels.
- Add support for setting labels on agents with the command line.
- The sensuctl tool now supports yaml.
- Add support for `--all-namespaces` flag in `sensuctl extension list`
subcommand.
- Added functionality to the dynamic synthesize function, allowing it to
flatten embedded and non-embedded fields to the top level.
- Added the sensuctl edit command.
- Added javascript filtering.

### Removed
- Govaluate is no longer part of sensu-go.

### Fixed
- Display appropriate fallback when an entity's lastSeen field is empty.
- Silences List in web ui sorted by ascending order
- Sorting button now works properly
- Fixed unresponsive silencing entry form begin date input.
- Removed lastSeen field from check summary
- Fixed a panic on the backend when handling keepalives from older agent versions.
- Fixed a bug that would prevent some keepalive failures from occurring.
- Improved event validation error messages.
- Improved agent logging for statsd events.
- Fixues issue with tooltip positioning.
- Fixed bug with toolbar menus collapsing into the overflow menu
- The agent now reconnects to the backend if its first connection attempt
  fails.
- Avoid infinite loop when code cannot be highlighted.

### Changes
- Deprecated the sensu-agent `--id` flag, `--name` should be used instead.

### Breaking Changes
- Environments and organizations have been replaced with namespaces.
- Removed unused asset metadata field.
- Agent subscriptions are now specified in the config file as an array instead
  instead of a comma-delimited list of strings.
- Extended attributes have been removed and replaced with labels. Labels are
string-string key-value pairs.
- Silenced `id`/`ID` field has changed to `name`/`Name`.
- Entity `id`/`ID` field has changed to `name`/`Name`.
- Entity `class`/`Class` field has changed to `entity_class`/`EntityClass`.
- Check `proxy_entity_id`/`ProxyEntityID` field has changed to `proxy_entity_name`/`ProxyEntityName`.
- Objects containing both a `name`/`Name` and `namespace`/`Namespace` field have been
replaced with `metadata`/`ObjectMeta` (which contains both of those fields).
- Role-based access control (RBAC) has been completely redesigned.
- Filter and token substitution variable names now match API naming. Most names
that were previously UpperCased are now lower_cased.
- Filter statements are now called expressions. Users should update their
filter definitions to use this new naming.

## [2.0.0-beta.7-1] - 2018-10-26

### Added
- Asset functionality for mutators and handlers.
- Web ui allows publishing and unpublishing on checks page.
- Web ui allows publishing and unpublishing on check details page.
- Web ui code highlighting added.

### fixed
- fixes exception thrown when web ui browser window is resized.

## [2.0.0-beta.6-2] - 2018-10-22

### Added
- Add windows/386 to binary gcs releases
- TLS authentication and encryption for etcd client and peer communication.
- Added a debug log message for interval timer initial offset.
- Added a privilege escalation test for RBAC.

### Removed
- Staging resources and configurations have been removed from sensu-go.
- Removed handlers/slack from sensu/sensu-go. It can now be found in
sensu/slack-handler.
- Removed the `Error` store and type.

### Changed
- Changed sensu-agent's internal asset manager to use BoltDB.
- Changed sensuctl title colour to use terminal's configured default for bold
text.
- The backend no longer forcibly binds to localhost.
- Keepalive intervals and timeouts are now configured in the check object of
keepalive events.
- The sensu-agent binary is now located at ./cmd/sensu-agent.
- Sensuctl no longer uses auto text wrapping.
- The backend no longer requires embedded etcd. External etcd instances can be
used by providing the --no-embed option. In this case, the client will dial
the URLs provided by --listen-client-urls.
- The sensu-agent binary is now located at ./cmd/sensu-agent.
- Sensuctl no longer uses auto text wrapping.
- The backend no longer requires embedded etcd. External etcd instances can be
used by providing the --no-embed option. In this case, the client will dial
the URLs provided by --listen-client-urls.
- Deprecated daemon `Status()` functions and `/info` (`/info` will be
re-implemented in https://github.com/sensu/sensu-go/issues/1739).
- The sensu-backend flags related to etcd are now all prefixed with `etcd` and
the older versions are now deprecated.
- Web ui entity recent events are sorted by last ok.
- etcd is now the last component to shutdown during a graceful shutdown.
- Web ui entity recent events are sorted by last ok
- Deprecated --custom-attributes in the sensu-agent command, changed to
--extended-attributes.
- Interfaced command execution and mocked it for testing.
- Updated the version of `libprotoc` used to 3.6.1.

### Fixed
- Fixed a bug in `sensuctl configure` where an output format called `none` could
  be selected instead of `tabular`.
- Fixes a bug in `sensuctl cluster health` so the correct error is handled.
- Fixed a bug where assets could not extract git tarballs.
- Fixed a bug where assets would not install if given cache directory was a
relative path.
- Fixed a bug where an agent's collection of system information could delay
sending of keepalive messages.
- Fixed a bug in nagios perfdata parsing.
- Etcd client URLs can now be a comma-separated list.
- Fixed a bug where output metric format could not be unset.
- Fixed a bug where the agent does not validate the ID at startup.
- Fixed a bug in `sensuctl cluster health` that resulted in an unmarshal
error in an unhealthy cluster.
- Fixed a bug in the web ui, removed references to keepaliveTimeout.
- Keepalive checks now have a history.
- Some keepalive events were misinterpreted as resolution events, which caused
these events to be handled instead of filtered.
- Some failing keepalive events were not properly emitted after a restart of
sensu-backend.
- The check output attribute is still present in JSON-encoded events even if
empty.
- Prevent an empty Path environment variable for agents on Windows.
- Fixed a bug in `sensuctl check update` interactive mode. Boolean defaults
were being displayed rather than the check's current values.
- Use the provided etcd client TLS information when the flag `--no-embed-etcd`
is used.
- Increase duration delta in TestPeriodicKeepalive integration test.
- Fixed some problems introduced by Go 1.11.

### Breaking Changes
- Removed the KeepaliveTimeout attribute from entities.

## [2.0.0-beta.4] - 2018-08-14

### Added
- Added the Sensu edition in sensuctl config view subcommand.
- List the supported resource types in sensuctl.
- Added agent ID and IP address to backend session connect/disconnect logs
- Licenses collection for RHEL Dockerfiles and separated RHEL Dockerfiles.

### Changed
- API responses are inspected after each request for the Sensu Edition header.
- Rename list-rules subcommand to info in sensuctl role commmand with alias
for backward compatibility.
- Updated gogo/protobuf and golang/protobuf versions.
- Health API now returns etcd alarms in addition to cluster health.

### Fixed
- Fixed agentd so it does not subscribe to empty subscriptions.
- Rules are now implicitly granting read permission to their configured
environment & organization.
- The splay_coverage attribute is no longer mandatory in sensuctl for proxy
check requests and use its default value instead.
- sensu-agent & sensu-backend no longer display help usage and duplicated error
message on startup failure.
- `Issued` & `History` are now set on keepalive events.
- Resolves a potential panic in `sensuctl cluster health`.
- Fixed a bug in InfluxDB metric parsing. The timestamp is now optional and
compliant with InfluxDB line protocol.
- Fixed an issue where adhoc checks would not be issued to all agents in a
clustered installation.

### Breaking Changes
- Corrects the check field `total_state-change` json tag to `total_state_change`.

## [2.0.0-beta.3-1] - 2018-08-02

### Added
- Added unit test coverage for check routers.
- Added API support for cluster management.
- Added sensuctl cluster member-list command.
- Added Sensu edition detection in sensuctl.
- Added sensuctl cluster member-add command.
- Added API client support for enterprise license management.
- Added a header to API calls that returns the current Sensu Edition.
- Added sensuctl cluster health command.

### Changed
- The Backend struct has been refactored to allow easier customization in
enterprise edition.
- Use etcd monitor instead of in-memory monitor.
- Refactoring of the cmd package for sensuctl to allow easier customization in
the enterprise edition.
- Upgrade dep to v0.5.0
- Added cluster health information to /health endpoint in sensu-backend.

### Fixed
- Fixed `sensuctl completion` help for bash and zsh.
- Fixed a bug in build.sh where versions for Windows and Mac OS were not
generated correctly.
- Display the name of extensions with table formatting in sensuctl.
- Fixed TLS issue that occurred when dashboard communicated with API.
- Check TTL now works with round robin checks.
- Format string for --format flag help now shows actual arguments.
- Push the sensu/sensu:nightly docker image to the Docker Hub.
- Replaced dummy certs with ones that won't expire until 100 years in the
future.
- Fixed a bug where clustered round robin check execution executed checks
too often.
- Catch errors in type assertions in cli.
- Fixed a bug where users could accidentally create invalid gRPC handlers.

### Removed
- Removed check subdue e2e test.
- Removed unused Peek method in the Ring data structure.

### Breaking Changes
- Removed deprecated import command.

## [2.0.0-beta.2] - 2018-06-28

### Added
- Performed an audit of events and checks. Added `event.HasCheck()` nil checks
prior to assuming the existence of said check.
- Added a Create method to the entities api.
- Added the ability to set round robin scheduling in sensuctl
- Added Output field to GRPC handlers
- Additional logging around handlers
- Accept additional time formats in sensuctl
- Entities can now be created via sensuctl.
- Added the format `wrapped-json` to sensuctl `configure`, `list` and `info`
commands, which is compatible with `sensuctl create`.
- Added debug event log with all event data.
- Added yml.example configurations for staging backend and agents.
- Added test resources in `testing/config/resources.json` to be used in staging.
- Added all missing configuration options to `agent.yml.example` and
`backend.yml.example`.
- Added environment variables to checks.
- Added logging redaction integration test.
- Added check token substitution integration test.
- Added the `sensuctl config view` subcommand.
- Added extension service configuration to staging resources.
- Added some documentation around extensions.
- Added Dockerfile.rhel to build RHEL containers.

### Changed
- Upgraded gometalinter to v2.
- Add logging around the Sensu event pipeline.
- Split out the docker commands in build script so that building images and
  pushing can be done separately.
- Migrated the InfluxDB handler from the sensu-go repository to
github.com/nikkiki/sensu-influxdb-handler
- Entry point for sensu-backend has been changed to
  `github.com/sensu/sensu-go/cmd/sensu-backend`
- Don't allow unknown fields in types that do not support custom attributes
when creating resources with `sensuctl create`.
- Provided additional context to metric event logs.
- Updated goversion in the appveyor configuration for minor releases.
- Use a default hostname if one cannot be retrieved.
- Return an error from `sensuctl configure` when the configured organization
or environment does not exist.
- Remove an unnecessary parameter from sensuctl environment create.
- The profile environment & organization values are used by default when
creating a resource with sensuctl.
- Migrated docker image to sensu Docker Hub organization from sensuapp.
- Use the sensu/sensu image instead of sensu/sensu-go in Docker Hub.

### Fixed
- Prevent panic when verifying if a metric event is silenced.
- Add logging around the Sensu event pipeline
- Marked silenced and hooks fields in event as deprecated
- Fixed a bug where hooks could not be created with `create -f`
- Metrics with zero-values are now displayed correctly
- Fix handler validation routine
- Fixed a small bug in the opentsdb transformer so that it trims trailing
whitespace characters.
- Sensu-agent logs an error if the statsd listener is unable to start due to an
invalid address or is stopped due to any other error.
- Fixed a bug where --organization and --environment flags were hidden for all
commands
- Fix a bug where environments could not be created with sensuctl create
- StatsD listener on Windows is functional
- Add version output for dev and nightly builds (#1320).
- Improve git version detection by directly querying for the most recent tag.
- Fixed `sensuctl create -f` for `Role`
- Fixed `sensuctl create -f` for `Event`
- Added validation for asset SHA512 checksum, requiring that it be at least 128
characters and therefore fixing a bug in sensuctl
- Silenced IDs are now generated when not set in `create -f` resources
- API requests that result in a 404 response are now logged
- Fixed a bug where only a single resource could be created with
`sensuctl create` at a time.
- Fixed a bug where environments couldn't be deleted if there was an asset in
the organization they reside in.
- Dashboard's backend reverse proxy now works with TLS certs are configured.
- Fixed a bug with the IN operator in query statements.
- Boolean fields with a value of `false` now appear in json format (removed
`omitempty` from protobufs).
- The sensuctl create command no longer prints a spurious warning when
non-default organizations or environments are configured.
- When installing assets, errors no longer cause file descriptors to leak, or
lockfiles to not be cleaned up.
- Fixed a bug where the CLI default for round robin checks was not appearing.
- Missing custom attributes in govaluate expressions no longer result in
an error being logged. Instead, a debug message is logged.
- Update AppVeyor API token to enable GitHub deployments.
- Allow creation of metric events via backend API.
- Fixed a bug where in some circumstances checks created with sensuctl create
would never fail.
- Fixed a goroutine leak in the ring.
- Fixed `sensuctl completion` help for bash and zsh.

### Removed
- Removed Linux/386 & Windows/386 e2e jobs on Travis CI & AppVeyor
- Removed check output metric extraction e2e test, in favor of more detailed
integration coverage.
- Removed the `leader` package
- Removed logging redaction e2e test, in favor of integration coverage.
- Removed check token substitution e2e test, in favor of integration coverage.
- Removed round robin scheduling e2e test.
- Removed proxy check e2e test.
- Removed check scheduling e2e test.
- Removed keepalive e2e test.
- Removed event handler e2e test.
- Removed `sensuctl` create e2e tests.
- Removed hooks e2e test.
- Removed assets e2e test.
- Removed agent reconnection e2e test.
- Removed extensions e2e test.

## [2.0.0-beta.1] - 2018-05-07
### Added
- Add Ubuntu 18.04 repository
- Support for managing mutators via sensuctl.
- Added ability to sort events in web UI.
- Add PUT support to APId for the various resource types.
- Added flags to disable the agent's API and Socket listeners
- Made Changelog examples in CONTRIBUTING.md more obvious
- Added cli support for setting environment variables in mutators and handlers.
- Added gRPC extension service definition.
- The slack handler now uses the iconURL & username flag parameters.
- Support for nightlies in build/packaging tooling.
- Added extension registry support to apid.
- Added extension registry to the store.
- Add sensuctl create command.
- Adds a statsd server to the sensu-agent which runs statsd at a configurable
flush interval and converts gostatsd metrics to Sensu Metric Format.
- Add event filtering to extensions.
- Proper 404 page for web UI.
- Add sensuctl extension command.
- Add extensions to pipelined.
- Added more tests surrounding the sensu-agent's statsd server and udp port.
- Add the `--statsd-event-handlers` flag to sensu-agent which configures the
event handlers for statsd metrics.
- Add default user with username "sensu" with global, read-only permissions.
- Add end-to-end test for extensions.
- Add configuration setting for backend and agent log level.
- Add extension package for building third-party Sensu extensions in Go.
- Add the `--statsd-disable` flag to sensu-agent which configures the
statsd listener. The listener is enabled by default.
- Added an influx-db handler for events containing metrics.
- Add 'remove-when' and 'set-when' subcommands to sensuctl filter command.
- Added the Transformer interface.
- Added a Graphite Plain Text transformer.
- Add support for `metric_format` and `metric_handlers` fields in the Check and
CheckConfig structs.
- Add CLI support for `metric_format` and `metric_handlers` fields in `sensuctl`.
- Add support for metric extraction from check output for `graphite_plaintext`
transformer.
- Added a OpenTSDB transformer.
- Add support for metric extraction from check output for `opentsdb_line`
- Added a Nagios performance data transformer.
- Add support for metric extraction from check output for `nagios_perfdata`
- Added an InfluxDB Line transformer.
- Add support for metric extraction from check output for `influxdb_line`
transformer.
- Add e2e test for metric extraction.

### Changed
- Changed the maximum number of open file descriptors on a system to from 1024
(default) to 65535.
- Increased the default etcd size limit from 2GB to 4GB.
- Move Hooks and Silenced out of Event and into Check.
- Handle round-robin scheduling in wizardbus.
- Added informational logging for failed entity keepalives.
- Replaced fileb0x with vfsgen for bundling static assets into binary. Nodejs 8+
and yarn are now dependencies for building the backend.
- Updated etcd to 3.3.2 from 3.3.1 to fix an issue with autocompaction settings.
- Updated and corrected logging style for variable fields.
- Build protobufs with go generate.
- Creating roles via sensuctl now supports passing flags for setting permissions
  rules.
- Removed -c (check) flag in sensuctl check execute command.
- Fix a deadlock in the monitor.
- Don't allow the bus to drop messages.
- Events list can properly be viewed on mobile.
- Updated Sirupsen/logrus to sirupsen/logrus and other applicable dependencies using the former.
- Set default log level to 'warn'.
- Optimize check marshaling.
- Silenced API only accepts 'id' parameter on DELETE requests.
- Disable gostatsd internal metric collection.
- Improved log entries produced by pipelined.
- Allow the InfluxDB handler to parse the Sensu metric for an InfluxDB field tag
and measurement.
- Removed organization and environment flags from create command.
- Changed `metric_format` to `output_metric_format`.
- Changed `metric_handlers` to `output_metric_handlers`.

### Fixed
- Terminate processes gracefully in e2e tests, allowing ports to be reused.
- Shut down sessions properly when agent connections are disrupted.
- Fixed shutdown log message in backend
- Stopped double-writing events in eventd
- Agents from different orgs/envs with the same ID connected to the same backend
  no longer overwrite each other's messagebus subscriptions.
- Fix the manual packaging process.
- Properly log the event being handled in pipelined
- The http_check.sh example script now hides its output
- Silenced entries using an asterisk can be deleted
- Improve json unmarshaling performance.
- Events created from the metrics passed to the statsd listener are no longer
swallowed. The events are sent through the pipeline.
- Fixed a bug where the Issued field was never populated.
- When creating a new statsd server, use the default flush interval if given 0.
- Fixed a bug where check and checkconfig handlers and subscriptions are null in rendered JSON.
- Allow checks and hooks to escape zombie processes that have timed out.
- Install all dependencies with `dep ensure` in build.sh.
- Fixed an issue in which some agents intermittently miss check requests.
- Agent statsd daemon listens on IPv4 for Windows.
- Include zero-valued integers in JSON output for all types.
- Check event entities now have a last_seen timestamp.
- Improved silenced entry display and UX.
- Fixed a small bug in the opentsdb transformer so that it trims trailing
whitespace characters.

## [2.0.0-nightly.1] - 2018-03-07
### Added
- A `--debug` flag on sensu-backend for enabling a pprof HTTP endpoint on localhost.
- Add CLI support for adhoc check requests.
- Check scheduler now handles adhoc check requests.
- Added `set-FIELD` and `remove-FIELD` commands for all updatable fields
of a check. This allows updating single fields and completely clearing out
non-required fields.
- Add built-in only_check_output mutator to pipelined.
- Allow publish, cron, ttl, timeout, low flap threshold and more fields to be
set when importing legacy settings.
- Add CPU architecture in system information of entities.
- The `sensuctl user change-password` subcommand now accepts flag parameters.
- Configured and enabled etcd autocompaction.
- Add event metrics type, implementing the Sensu Metrics Format.
- Agents now try to reconnect to the backend if the connection is lost.
- Added non-functional selections for resolving and silencing to web ui
- Add LastOk to check type. This will be updated to reflect the last timestamp
of a successful check.
- Added GraphQL explorer to web UI.
- Added check occurrences and occurrences_watermark attributes from Sensu 1.x.
- Added issue template for GitHub.
- Added custom functions to evaluate a unix timestamp in govaluate.

### Changed
- Refactor Check data structure to not depend on CheckConfig. This is a breaking
change that will cause existing Sensu alpha installations to break if upgraded.
This change was made before beta release so that further breaking changes could
be avoided.
- Make indentation in protocol buffers files consistent.
- Refactor Hook data structure. This is similar to what was done to Check,
except that HookConfig is now embedded in Hook.
- Refactor CheckExecutor and AdhocRequestExecutor into an Executor interface.
- Changed the sensu-backend etcd flag constants to match the etcd flag names.
- Upgraded to Etcd v3.3.1
- Removed 3DES from the list of allowed ciphers in the backend and agent.
- Password input fields are now aligned in  `sensuctl user change-password`
subcommand.
- Agent backend URLs without a port specified will now default to port 8081.
- Travis encrypted variables have been updated to work with travis-ci.org
- Upgraded all builds to use Go 1.10.
- Use megacheck instead of errcheck.
- Cleaned agent configuration.
- We no longer duplicate hook execution for types that fall into both an exit
code and severity (ex. 0, ok).
- Updated the sensuctl guidelines.
- Changed travis badge to use travis-ci.org in README.md.
- Govaluate's modifier tokens can now be optionally forbidden.
- Increase the stack size on Travis CI.
- Refactor store, queue and ring interfaces, and daemon I/O details.
- Separated global from local flags in sensuctl usage.

### Fixed
- Fixed a bug in time.InWindow that in some cases would cause subdued checks to
be executed.
- Fixed a bug in the HTTP API where resource names could not contain special
characters.
- Resolved a bug in the keepalive monitor timer which was causing it to
erroneously expire.
- Resolved a bug in how an executor processes checks. If a check contains proxy
requests, the check should not duplicately execute after the proxy requests.
- Removed an erroneous validation statement in check handler.
- Fixed HookList `hooks` validation and updated `type` validation message to
allow "0" as a valid type.
- Events' check statuses & execution times are now properly added to CheckHistory.
- Sensu v1 Check's with TTL, timeout and threshold values can now be imported
correctly.
- Use uint32 for status so it's not empty when marshalling.
- Automatically create a "default" environment when creating a new organization.

## [2.0.0-alpha.17] - 2018-02-13
### Added
- Add .gitattributes file with merge strategy for the Changelog.
- Context switcher added for dashboard.
- Add API support for adhoc check requests.
- Check scheduler now supports round-robin scheduling.
- Added better error checking for CLI commands and support for mutually
exclusive fields.
- Added `--interactive` flag to CLI which is required to run interactive mode.
- Added CLI role rule-add Organization and Environment interactive prompts.
- Added events page list and simple buttons to filter

### Changed
- Silenced `begin` supports human readable time (Format: Jan 02 2006 3:04PM MST)
in `sensuctl` with optional timezone. Stores the field as unix epoch time.
- Increased the timeout in the store's watchers tests.
- Incremental retry mechanism when waiting for agent and backend in e2e tests.
- Renamed CLI asset create interactive prompt "Org" to "Organization".

### Fixed
- Fixed required flags in `sensuctl` so requirements are enforced.
- Add support for embedded fields to dynamic.Marshal.

## [2.0.0-alpha.16] - 2018-02-07
### Added
- Add an e2e test for proxy check requests.
- Add integration tests to our CI.
- Context switcher added for dashboard
- Add api support for adhoc check requests.

### Fixed
- Tracks in-progress checks with a map and mutex rather than an array to
increase time efficiency and synchronize goroutines reading from and writing
to that map.
- Fixed a bug where we were attempting to kill processes that had already
finished before its allotted execution timeout.
- Fixed a bug where an event could erroneously be shown as silenced.
- Properly log errors whenever a check request can't be published.
- Fixed some build tags for tests using etcd stores.
- Keepalive monitors now get updated with changes to a keepalive timeout.
- Prevent tests timeout in queue package
- Prevent tests timeout in ring package
- Fixed a bug in the queue package where timestamps were not parsed correctly.
- Fixed Ring's Next method hanging in cases where watch events are not propagated.

### Changed
- Queues are now durable.
- Refactoring of the check scheduling integration tests.
- CLI resource delete confirmation is now `(y/N)`.

### Removed
- Dependency github.com/chzyer/readline

## [2.0.0-alpha.15] - 2018-01-30
### Added
- Add function for matching entities to a proxy check request.
- Added functions for publishing proxy check requests.
- Added proxy request validation.
- CLI functionality for proxy check requests (add set-proxy-requests command).
- Entities have been added to the state manager and synchronizer.
- Added package leader, for facilitating execution by a single backend.
- Proxy check requests are now published to all entities described in
`ProxyRequests` and `EntityAttributes`.
- Add quick navigation component for dashboard

### Changed
- Govaluate logic is now wrapped in the `util/eval` package.
- Cron and Interval scheduling are now mutually exclusive.

### Fixed
- Fixed a bug where retrieving check hooks were only from the check's
organization, rather than the check's environment, too.

## [2.0.0-alpha.14] - 2018-01-23
### Added
- Add `Timeout` field to CheckConfig.
- CLI functionality for check `Timeout` field.
- Add timeout support for check execution.
- Add timeout support for check hook execution.
- Token substitution is now available for check hooks
- Add an e2e test for logging redaction
- Support for `When` field in `Filter` which enables filtering based on days
and times of the week.
- New gRPC inspired GraphQL implementation. See
[graphql/README](backend/apid/graphql/README.md) for usage.
- Support for TTLs in check configs to monitor stale check results.

### Changed
- Moved monitor code out of keepalived and into its own package.
- Moved KeyBuilder from etcd package to store package.

## [2.0.0-alpha.13] - 2018-01-16
### Added
- Logging redaction for entities

### Changed
- Removed the Visual Studio 2017 image in AppVeyor to prevent random failures

### Fixed
- Fixed e2e test for token substitution on Windows
- Fixed check subdue unit test for token substitution on Windows
- Consider the first and last seconds of a time window when comparing the
current time
- Fixed Travis deploy stage by removing caching for $GOPATH
- Parse for [traditional cron](https://en.wikipedia.org/wiki/Cron) strings, rather than [GoDoc cron](https://godoc.org/github.com/robfig/cron) strings.

### Changed
- Removed the Visual Studio 2017 image in AppVeyor to prevent random failures
- Made some slight quality-of-life adjustments to build-gcs-release.sh.

### Fixed
- Fixed e2e test for token substitution on Windows
- Fixed check subdue unit test for token substitution on Windows
- Consider the first and last seconds of a time window when comparing the
current time
- Fixed Travis deploy stage by removing caching for $GOPATH
- Parse for [traditional cron](https://en.wikipedia.org/wiki/Cron) strings, rather than [GoDoc cron](https://godoc.org/github.com/robfig/cron) strings.

## [2.0.0-alpha.12] - 2018-01-09
### Added
- Add check subdue mechanism. Checks can now be subdued for specified time
windows.
- Silenced entries now include a `begin` timestamp for scheduled maintenance.
- Store clients can now use [watchers](https://github.com/sensu/sensu-go/pull/792) to be notified of changes to objects in the store.
- Add check `Cron` field. Checks can now be scheduled according to the cron
string stored in this field.
- Add a distributed queue package for use in the backend.
- Token substitution is now available for checks.
- CLI functionality for check `Cron` field.
- Add an e2e test for cron scheduling.
- Add an e2e test for check hook execution.

## [2.0.0-alpha.11] - 2017-12-19
### Breaking Changes
- The `Source` field on a check has been renamed to `ProxyEntityID`. Any checks
using the Source field will have to be recreated.

### Added
- Silenced entries with ExpireOnResolve set to true will now be deleted when an
event which has previously failing was resolved
- TCP/UDP sockets now accept 1.x backward compatible payloads. 1.x Check Result gets translated to a 2.x Event.
- Custom attributes can be added to the agent at start.
- New and improved Check Hooks are implemented (see whats new about hooks here: [Hooks](https://github.com/sensu/sensu-alpha-documentation/blob/master/08-hooks.md))
- Add check subdue CLI support.

### Changed
- Avoid using reflection in time.InWindows function.
- Use multiple parallel jobs in CI tools to speed up the tests
- Pulled in latest [github.com/coreos/etcd](https://github.com/coreos/etcd).
- Includes fix for panic that occurred on shutdown.
- Refer to their
[changelog](https://github.com/gyuho/etcd/blob/f444abaae344e562fc69323c75e1cf772c436543/CHANGELOG.md)
for more.
- Switch to using [github.com/golang/dep](https://github.com/golang/dep) for
managing dependencies; `vendor/` directory has been removed.
- See [README](README.md) for usage.

## [2.0.0-alpha.10] - 2017-12-12
### Added
- End-to-end test for the silencing functionality
- Silenced events are now identified in sensuctl

### Changed
- Events that transitioned from incidents to a healthy state are no longer
filtered by the pipeline
- Errcheck was added to the build script, and the project was given a once-over
to clean up existing errcheck lint.
- Creating a silenced entry via sensuctl no longer requires an expiry value

### Fixed
- Entities can now be silenced using their entity subscription
- Fixed a bug in the agent where it was ignoring keepalive interval and timeout
settings on start
- Keepalives now alert when entities go away!
- Fixed a bug in package dynamic that could lead to an error in json.Marshal
in certain cases.
- Fixed an issue in keepalived to handle cases of nil entities in keepalive
messages

## [2.0.0-alpha.9] - 2017-12-5
### Added
- Proxy entities are now dynamically created through the "Source" attribute of a
check configuration
- Flag to sensuctl configure allowing it to be configured non-interactively
(usage: --non-interactive or -n)
- New function SetField in package dynamic, for setting fields on types
supporting extended attributes.
- Automatically append entity:entityID subscription for agent entities
- Add silenced command to sensuctl for silencing checks and subscriptions.
- Add healthz endpoint to agent api for checking agent liveness.
- Add ability to pass JSON event data to check command STDIN.
- Add POST /events endpoint to manually create, update, and resolve events.
- Add "event resolve" command to sensuctl to manually resolve events.
- Add the time.InWindow & time.InWindows functions to support time windows, used
in filters and check subdue

### Fixed
- Fixed a bug in how silenced entries were deleted. Only one silenced entry will
be deleted at a time, regardless of wildcard presence for subscription or check.

## [2.0.0-alpha.8] - 2017-11-28
### Added
- New "event delete" subcommand in sensuctl
- The "Store" interface is now properly documented
- The incoming request body size is now limited to 512 KB
- Silenced entries in the store now have a TTL so they automatically expire
- Initial support for custom attributes in various Sensu objects
- Add "Error" type for capturing pipeline errors
- Add registration events for new agents
- Add a migration tool for the store directly within sensu-backend

### Changed
- Refactoring of the sensu-backend API
- Modified the description for the API URL when configuring sensuctl
- A docker image with the master tag is built for every commit on master branch
- The "latest" docker tag is only pushed once a new release is created

### Fixed
- Fix the "asset update" subcommand in sensuctl
- Fix Go linting in build script
- Fix querying across organizations and environments with sensuctl
- Set a standard redirect policy to sensuctl HTTP client

### Removed
- Removed extraneous GetEnv & GetOrg getter methods<|MERGE_RESOLUTION|>--- conflicted
+++ resolved
@@ -25,15 +25,12 @@
 ### Changed
 - Eventd has been refactored. Users should not perceive any changes, but a
 substantial amount of business logic has been moved into other packages.
-<<<<<<< HEAD
 - The `sensuctl create` command now accepts resources without a declared
 namespace. If the namespace is omitted, the resource will be created in the
 current namespace, or overridden by the `--namespace` flag.
-=======
 - Eventd now uses a constant number of requests to etcd when working with
 silenced entries, instead of a number that is proportional to the number of
 subscriptions in a check.
->>>>>>> 2bd0cb3c
 
 ## [5.9.0] - 2019-05-29
 
