# Changelog
All notable changes to this project will be documented in this file.

The format is based on [Keep a Changelog](http://keepachangelog.com/en/1.0.0/)
and this project adheres to [Semantic
Versioning](http://semver.org/spec/v2.0.0.html).

## Unreleased

### Fixed
<<<<<<< HEAD
- sensuctl now supports the http_proxy, https_proxy, and no_proxy environment
variables.
=======
- returns 401 instead of 500 when issues occur refreshing the access token.
- Support Bonsai assets versions prefixed with the letter `v`.
>>>>>>> b99dba80

### Changed
- Updated Go version from 1.13.5 to 1.13.7.
- Default `event.entity.entity_class` to `proxy` in the POST/PUT `/events` API.

## [5.17.1] - 2020-01-31

### Fixed
- Cluster configuration of sensuctl should be reset when `configure` is called.
- Some namespaces would not appear in the curated namespace functionality under
certain circonstances.
- Fix a bug with tar assets that contain hardlinked files.
- Assets name may contain capital letters.
- When `--trusted-ca-file` is used to configure sensuctl, it now detects and saves
the absolute file path in the cluster config.

## [5.17.0] - 2020-01-28

### Added
- Added the secrets provider interface and secrets provider manager to be used
by commercial secrets providers. Implemented for checks, mutators, and handlers.
- Added the `secrets` field to checks, mutators, and handlers.
- Added the `keepalive-handlers` configuration flag on the agent to specify the
entity's keepalive handlers.
- Added `event.entity.name` as a supported field selector.
- Indicate in log messages which filter dropped an event.

### Fixed
- Fixed a memory leak in the entity cache.
- [Web] Labels with links can now be followed.
- [Web] Fixed a inconsistent crash that occurred in Firefox browsers.
- [Web] Fixed bug where event history was duplicated in the event timeline
chart.
- [Web] Fixed issue where silenced entries with a start date would result in a
crash.
- Fixed a bug where `sensuctl entity delete` was not returning an error
when attempting to delete a non-existent entity.
- sensuctl command assets installed via Bonsai will now use the "sensuctl"
namespace.
- Fixed a memory leak in the entity cache
- Users with implicit permissions to a namespace can now display resources
within that namespace via the Web UI.
- Explicit access to namespaces can only be granted via cluster-wide RBAC
resources.
- Split rules ClusterRole and Role verbs, resources and resource names on comma.
- Add support for the `--format` flag in the `sensuctl command list` subcommand.
- Namespace can be ommited from event when performing an HTTP POST request to
the `/events` endpoint.
- Fixed a bug where failing check TTL events could occur event if keepalive
failures had already occurred.

## [5.16.1] - 2019-12-18

### Fixed
- Initialize the sensu_go_events_processed counter with the `success` label so
it's always displayed.
- Fixed a performance regression that was introduced in 5.15.0, which would
cause the API to timeout past 20k agent sessions.

## [5.16.0] - 2019-12-11

### Added
- Display the JWT expiration Unix timestamp in `sensuctl config view`.
- Added the 'sensu-backend init' subcommand.
- Added a new flag, --etcd-client-urls, which should be used with sensu-backend
when it is not operating as an etcd member. The flag is also used by the new
sensu-backend init tool.
- Added the cluster's distribution to Tessen data.
- Added a new field, ClusterIDHex, to the ClusterHealth datatype.
- Added the `--etcd-discovery` and `--etcd-discovery-srv` flags to
`sensu-backend`. These are used to take advantage of the embedded etcd's
auto-discovery features.
- Added `--keepalive-critical-timeout` to define the time after which a
critical keepalive event should be created for an agent.
- Added `--keepalive-warning-timeout` which is an alias of `--keepalive-timeout`
for backwards compatibility.

### Fixed
- Add a timeout to etcd requests when retrieving the nodes health.
- Show the correct default value for the format flag in `sensuctl dump` help
usage.
- Installing sensuctl commands via Bonsai will now check for correct labels
before checking if the asset has 1 or more builds.
- Listing assets with no results returns an empty array.
- Fixed a panic that could occur when creating resources in a namespace that
does not exist.
- [Web] Links to documentation now point to the version of the product being run
instead of the latest; helpful when running an older version of Sensu.
- Fixed issue where keepalive events and events created through the agent's
socket interface could be missing a namespace.
- Fixed an issue where 'sensuctl cluster health' would hang indefinitely.
- Fixed several issues around the metadata of resources encoded using the
wrapped-json format, where the metadata would go missing when listing
resources or prevent resources from being created.

### Changed
- The backend will no longer automatically be seeded with a default admin
username and password. Users will need to run 'sensu-backend init' on every
new installation.
- Several deprecated flags were removed from sensu-backend.
- [Web] Changes to navigation. The app bar has been replaced by an omnipresent
drawer increasing the available space for content. Additionally, each page now
includes breadcrumbs.
- [Web] Switching namespaces is easier than ever, with the new and improved
switcher. The new component can be accessed from the drawer or with the shortcut
ctrl+k. For those with many namespaces the switcher now includes fuzzy search
and improved keyboard navigation.
- 'sensuctl cluster health' will now use a 3s timeout when gathering cluster
health information.
- 'sensuctl cluster health' now collects cluster health information concurrently.

## [5.15.0] - 2019-11-18

### Fixed
- Added better error logging for mutator execution.
- Fixed the order of flap detection weighting for checks.
- The pprof server now only binds to localhost.

### Added
- Added the `APIKey` resource and HTTP API support for POST, GET, and DELETE.
- Added sensuctl commands to manage the `APIKey` resource.
- Added support for api keys to be used in api authentication.
- Added support for sensu-backend service environment variables.
- Added support for timezones in check cron strings.
- Added support for extending sensuctl support with commands.

### Changed
- Moved `corev2.BonsaiAsset` to `bonsai.Asset` and moved
`corev2.OutdatedBonsaiAsset` to `bonsai.OutdatedAsset` along with subsequent
bonsai package refactors.
- Colons and periods are now allowed to be used in all resource names, with
the exception of users.

## [5.14.2] - 2019-11-04

### Changed
- Upgraded etcd to 3.3.17
- Listing namespaces is now done implicitly based on access to resources within
a namespace. Users will no longer be able to list all namespaces by default, in
new installations. Existing installations will function as before. Operators can
change to the new behaviour, by modifying the system:user role.

### Fixed
- As a result of upgrading etcd, TLS etcd clients that lose their connection will
successfully reconnect when using --no-embed-etcd.
- Check TTL switches are now correctly buried when associated events and entities
are deleted.
- Keepalive switches are now correctly buried when the keepalive event is deleted.
- Sensu now uses far fewer leases for keepalives and check TTLs, resulting in a
stability improvement for most deployments.
- Fixed a minor UX issue in interactive filter commands in sensuctl.
- Silences now successfully apply to proxy entities where the check doesn't contain
  the same subscriptions as the entity (#3356)

## [5.14.1] - 2019-10-16

### Added
- Added prometheus gauges for check schedulers.

### Fixed
- Opening an already open Bolt database should not cause sensu-agent to hang
indefinitely.
- [CLI] Dump multiple types as YAML to a file would print separator STDOUT
instead of specified file
- Fixed a bug where Sensu would crash with a panic due to a send on a closed channel.

## [5.14.0] - 2019-10-08

### Added
- [Web] Added an additional option to the error dialog allowing users to
completely wipe the application's persisted state; in lieu of them having to
manually wipe their local / session storage. This may help in the rare cases
where something in said state is leading to an uncaught exception.
- [Web] For operating systems with support for selecting a preferred light /dark
theme, the application now respects the system preference by default.
- sensuctl dump can now list the types of supported resources with --types.
- Added the `sensu_agent_version` field to the `Entity` resource, which reflects
the Sensu semver version of the agent entity.
- Added the `--etcd-heartbeat-interval` and `--etcd-election-timeout` flags to
`sensu-backend`

### Changed
- [Web] Github is not always the best place for feature requests and discussion,
as such we've changed CTA for feedback to point to Discourse instead of the
web repository's issues page.
- [Web] When a user lands on a page inside a namespace that no longer exists or
they do not have access to, the drawer is now opened so that namespace switcher
is front and center. Hopefully this should reduce any confusion around next
steps.
- Support agent TLS authentication, usable with a licensed sensu-backend.
- Updated Go version from 1.12.3 to 1.13.1.
- [GraphQL] `putWrapped` mutation now accepts wrapped JSON with empty
outer objectmeta.

### Fixed
- [Web] Fixed issue where a user with an appropriate role may have been unable
to resolve events, queue checks, and create silenced entries.
- Splayed proxy checks are now executed every interval, instead of every
`interval + interval * splay_coverage`.
- [GraphQL] Ensures that proxy entity label & annotations are redacted.
- Fixed a bug in the ring where round robin schedules would not recover
after quorum loss.
- [Web] Unauthorized errors emitted while creating silences or resolving events
are now caught and a toast is presented to communicate what occurred.
- [Web] Internal errors are now avoided when a user attempts to queue an ad-hoc
check for a keepalive.
- Do not separate asset builds into several assets unless the the tabular format
is used in `sensuctl asset list`.
- Fix the 'flag accessed but not defined' error in `sensuctl asset outdated`
- Fix generic API client's `SetTypeMeta` method. The APIGroup is now correctly
configured and by virtue unintended authorization denied errs are avoided.
- Fixed a bug where checks would stop executing after a network error.
- Fixed a bug where sensuctl create with stdin was not working.

## [5.13.2] - 2019-09-19

### Fixed
- Enterprise bug fix.

## [5.13.1] - 2019-09-10

### Fixed
- Multi-build asset definitions with no matching filters will no longer cause a panic.

## [5.13.0] - 2019-09-09

### Added
- Added the `sensuctl env` command.
- sensuctl asset add (fetches & adds assets from Bonsai).
- sensuctl asset outdated (checks for newer versions of assets from Bonsai).
- Add HTTP and directory support to `sensuctl create`
- Only validate check interval/cron when publish true

### Fixed
- sensuctl dump no longer silently discards errors.
- Interactive check create and update modes now have 'none' as the first
highlighted option, instead of nagios-perfdata.
- Fixed a bug where silences would not expire on event resolution.

## [5.12.0] - 2019-08-22

### Added
- Added functionality for the agent `--allow-list` configuration, which
whitelists check and check hook executables.
- Added the `runtime_assets` field to `HookConfig`. Assets are enabled
for check hook execution.
- Added backwards compatible content negotiation to the websocket connection.
Protobuf will be used for serialization/deserialization unless indicated by the
backend to use JSON.
- Added delete functionality for assets in the API and sensuctl.
- Added `sensuctl dump` to dump resources to a file or STDOUT.
- Added `event.check.name` as a supported field selector.
- [Web] Added timeline chart to event details view.
- Added `entity.system.arm_version` to record the value of `GOARM` at compile time.
- Added `ProviderType` field to `AuthProviderClaims`
- Added `builds` field to the `Asset` type to allow assets to specify different
URLs for each platform/architecture/arch_version.

### Changed
- The project now uses Go modules instead of dep for dependency management.
- The internal reverse proxy relied on by the dashboard has been eliminated.
- The generic etcd watcher now keeps track of revisions.
- The resource caches can now rebuild themselves in case of failures.
- Event and Entity resources can now be created without an explicit namespace;
the system will refer to the namespace in the URL.
- Events and Entities can now be created with the POST verb.
- [Web] Changed styling of namespace labels.
- Log token substitution failures more clearly.

### Fixed
- Fixed the tabular output of `sensuctl filter list` so inclusive filter expressions
are joined with `&&` and exclusive filter expressions are joined with `||`.
- The REST API now correctly only returns events for the specific entity
queried in the `GET /events/:entity` endpoint (#3141)
- Prevent a segmentation fault when running `sensuctl config view` without
configuration.
- Added entity name to the interactive sensuctl survey.
- Check hooks with `stdin: true` now receive actual event data on STDIN instead
  of an empty event.
- Prevent a segmentation fault on the agent when a command execution returns an
error.
- [Web] Fixed issue where a bad or revoked access token could crash the app.

### Removed
- Removed encoded protobuf payloads from log messages (when decoded, they can reveal
redacted secrets).

## [5.11.1] - 2019-07-18

### Fixed
- The agent now sends heartbeats to the backend in order to detect network
failures and reconnect faster.
- The default handshake timeout for the WebSocket connection negotiation has
been lowered from 45 to 15 seconds and is now configurable.

## [5.11.0] - 2019-07-10

### Added
- Silenced entries are now retrieved from the cache when determining if an event
is silenced.
- Added --disable-assets flag to sensu-agent.
- Added ability to query mutators to the GraphQL service
- Added ability to query event filters to the GraphQL service
- Added prometheus metrics for topics in wizard bus and agent sessions.
- The buffer size and worker count of keepalived, eventd & pipelined can now be
configured on sensu-backend.
- Added a `headers` field to the `Asset` struct. Headers is a map of key/value
string pairs used as HTTP headers for asset retrieval.
- Added the current user to the output of `sensuctl config view`.
- [Web] Adds list and details views for mutators
- [Web] Adds list and details views for event filters
- Added sensuctl delete command

### Changed
- [Web] Updated embedded web assets from `46cd0ee` ... `8f50155`
- The REST API now returns the `201 Created` success status response code for
POST & PUT requests instead of `204 No Content`.

### Fixed
- The REST API now returns an error when trying to delete an entity that does
not exist.
- Fixed a bug where basic authorization was not being performed on the agent websocket connection.
- Fixed an aliasing regression where event timestamps from the /events API
were not getting properly populated.
- Fixed a bug where multiple nested set handlers could be incorrectly flagged as
deeply nested.
- Fixed a bug where round robin proxy checks could fail to execute.
- Fixed a bug where watchers could enter a tight loop, causing very high CPU
usage until sensu-backend was restarted.

## [5.10.1] - 2019-06-25

### Fixed
- Fixed the entity_attributes in proxy_requests so all attributes must match
instead of only one of them.
- Fixed a bug where events were not deleted when their corresponding entity was.

## [5.10.0] - 2019-06-18

### Added
- Added POST `/api/core/v2/tessen/metrics`.
- Added the ability in TessenD to listen for metric points on the message bus,
populate, and send them to the Tessen service.
- [Web] Adds ability to delete entities
- [GraphQL] Adds simple auto-suggestion feature.
- Added a tag to all Tessen metrics to differentiate internal builds.
- Added a unique sensu cluster id, accessible by GET `/api/core/v2/cluster/id`.
- Added `sensuctl cluster id` which exposes the unique sensu cluster id.

### Changed
- [Web] Updated embedded web assets from `275386a` ... `46cd0ee`
- Refactoring of the REST API.
- Changed the identifying cluster id in TessenD from the etcd cluster id to
the sensu cluster id.
- [GraphQL] Updates `PutResource` mutation to accept an `upsert` boolean flag parameter. The `upsert` param defaults to `true`, but if set to `false` the mutation will return an error when attempting to create a duplicate resource.
- Eventd has been refactored. Users should not perceive any changes, but a
substantial amount of business logic has been moved into other packages.
- The `sensuctl create` command now accepts resources without a declared
namespace. If the namespace is omitted, the resource will be created in the
current namespace, or overridden by the `--namespace` flag.
- Eventd now uses a constant number of requests to etcd when working with
silenced entries, instead of a number that is proportional to the number of
subscriptions in a check.

### Fixed
- The check state and check total_state_change properties are now more correct.
- Scheduling proxy checks now consumes far fewer CPU resources.
- [Web] Unless required- scrollbars on code blocks are hidden.
- [Web] Ensure that we redirect user to a valid namespace when first signing in.
- [Web] Correctly display timeout value for handlers.
- [Web] Avoid exception when parsing non-standard cron statements. (Eg.
`@every 1h` or `@weekly`)
- The resources metadata are now validated with the request URI.

## [5.9.0] - 2019-05-29

### Added
- [GraphQL] Added field to retrieve REST API representation of a resource to
  each core type
- [Web] Add views for handlers

### Changed
- [Web] Updated embedded web assets from `9d91d7f` ... `275386a`
- [Web] Implements simpler & more efficient filtering.
- [GraphQL] fields that previously accepted a JS filter have been deprecated and
  replaced with a simpler syntax.

### Fixed
- Fixed the behaviors for check `Occurrences` and `OccurrencesWatermark`.
- Fixed a panic that could occur when seeding initial data.
- [Web] Compress dashboard assets
- [Web] Fixed regression where dashboard assets were no longer compressed.
- Fixed listing of silenced entries by check or subscription.
- The docker-compose.yaml file now refers to the sensu/sensu:latest image.

## [5.8.0] - 2019-05-22

### Added
- Added per resource counts to tessen data collection.
- Added event processing counts to tessen data collection.
- Added ability to query for `Handlers` (individual and collections) from the GraphQL query endpoint.
- Added `/version` to retrieve the current etcd server/cluster version and the sensu-backend version.
- --etcd-cipher-suites option is now available for sensu-backend.
- Added the `--chunk-size` flag to `sensuctl * list` sub-commands

### Changed
- eventd and keepalived now use 1000 handlers for events.
- etcd database size and request size are now configurable.
- Most resources now use protobuf serialization in etcd.

### Fixed
- Only bury switchsets of checks that no longer have a TTL, in order to reduce
the number of write operations made to etcd.
- Fixed keepalives switchsets for entities with deregistration.
- Fixed continue token generation in namespace and user pagination.

## [5.7.0] - 2019-05-09

### Added
- Added a Windows service wrapper for sensu-agent. See
"sensu-agent service --help" for more information.

### Fixed
- Fixed `sensuctl` color output on Windows.
- Fixed a regression in `sensuctl cluster` json/wrapped-json output.
- Fixed a regression that caused listing objects for a given namespace to also
  include results from namespaces sharing a similar prefix.

## [5.6.0] - 2019-04-30

### Added
- Added filtering support to `sensuctl`. This feature only works against a
  `sensu-backend` with a valid enterprise license.
- Added fields getter functions for resources available via the REST API.
- Added the message bus to Tessend in order to track Tessen configuration changes from the API.
- Added a performance optimizing `Count()` function to the generic store.
- Added a hexadecimal Cluster ID title to the `sensuctl cluster health` and
`sensuctl cluster member-list` commands in tabular format.
- Added a `Header` field to the `HealthResponse` type returned by `/health`.

### Fixed
- Fixed the agent `--annotations` and `--labels` flags.

## [5.5.1] - 2019-04-15

### Changed
- Added parsing annoatations to sensu-agent, both from agent.yml and command line arguments
- Updated Go version from 1.11.4 to 1.12.3 for CI builds.
- Changed the 1.x `client` field to `source` in the 1.x compatible agent socket. The `client` field is now deprecated.
- Deprecated the agent TCP/UDP sockets in favor of the agent rest api.
- [GraphQL] Added mutation to create / update using wrapped resources.
- [GraphQL] Added field returning wrapped resource given ID.
- apid uses a new generic router for listing resources.
- The store uses the generic List function for listing resources.

### Fixed
- Fixed an issue where etcd watchers were used incorrectly. This was causing
100% CPU usage in some components, as they would loop endlessly trying to get
results from watchers that broke, due to their stream terminating. Other
components would simply stop updating. Watchers now get reinstated when the
client regains connectivity.
- Fixed the `/events/:entity` route in the REST API.
- Fixed a bug where the --labels arg was not working as expected in sensu-agent.

## [5.5.0] - 2019-04-03

### Added
- Added the TessenD daemon.
- Added an etcd watcher for tessen configuration.
- Added ring support for TessenD so that the service is invoked in a
round-robin fashion within a cluster.
- Added `tessen opt-in` command to `sensuctl`.
- Added `tessen opt-out` command to `sensuctl`.
- Added `tessen info` command to `sensuctl`.
- Added more verbose logging to indicate when a proxy request matches an entity according to its entity attributes.

### Removed
- Removed the unused etcd watcher for hook configurations.

### Fixed
- [Web] Ensure user chip is never rendered when creator is not present.

## [5.4.0] - 2019-03-27

### Added
- Add support for pagination to the API
- Add two new flags for `backend` daemon to optionally allow for separate TLS
  cert/key for dashboard. the flags are: `--dashboard-cert-file` and
  `--dashboard-key-file`. The dashboard will use the same TLS config of the API
  unless these new flags are specified.
- Added notion of asset collections to dashboard daemon
- Added a store for Tessen opt-in/opt-out configuration.
- Added /tessen GET and PUT endpoints to the API.
- Added queueing to the agent /events API

### Changed
- [Web] Updated dependencies that had warnings
- [Web] Updated dependency babel to ^7.4
- [Web] Updated UI library to ^3.8

### Fixed
- Fixed a bug in `sensuctl` where global/persistent flags, such as `--namespace`
  and `--config-dir`, would get ignored if they were passed after a sub-command
  local flag, such as `--format`.
- Fixed a bug in `sensuctl` where handlers and filters would only be deleted
  from the default namespace, unless a `--namespace` flag was specified.
- Fixed a bug where events could be stored without a timestamp.
- Fixed a bug where metrics could be persisted to etcd in some cases.
- Fixed a bug where agents would sometimes refuse to terminate on SIGTERM and
  SIGINT.
- Fixed a bug where agents would always try to reconnect to the same backend,
  even when multiple backends were specified. Agents will now try to connect to
  other backends, in pseudorandom fashion.
- [Web] Avoids crash when the creator of a check is inaccessible.
- [Api] Respond with 404 from the users endpoint when user for given name cannot
  be found.
- Commands wrap on the event details page and will display "-" if there is no
  command (keepalives)

## [5.3.0] - 2019-03-11

### Added
- Added additional check config and entity information to event details page.
- Fixed all known TLS vulnerabilities affecting the backend server:
    - TLS min version increased to 1.2
    - Removed ALL but perfect-forward-secrecy ciphers
- Removed requirement of specifying `--trusted-ca-file` when using TLS on backend
- Prevented backend from loading server TLS configuration for http client
- Enforced uniform TLS configuration for all three backend components (apid, agentd, dashboardd)
- Set http client timeout to 15 seconds for sensuctl
- Round robin scheduling is now fully functional.
- Web UI offline state detection and and alert banner.

### Changed
- Asset downloading now uses buffered I/O.

### Fixed
- Check results sent via the agent socket now support handlers.
- `sensuctl user list` can now output yaml and wrapped-json
- Fixed bug with how long commands were displayed on check details page.
- Assets downloads no longer specify a client timeout.
- Fixed a bug where agent entity subscriptions would be communicated to the
  backend incorrectly. Due to the scheduler using the subscriptions from the
  HTTP header, this does not have any effect on scheduling.
- Web - Fixes issue where timeout value was not displayed.
- Fixed bug with how long commands were displayed on check details page.

### Removed
- Removed the concept of "edition" and the edition header.

## [5.2.1] - 2019-02-11

### Fixed
- Fixed a regression in the agent that would not allow proxy checks to be
run for subsequent executions.
### Added
- Web UI - support for labels and annotations

## [5.2.0] - 2019-02-06

### Added
- Added support for the following TLS related options to `sensuctl`:
`--trusted-ca-file` and `--insecure-skip-tls-verify`. This allows sensuctl
users to use a self-signed certificate without adding it to the operating
system's CA store, either by explicitly trusting the signer, or by disabling
TLS hostname verification.
- Added a generic watcher in the store.
- Added `RemoveProvider` method to authenticator.
- Check output truncation support has been added. Check output can be truncated
by adjusting the max_output_size and discard_output properties.
- Added ability to silence/unsilence from the event details page.
- Added support for wrapped resources in the API with `sensuctl create` &
`sensuctl edit`.
- Web UI - platform version displays on the entity details page.
- Web UI - include proxy request configuration on check details page.
- Web UI - display deregistration config on the entity details page.

### Changed
- Removed unused workflow `rel_build_and_test` in CircleCI config.
- Moved the `Provider` interface to `api/core/v2` package.
- Moved the `Authenticator` interface to `backend/authentication` package.
- Updated confirmation messages for sensuctl commands: `Created`, `Deleted` and
`Updated` instead of `OK`.
- Exported some functions and methods in the CLI client.
- The API authenticator now identifies providers by their name only.

### Fixed
- Check TTL failure events are now much more reliable, and will persist even
in the presence cluster member failures and cluster restarts.
- Fix snakeCase version of keys in typeMap for acronyms.
- Fixed a bug in keepalive processing that could result in a crash.
- Pin childprocess to v0.9.0 in CircleCI so fpm can be installed.
- Substitutions applied to command & hooks are now omitted from events.
- Fixes a bug where generic store methods assumed a namespace was provided for non-namespaced resources.
- Keepalive and check TTL database state is now properly garbage-collected on
entity deletion.
- Fixed a bug where `sensuctl version` required configuration files to exist.
- Updates the copy on the confirm disable dialog to accurately reflect the
operation.

## [5.1.1] - 2019-01-24

### Added
- Added the notion of authentication providers.

### Changed
- Improved logging for errors in proxy check requests.
- Updated Go version from 1.10 to 1.11.4.
- Refactoring of the internal authentication mechanism into a `basic`
authentication provider.
- Modified private generic store methods as public functions.
- Improved logging for errors in proxy check requests.
- Updated Go version from 1.10 to 1.11.4.
- Changed keepalive event to include check.output

### Fixed
- Fixed a bug where `sensuctl edit` was not removing the temp file it created.
- Fixed a bug where adhoc checks were not retrieving asset dependencies.
- Fixed a bug where check updates would cause the check to immediately fire.
- Fixed a bug where a bad line in check output would abort metric extraction.
An error is now logged instead, and extraction continues after a bad line is encountered.
- Keepalive events will now continue to fire after cluster restarts.
- Fixed a panic in the dashboardd shutdown routine.
- Fixed a bug where deleting a non-existent entity with sensuctl would not return an error.
- Web UI - toolbar menu buttons now switch with dark theme.
- Web UI - some buttons easier to see with dark theme.
- Agents will now take proxy entity names into consideration when guarding
against duplicate check requests.

### Changed
- Improved logging for errors in proxy check requests.
- Updated Go version from 1.10 to 1.11.4.

## [5.1.0] - 2018-12-18

### Added
- Support for the trusted-ca-file and insecure-skip-tls-verify flags in
  sensu-agent. These flags have the same meaning and use as their sensu-backend
  counterparts.

### Changed
- Default location for sensu-backend data has changed from /var/lib/sensu to
  /var/lib/sensu/sensu-backend. See release notes for more information.

### Fixed
- Keepalive and check TTL failure events now fire continuously until resolved.
- Listing an empty set of assets now correctly returns [] instead of null.
- Fixed API endpoint used by the CLI to create hooks via the 'sensuctl create'
  command. It's now possible to create objects of type 'Hook' with this command
  again.
- Firefox status icons not fully rendering

## [5.0.1] - 2018-12-12

### Changed
- Added --etcd-advertise-client-urls options to docker-compose.yaml sensu-backend start command

### Fixed
- Prevent a panic when using an external etcd cluster.
- Silences List in web ui sorted by ascending order; defaults to descending
- Reduces shuffling of items as events list updates
- Fixed error in UI where status value could not be coerced
- Copy local environment variables into execution context when running checks
- Ensure environment variables are joined with a semicolon on Windows
- Command arguments are no longer needlessly escaped on Windows
- Backend environments are now included in handler & mutator execution requests.

## [5.0.0] - 2018-11-30

### Added
- Add the `etcd-advertise-client-urls` config attribute to sensu-backend
- Support for multiple API versions added to sensuctl create
- Support for metadata added to wrapped resources (yaml, wrapped-json)
- Added the backend configuration attributes `api-listen-address` & `api-url`.
- Adds feedback when rerunning check[s] in the web app

### Removed
- Check subdue functionality has been disabled. Users that have checks with
subdues defined should delete and recreate the check. The subdue feature was
found to have issues, and we are re-working the feature for a future release.
- Filter when functionality has been disabled. Users that have filters with
'when' properties defined should delete and recreate the filter. Filter when
uses the same facility as check subdue for handling time windows.
- Removed event.Hooks and event.Silenced deprecated fields
- Extensions have been removed until we have time to revisit the feature.

### Changed
- Assets and checks environments are now merged, with a preference given to the
  values coming from the check's environment.
- Assets and handlers environments are now merged, with a preference given to the
  values coming from the handler's environment.
- Assets and mutators environments are now merged, with a preference given to the
  values coming from the mutator's environment.
- Metadata from wrappers and resources is now merged, with a preference given to
the values coming from the wrapper. Labels and annotations are deep-merged.
- Round-robin scheduling has been temporarily disabled.
- The dashboard now uses the `api-url` configuration attribute to connect to the
API.

### Fixed
- Fixed several resource leaks in the check scheduler.
- Fixed a bug in the dashboard where entities could not be silenced.
- Fix the `sensuctl cluster health` command.
- Fixed issue filtering by status on the events page
- Fixed interactive operations on entities in the CLI
- Removed rerun and check links for keepalives on event details page.
- Web UI - Made silencing language more clear on Silences List page
- Fixed a bug where resources from namespaces that share a common prefix, eg:
  "sensu" and "sensu-devel", could be listed together.
- Fixed a bug in the agent where the agent would deadlock after a significant
period of disconnection from the backend.
- Fixed a bug where logging events without checks would cause a nil panic.
- Removed the ability to rerun keepalives on the events list page
- A panic in keepalive/check ttl monitors causing a panic.
- Monitors are now properly namespaced in etcd.
- Updating a users groups will no longer corrupt their password
- Prevent empty error messages in sensuctl.
- Fixed a bug where keepalive failures could be influenced by check TTL
successes, and vice versa.
- Fixed a bug where check TTL events were not formed correctly.
- Fixed a web-ui bug causing the app to crash on window resize in FireFox

### Breaking Changes
- The backend configuration attributes `api-host` & `api-port` have been
replaced with `api-listen-address`.

## [2.0.0-beta.8-1] - 2018-11-15

### Added
- Assets are included on check details page.
- Adds links to view entities and checks from the events page.
- Added an agent/cmd package, migrated startup logic out of agent main
- Improved debug logging in pipeline filtering.
- Add object metadata to entities (including labels).
- Add filter query support for labels.
- Add support for setting labels on agents with the command line.
- The sensuctl tool now supports yaml.
- Add support for `--all-namespaces` flag in `sensuctl extension list`
subcommand.
- Added functionality to the dynamic synthesize function, allowing it to
flatten embedded and non-embedded fields to the top level.
- Added the sensuctl edit command.
- Added javascript filtering.

### Removed
- Govaluate is no longer part of sensu-go.

### Fixed
- Display appropriate fallback when an entity's lastSeen field is empty.
- Silences List in web ui sorted by ascending order
- Sorting button now works properly
- Fixed unresponsive silencing entry form begin date input.
- Removed lastSeen field from check summary
- Fixed a panic on the backend when handling keepalives from older agent versions.
- Fixed a bug that would prevent some keepalive failures from occurring.
- Improved event validation error messages.
- Improved agent logging for statsd events.
- Fixues issue with tooltip positioning.
- Fixed bug with toolbar menus collapsing into the overflow menu
- The agent now reconnects to the backend if its first connection attempt
  fails.
- Avoid infinite loop when code cannot be highlighted.

### Changes
- Deprecated the sensu-agent `--id` flag, `--name` should be used instead.

### Breaking Changes
- Environments and organizations have been replaced with namespaces.
- Removed unused asset metadata field.
- Agent subscriptions are now specified in the config file as an array instead
  instead of a comma-delimited list of strings.
- Extended attributes have been removed and replaced with labels. Labels are
string-string key-value pairs.
- Silenced `id`/`ID` field has changed to `name`/`Name`.
- Entity `id`/`ID` field has changed to `name`/`Name`.
- Entity `class`/`Class` field has changed to `entity_class`/`EntityClass`.
- Check `proxy_entity_id`/`ProxyEntityID` field has changed to `proxy_entity_name`/`ProxyEntityName`.
- Objects containing both a `name`/`Name` and `namespace`/`Namespace` field have been
replaced with `metadata`/`ObjectMeta` (which contains both of those fields).
- Role-based access control (RBAC) has been completely redesigned.
- Filter and token substitution variable names now match API naming. Most names
that were previously UpperCased are now lower_cased.
- Filter statements are now called expressions. Users should update their
filter definitions to use this new naming.

## [2.0.0-beta.7-1] - 2018-10-26

### Added
- Asset functionality for mutators and handlers.
- Web ui allows publishing and unpublishing on checks page.
- Web ui allows publishing and unpublishing on check details page.
- Web ui code highlighting added.

### fixed
- fixes exception thrown when web ui browser window is resized.

## [2.0.0-beta.6-2] - 2018-10-22

### Added
- Add windows/386 to binary gcs releases
- TLS authentication and encryption for etcd client and peer communication.
- Added a debug log message for interval timer initial offset.
- Added a privilege escalation test for RBAC.

### Removed
- Staging resources and configurations have been removed from sensu-go.
- Removed handlers/slack from sensu/sensu-go. It can now be found in
sensu/slack-handler.
- Removed the `Error` store and type.

### Changed
- Changed sensu-agent's internal asset manager to use BoltDB.
- Changed sensuctl title colour to use terminal's configured default for bold
text.
- The backend no longer forcibly binds to localhost.
- Keepalive intervals and timeouts are now configured in the check object of
keepalive events.
- The sensu-agent binary is now located at ./cmd/sensu-agent.
- Sensuctl no longer uses auto text wrapping.
- The backend no longer requires embedded etcd. External etcd instances can be
used by providing the --no-embed option. In this case, the client will dial
the URLs provided by --listen-client-urls.
- The sensu-agent binary is now located at ./cmd/sensu-agent.
- Sensuctl no longer uses auto text wrapping.
- The backend no longer requires embedded etcd. External etcd instances can be
used by providing the --no-embed option. In this case, the client will dial
the URLs provided by --listen-client-urls.
- Deprecated daemon `Status()` functions and `/info` (`/info` will be
re-implemented in https://github.com/sensu/sensu-go/issues/1739).
- The sensu-backend flags related to etcd are now all prefixed with `etcd` and
the older versions are now deprecated.
- Web ui entity recent events are sorted by last ok.
- etcd is now the last component to shutdown during a graceful shutdown.
- Web ui entity recent events are sorted by last ok
- Deprecated --custom-attributes in the sensu-agent command, changed to
--extended-attributes.
- Interfaced command execution and mocked it for testing.
- Updated the version of `libprotoc` used to 3.6.1.

### Fixed
- Fixed a bug in `sensuctl configure` where an output format called `none` could
  be selected instead of `tabular`.
- Fixes a bug in `sensuctl cluster health` so the correct error is handled.
- Fixed a bug where assets could not extract git tarballs.
- Fixed a bug where assets would not install if given cache directory was a
relative path.
- Fixed a bug where an agent's collection of system information could delay
sending of keepalive messages.
- Fixed a bug in nagios perfdata parsing.
- Etcd client URLs can now be a comma-separated list.
- Fixed a bug where output metric format could not be unset.
- Fixed a bug where the agent does not validate the ID at startup.
- Fixed a bug in `sensuctl cluster health` that resulted in an unmarshal
error in an unhealthy cluster.
- Fixed a bug in the web ui, removed references to keepaliveTimeout.
- Keepalive checks now have a history.
- Some keepalive events were misinterpreted as resolution events, which caused
these events to be handled instead of filtered.
- Some failing keepalive events were not properly emitted after a restart of
sensu-backend.
- The check output attribute is still present in JSON-encoded events even if
empty.
- Prevent an empty Path environment variable for agents on Windows.
- Fixed a bug in `sensuctl check update` interactive mode. Boolean defaults
were being displayed rather than the check's current values.
- Use the provided etcd client TLS information when the flag `--no-embed-etcd`
is used.
- Increase duration delta in TestPeriodicKeepalive integration test.
- Fixed some problems introduced by Go 1.11.

### Breaking Changes
- Removed the KeepaliveTimeout attribute from entities.

## [2.0.0-beta.4] - 2018-08-14

### Added
- Added the Sensu edition in sensuctl config view subcommand.
- List the supported resource types in sensuctl.
- Added agent ID and IP address to backend session connect/disconnect logs
- Licenses collection for RHEL Dockerfiles and separated RHEL Dockerfiles.

### Changed
- API responses are inspected after each request for the Sensu Edition header.
- Rename list-rules subcommand to info in sensuctl role commmand with alias
for backward compatibility.
- Updated gogo/protobuf and golang/protobuf versions.
- Health API now returns etcd alarms in addition to cluster health.

### Fixed
- Fixed agentd so it does not subscribe to empty subscriptions.
- Rules are now implicitly granting read permission to their configured
environment & organization.
- The splay_coverage attribute is no longer mandatory in sensuctl for proxy
check requests and use its default value instead.
- sensu-agent & sensu-backend no longer display help usage and duplicated error
message on startup failure.
- `Issued` & `History` are now set on keepalive events.
- Resolves a potential panic in `sensuctl cluster health`.
- Fixed a bug in InfluxDB metric parsing. The timestamp is now optional and
compliant with InfluxDB line protocol.
- Fixed an issue where adhoc checks would not be issued to all agents in a
clustered installation.

### Breaking Changes
- Corrects the check field `total_state-change` json tag to `total_state_change`.

## [2.0.0-beta.3-1] - 2018-08-02

### Added
- Added unit test coverage for check routers.
- Added API support for cluster management.
- Added sensuctl cluster member-list command.
- Added Sensu edition detection in sensuctl.
- Added sensuctl cluster member-add command.
- Added API client support for enterprise license management.
- Added a header to API calls that returns the current Sensu Edition.
- Added sensuctl cluster health command.

### Changed
- The Backend struct has been refactored to allow easier customization in
enterprise edition.
- Use etcd monitor instead of in-memory monitor.
- Refactoring of the cmd package for sensuctl to allow easier customization in
the enterprise edition.
- Upgrade dep to v0.5.0
- Added cluster health information to /health endpoint in sensu-backend.

### Fixed
- Fixed `sensuctl completion` help for bash and zsh.
- Fixed a bug in build.sh where versions for Windows and Mac OS were not
generated correctly.
- Display the name of extensions with table formatting in sensuctl.
- Fixed TLS issue that occurred when dashboard communicated with API.
- Check TTL now works with round robin checks.
- Format string for --format flag help now shows actual arguments.
- Push the sensu/sensu:nightly docker image to the Docker Hub.
- Replaced dummy certs with ones that won't expire until 100 years in the
future.
- Fixed a bug where clustered round robin check execution executed checks
too often.
- Catch errors in type assertions in cli.
- Fixed a bug where users could accidentally create invalid gRPC handlers.

### Removed
- Removed check subdue e2e test.
- Removed unused Peek method in the Ring data structure.

### Breaking Changes
- Removed deprecated import command.

## [2.0.0-beta.2] - 2018-06-28

### Added
- Performed an audit of events and checks. Added `event.HasCheck()` nil checks
prior to assuming the existence of said check.
- Added a Create method to the entities api.
- Added the ability to set round robin scheduling in sensuctl
- Added Output field to GRPC handlers
- Additional logging around handlers
- Accept additional time formats in sensuctl
- Entities can now be created via sensuctl.
- Added the format `wrapped-json` to sensuctl `configure`, `list` and `info`
commands, which is compatible with `sensuctl create`.
- Added debug event log with all event data.
- Added yml.example configurations for staging backend and agents.
- Added test resources in `testing/config/resources.json` to be used in staging.
- Added all missing configuration options to `agent.yml.example` and
`backend.yml.example`.
- Added environment variables to checks.
- Added logging redaction integration test.
- Added check token substitution integration test.
- Added the `sensuctl config view` subcommand.
- Added extension service configuration to staging resources.
- Added some documentation around extensions.
- Added Dockerfile.rhel to build RHEL containers.

### Changed
- Upgraded gometalinter to v2.
- Add logging around the Sensu event pipeline.
- Split out the docker commands in build script so that building images and
  pushing can be done separately.
- Migrated the InfluxDB handler from the sensu-go repository to
github.com/nikkiki/sensu-influxdb-handler
- Entry point for sensu-backend has been changed to
  `github.com/sensu/sensu-go/cmd/sensu-backend`
- Don't allow unknown fields in types that do not support custom attributes
when creating resources with `sensuctl create`.
- Provided additional context to metric event logs.
- Updated goversion in the appveyor configuration for minor releases.
- Use a default hostname if one cannot be retrieved.
- Return an error from `sensuctl configure` when the configured organization
or environment does not exist.
- Remove an unnecessary parameter from sensuctl environment create.
- The profile environment & organization values are used by default when
creating a resource with sensuctl.
- Migrated docker image to sensu Docker Hub organization from sensuapp.
- Use the sensu/sensu image instead of sensu/sensu-go in Docker Hub.

### Fixed
- Prevent panic when verifying if a metric event is silenced.
- Add logging around the Sensu event pipeline
- Marked silenced and hooks fields in event as deprecated
- Fixed a bug where hooks could not be created with `create -f`
- Metrics with zero-values are now displayed correctly
- Fix handler validation routine
- Fixed a small bug in the opentsdb transformer so that it trims trailing
whitespace characters.
- Sensu-agent logs an error if the statsd listener is unable to start due to an
invalid address or is stopped due to any other error.
- Fixed a bug where --organization and --environment flags were hidden for all
commands
- Fix a bug where environments could not be created with sensuctl create
- StatsD listener on Windows is functional
- Add version output for dev and nightly builds (#1320).
- Improve git version detection by directly querying for the most recent tag.
- Fixed `sensuctl create -f` for `Role`
- Fixed `sensuctl create -f` for `Event`
- Added validation for asset SHA512 checksum, requiring that it be at least 128
characters and therefore fixing a bug in sensuctl
- Silenced IDs are now generated when not set in `create -f` resources
- API requests that result in a 404 response are now logged
- Fixed a bug where only a single resource could be created with
`sensuctl create` at a time.
- Fixed a bug where environments couldn't be deleted if there was an asset in
the organization they reside in.
- Dashboard's backend reverse proxy now works with TLS certs are configured.
- Fixed a bug with the IN operator in query statements.
- Boolean fields with a value of `false` now appear in json format (removed
`omitempty` from protobufs).
- The sensuctl create command no longer prints a spurious warning when
non-default organizations or environments are configured.
- When installing assets, errors no longer cause file descriptors to leak, or
lockfiles to not be cleaned up.
- Fixed a bug where the CLI default for round robin checks was not appearing.
- Missing custom attributes in govaluate expressions no longer result in
an error being logged. Instead, a debug message is logged.
- Update AppVeyor API token to enable GitHub deployments.
- Allow creation of metric events via backend API.
- Fixed a bug where in some circumstances checks created with sensuctl create
would never fail.
- Fixed a goroutine leak in the ring.
- Fixed `sensuctl completion` help for bash and zsh.

### Removed
- Removed Linux/386 & Windows/386 e2e jobs on Travis CI & AppVeyor
- Removed check output metric extraction e2e test, in favor of more detailed
integration coverage.
- Removed the `leader` package
- Removed logging redaction e2e test, in favor of integration coverage.
- Removed check token substitution e2e test, in favor of integration coverage.
- Removed round robin scheduling e2e test.
- Removed proxy check e2e test.
- Removed check scheduling e2e test.
- Removed keepalive e2e test.
- Removed event handler e2e test.
- Removed `sensuctl` create e2e tests.
- Removed hooks e2e test.
- Removed assets e2e test.
- Removed agent reconnection e2e test.
- Removed extensions e2e test.

## [2.0.0-beta.1] - 2018-05-07
### Added
- Add Ubuntu 18.04 repository
- Support for managing mutators via sensuctl.
- Added ability to sort events in web UI.
- Add PUT support to APId for the various resource types.
- Added flags to disable the agent's API and Socket listeners
- Made Changelog examples in CONTRIBUTING.md more obvious
- Added cli support for setting environment variables in mutators and handlers.
- Added gRPC extension service definition.
- The slack handler now uses the iconURL & username flag parameters.
- Support for nightlies in build/packaging tooling.
- Added extension registry support to apid.
- Added extension registry to the store.
- Add sensuctl create command.
- Adds a statsd server to the sensu-agent which runs statsd at a configurable
flush interval and converts gostatsd metrics to Sensu Metric Format.
- Add event filtering to extensions.
- Proper 404 page for web UI.
- Add sensuctl extension command.
- Add extensions to pipelined.
- Added more tests surrounding the sensu-agent's statsd server and udp port.
- Add the `--statsd-event-handlers` flag to sensu-agent which configures the
event handlers for statsd metrics.
- Add default user with username "sensu" with global, read-only permissions.
- Add end-to-end test for extensions.
- Add configuration setting for backend and agent log level.
- Add extension package for building third-party Sensu extensions in Go.
- Add the `--statsd-disable` flag to sensu-agent which configures the
statsd listener. The listener is enabled by default.
- Added an influx-db handler for events containing metrics.
- Add 'remove-when' and 'set-when' subcommands to sensuctl filter command.
- Added the Transformer interface.
- Added a Graphite Plain Text transformer.
- Add support for `metric_format` and `metric_handlers` fields in the Check and
CheckConfig structs.
- Add CLI support for `metric_format` and `metric_handlers` fields in `sensuctl`.
- Add support for metric extraction from check output for `graphite_plaintext`
transformer.
- Added a OpenTSDB transformer.
- Add support for metric extraction from check output for `opentsdb_line`
- Added a Nagios performance data transformer.
- Add support for metric extraction from check output for `nagios_perfdata`
- Added an InfluxDB Line transformer.
- Add support for metric extraction from check output for `influxdb_line`
transformer.
- Add e2e test for metric extraction.

### Changed
- Changed the maximum number of open file descriptors on a system to from 1024
(default) to 65535.
- Increased the default etcd size limit from 2GB to 4GB.
- Move Hooks and Silenced out of Event and into Check.
- Handle round-robin scheduling in wizardbus.
- Added informational logging for failed entity keepalives.
- Replaced fileb0x with vfsgen for bundling static assets into binary. Nodejs 8+
and yarn are now dependencies for building the backend.
- Updated etcd to 3.3.2 from 3.3.1 to fix an issue with autocompaction settings.
- Updated and corrected logging style for variable fields.
- Build protobufs with go generate.
- Creating roles via sensuctl now supports passing flags for setting permissions
  rules.
- Removed -c (check) flag in sensuctl check execute command.
- Fix a deadlock in the monitor.
- Don't allow the bus to drop messages.
- Events list can properly be viewed on mobile.
- Updated Sirupsen/logrus to sirupsen/logrus and other applicable dependencies using the former.
- Set default log level to 'warn'.
- Optimize check marshaling.
- Silenced API only accepts 'id' parameter on DELETE requests.
- Disable gostatsd internal metric collection.
- Improved log entries produced by pipelined.
- Allow the InfluxDB handler to parse the Sensu metric for an InfluxDB field tag
and measurement.
- Removed organization and environment flags from create command.
- Changed `metric_format` to `output_metric_format`.
- Changed `metric_handlers` to `output_metric_handlers`.

### Fixed
- Terminate processes gracefully in e2e tests, allowing ports to be reused.
- Shut down sessions properly when agent connections are disrupted.
- Fixed shutdown log message in backend
- Stopped double-writing events in eventd
- Agents from different orgs/envs with the same ID connected to the same backend
  no longer overwrite each other's messagebus subscriptions.
- Fix the manual packaging process.
- Properly log the event being handled in pipelined
- The http_check.sh example script now hides its output
- Silenced entries using an asterisk can be deleted
- Improve json unmarshaling performance.
- Events created from the metrics passed to the statsd listener are no longer
swallowed. The events are sent through the pipeline.
- Fixed a bug where the Issued field was never populated.
- When creating a new statsd server, use the default flush interval if given 0.
- Fixed a bug where check and checkconfig handlers and subscriptions are null in rendered JSON.
- Allow checks and hooks to escape zombie processes that have timed out.
- Install all dependencies with `dep ensure` in build.sh.
- Fixed an issue in which some agents intermittently miss check requests.
- Agent statsd daemon listens on IPv4 for Windows.
- Include zero-valued integers in JSON output for all types.
- Check event entities now have a last_seen timestamp.
- Improved silenced entry display and UX.
- Fixed a small bug in the opentsdb transformer so that it trims trailing
whitespace characters.

## [2.0.0-nightly.1] - 2018-03-07
### Added
- A `--debug` flag on sensu-backend for enabling a pprof HTTP endpoint on localhost.
- Add CLI support for adhoc check requests.
- Check scheduler now handles adhoc check requests.
- Added `set-FIELD` and `remove-FIELD` commands for all updatable fields
of a check. This allows updating single fields and completely clearing out
non-required fields.
- Add built-in only_check_output mutator to pipelined.
- Allow publish, cron, ttl, timeout, low flap threshold and more fields to be
set when importing legacy settings.
- Add CPU architecture in system information of entities.
- The `sensuctl user change-password` subcommand now accepts flag parameters.
- Configured and enabled etcd autocompaction.
- Add event metrics type, implementing the Sensu Metrics Format.
- Agents now try to reconnect to the backend if the connection is lost.
- Added non-functional selections for resolving and silencing to web ui
- Add LastOk to check type. This will be updated to reflect the last timestamp
of a successful check.
- Added GraphQL explorer to web UI.
- Added check occurrences and occurrences_watermark attributes from Sensu 1.x.
- Added issue template for GitHub.
- Added custom functions to evaluate a unix timestamp in govaluate.

### Changed
- Refactor Check data structure to not depend on CheckConfig. This is a breaking
change that will cause existing Sensu alpha installations to break if upgraded.
This change was made before beta release so that further breaking changes could
be avoided.
- Make indentation in protocol buffers files consistent.
- Refactor Hook data structure. This is similar to what was done to Check,
except that HookConfig is now embedded in Hook.
- Refactor CheckExecutor and AdhocRequestExecutor into an Executor interface.
- Changed the sensu-backend etcd flag constants to match the etcd flag names.
- Upgraded to Etcd v3.3.1
- Removed 3DES from the list of allowed ciphers in the backend and agent.
- Password input fields are now aligned in  `sensuctl user change-password`
subcommand.
- Agent backend URLs without a port specified will now default to port 8081.
- Travis encrypted variables have been updated to work with travis-ci.org
- Upgraded all builds to use Go 1.10.
- Use megacheck instead of errcheck.
- Cleaned agent configuration.
- We no longer duplicate hook execution for types that fall into both an exit
code and severity (ex. 0, ok).
- Updated the sensuctl guidelines.
- Changed travis badge to use travis-ci.org in README.md.
- Govaluate's modifier tokens can now be optionally forbidden.
- Increase the stack size on Travis CI.
- Refactor store, queue and ring interfaces, and daemon I/O details.
- Separated global from local flags in sensuctl usage.

### Fixed
- Fixed a bug in time.InWindow that in some cases would cause subdued checks to
be executed.
- Fixed a bug in the HTTP API where resource names could not contain special
characters.
- Resolved a bug in the keepalive monitor timer which was causing it to
erroneously expire.
- Resolved a bug in how an executor processes checks. If a check contains proxy
requests, the check should not duplicately execute after the proxy requests.
- Removed an erroneous validation statement in check handler.
- Fixed HookList `hooks` validation and updated `type` validation message to
allow "0" as a valid type.
- Events' check statuses & execution times are now properly added to CheckHistory.
- Sensu v1 Check's with TTL, timeout and threshold values can now be imported
correctly.
- Use uint32 for status so it's not empty when marshalling.
- Automatically create a "default" environment when creating a new organization.

## [2.0.0-alpha.17] - 2018-02-13
### Added
- Add .gitattributes file with merge strategy for the Changelog.
- Context switcher added for dashboard.
- Add API support for adhoc check requests.
- Check scheduler now supports round-robin scheduling.
- Added better error checking for CLI commands and support for mutually
exclusive fields.
- Added `--interactive` flag to CLI which is required to run interactive mode.
- Added CLI role rule-add Organization and Environment interactive prompts.
- Added events page list and simple buttons to filter

### Changed
- Silenced `begin` supports human readable time (Format: Jan 02 2006 3:04PM MST)
in `sensuctl` with optional timezone. Stores the field as unix epoch time.
- Increased the timeout in the store's watchers tests.
- Incremental retry mechanism when waiting for agent and backend in e2e tests.
- Renamed CLI asset create interactive prompt "Org" to "Organization".

### Fixed
- Fixed required flags in `sensuctl` so requirements are enforced.
- Add support for embedded fields to dynamic.Marshal.

## [2.0.0-alpha.16] - 2018-02-07
### Added
- Add an e2e test for proxy check requests.
- Add integration tests to our CI.
- Context switcher added for dashboard
- Add api support for adhoc check requests.

### Fixed
- Tracks in-progress checks with a map and mutex rather than an array to
increase time efficiency and synchronize goroutines reading from and writing
to that map.
- Fixed a bug where we were attempting to kill processes that had already
finished before its allotted execution timeout.
- Fixed a bug where an event could erroneously be shown as silenced.
- Properly log errors whenever a check request can't be published.
- Fixed some build tags for tests using etcd stores.
- Keepalive monitors now get updated with changes to a keepalive timeout.
- Prevent tests timeout in queue package
- Prevent tests timeout in ring package
- Fixed a bug in the queue package where timestamps were not parsed correctly.
- Fixed Ring's Next method hanging in cases where watch events are not propagated.

### Changed
- Queues are now durable.
- Refactoring of the check scheduling integration tests.
- CLI resource delete confirmation is now `(y/N)`.

### Removed
- Dependency github.com/chzyer/readline

## [2.0.0-alpha.15] - 2018-01-30
### Added
- Add function for matching entities to a proxy check request.
- Added functions for publishing proxy check requests.
- Added proxy request validation.
- CLI functionality for proxy check requests (add set-proxy-requests command).
- Entities have been added to the state manager and synchronizer.
- Added package leader, for facilitating execution by a single backend.
- Proxy check requests are now published to all entities described in
`ProxyRequests` and `EntityAttributes`.
- Add quick navigation component for dashboard

### Changed
- Govaluate logic is now wrapped in the `util/eval` package.
- Cron and Interval scheduling are now mutually exclusive.

### Fixed
- Fixed a bug where retrieving check hooks were only from the check's
organization, rather than the check's environment, too.

## [2.0.0-alpha.14] - 2018-01-23
### Added
- Add `Timeout` field to CheckConfig.
- CLI functionality for check `Timeout` field.
- Add timeout support for check execution.
- Add timeout support for check hook execution.
- Token substitution is now available for check hooks
- Add an e2e test for logging redaction
- Support for `When` field in `Filter` which enables filtering based on days
and times of the week.
- New gRPC inspired GraphQL implementation. See
[graphql/README](backend/apid/graphql/README.md) for usage.
- Support for TTLs in check configs to monitor stale check results.

### Changed
- Moved monitor code out of keepalived and into its own package.
- Moved KeyBuilder from etcd package to store package.

## [2.0.0-alpha.13] - 2018-01-16
### Added
- Logging redaction for entities

### Fixed
- Fixed e2e test for token substitution on Windows
- Fixed check subdue unit test for token substitution on Windows
- Consider the first and last seconds of a time window when comparing the
current time
- Fixed Travis deploy stage by removing caching for $GOPATH
- Parse for [traditional cron](https://en.wikipedia.org/wiki/Cron) strings, rather than [GoDoc cron](https://godoc.org/github.com/robfig/cron) strings.

### Changed
- Removed the Visual Studio 2017 image in AppVeyor to prevent random failures
- Made some slight quality-of-life adjustments to build-gcs-release.sh.

## [2.0.0-alpha.12] - 2018-01-09
### Added
- Add check subdue mechanism. Checks can now be subdued for specified time
windows.
- Silenced entries now include a `begin` timestamp for scheduled maintenance.
- Store clients can now use [watchers](https://github.com/sensu/sensu-go/pull/792) to be notified of changes to objects in the store.
- Add check `Cron` field. Checks can now be scheduled according to the cron
string stored in this field.
- Add a distributed queue package for use in the backend.
- Token substitution is now available for checks.
- CLI functionality for check `Cron` field.
- Add an e2e test for cron scheduling.
- Add an e2e test for check hook execution.

## [2.0.0-alpha.11] - 2017-12-19
### Breaking Changes
- The `Source` field on a check has been renamed to `ProxyEntityID`. Any checks
using the Source field will have to be recreated.

### Added
- Silenced entries with ExpireOnResolve set to true will now be deleted when an
event which has previously failing was resolved
- TCP/UDP sockets now accept 1.x backward compatible payloads. 1.x Check Result gets translated to a 2.x Event.
- Custom attributes can be added to the agent at start.
- New and improved Check Hooks are implemented (see whats new about hooks here: [Hooks](https://github.com/sensu/sensu-alpha-documentation/blob/master/08-hooks.md))
- Add check subdue CLI support.

### Changed
- Avoid using reflection in time.InWindows function.
- Use multiple parallel jobs in CI tools to speed up the tests
- Pulled in latest [github.com/coreos/etcd](https://github.com/coreos/etcd).
- Includes fix for panic that occurred on shutdown.
- Refer to their
[changelog](https://github.com/gyuho/etcd/blob/f444abaae344e562fc69323c75e1cf772c436543/CHANGELOG.md)
for more.
- Switch to using [github.com/golang/dep](https://github.com/golang/dep) for
managing dependencies; `vendor/` directory has been removed.
- See [README](README.md) for usage.

## [2.0.0-alpha.10] - 2017-12-12
### Added
- End-to-end test for the silencing functionality
- Silenced events are now identified in sensuctl

### Changed
- Events that transitioned from incidents to a healthy state are no longer
filtered by the pipeline
- Errcheck was added to the build script, and the project was given a once-over
to clean up existing errcheck lint.
- Creating a silenced entry via sensuctl no longer requires an expiry value

### Fixed
- Entities can now be silenced using their entity subscription
- Fixed a bug in the agent where it was ignoring keepalive interval and timeout
settings on start
- Keepalives now alert when entities go away!
- Fixed a bug in package dynamic that could lead to an error in json.Marshal
in certain cases.
- Fixed an issue in keepalived to handle cases of nil entities in keepalive
messages

## [2.0.0-alpha.9] - 2017-12-5
### Added
- Proxy entities are now dynamically created through the "Source" attribute of a
check configuration
- Flag to sensuctl configure allowing it to be configured non-interactively
(usage: --non-interactive or -n)
- New function SetField in package dynamic, for setting fields on types
supporting extended attributes.
- Automatically append entity:entityID subscription for agent entities
- Add silenced command to sensuctl for silencing checks and subscriptions.
- Add healthz endpoint to agent api for checking agent liveness.
- Add ability to pass JSON event data to check command STDIN.
- Add POST /events endpoint to manually create, update, and resolve events.
- Add "event resolve" command to sensuctl to manually resolve events.
- Add the time.InWindow & time.InWindows functions to support time windows, used
in filters and check subdue

### Fixed
- Fixed a bug in how silenced entries were deleted. Only one silenced entry will
be deleted at a time, regardless of wildcard presence for subscription or check.

## [2.0.0-alpha.8] - 2017-11-28
### Added
- New "event delete" subcommand in sensuctl
- The "Store" interface is now properly documented
- The incoming request body size is now limited to 512 KB
- Silenced entries in the store now have a TTL so they automatically expire
- Initial support for custom attributes in various Sensu objects
- Add "Error" type for capturing pipeline errors
- Add registration events for new agents
- Add a migration tool for the store directly within sensu-backend

### Changed
- Refactoring of the sensu-backend API
- Modified the description for the API URL when configuring sensuctl
- A docker image with the master tag is built for every commit on master branch
- The "latest" docker tag is only pushed once a new release is created

### Fixed
- Fix the "asset update" subcommand in sensuctl
- Fix Go linting in build script
- Fix querying across organizations and environments with sensuctl
- Set a standard redirect policy to sensuctl HTTP client

### Removed
- Removed extraneous GetEnv & GetOrg getter methods<|MERGE_RESOLUTION|>--- conflicted
+++ resolved
@@ -8,13 +8,10 @@
 ## Unreleased
 
 ### Fixed
-<<<<<<< HEAD
 - sensuctl now supports the http_proxy, https_proxy, and no_proxy environment
 variables.
-=======
 - returns 401 instead of 500 when issues occur refreshing the access token.
 - Support Bonsai assets versions prefixed with the letter `v`.
->>>>>>> b99dba80
 
 ### Changed
 - Updated Go version from 1.13.5 to 1.13.7.
