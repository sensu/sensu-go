# Changelog
All notable changes to this project will be documented in this file.

The format is based on [Keep a Changelog](http://keepachangelog.com/en/1.0.0/)
and this project adheres to [Semantic
Versioning](http://semver.org/spec/v2.0.0.html).

## Unreleased

### Added
- Performed an audit of events and checks. Added `event.HasCheck()` nil checks
prior to assuming the existence of said check.
- Added a Create method to the entities api.
- Added the ability to set round robin scheduling in sensuctl
- Added Output field to GRPC handlers
- Additional logging around handlers
- Accept additional time formats in sensuctl

### Changed
- Add logging around the Sensu event pipeline.
- Migrated the InfluxDB handler from the sensu-go repository to
github.com/nikkiki/sensu-influxdb-handler

### Fixed
- Prevent panic when verifying if a metric event is silenced.
- Add logging around the Sensu event pipeline
- Marked silenced and hooks fields in event as deprecated
- Fixed a bug where hooks could not be created with `create -f`
- Metrics with zero-values are now displayed correctly
- Fix handler validation routine
- Fixed a small bug in the opentsdb transformer so that it trims trailing
whitespace characters.
- Sensu-agent logs an error if the statsd listener is unable to start due to an
invalid address or is stopped due to any other error.
- Fixed a bug where --organization and --environment flags were hidden for all
commands
- Fix a bug where environments could not be created with sensuctl create
- StatsD listener on Windows is functional
- Add version output for dev and nightly builds (#1320).
- Improve git version detection by directly querying for the most recent tag.
- Fixed `sensuctl create -f` for `Role`
<<<<<<< HEAD
- Fixed `sensuctl create -f` for `Event`
=======
- Added validation for asset SHA512 checksum, requiring that it be at least 128
characters and therefore fixing a bug in sensuctl
>>>>>>> 0053f4b7

## [2.0.0-beta.1] - 2018-05-07
### Added
- Add Ubuntu 18.04 repository
- Support for managing mutators via sensuctl.
- Added ability to sort events in web UI.
- Add PUT support to APId for the various resource types.
- Added flags to disable the agent's API and Socket listeners
- Made Changelog examples in CONTRIBUTING.md more obvious
- Added cli support for setting environment variables in mutators and handlers.
- Added gRPC extension service definition.
- The slack handler now uses the iconURL & username flag parameters.
- Support for nightlies in build/packaging tooling.
- Added extension registry support to apid.
- Added extension registry to the store.
- Add sensuctl create command.
- Adds a statsd server to the sensu-agent which runs statsd at a configurable
flush interval and converts gostatsd metrics to Sensu Metric Format.
- Add event filtering to extensions.
- Proper 404 page for web UI.
- Add sensuctl extension command.
- Add extensions to pipelined.
- Added more tests surrounding the sensu-agent's statsd server and udp port.
- Add the `--statsd-event-handlers` flag to sensu-agent which configures the
event handlers for statsd metrics.
- Add default user with username "sensu" with global, read-only permissions.
- Add end-to-end test for extensions.
- Add configuration setting for backend and agent log level.
- Add extension package for building third-party Sensu extensions in Go.
- Add the `--statsd-disable` flag to sensu-agent which configures the
statsd listener. The listener is enabled by default.
- Added an influx-db handler for events containing metrics.
- Add 'remove-when' and 'set-when' subcommands to sensuctl filter command.
- Added the Transformer interface.
- Added a Graphite Plain Text transformer.
- Add support for `metric_format` and `metric_handlers` fields in the Check and
CheckConfig structs.
- Add CLI support for `metric_format` and `metric_handlers` fields in `sensuctl`.
- Add support for metric extraction from check output for `graphite_plaintext`
transformer.
- Added a OpenTSDB transformer.
- Add support for metric extraction from check output for `opentsdb_line`
- Added a Nagios performance data transformer.
- Add support for metric extraction from check output for `nagios_perfdata`
- Added an InfluxDB Line transformer.
- Add support for metric extraction from check output for `influxdb_line`
transformer.
- Add e2e test for metric extraction.

### Changed
- Changed the maximum number of open file descriptors on a system to from 1024
(default) to 65535.
- Increased the default etcd size limit from 2GB to 4GB.
- Move Hooks and Silenced out of Event and into Check.
- Handle round-robin scheduling in wizardbus.
- Added informational logging for failed entity keepalives.
- Replaced fileb0x with vfsgen for bundling static assets into binary. Nodejs 8+
and yarn are now dependencies for building the backend.
- Updated etcd to 3.3.2 from 3.3.1 to fix an issue with autocompaction settings.
- Updated and corrected logging style for variable fields.
- Build protobufs with go generate.
- Creating roles via sensuctl now supports passing flags for setting permissions
  rules.
- Removed -c (check) flag in sensuctl check execute command.
- Fix a deadlock in the monitor.
- Don't allow the bus to drop messages.
- Events list can properly be viewed on mobile.
- Updated Sirupsen/logrus to sirupsen/logrus and other applicable dependencies using the former.
- Set default log level to 'warn'.
- Optimize check marshaling.
- Silenced API only accepts 'id' parameter on DELETE requests.
- Disable gostatsd internal metric collection.
- Improved log entries produced by pipelined.
- Allow the InfluxDB handler to parse the Sensu metric for an InfluxDB field tag
and measurement.
- Removed organization and environment flags from create command.
- Changed `metric_format` to `output_metric_format`.
- Changed `metric_handlers` to `output_metric_handlers`.

### Fixed
- Terminate processes gracefully in e2e tests, allowing ports to be reused.
- Shut down sessions properly when agent connections are disrupted.
- Fixed shutdown log message in backend
- Stopped double-writing events in eventd
- Agents from different orgs/envs with the same ID connected to the same backend
  no longer overwrite each other's messagebus subscriptions.
- Fix the manual packaging process.
- Properly log the event being handled in pipelined
- The http_check.sh example script now hides its output
- Silenced entries using an asterisk can be deleted
- Improve json unmarshaling performance.
- Events created from the metrics passed to the statsd listener are no longer
swallowed. The events are sent through the pipeline.
- Fixed a bug where the Issued field was never populated.
- When creating a new statsd server, use the default flush interval if given 0.
- Fixed a bug where check and checkconfig handlers and subscriptions are null in rendered JSON.
- Allow checks and hooks to escape zombie processes that have timed out.
- Install all dependencies with `dep ensure` in build.sh.
- Fixed an issue in which some agents intermittently miss check requests.
- Agent statsd daemon listens on IPv4 for Windows.
- Include zero-valued integers in JSON output for all types.
- Check event entities now have a last_seen timestamp.
- Improved silenced entry display and UX.
- Fixed a small bug in the opentsdb transformer so that it trims trailing
whitespace characters.

## [2.0.0-nightly.1] - 2018-03-07
### Added
- A `--debug` flag on sensu-backend for enabling a pprof HTTP endpoint on localhost.
- Add CLI support for adhoc check requests.
- Check scheduler now handles adhoc check requests.
- Added `set-FIELD` and `remove-FIELD` commands for all updatable fields
of a check. This allows updating single fields and completely clearing out
non-required fields.
- Add built-in only_check_output mutator to pipelined.
- Allow publish, cron, ttl, timeout, low flap threshold and more fields to be
set when importing legacy settings.
- Add CPU architecture in system information of entities.
- The `sensuctl user change-password` subcommand now accepts flag parameters.
- Configured and enabled etcd autocompaction.
- Add event metrics type, implementing the Sensu Metrics Format.
- Agents now try to reconnect to the backend if the connection is lost.
- Added non-functional selections for resolving and silencing to web ui
- Add LastOk to check type. This will be updated to reflect the last timestamp
of a successful check.
- Added GraphQL explorer to web UI.
- Added check occurrences and occurrences_watermark attributes from Sensu 1.x.
- Added issue template for GitHub.
- Added custom functions to evaluate a unix timestamp in govaluate.

### Changed
- Refactor Check data structure to not depend on CheckConfig. This is a breaking
change that will cause existing Sensu alpha installations to break if upgraded.
This change was made before beta release so that further breaking changes could
be avoided.
- Make indentation in protocol buffers files consistent.
- Refactor Hook data structure. This is similar to what was done to Check,
except that HookConfig is now embedded in Hook.
- Refactor CheckExecutor and AdhocRequestExecutor into an Executor interface.
- Changed the sensu-backend etcd flag constants to match the etcd flag names.
- Upgraded to Etcd v3.3.1
- Removed 3DES from the list of allowed ciphers in the backend and agent.
- Password input fields are now aligned in  `sensuctl user change-password`
subcommand.
- Agent backend URLs without a port specified will now default to port 8081.
- Travis encrypted variables have been updated to work with travis-ci.org
- Upgraded all builds to use Go 1.10.
- Use megacheck instead of errcheck.
- Cleaned agent configuration.
- We no longer duplicate hook execution for types that fall into both an exit
code and severity (ex. 0, ok).
- Updated the sensuctl guidelines.
- Changed travis badge to use travis-ci.org in README.md.
- Govaluate's modifier tokens can now be optionally forbidden.
- Increase the stack size on Travis CI.
- Refactor store, queue and ring interfaces, and daemon I/O details.
- Separated global from local flags in sensuctl usage.

### Fixed
- Fixed a bug in time.InWindow that in some cases would cause subdued checks to
be executed.
- Fixed a bug in the HTTP API where resource names could not contain special
characters.
- Resolved a bug in the keepalive monitor timer which was causing it to
erroneously expire.
- Resolved a bug in how an executor processes checks. If a check contains proxy
requests, the check should not duplicately execute after the proxy requests.
- Removed an erroneous validation statement in check handler.
- Fixed HookList `hooks` validation and updated `type` validation message to
allow "0" as a valid type.
- Events' check statuses & execution times are now properly added to CheckHistory.
- Sensu v1 Check's with TTL, timeout and threshold values can now be imported
correctly.
- Use uint32 for status so it's not empty when marshalling.
- Automatically create a "default" environment when creating a new organization.

## [2.0.0-alpha.17] - 2018-02-13
### Added
- Add .gitattributes file with merge strategy for the Changelog.
- Context switcher added for dashboard.
- Add API support for adhoc check requests.
- Check scheduler now supports round-robin scheduling.
- Added better error checking for CLI commands and support for mutually
exclusive fields.
- Added `--interactive` flag to CLI which is required to run interactive mode.
- Added CLI role rule-add Organization and Environment interactive prompts.
- Added events page list and simple buttons to filter

### Changed
- Silenced `begin` supports human readable time (Format: Jan 02 2006 3:04PM MST)
in `sensuctl` with optional timezone. Stores the field as unix epoch time.
- Increased the timeout in the store's watchers tests.
- Incremental retry mechanism when waiting for agent and backend in e2e tests.
- Renamed CLI asset create interactive prompt "Org" to "Organization".

### Fixed
- Fixed required flags in `sensuctl` so requirements are enforced.
- Add support for embedded fields to dynamic.Marshal.

## [2.0.0-alpha.16] - 2018-02-07
### Added
- Add an e2e test for proxy check requests.
- Add integration tests to our CI.
- Context switcher added for dashboard
- Add api support for adhoc check requests.

### Fixed
- Tracks in-progress checks with a map and mutex rather than an array to
increase time efficiency and synchronize goroutines reading from and writing
to that map.
- Fixed a bug where we were attempting to kill processes that had already
finished before its allotted execution timeout.
- Fixed a bug where an event could erroneously be shown as silenced.
- Properly log errors whenever a check request can't be published.
- Fixed some build tags for tests using etcd stores.
- Keepalive monitors now get updated with changes to a keepalive timeout.
- Prevent tests timeout in queue package
- Prevent tests timeout in ring package
- Fixed a bug in the queue package where timestamps were not parsed correctly.
- Fixed Ring's Next method hanging in cases where watch events are not propagated.

### Changed
- Queues are now durable.
- Refactoring of the check scheduling integration tests.
- CLI resource delete confirmation is now `(y/N)`.

### Removed
- Dependency github.com/chzyer/readline

## [2.0.0-alpha.15] - 2018-01-30
### Added
- Add function for matching entities to a proxy check request.
- Added functions for publishing proxy check requests.
- Added proxy request validation.
- CLI functionality for proxy check requests (add set-proxy-requests command).
- Entities have been added to the state manager and synchronizer.
- Added package leader, for facilitating execution by a single backend.
- Proxy check requests are now published to all entities described in
`ProxyRequests` and `EntityAttributes`.
- Add quick navigation component for dashboard

### Changed
- Govaluate logic is now wrapped in the `util/eval` package.
- Cron and Interval scheduling are now mutually exclusive.

### Fixed
- Fixed a bug where retrieving check hooks were only from the check's
organization, rather than the check's environment, too.

## [2.0.0-alpha.14] - 2018-01-23
### Added
- Add `Timeout` field to CheckConfig.
- CLI functionality for check `Timeout` field.
- Add timeout support for check execution.
- Add timeout support for check hook execution.
- Token substitution is now available for check hooks
- Add an e2e test for logging redaction
- Support for `When` field in `Filter` which enables filtering based on days
and times of the week.
- New gRPC inspired GraphQL implementation. See
[graphql/README](backend/apid/graphql/README.md) for usage.
- Support for TTLs in check configs to monitor stale check results.

### Changed
- Moved monitor code out of keepalived and into its own package.
- Moved KeyBuilder from etcd package to store package.

## [2.0.0-alpha.13] - 2018-01-16
### Added
- Logging redaction for entities

### Changed
- Removed the Visual Studio 2017 image in AppVeyor to prevent random failures

### Fixed
- Fixed e2e test for token substitution on Windows
- Fixed check subdue unit test for token substitution on Windows
- Consider the first and last seconds of a time window when comparing the
current time
- Fixed Travis deploy stage by removing caching for $GOPATH
- Parse for [traditional cron](https://en.wikipedia.org/wiki/Cron) strings, rather than [GoDoc cron](https://godoc.org/github.com/robfig/cron) strings.

### Changed
- Removed the Visual Studio 2017 image in AppVeyor to prevent random failures
- Made some slight quality-of-life adjustments to build-gcs-release.sh.

### Fixed
- Fixed e2e test for token substitution on Windows
- Fixed check subdue unit test for token substitution on Windows
- Consider the first and last seconds of a time window when comparing the
current time
- Fixed Travis deploy stage by removing caching for $GOPATH
- Parse for [traditional cron](https://en.wikipedia.org/wiki/Cron) strings, rather than [GoDoc cron](https://godoc.org/github.com/robfig/cron) strings.

## [2.0.0-alpha.12] - 2018-01-09
### Added
- Add check subdue mechanism. Checks can now be subdued for specified time
windows.
- Silenced entries now include a `begin` timestamp for scheduled maintenance.
- Store clients can now use [watchers](https://github.com/sensu/sensu-go/pull/792) to be notified of changes to objects in the store.
- Add check `Cron` field. Checks can now be scheduled according to the cron
string stored in this field.
- Add a distributed queue package for use in the backend.
- Token substitution is now available for checks.
- CLI functionality for check `Cron` field.
- Add an e2e test for cron scheduling.
- Add an e2e test for check hook execution.

## [2.0.0-alpha.11] - 2017-12-19
### Breaking Changes
- The `Source` field on a check has been renamed to `ProxyEntityID`. Any checks
using the Source field will have to be recreated.

### Added
- Silenced entries with ExpireOnResolve set to true will now be deleted when an
event which has previously failing was resolved
- TCP/UDP sockets now accept 1.x backward compatible payloads. 1.x Check Result gets translated to a 2.x Event.
- Custom attributes can be added to the agent at start.
- New and improved Check Hooks are implemented (see whats new about hooks here: [Hooks](https://github.com/sensu/sensu-alpha-documentation/blob/master/08-hooks.md))
- Add check subdue CLI support.

### Changed
- Avoid using reflection in time.InWindows function.
- Use multiple parallel jobs in CI tools to speed up the tests
- Pulled in latest [github.com/coreos/etcd](https://github.com/coreos/etcd).
- Includes fix for panic that occurred on shutdown.
- Refer to their
[changelog](https://github.com/gyuho/etcd/blob/f444abaae344e562fc69323c75e1cf772c436543/CHANGELOG.md)
for more.
- Switch to using [github.com/golang/dep](https://github.com/golang/dep) for
managing dependencies; `vendor/` directory has been removed.
- See [README](README.md) for usage.

## [2.0.0-alpha.10] - 2017-12-12
### Added
- End-to-end test for the silencing functionality
- Silenced events are now identified in sensuctl

### Changed
- Events that transitioned from incidents to a healthy state are no longer
filtered by the pipeline
- Errcheck was added to the build script, and the project was given a once-over
to clean up existing errcheck lint.
- Creating a silenced entry via sensuctl no longer requires an expiry value

### Fixed
- Entities can now be silenced using their entity subscription
- Fixed a bug in the agent where it was ignoring keepalive interval and timeout
settings on start
- Keepalives now alert when entities go away!
- Fixed a bug in package dynamic that could lead to an error in json.Marshal
in certain cases.
- Fixed an issue in keepalived to handle cases of nil entities in keepalive
messages

## [2.0.0-alpha.9] - 2017-12-5
### Added
- Proxy entities are now dynamically created through the "Source" attribute of a
check configuration
- Flag to sensuctl configure allowing it to be configured non-interactively
(usage: --non-interactive or -n)
- New function SetField in package dynamic, for setting fields on types
supporting extended attributes.
- Automatically append entity:entityID subscription for agent entities
- Add silenced command to sensuctl for silencing checks and subscriptions.
- Add healthz endpoint to agent api for checking agent liveness.
- Add ability to pass JSON event data to check command STDIN.
- Add POST /events endpoint to manually create, update, and resolve events.
- Add "event resolve" command to sensuctl to manually resolve events.
- Add the time.InWindow & time.InWindows functions to support time windows, used
in filters and check subdue

### Fixed
- Fixed a bug in how silenced entries were deleted. Only one silenced entry will
be deleted at a time, regardless of wildcard presence for subscription or check.

## [2.0.0-alpha.8] - 2017-11-28
### Added
- New "event delete" subcommand in sensuctl
- The "Store" interface is now properly documented
- The incoming request body size is now limited to 512 KB
- Silenced entries in the store now have a TTL so they automatically expire
- Initial support for custom attributes in various Sensu objects
- Add "Error" type for capturing pipeline errors
- Add registration events for new agents
- Add a migration tool for the store directly within sensu-backend

### Changed
- Refactoring of the sensu-backend API
- Modified the description for the API URL when configuring sensuctl
- A docker image with the master tag is built for every commit on master branch
- The "latest" docker tag is only pushed once a new release is created

### Fixed
- Fix the "asset update" subcommand in sensuctl
- Fix Go linting in build script
- Fix querying across organizations and environments with sensuctl
- Set a standard redirect policy to sensuctl HTTP client

### Removed
- Removed extraneous GetEnv & GetOrg getter methods<|MERGE_RESOLUTION|>--- conflicted
+++ resolved
@@ -39,12 +39,9 @@
 - Add version output for dev and nightly builds (#1320).
 - Improve git version detection by directly querying for the most recent tag.
 - Fixed `sensuctl create -f` for `Role`
-<<<<<<< HEAD
 - Fixed `sensuctl create -f` for `Event`
-=======
 - Added validation for asset SHA512 checksum, requiring that it be at least 128
 characters and therefore fixing a bug in sensuctl
->>>>>>> 0053f4b7
 
 ## [2.0.0-beta.1] - 2018-05-07
 ### Added
