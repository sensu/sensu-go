--- conflicted
+++ resolved
@@ -9,12 +9,9 @@
 
 ### Fixed
 - Fixed `sensuctl completion` help for bash and zsh.
-<<<<<<< HEAD
 - Fixed a bug in build.sh where versions for Windows and Mac OS were not
 generated correctly.
-=======
 - Display the name of extensions with table formatting in sensuctl.
->>>>>>> b46bb147
 
 ## [2.0.0-beta.2] - 2018-06-28
 
