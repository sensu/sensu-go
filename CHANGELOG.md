--- conflicted
+++ resolved
@@ -18,12 +18,9 @@
 - Check output truncation support has been added. Check output can be truncated
 by adjusting the max_output_size and discard_output properties.
 - Added ability to silence/unsilence from the event details page.
-<<<<<<< HEAD
 - Added support for wrapped resources in the API with `sensuctl create` &
 `sensuctl edit`.
-=======
 - Web UI - platform version displays on the entity details page.
->>>>>>> 60e5b8b5
 
 ### Changed
 - Removed unused workflow `rel_build_and_test` in CircleCI config.
