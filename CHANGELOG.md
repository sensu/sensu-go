# Changelog
All notable changes to this project will be documented in this file.

The format is based on [Keep a Changelog](http://keepachangelog.com/en/1.0.0/)
and this project adheres to [Semantic
Versioning](http://semver.org/spec/v2.0.0.html).

## Unreleased

### Added
- Added unit test coverage for check routers.
- Added API support for cluster management.
- Added sensuctl cluster member-list command.
<<<<<<< HEAD
- Added Sensu edition detection in sensuctl.
=======
- Added sensuctl cluster member-add command.
>>>>>>> 16a5495b

### Changed
- The Backend struct has been refactored to allow easier customization in
enterprise edition.
- Use etcd monitor instead of in-memory monitor.
- Refactoring of the cmd package for sensuctl to allow easier customization in
the enterprise edition.

### Fixed
- Fixed `sensuctl completion` help for bash and zsh.
- Fixed a bug in build.sh where versions for Windows and Mac OS were not
generated correctly.
- Display the name of extensions with table formatting in sensuctl.
- Fixed TLS issue that occurred when dashboard communicated with API.
- Check TTL now works with round robin checks.
- Format string for --format flag help now shows actual arguments.
- Push the sensu/sensu:nightly docker image to the Docker Hub.
- Replaced dummy certs with ones that won't expire until 100 years in the
future.
- Fixed a bug where clustered round robin check execution executed checks
too often.

### Removed
- Removed check subdue e2e test.
- Removed unused Peek method in the Ring data structure.

### Breaking Changes
- Removed deprecated import command.

## [2.0.0-beta.2] - 2018-06-28

### Added
- Performed an audit of events and checks. Added `event.HasCheck()` nil checks
prior to assuming the existence of said check.
- Added a Create method to the entities api.
- Added the ability to set round robin scheduling in sensuctl
- Added Output field to GRPC handlers
- Additional logging around handlers
- Accept additional time formats in sensuctl
- Entities can now be created via sensuctl.
- Added the format `wrapped-json` to sensuctl `configure`, `list` and `info`
commands, which is compatible with `sensuctl create`.
- Added debug event log with all event data.
- Added yml.example configurations for staging backend and agents.
- Added test resources in `testing/config/resources.json` to be used in staging.
- Added all missing configuration options to `agent.yml.example` and
`backend.yml.example`.
- Added environment variables to checks.
- Added logging redaction integration test.
- Added check token substitution integration test.
- Added the `sensuctl config view` subcommand.
- Added extension service configuration to staging resources.
- Added some documentation around extensions.
- Added Dockerfile.rhel to build RHEL containers.

### Changed
- Upgraded gometalinter to v2.
- Add logging around the Sensu event pipeline.
- Split out the docker commands in build script so that building images and
  pushing can be done separately.
- Migrated the InfluxDB handler from the sensu-go repository to
github.com/nikkiki/sensu-influxdb-handler
- Entry point for sensu-backend has been changed to
  `github.com/sensu/sensu-go/cmd/sensu-backend`
- Don't allow unknown fields in types that do not support custom attributes
when creating resources with `sensuctl create`.
- Provided additional context to metric event logs.
- Updated goversion in the appveyor configuration for minor releases.
- Use a default hostname if one cannot be retrieved.
- Return an error from `sensuctl configure` when the configured organization
or environment does not exist.
- Remove an unnecessary parameter from sensuctl environment create.
- The profile environment & organization values are used by default when
creating a resource with sensuctl.
- Migrated docker image to sensu Docker Hub organization from sensuapp.
- Use the sensu/sensu image instead of sensu/sensu-go in Docker Hub.

### Fixed
- Prevent panic when verifying if a metric event is silenced.
- Add logging around the Sensu event pipeline
- Marked silenced and hooks fields in event as deprecated
- Fixed a bug where hooks could not be created with `create -f`
- Metrics with zero-values are now displayed correctly
- Fix handler validation routine
- Fixed a small bug in the opentsdb transformer so that it trims trailing
whitespace characters.
- Sensu-agent logs an error if the statsd listener is unable to start due to an
invalid address or is stopped due to any other error.
- Fixed a bug where --organization and --environment flags were hidden for all
commands
- Fix a bug where environments could not be created with sensuctl create
- StatsD listener on Windows is functional
- Add version output for dev and nightly builds (#1320).
- Improve git version detection by directly querying for the most recent tag.
- Fixed `sensuctl create -f` for `Role`
- Fixed `sensuctl create -f` for `Event`
- Added validation for asset SHA512 checksum, requiring that it be at least 128
characters and therefore fixing a bug in sensuctl
- Silenced IDs are now generated when not set in `create -f` resources
- API requests that result in a 404 response are now logged
- Fixed a bug where only a single resource could be created with
`sensuctl create` at a time.
- Fixed a bug where environments couldn't be deleted if there was an asset in
the organization they reside in.
- Dashboard's backend reverse proxy now works with TLS certs are configured.
- Fixed a bug with the IN operator in query statements.
- Boolean fields with a value of `false` now appear in json format (removed
`omitempty` from protobufs).
- The sensuctl create command no longer prints a spurious warning when
non-default organizations or environments are configured.
- When installing assets, errors no longer cause file descriptors to leak, or
lockfiles to not be cleaned up.
- Fixed a bug where the CLI default for round robin checks was not appearing.
- Missing custom attributes in govaluate expressions no longer result in
an error being logged. Instead, a debug message is logged.
- Update AppVeyor API token to enable GitHub deployments.
- Allow creation of metric events via backend API.
- Fixed a bug where in some circumstances checks created with sensuctl create
would never fail.
- Fixed a goroutine leak in the ring.
- Fixed `sensuctl completion` help for bash and zsh.

### Removed
- Removed Linux/386 & Windows/386 e2e jobs on Travis CI & AppVeyor
- Removed check output metric extraction e2e test, in favor of more detailed
integration coverage.
- Removed the `leader` package
- Removed logging redaction e2e test, in favor of integration coverage.
- Removed check token substitution e2e test, in favor of integration coverage.
- Removed round robin scheduling e2e test.
- Removed proxy check e2e test.
- Removed check scheduling e2e test.
- Removed keepalive e2e test.
- Removed event handler e2e test.
- Removed `sensuctl` create e2e tests.
- Removed hooks e2e test.
- Removed assets e2e test.
- Removed agent reconnection e2e test.
- Removed extensions e2e test.

## [2.0.0-beta.1] - 2018-05-07
### Added
- Add Ubuntu 18.04 repository
- Support for managing mutators via sensuctl.
- Added ability to sort events in web UI.
- Add PUT support to APId for the various resource types.
- Added flags to disable the agent's API and Socket listeners
- Made Changelog examples in CONTRIBUTING.md more obvious
- Added cli support for setting environment variables in mutators and handlers.
- Added gRPC extension service definition.
- The slack handler now uses the iconURL & username flag parameters.
- Support for nightlies in build/packaging tooling.
- Added extension registry support to apid.
- Added extension registry to the store.
- Add sensuctl create command.
- Adds a statsd server to the sensu-agent which runs statsd at a configurable
flush interval and converts gostatsd metrics to Sensu Metric Format.
- Add event filtering to extensions.
- Proper 404 page for web UI.
- Add sensuctl extension command.
- Add extensions to pipelined.
- Added more tests surrounding the sensu-agent's statsd server and udp port.
- Add the `--statsd-event-handlers` flag to sensu-agent which configures the
event handlers for statsd metrics.
- Add default user with username "sensu" with global, read-only permissions.
- Add end-to-end test for extensions.
- Add configuration setting for backend and agent log level.
- Add extension package for building third-party Sensu extensions in Go.
- Add the `--statsd-disable` flag to sensu-agent which configures the
statsd listener. The listener is enabled by default.
- Added an influx-db handler for events containing metrics.
- Add 'remove-when' and 'set-when' subcommands to sensuctl filter command.
- Added the Transformer interface.
- Added a Graphite Plain Text transformer.
- Add support for `metric_format` and `metric_handlers` fields in the Check and
CheckConfig structs.
- Add CLI support for `metric_format` and `metric_handlers` fields in `sensuctl`.
- Add support for metric extraction from check output for `graphite_plaintext`
transformer.
- Added a OpenTSDB transformer.
- Add support for metric extraction from check output for `opentsdb_line`
- Added a Nagios performance data transformer.
- Add support for metric extraction from check output for `nagios_perfdata`
- Added an InfluxDB Line transformer.
- Add support for metric extraction from check output for `influxdb_line`
transformer.
- Add e2e test for metric extraction.

### Changed
- Changed the maximum number of open file descriptors on a system to from 1024
(default) to 65535.
- Increased the default etcd size limit from 2GB to 4GB.
- Move Hooks and Silenced out of Event and into Check.
- Handle round-robin scheduling in wizardbus.
- Added informational logging for failed entity keepalives.
- Replaced fileb0x with vfsgen for bundling static assets into binary. Nodejs 8+
and yarn are now dependencies for building the backend.
- Updated etcd to 3.3.2 from 3.3.1 to fix an issue with autocompaction settings.
- Updated and corrected logging style for variable fields.
- Build protobufs with go generate.
- Creating roles via sensuctl now supports passing flags for setting permissions
  rules.
- Removed -c (check) flag in sensuctl check execute command.
- Fix a deadlock in the monitor.
- Don't allow the bus to drop messages.
- Events list can properly be viewed on mobile.
- Updated Sirupsen/logrus to sirupsen/logrus and other applicable dependencies using the former.
- Set default log level to 'warn'.
- Optimize check marshaling.
- Silenced API only accepts 'id' parameter on DELETE requests.
- Disable gostatsd internal metric collection.
- Improved log entries produced by pipelined.
- Allow the InfluxDB handler to parse the Sensu metric for an InfluxDB field tag
and measurement.
- Removed organization and environment flags from create command.
- Changed `metric_format` to `output_metric_format`.
- Changed `metric_handlers` to `output_metric_handlers`.

### Fixed
- Terminate processes gracefully in e2e tests, allowing ports to be reused.
- Shut down sessions properly when agent connections are disrupted.
- Fixed shutdown log message in backend
- Stopped double-writing events in eventd
- Agents from different orgs/envs with the same ID connected to the same backend
  no longer overwrite each other's messagebus subscriptions.
- Fix the manual packaging process.
- Properly log the event being handled in pipelined
- The http_check.sh example script now hides its output
- Silenced entries using an asterisk can be deleted
- Improve json unmarshaling performance.
- Events created from the metrics passed to the statsd listener are no longer
swallowed. The events are sent through the pipeline.
- Fixed a bug where the Issued field was never populated.
- When creating a new statsd server, use the default flush interval if given 0.
- Fixed a bug where check and checkconfig handlers and subscriptions are null in rendered JSON.
- Allow checks and hooks to escape zombie processes that have timed out.
- Install all dependencies with `dep ensure` in build.sh.
- Fixed an issue in which some agents intermittently miss check requests.
- Agent statsd daemon listens on IPv4 for Windows.
- Include zero-valued integers in JSON output for all types.
- Check event entities now have a last_seen timestamp.
- Improved silenced entry display and UX.
- Fixed a small bug in the opentsdb transformer so that it trims trailing
whitespace characters.

## [2.0.0-nightly.1] - 2018-03-07
### Added
- A `--debug` flag on sensu-backend for enabling a pprof HTTP endpoint on localhost.
- Add CLI support for adhoc check requests.
- Check scheduler now handles adhoc check requests.
- Added `set-FIELD` and `remove-FIELD` commands for all updatable fields
of a check. This allows updating single fields and completely clearing out
non-required fields.
- Add built-in only_check_output mutator to pipelined.
- Allow publish, cron, ttl, timeout, low flap threshold and more fields to be
set when importing legacy settings.
- Add CPU architecture in system information of entities.
- The `sensuctl user change-password` subcommand now accepts flag parameters.
- Configured and enabled etcd autocompaction.
- Add event metrics type, implementing the Sensu Metrics Format.
- Agents now try to reconnect to the backend if the connection is lost.
- Added non-functional selections for resolving and silencing to web ui
- Add LastOk to check type. This will be updated to reflect the last timestamp
of a successful check.
- Added GraphQL explorer to web UI.
- Added check occurrences and occurrences_watermark attributes from Sensu 1.x.
- Added issue template for GitHub.
- Added custom functions to evaluate a unix timestamp in govaluate.

### Changed
- Refactor Check data structure to not depend on CheckConfig. This is a breaking
change that will cause existing Sensu alpha installations to break if upgraded.
This change was made before beta release so that further breaking changes could
be avoided.
- Make indentation in protocol buffers files consistent.
- Refactor Hook data structure. This is similar to what was done to Check,
except that HookConfig is now embedded in Hook.
- Refactor CheckExecutor and AdhocRequestExecutor into an Executor interface.
- Changed the sensu-backend etcd flag constants to match the etcd flag names.
- Upgraded to Etcd v3.3.1
- Removed 3DES from the list of allowed ciphers in the backend and agent.
- Password input fields are now aligned in  `sensuctl user change-password`
subcommand.
- Agent backend URLs without a port specified will now default to port 8081.
- Travis encrypted variables have been updated to work with travis-ci.org
- Upgraded all builds to use Go 1.10.
- Use megacheck instead of errcheck.
- Cleaned agent configuration.
- We no longer duplicate hook execution for types that fall into both an exit
code and severity (ex. 0, ok).
- Updated the sensuctl guidelines.
- Changed travis badge to use travis-ci.org in README.md.
- Govaluate's modifier tokens can now be optionally forbidden.
- Increase the stack size on Travis CI.
- Refactor store, queue and ring interfaces, and daemon I/O details.
- Separated global from local flags in sensuctl usage.

### Fixed
- Fixed a bug in time.InWindow that in some cases would cause subdued checks to
be executed.
- Fixed a bug in the HTTP API where resource names could not contain special
characters.
- Resolved a bug in the keepalive monitor timer which was causing it to
erroneously expire.
- Resolved a bug in how an executor processes checks. If a check contains proxy
requests, the check should not duplicately execute after the proxy requests.
- Removed an erroneous validation statement in check handler.
- Fixed HookList `hooks` validation and updated `type` validation message to
allow "0" as a valid type.
- Events' check statuses & execution times are now properly added to CheckHistory.
- Sensu v1 Check's with TTL, timeout and threshold values can now be imported
correctly.
- Use uint32 for status so it's not empty when marshalling.
- Automatically create a "default" environment when creating a new organization.

## [2.0.0-alpha.17] - 2018-02-13
### Added
- Add .gitattributes file with merge strategy for the Changelog.
- Context switcher added for dashboard.
- Add API support for adhoc check requests.
- Check scheduler now supports round-robin scheduling.
- Added better error checking for CLI commands and support for mutually
exclusive fields.
- Added `--interactive` flag to CLI which is required to run interactive mode.
- Added CLI role rule-add Organization and Environment interactive prompts.
- Added events page list and simple buttons to filter

### Changed
- Silenced `begin` supports human readable time (Format: Jan 02 2006 3:04PM MST)
in `sensuctl` with optional timezone. Stores the field as unix epoch time.
- Increased the timeout in the store's watchers tests.
- Incremental retry mechanism when waiting for agent and backend in e2e tests.
- Renamed CLI asset create interactive prompt "Org" to "Organization".

### Fixed
- Fixed required flags in `sensuctl` so requirements are enforced.
- Add support for embedded fields to dynamic.Marshal.

## [2.0.0-alpha.16] - 2018-02-07
### Added
- Add an e2e test for proxy check requests.
- Add integration tests to our CI.
- Context switcher added for dashboard
- Add api support for adhoc check requests.

### Fixed
- Tracks in-progress checks with a map and mutex rather than an array to
increase time efficiency and synchronize goroutines reading from and writing
to that map.
- Fixed a bug where we were attempting to kill processes that had already
finished before its allotted execution timeout.
- Fixed a bug where an event could erroneously be shown as silenced.
- Properly log errors whenever a check request can't be published.
- Fixed some build tags for tests using etcd stores.
- Keepalive monitors now get updated with changes to a keepalive timeout.
- Prevent tests timeout in queue package
- Prevent tests timeout in ring package
- Fixed a bug in the queue package where timestamps were not parsed correctly.
- Fixed Ring's Next method hanging in cases where watch events are not propagated.

### Changed
- Queues are now durable.
- Refactoring of the check scheduling integration tests.
- CLI resource delete confirmation is now `(y/N)`.

### Removed
- Dependency github.com/chzyer/readline

## [2.0.0-alpha.15] - 2018-01-30
### Added
- Add function for matching entities to a proxy check request.
- Added functions for publishing proxy check requests.
- Added proxy request validation.
- CLI functionality for proxy check requests (add set-proxy-requests command).
- Entities have been added to the state manager and synchronizer.
- Added package leader, for facilitating execution by a single backend.
- Proxy check requests are now published to all entities described in
`ProxyRequests` and `EntityAttributes`.
- Add quick navigation component for dashboard

### Changed
- Govaluate logic is now wrapped in the `util/eval` package.
- Cron and Interval scheduling are now mutually exclusive.

### Fixed
- Fixed a bug where retrieving check hooks were only from the check's
organization, rather than the check's environment, too.

## [2.0.0-alpha.14] - 2018-01-23
### Added
- Add `Timeout` field to CheckConfig.
- CLI functionality for check `Timeout` field.
- Add timeout support for check execution.
- Add timeout support for check hook execution.
- Token substitution is now available for check hooks
- Add an e2e test for logging redaction
- Support for `When` field in `Filter` which enables filtering based on days
and times of the week.
- New gRPC inspired GraphQL implementation. See
[graphql/README](backend/apid/graphql/README.md) for usage.
- Support for TTLs in check configs to monitor stale check results.

### Changed
- Moved monitor code out of keepalived and into its own package.
- Moved KeyBuilder from etcd package to store package.

## [2.0.0-alpha.13] - 2018-01-16
### Added
- Logging redaction for entities

### Changed
- Removed the Visual Studio 2017 image in AppVeyor to prevent random failures

### Fixed
- Fixed e2e test for token substitution on Windows
- Fixed check subdue unit test for token substitution on Windows
- Consider the first and last seconds of a time window when comparing the
current time
- Fixed Travis deploy stage by removing caching for $GOPATH
- Parse for [traditional cron](https://en.wikipedia.org/wiki/Cron) strings, rather than [GoDoc cron](https://godoc.org/github.com/robfig/cron) strings.

### Changed
- Removed the Visual Studio 2017 image in AppVeyor to prevent random failures
- Made some slight quality-of-life adjustments to build-gcs-release.sh.

### Fixed
- Fixed e2e test for token substitution on Windows
- Fixed check subdue unit test for token substitution on Windows
- Consider the first and last seconds of a time window when comparing the
current time
- Fixed Travis deploy stage by removing caching for $GOPATH
- Parse for [traditional cron](https://en.wikipedia.org/wiki/Cron) strings, rather than [GoDoc cron](https://godoc.org/github.com/robfig/cron) strings.

## [2.0.0-alpha.12] - 2018-01-09
### Added
- Add check subdue mechanism. Checks can now be subdued for specified time
windows.
- Silenced entries now include a `begin` timestamp for scheduled maintenance.
- Store clients can now use [watchers](https://github.com/sensu/sensu-go/pull/792) to be notified of changes to objects in the store.
- Add check `Cron` field. Checks can now be scheduled according to the cron
string stored in this field.
- Add a distributed queue package for use in the backend.
- Token substitution is now available for checks.
- CLI functionality for check `Cron` field.
- Add an e2e test for cron scheduling.
- Add an e2e test for check hook execution.

## [2.0.0-alpha.11] - 2017-12-19
### Breaking Changes
- The `Source` field on a check has been renamed to `ProxyEntityID`. Any checks
using the Source field will have to be recreated.

### Added
- Silenced entries with ExpireOnResolve set to true will now be deleted when an
event which has previously failing was resolved
- TCP/UDP sockets now accept 1.x backward compatible payloads. 1.x Check Result gets translated to a 2.x Event.
- Custom attributes can be added to the agent at start.
- New and improved Check Hooks are implemented (see whats new about hooks here: [Hooks](https://github.com/sensu/sensu-alpha-documentation/blob/master/08-hooks.md))
- Add check subdue CLI support.

### Changed
- Avoid using reflection in time.InWindows function.
- Use multiple parallel jobs in CI tools to speed up the tests
- Pulled in latest [github.com/coreos/etcd](https://github.com/coreos/etcd).
- Includes fix for panic that occurred on shutdown.
- Refer to their
[changelog](https://github.com/gyuho/etcd/blob/f444abaae344e562fc69323c75e1cf772c436543/CHANGELOG.md)
for more.
- Switch to using [github.com/golang/dep](https://github.com/golang/dep) for
managing dependencies; `vendor/` directory has been removed.
- See [README](README.md) for usage.

## [2.0.0-alpha.10] - 2017-12-12
### Added
- End-to-end test for the silencing functionality
- Silenced events are now identified in sensuctl

### Changed
- Events that transitioned from incidents to a healthy state are no longer
filtered by the pipeline
- Errcheck was added to the build script, and the project was given a once-over
to clean up existing errcheck lint.
- Creating a silenced entry via sensuctl no longer requires an expiry value

### Fixed
- Entities can now be silenced using their entity subscription
- Fixed a bug in the agent where it was ignoring keepalive interval and timeout
settings on start
- Keepalives now alert when entities go away!
- Fixed a bug in package dynamic that could lead to an error in json.Marshal
in certain cases.
- Fixed an issue in keepalived to handle cases of nil entities in keepalive
messages

## [2.0.0-alpha.9] - 2017-12-5
### Added
- Proxy entities are now dynamically created through the "Source" attribute of a
check configuration
- Flag to sensuctl configure allowing it to be configured non-interactively
(usage: --non-interactive or -n)
- New function SetField in package dynamic, for setting fields on types
supporting extended attributes.
- Automatically append entity:entityID subscription for agent entities
- Add silenced command to sensuctl for silencing checks and subscriptions.
- Add healthz endpoint to agent api for checking agent liveness.
- Add ability to pass JSON event data to check command STDIN.
- Add POST /events endpoint to manually create, update, and resolve events.
- Add "event resolve" command to sensuctl to manually resolve events.
- Add the time.InWindow & time.InWindows functions to support time windows, used
in filters and check subdue

### Fixed
- Fixed a bug in how silenced entries were deleted. Only one silenced entry will
be deleted at a time, regardless of wildcard presence for subscription or check.

## [2.0.0-alpha.8] - 2017-11-28
### Added
- New "event delete" subcommand in sensuctl
- The "Store" interface is now properly documented
- The incoming request body size is now limited to 512 KB
- Silenced entries in the store now have a TTL so they automatically expire
- Initial support for custom attributes in various Sensu objects
- Add "Error" type for capturing pipeline errors
- Add registration events for new agents
- Add a migration tool for the store directly within sensu-backend

### Changed
- Refactoring of the sensu-backend API
- Modified the description for the API URL when configuring sensuctl
- A docker image with the master tag is built for every commit on master branch
- The "latest" docker tag is only pushed once a new release is created

### Fixed
- Fix the "asset update" subcommand in sensuctl
- Fix Go linting in build script
- Fix querying across organizations and environments with sensuctl
- Set a standard redirect policy to sensuctl HTTP client

### Removed
- Removed extraneous GetEnv & GetOrg getter methods<|MERGE_RESOLUTION|>--- conflicted
+++ resolved
@@ -11,11 +11,8 @@
 - Added unit test coverage for check routers.
 - Added API support for cluster management.
 - Added sensuctl cluster member-list command.
-<<<<<<< HEAD
 - Added Sensu edition detection in sensuctl.
-=======
 - Added sensuctl cluster member-add command.
->>>>>>> 16a5495b
 
 ### Changed
 - The Backend struct has been refactored to allow easier customization in
