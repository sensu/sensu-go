--- conflicted
+++ resolved
@@ -9,7 +9,6 @@
 
 ## Unreleased
 
-<<<<<<< HEAD
 ### Added
 - Added metric threshold service checks.
 - Added API group version information to the /version endpoint.
@@ -20,7 +19,6 @@
 ### Fixed
 - Empty map fields (e.g. an entity with no labels) are no longer treated as nil
 when used with token substitution.
-=======
 ## [6.6.4] - 2022-01-13
 
 ### Added
@@ -29,7 +27,6 @@
 
 ### Fixed
 - Referencing a non-existent handler in a pipeline no longer results in a crash.
->>>>>>> 0e26b95f
 
 ## [6.6.3] - 2021-12-15
 
@@ -58,7 +55,6 @@
 - Proxy entity state is now created when it is missing and a matching entity
 config already exists.
 
-<<<<<<< HEAD
 ### Changed
 - Removed unused rate limiting code in the liveness package.
 - Include new Go 1.17+ build constraint syntax by running gofmt
@@ -66,8 +62,6 @@
 ### Added
 - Add `sensu_go_event_metric_points_processed` counter metric and
 included it in tessen reporting.
-=======
->>>>>>> 0e26b95f
 
 ## [6.6.1, 6.6.2] - 2021-11-29
 
