# Changelog
All notable changes to this project will be documented in this file.

The format is based on [Keep a Changelog](http://keepachangelog.com/en/1.0.0/)
and this project adheres to [Semantic
Versioning](http://semver.org/spec/v2.0.0.html).

## Unreleased

### Breaking Changes
- The web interface is now a standalone product and no longer distributed
inside the sensu-backend binary. Refer to https://github.com/sensu/web for
more.

### Fixed
- Clarifies wording around a secret provider error message.
- Logs and returns an error if a mutator cannot be found.
<<<<<<< HEAD
- Errors produced in the agent by assets, check validation, token substitution,
and event unmarshaling are logged once again. 
=======
- User-Agent header is only set on new client creation rather than on each
request.
- Automatically capitalize the roleRef and subject types in ClusterRoleBindings
and RoleBindings.
>>>>>>> b3ba4410

### Breaking
- The database schema for entities has changed. After upgrading, users will not
be able to use their database with older versions of Sensu.
- After initial creation, sensu-agent entity configuration cannot be changed
by modifying the agent's configuration file.

### Changed
- Entities are now stored as two separate data structures, in order to optimize
data access patterns.
- Improves logging around the agent websocket connection.
- The `dead` and `handleUpdate` methods in keepalived now use `EntityConfig` and
`EntityState` respectively.
- Improves logging around the agent websocket connection.
- sensu-agent configuration can now be managed via the HTTP API.
- ClusterRoleBinding and RoleBinding subjects names can now contain any unicode
characters.
- Enriches output of `sensuctl asset add` with help usage for how to use the runtime asset.

## [5.21.0] - 2020-06-10

### Added
- Added `SENSU_LICENSE_FILE` environment variable to handler executions.
- Added the `sensuctl user hash-password` command to generate password hashes
- Added the ability to reset passwords via the backend API & `sensuctl user
reset-password`
- The user resource now has a `password_hash` field to specify the password
hash, in place of the cleartext password
- Added the beginnings of the core/v3 API.
- Added automatically generated tests for the core/v2 API.

### Changed
- `sensu-agent`'s default log level is now `info` instead of `warn`.
- `sensuctl command exec` now spawns the plugin directly instead of going
  through a sub-shell.

### Fixed
- The password verification logic when running `sensuctl user change-password`
has been moved from sensuctl to the backend API.
- Errors while publishing proxy check requests do not block scheduling for other
entities.
- Listing namespaces in sensuctl with `--chunk-size` now works properly.
- Prevent the agent from immediately exiting in certain scenarios where
components are disabled.
- Fixed an issue where a GraphQL query could fail when querying a namespace
containing event data in excess of 2GBs.
- Deregistration events now contain a timestamp.
- Checks configured with missing hooks no longer cause the agent to crash.

## [5.20.2] - 2020-05-26

### Added
- Added the username as a field to the API request logger.

### Changed
- The Process struct only contains the name of the process.

### Fixed
- The proper libc implementation is now displayed for Ubuntu entities.
- Add validation for subjects in RBAC RoleBinding and ClusterRoleBinding.
- Fixed a bug where single-letter subscriptions were not allowed, even though
they were intended to be.
- Fix retrieving command assets from bonsai.

## [5.20.1] - 2020-05-15
*No changelog for this release.*

### Added
- Added the ability to omit types from sensuctl dump when using the "all" flag.

### Fixed
- Fixed a bug in sensuctl dump where duplicate resource names could be specified.

## [5.20.0] - 2020-05-12

### Added
- Added ability to make the Resty HTTP Timeout configurable.
- Added the `event.is_silenced` & `event.check.is_silenced` field selectors.
- Added `processes` field to the system type to store agent local processes (commercial feature).
- Users can now increment the logging level by sending SIGUSR1 to the
sensu-backend or sensu-agent process.
- Added a new `sensuctl describe-type` command to list all resource types.
- Added `labels` and `annotations` as backend config options.
- Added token substitution for assets.
- Added `Edition` field to version information.
- Added `GoVersion` field to version information.
- Assets paths are now accessible to consumers via an environment variable.
- Added a helper function to token substitution to retrieve an asset path.
- Windows agent now has log rotation capabilities.
- [Web] Added check hook output to event details page.

### Changed
- Warning messages from Resty library are now suppressed in sensuctl.
- Notepad is now the default editor on Windows, instead of vi.
- [Web] Any leading and trailing whitespace is now trimmed from the username
when authenticating.
- [Web] A toast is now displayed when a user attempts to delete an event but
does not have appropriate authorization.
- [Web] Only the first five groups a user belongs to are displayed in the
preferences dialog. Showing too many made it difficult for users to locate the
sign-out button.

### Fixed
- Windows agent now accepts and remembers arguments passed to 'service run' and
'service install'.
- Windows agent synchronizes writes to its log file, ensuring that file size
will update with every log line written.
- Windows agent now logs to both console and log file when 'service run' is used.
- [Web] Fixed issue where the de-registration handler would always show up as
undefined on the entity details page.

## [5.19.3] - 2020-04-30

### Added
- Added a `timeout` flag to `sensu-backend init`.
- [Web] Added the ability for labels and annotations with links to images to be
displayed inline.
- [Web] Added additional modes for those with colour blindness.
- Added support for restarting the backend via SIGHUP. Config reloading is not
supported yet.

### Changed
- Removed deprecated flags in `sensuctl silenced update` subcommand.
### Fixed
- `sensu-backend init` now logs any TLS failures encountered.
- Fixes a bug in multi-line metric extraction that appeared in windows agents.
- Fixed an authn bug where sensu-backend would restart when agents disconnect.
- Fixed a bug where check state and last_ok were not computed until the second
instance of the event.
- Fix the validation for env_vars to allow the equal sign in values.
- Log to the warning level when an asset is not installed because none of the
filters matched.
- Return underlying errors when fetching an asset.
- Fixed a bug where the etcd event store would return prefixed matches rather than exact matches when getting events by entity.
- `sensuctl logout` now resets the TLS configuration.
- [Web] Fixes issue where labels with links could lead to a crash.
- Added a global rate limit for fetching assets so that asset retries are not abusive (can be
configured using `--assets-rate-limit` and `--assets-burst-limit` on the agent and backend).
- [Web] Fixed an issue where trying to use an unregistered theme could lead to a
crash.
- Fixed a bug that would cause the backend to crash.
- Fixed a bug that would cause messages like "unary invoker failed" to appear
in the logs.
- Fixed several goroutine leaks.
- Fixed a bug that would cause the backend to crash when the etcd client got an
error saying "etcdserver: too many requests".

## [5.19.2] - 2020-04-27
*No changelog for this release.*

## [5.19.1] - 2020-04-13

### Fixed
- Require that pipe handlers have a command set.
- The config file default path is now shown in the help for sensu-backend start
and sensu-agent start.
- Keepalives can now be published via the HTTP API.
- Token substitution templates can now express escape-quoted strings.
- [Web] Fixes issue where labels with links could lead to a crash.
- Fixed a bug where keepalives would not always fire correctly when using
the postgres event store.
- The REST API now uses a timeout of 3 seconds by default when querying
etcd health.
- sensu-agent will not longer allow configuring keepalive timeouts less than
the keepalive interval.
- Eventd can no longer mistake keepalive events for checks with TTL.
- Keepalives now generate a new event UUID for each keepalive failure event.
- Agents now correctly reset keepalive switches on reconnect, fixing a bug
where old keepalive timeout settings would persist too long.
- The system's libc_type attribute is now populated on alpine containers.

## [5.19.0] - 2020-03-26

### Added
- The `sensu.io/managed_by` label is now automatically applied to resources
created via `sensuctl create`.
- Added `created_by` to object metadata and populate that field via the HTTP API.
- Added agent discovery of libc type, VM system/role, and cloud provider.
- Added `float_type` field to system type to store which float type (softfloat,
hardfloat) a system is using.
- Additional Tessen resource metrics can now be registered at runtime.
- Added a generic client POST function that can return the response.
- Tessen now reports the type of store used for events ("etcd or "postgres").

### Changed
- Updated the store so that it may _create_ wrapped resources.
- Bonsai client now logs at debug level instead of info level.
- The dashboard service now returns an error if the client User-Agent is curl
or sensuctl. This should prevent users from using the dashboard port by
mistake.

### Fixed
- Fixed a bug where the agent could connect to a backend using a namespace that
doesn't exist.
- Subscriptions can no longer be empty strings (#2932)
- The proper HTTP status codes are returned for unauthenticated & permission
denied errors in the REST API.

## [5.18.1] - 2020-03-10

### Fixed
- Check history is now in FIFO order, not ordered by executed timestamp.
- Fixed bug where flapping would incorrectly end when `total_state_change` was
  below `high_flap_threshold` instead of below `low_flap_threshold`.
- sensu-backend no longers hang indefinitely if a file lock for the asset
manager cannot be obtained, and returns instead an error after 60 seconds.
- Stopped using the etcd embedded client, which seems to trigger nil pointer
panics when used against an etcd that is shutting down.
- 64-bit align the `Resource` struct in the store cache to fix a crash on
32-bit systems.
- Fixed a bug where sensu-backend would restart when agents disconnect.

## [5.18.0] - 2020-02-24

### Added
- Added the `/version` API in sensu-agent.
- Indicate in log messages which filter dropped an event.

### Fixed
- sensuctl now supports the http_proxy, https_proxy, and no_proxy environment
variables.
- returns 401 instead of 500 when issues occur refreshing the access token.
- Support Bonsai assets versions prefixed with the letter `v`.
- Fixed a bug where wrapped resources were not getting their namespaces set by
the default sensuctl configuration.
- read/writes `initializationKey` to/from `EtcdRoot`, while support legacy as fallback (read-only)
- check for a non-200 response when fetching assets
- `/silenced` now supports API filtering (commercial feature).
- Fixed event payload validation on the backend events API to validate the
payload with the URL parameters on the /events/:entity/:check endpoint and
reject events that do not match.
- The `auth/test` endpoint now returns the correct error messages.
- The `log-level` configuration option is now properly applied when running the
Sensu Agent Windows service.

### Changed
- Updated Go version from 1.13.5 to 1.13.7.
- Default `event.entity.entity_class` to `proxy` in the POST/PUT `/events` API.
- Proxy entities are now automatically created when events are published with an
entity that does not exist.

## [5.17.2] - 2020-02-19

### Fixed

- Fixed a bug where on an internal restart, enterprise HTTP routes could fail
to intialize.

## [5.17.1] - 2020-01-31

### Fixed
- Cluster configuration of sensuctl should be reset when `configure` is called.
- Some namespaces would not appear in the curated namespace functionality under
certain circonstances.
- Fix a bug with tar assets that contain hardlinked files.
- Assets name may contain capital letters.
- When `--trusted-ca-file` is used to configure sensuctl, it now detects and saves
the absolute file path in the cluster config.
- [Web] Changing order on event list will no longer cause filters to be reset.
- [Web] URLs inside annotations are now rendered as links.

## [5.17.0] - 2020-01-28

### Added
- Added the secrets provider interface and secrets provider manager to be used
by commercial secrets providers. Implemented for checks, mutators, and handlers.
- Added the `secrets` field to checks, mutators, and handlers.
- Added the `keepalive-handlers` configuration flag on the agent to specify the
entity's keepalive handlers.
- Added `event.entity.name` as a supported field selector.

### Fixed
- Fixed a memory leak in the entity cache.
- [Web] Labels with links can now be followed.
- [Web] Fixed a inconsistent crash that occurred in Firefox browsers.
- [Web] Fixed bug where event history was duplicated in the event timeline
chart.
- [Web] Fixed issue where silenced entries with a start date would result in a
crash.
- Fixed a bug where `sensuctl entity delete` was not returning an error
when attempting to delete a non-existent entity.
- sensuctl command assets installed via Bonsai will now use the "sensuctl"
namespace.
- Fixed a memory leak in the entity cache
- Users with implicit permissions to a namespace can now display resources
within that namespace via the Web UI.
- Explicit access to namespaces can only be granted via cluster-wide RBAC
resources.
- Split rules ClusterRole and Role verbs, resources and resource names on comma.
- Add support for the `--format` flag in the `sensuctl command list` subcommand.
- Namespace can be ommited from event when performing an HTTP POST request to
the `/events` endpoint.
- Fixed a bug where failing check TTL events could occur event if keepalive
failures had already occurred.

## [5.16.1] - 2019-12-18

### Fixed
- Initialize the sensu_go_events_processed counter with the `success` label so
it's always displayed.
- Fixed a performance regression that was introduced in 5.15.0, which would
cause the API to timeout past 20k agent sessions.

## [5.16.0] - 2019-12-11

### Added
- Display the JWT expiration Unix timestamp in `sensuctl config view`.
- Added the 'sensu-backend init' subcommand.
- Added a new flag, --etcd-client-urls, which should be used with sensu-backend
when it is not operating as an etcd member. The flag is also used by the new
sensu-backend init tool.
- Added the cluster's distribution to Tessen data.
- Added a new field, ClusterIDHex, to the ClusterHealth datatype.
- Added the `--etcd-discovery` and `--etcd-discovery-srv` flags to
`sensu-backend`. These are used to take advantage of the embedded etcd's
auto-discovery features.
- Added `--keepalive-critical-timeout` to define the time after which a
critical keepalive event should be created for an agent.
- Added `--keepalive-warning-timeout` which is an alias of `--keepalive-timeout`
for backwards compatibility.

### Fixed
- Add a timeout to etcd requests when retrieving the nodes health.
- Show the correct default value for the format flag in `sensuctl dump` help
usage.
- Installing sensuctl commands via Bonsai will now check for correct labels
before checking if the asset has 1 or more builds.
- Listing assets with no results returns an empty array.
- Fixed a panic that could occur when creating resources in a namespace that
does not exist.
- [Web] Links to documentation now point to the version of the product being run
instead of the latest; helpful when running an older version of Sensu.
- Fixed issue where keepalive events and events created through the agent's
socket interface could be missing a namespace.
- Fixed an issue where 'sensuctl cluster health' would hang indefinitely.
- Fixed several issues around the metadata of resources encoded using the
wrapped-json format, where the metadata would go missing when listing
resources or prevent resources from being created.

### Changed
- The backend will no longer automatically be seeded with a default admin
username and password. Users will need to run 'sensu-backend init' on every
new installation.
- Several deprecated flags were removed from sensu-backend.
- [Web] Changes to navigation. The app bar has been replaced by an omnipresent
drawer increasing the available space for content. Additionally, each page now
includes breadcrumbs.
- [Web] Switching namespaces is easier than ever, with the new and improved
switcher. The new component can be accessed from the drawer or with the shortcut
ctrl+k. For those with many namespaces the switcher now includes fuzzy search
and improved keyboard navigation.
- 'sensuctl cluster health' will now use a 3s timeout when gathering cluster
health information.
- 'sensuctl cluster health' now collects cluster health information concurrently.

## [5.15.0] - 2019-11-18

### Fixed
- Added better error logging for mutator execution.
- Fixed the order of flap detection weighting for checks.
- The pprof server now only binds to localhost.

### Added
- Added the `APIKey` resource and HTTP API support for POST, GET, and DELETE.
- Added sensuctl commands to manage the `APIKey` resource.
- Added support for api keys to be used in api authentication.
- Added support for sensu-backend service environment variables.
- Added support for timezones in check cron strings.
- Added support for extending sensuctl support with commands.

### Changed
- Moved `corev2.BonsaiAsset` to `bonsai.Asset` and moved
`corev2.OutdatedBonsaiAsset` to `bonsai.OutdatedAsset` along with subsequent
bonsai package refactors.
- Colons and periods are now allowed to be used in all resource names, with
the exception of users.

## [5.14.2] - 2019-11-04

### Changed
- Upgraded etcd to 3.3.17
- Listing namespaces is now done implicitly based on access to resources within
a namespace. Users will no longer be able to list all namespaces by default, in
new installations. Existing installations will function as before. Operators can
change to the new behaviour, by modifying the system:user role.

### Fixed
- As a result of upgrading etcd, TLS etcd clients that lose their connection will
successfully reconnect when using --no-embed-etcd.
- Check TTL switches are now correctly buried when associated events and entities
are deleted.
- Keepalive switches are now correctly buried when the keepalive event is deleted.
- Sensu now uses far fewer leases for keepalives and check TTLs, resulting in a
stability improvement for most deployments.
- Fixed a minor UX issue in interactive filter commands in sensuctl.
- Silences now successfully apply to proxy entities where the check doesn't contain
  the same subscriptions as the entity (#3356)

## [5.14.1] - 2019-10-16

### Added
- Added prometheus gauges for check schedulers.

### Fixed
- Opening an already open Bolt database should not cause sensu-agent to hang
indefinitely.
- [CLI] Dump multiple types as YAML to a file would print separator STDOUT
instead of specified file
- Fixed a bug where Sensu would crash with a panic due to a send on a closed channel.

## [5.14.0] - 2019-10-08

### Added
- [Web] Added an additional option to the error dialog allowing users to
completely wipe the application's persisted state; in lieu of them having to
manually wipe their local / session storage. This may help in the rare cases
where something in said state is leading to an uncaught exception.
- [Web] For operating systems with support for selecting a preferred light /dark
theme, the application now respects the system preference by default.
- sensuctl dump can now list the types of supported resources with --types.
- Added the `sensu_agent_version` field to the `Entity` resource, which reflects
the Sensu semver version of the agent entity.
- Added the `--etcd-heartbeat-interval` and `--etcd-election-timeout` flags to
`sensu-backend`

### Changed
- [Web] Github is not always the best place for feature requests and discussion,
as such we've changed CTA for feedback to point to Discourse instead of the
web repository's issues page.
- [Web] When a user lands on a page inside a namespace that no longer exists or
they do not have access to, the drawer is now opened so that namespace switcher
is front and center. Hopefully this should reduce any confusion around next
steps.
- Support agent TLS authentication, usable with a licensed sensu-backend.
- Updated Go version from 1.12.3 to 1.13.1.
- [GraphQL] `putWrapped` mutation now accepts wrapped JSON with empty
outer objectmeta.

### Fixed
- [Web] Fixed issue where a user with an appropriate role may have been unable
to resolve events, queue checks, and create silenced entries.
- Splayed proxy checks are now executed every interval, instead of every
`interval + interval * splay_coverage`.
- [GraphQL] Ensures that proxy entity label & annotations are redacted.
- Fixed a bug in the ring where round robin schedules would not recover
after quorum loss.
- [Web] Unauthorized errors emitted while creating silences or resolving events
are now caught and a toast is presented to communicate what occurred.
- [Web] Internal errors are now avoided when a user attempts to queue an ad-hoc
check for a keepalive.
- Do not separate asset builds into several assets unless the the tabular format
is used in `sensuctl asset list`.
- Fix the 'flag accessed but not defined' error in `sensuctl asset outdated`
- Fix generic API client's `SetTypeMeta` method. The APIGroup is now correctly
configured and by virtue unintended authorization denied errs are avoided.
- Fixed a bug where checks would stop executing after a network error.
- Fixed a bug where sensuctl create with stdin was not working.

## [5.13.2] - 2019-09-19

### Fixed
- Enterprise bug fix.

## [5.13.1] - 2019-09-10

### Fixed
- Multi-build asset definitions with no matching filters will no longer cause a panic.

## [5.13.0] - 2019-09-09

### Added
- Added the `sensuctl env` command.
- sensuctl asset add (fetches & adds assets from Bonsai).
- sensuctl asset outdated (checks for newer versions of assets from Bonsai).
- Add HTTP and directory support to `sensuctl create`
- Only validate check interval/cron when publish true

### Fixed
- sensuctl dump no longer silently discards errors.
- Interactive check create and update modes now have 'none' as the first
highlighted option, instead of nagios-perfdata.
- Fixed a bug where silences would not expire on event resolution.

## [5.12.0] - 2019-08-22

### Added
- Added functionality for the agent `--allow-list` configuration, which
whitelists check and check hook executables.
- Added the `runtime_assets` field to `HookConfig`. Assets are enabled
for check hook execution.
- Added backwards compatible content negotiation to the websocket connection.
Protobuf will be used for serialization/deserialization unless indicated by the
backend to use JSON.
- Added delete functionality for assets in the API and sensuctl.
- Added `sensuctl dump` to dump resources to a file or STDOUT.
- Added `event.check.name` as a supported field selector.
- [Web] Added timeline chart to event details view.
- Added `entity.system.arm_version` to record the value of `GOARM` at compile time.
- Added `ProviderType` field to `AuthProviderClaims`
- Added `builds` field to the `Asset` type to allow assets to specify different
URLs for each platform/architecture/arch_version.

### Changed
- The project now uses Go modules instead of dep for dependency management.
- The internal reverse proxy relied on by the dashboard has been eliminated.
- The generic etcd watcher now keeps track of revisions.
- The resource caches can now rebuild themselves in case of failures.
- Event and Entity resources can now be created without an explicit namespace;
the system will refer to the namespace in the URL.
- Events and Entities can now be created with the POST verb.
- [Web] Changed styling of namespace labels.
- Log token substitution failures more clearly.

### Fixed
- Fixed the tabular output of `sensuctl filter list` so inclusive filter expressions
are joined with `&&` and exclusive filter expressions are joined with `||`.
- The REST API now correctly only returns events for the specific entity
queried in the `GET /events/:entity` endpoint (#3141)
- Prevent a segmentation fault when running `sensuctl config view` without
configuration.
- Added entity name to the interactive sensuctl survey.
- Check hooks with `stdin: true` now receive actual event data on STDIN instead
  of an empty event.
- Prevent a segmentation fault on the agent when a command execution returns an
error.
- [Web] Fixed issue where a bad or revoked access token could crash the app.

### Removed
- Removed encoded protobuf payloads from log messages (when decoded, they can reveal
redacted secrets).

## [5.11.1] - 2019-07-18

### Fixed
- The agent now sends heartbeats to the backend in order to detect network
failures and reconnect faster.
- The default handshake timeout for the WebSocket connection negotiation has
been lowered from 45 to 15 seconds and is now configurable.

## [5.11.0] - 2019-07-10

### Added
- Silenced entries are now retrieved from the cache when determining if an event
is silenced.
- Added --disable-assets flag to sensu-agent.
- Added ability to query mutators to the GraphQL service
- Added ability to query event filters to the GraphQL service
- Added prometheus metrics for topics in wizard bus and agent sessions.
- The buffer size and worker count of keepalived, eventd & pipelined can now be
configured on sensu-backend.
- Added a `headers` field to the `Asset` struct. Headers is a map of key/value
string pairs used as HTTP headers for asset retrieval.
- Added the current user to the output of `sensuctl config view`.
- [Web] Adds list and details views for mutators
- [Web] Adds list and details views for event filters
- Added sensuctl delete command

### Changed
- [Web] Updated embedded web assets from `46cd0ee` ... `8f50155`
- The REST API now returns the `201 Created` success status response code for
POST & PUT requests instead of `204 No Content`.

### Fixed
- The REST API now returns an error when trying to delete an entity that does
not exist.
- Fixed a bug where basic authorization was not being performed on the agent websocket connection.
- Fixed an aliasing regression where event timestamps from the /events API
were not getting properly populated.
- Fixed a bug where multiple nested set handlers could be incorrectly flagged as
deeply nested.
- Fixed a bug where round robin proxy checks could fail to execute.
- Fixed a bug where watchers could enter a tight loop, causing very high CPU
usage until sensu-backend was restarted.

## [5.10.1] - 2019-06-25

### Fixed
- Fixed the entity_attributes in proxy_requests so all attributes must match
instead of only one of them.
- Fixed a bug where events were not deleted when their corresponding entity was.

## [5.10.0] - 2019-06-18

### Added
- Added POST `/api/core/v2/tessen/metrics`.
- Added the ability in TessenD to listen for metric points on the message bus,
populate, and send them to the Tessen service.
- [Web] Adds ability to delete entities
- [GraphQL] Adds simple auto-suggestion feature.
- Added a tag to all Tessen metrics to differentiate internal builds.
- Added a unique sensu cluster id, accessible by GET `/api/core/v2/cluster/id`.
- Added `sensuctl cluster id` which exposes the unique sensu cluster id.

### Changed
- [Web] Updated embedded web assets from `275386a` ... `46cd0ee`
- Refactoring of the REST API.
- Changed the identifying cluster id in TessenD from the etcd cluster id to
the sensu cluster id.
- [GraphQL] Updates `PutResource` mutation to accept an `upsert` boolean flag parameter. The `upsert` param defaults to `true`, but if set to `false` the mutation will return an error when attempting to create a duplicate resource.
- Eventd has been refactored. Users should not perceive any changes, but a
substantial amount of business logic has been moved into other packages.
- The `sensuctl create` command now accepts resources without a declared
namespace. If the namespace is omitted, the resource will be created in the
current namespace, or overridden by the `--namespace` flag.
- Eventd now uses a constant number of requests to etcd when working with
silenced entries, instead of a number that is proportional to the number of
subscriptions in a check.

### Fixed
- The check state and check total_state_change properties are now more correct.
- Scheduling proxy checks now consumes far fewer CPU resources.
- [Web] Unless required- scrollbars on code blocks are hidden.
- [Web] Ensure that we redirect user to a valid namespace when first signing in.
- [Web] Correctly display timeout value for handlers.
- [Web] Avoid exception when parsing non-standard cron statements. (Eg.
`@every 1h` or `@weekly`)
- The resources metadata are now validated with the request URI.

## [5.9.0] - 2019-05-29

### Added
- [GraphQL] Added field to retrieve REST API representation of a resource to
  each core type
- [Web] Add views for handlers

### Changed
- [Web] Updated embedded web assets from `9d91d7f` ... `275386a`
- [Web] Implements simpler & more efficient filtering.
- [GraphQL] fields that previously accepted a JS filter have been deprecated and
  replaced with a simpler syntax.

### Fixed
- Fixed the behaviors for check `Occurrences` and `OccurrencesWatermark`.
- Fixed a panic that could occur when seeding initial data.
- [Web] Compress dashboard assets
- [Web] Fixed regression where dashboard assets were no longer compressed.
- Fixed listing of silenced entries by check or subscription.
- The docker-compose.yaml file now refers to the sensu/sensu:latest image.

## [5.8.0] - 2019-05-22

### Added
- Added per resource counts to tessen data collection.
- Added event processing counts to tessen data collection.
- Added ability to query for `Handlers` (individual and collections) from the GraphQL query endpoint.
- Added `/version` to retrieve the current etcd server/cluster version and the sensu-backend version.
- --etcd-cipher-suites option is now available for sensu-backend.
- Added the `--chunk-size` flag to `sensuctl * list` sub-commands

### Changed
- eventd and keepalived now use 1000 handlers for events.
- etcd database size and request size are now configurable.
- Most resources now use protobuf serialization in etcd.

### Fixed
- Only bury switchsets of checks that no longer have a TTL, in order to reduce
the number of write operations made to etcd.
- Fixed keepalives switchsets for entities with deregistration.
- Fixed continue token generation in namespace and user pagination.

## [5.7.0] - 2019-05-09

### Added
- Added a Windows service wrapper for sensu-agent. See
"sensu-agent service --help" for more information.

### Fixed
- Fixed `sensuctl` color output on Windows.
- Fixed a regression in `sensuctl cluster` json/wrapped-json output.
- Fixed a regression that caused listing objects for a given namespace to also
  include results from namespaces sharing a similar prefix.

## [5.6.0] - 2019-04-30

### Added
- Added filtering support to `sensuctl`. This feature only works against a
  `sensu-backend` with a valid enterprise license.
- Added fields getter functions for resources available via the REST API.
- Added the message bus to Tessend in order to track Tessen configuration changes from the API.
- Added a performance optimizing `Count()` function to the generic store.
- Added a hexadecimal Cluster ID title to the `sensuctl cluster health` and
`sensuctl cluster member-list` commands in tabular format.
- Added a `Header` field to the `HealthResponse` type returned by `/health`.

### Fixed
- Fixed the agent `--annotations` and `--labels` flags.

## [5.5.1] - 2019-04-15

### Changed
- Added parsing annoatations to sensu-agent, both from agent.yml and command line arguments
- Updated Go version from 1.11.4 to 1.12.3 for CI builds.
- Changed the 1.x `client` field to `source` in the 1.x compatible agent socket. The `client` field is now deprecated.
- Deprecated the agent TCP/UDP sockets in favor of the agent rest api.
- [GraphQL] Added mutation to create / update using wrapped resources.
- [GraphQL] Added field returning wrapped resource given ID.
- apid uses a new generic router for listing resources.
- The store uses the generic List function for listing resources.

### Fixed
- Fixed an issue where etcd watchers were used incorrectly. This was causing
100% CPU usage in some components, as they would loop endlessly trying to get
results from watchers that broke, due to their stream terminating. Other
components would simply stop updating. Watchers now get reinstated when the
client regains connectivity.
- Fixed the `/events/:entity` route in the REST API.
- Fixed a bug where the --labels arg was not working as expected in sensu-agent.

## [5.5.0] - 2019-04-03

### Added
- Added the TessenD daemon.
- Added an etcd watcher for tessen configuration.
- Added ring support for TessenD so that the service is invoked in a
round-robin fashion within a cluster.
- Added `tessen opt-in` command to `sensuctl`.
- Added `tessen opt-out` command to `sensuctl`.
- Added `tessen info` command to `sensuctl`.
- Added more verbose logging to indicate when a proxy request matches an entity according to its entity attributes.

### Removed
- Removed the unused etcd watcher for hook configurations.

### Fixed
- [Web] Ensure user chip is never rendered when creator is not present.

## [5.4.0] - 2019-03-27

### Added
- Add support for pagination to the API
- Add two new flags for `backend` daemon to optionally allow for separate TLS
  cert/key for dashboard. the flags are: `--dashboard-cert-file` and
  `--dashboard-key-file`. The dashboard will use the same TLS config of the API
  unless these new flags are specified.
- Added notion of asset collections to dashboard daemon
- Added a store for Tessen opt-in/opt-out configuration.
- Added /tessen GET and PUT endpoints to the API.
- Added queueing to the agent /events API

### Changed
- [Web] Updated dependencies that had warnings
- [Web] Updated dependency babel to ^7.4
- [Web] Updated UI library to ^3.8

### Fixed
- Fixed a bug in `sensuctl` where global/persistent flags, such as `--namespace`
  and `--config-dir`, would get ignored if they were passed after a sub-command
  local flag, such as `--format`.
- Fixed a bug in `sensuctl` where handlers and filters would only be deleted
  from the default namespace, unless a `--namespace` flag was specified.
- Fixed a bug where events could be stored without a timestamp.
- Fixed a bug where metrics could be persisted to etcd in some cases.
- Fixed a bug where agents would sometimes refuse to terminate on SIGTERM and
  SIGINT.
- Fixed a bug where agents would always try to reconnect to the same backend,
  even when multiple backends were specified. Agents will now try to connect to
  other backends, in pseudorandom fashion.
- [Web] Avoids crash when the creator of a check is inaccessible.
- [Api] Respond with 404 from the users endpoint when user for given name cannot
  be found.
- Commands wrap on the event details page and will display "-" if there is no
  command (keepalives)

## [5.3.0] - 2019-03-11

### Added
- Added additional check config and entity information to event details page.
- Fixed all known TLS vulnerabilities affecting the backend server:
    - TLS min version increased to 1.2
    - Removed ALL but perfect-forward-secrecy ciphers
- Removed requirement of specifying `--trusted-ca-file` when using TLS on backend
- Prevented backend from loading server TLS configuration for http client
- Enforced uniform TLS configuration for all three backend components (apid, agentd, dashboardd)
- Set http client timeout to 15 seconds for sensuctl
- Round robin scheduling is now fully functional.
- Web UI offline state detection and and alert banner.

### Changed
- Asset downloading now uses buffered I/O.

### Fixed
- Check results sent via the agent socket now support handlers.
- `sensuctl user list` can now output yaml and wrapped-json
- Fixed bug with how long commands were displayed on check details page.
- Assets downloads no longer specify a client timeout.
- Fixed a bug where agent entity subscriptions would be communicated to the
  backend incorrectly. Due to the scheduler using the subscriptions from the
  HTTP header, this does not have any effect on scheduling.
- Web - Fixes issue where timeout value was not displayed.
- Fixed bug with how long commands were displayed on check details page.

### Removed
- Removed the concept of "edition" and the edition header.

## [5.2.1] - 2019-02-11

### Fixed
- Fixed a regression in the agent that would not allow proxy checks to be
run for subsequent executions.
### Added
- Web UI - support for labels and annotations

## [5.2.0] - 2019-02-06

### Added
- Added support for the following TLS related options to `sensuctl`:
`--trusted-ca-file` and `--insecure-skip-tls-verify`. This allows sensuctl
users to use a self-signed certificate without adding it to the operating
system's CA store, either by explicitly trusting the signer, or by disabling
TLS hostname verification.
- Added a generic watcher in the store.
- Added `RemoveProvider` method to authenticator.
- Check output truncation support has been added. Check output can be truncated
by adjusting the max_output_size and discard_output properties.
- Added ability to silence/unsilence from the event details page.
- Added support for wrapped resources in the API with `sensuctl create` &
`sensuctl edit`.
- Web UI - platform version displays on the entity details page.
- Web UI - include proxy request configuration on check details page.
- Web UI - display deregistration config on the entity details page.

### Changed
- Removed unused workflow `rel_build_and_test` in CircleCI config.
- Moved the `Provider` interface to `api/core/v2` package.
- Moved the `Authenticator` interface to `backend/authentication` package.
- Updated confirmation messages for sensuctl commands: `Created`, `Deleted` and
`Updated` instead of `OK`.
- Exported some functions and methods in the CLI client.
- The API authenticator now identifies providers by their name only.

### Fixed
- Check TTL failure events are now much more reliable, and will persist even
in the presence cluster member failures and cluster restarts.
- Fix snakeCase version of keys in typeMap for acronyms.
- Fixed a bug in keepalive processing that could result in a crash.
- Pin childprocess to v0.9.0 in CircleCI so fpm can be installed.
- Substitutions applied to command & hooks are now omitted from events.
- Fixes a bug where generic store methods assumed a namespace was provided for non-namespaced resources.
- Keepalive and check TTL database state is now properly garbage-collected on
entity deletion.
- Fixed a bug where `sensuctl version` required configuration files to exist.
- Updates the copy on the confirm disable dialog to accurately reflect the
operation.

## [5.1.1] - 2019-01-24

### Added
- Added the notion of authentication providers.

### Changed
- Improved logging for errors in proxy check requests.
- Updated Go version from 1.10 to 1.11.4.
- Refactoring of the internal authentication mechanism into a `basic`
authentication provider.
- Modified private generic store methods as public functions.
- Improved logging for errors in proxy check requests.
- Updated Go version from 1.10 to 1.11.4.
- Changed keepalive event to include check.output

### Fixed
- Fixed a bug where `sensuctl edit` was not removing the temp file it created.
- Fixed a bug where adhoc checks were not retrieving asset dependencies.
- Fixed a bug where check updates would cause the check to immediately fire.
- Fixed a bug where a bad line in check output would abort metric extraction.
An error is now logged instead, and extraction continues after a bad line is encountered.
- Keepalive events will now continue to fire after cluster restarts.
- Fixed a panic in the dashboardd shutdown routine.
- Fixed a bug where deleting a non-existent entity with sensuctl would not return an error.
- Web UI - toolbar menu buttons now switch with dark theme.
- Web UI - some buttons easier to see with dark theme.
- Agents will now take proxy entity names into consideration when guarding
against duplicate check requests.

### Changed
- Improved logging for errors in proxy check requests.
- Updated Go version from 1.10 to 1.11.4.

## [5.1.0] - 2018-12-18

### Added
- Support for the trusted-ca-file and insecure-skip-tls-verify flags in
  sensu-agent. These flags have the same meaning and use as their sensu-backend
  counterparts.

### Changed
- Default location for sensu-backend data has changed from /var/lib/sensu to
  /var/lib/sensu/sensu-backend. See release notes for more information.

### Fixed
- Keepalive and check TTL failure events now fire continuously until resolved.
- Listing an empty set of assets now correctly returns [] instead of null.
- Fixed API endpoint used by the CLI to create hooks via the 'sensuctl create'
  command. It's now possible to create objects of type 'Hook' with this command
  again.
- Firefox status icons not fully rendering

## [5.0.1] - 2018-12-12

### Changed
- Added --etcd-advertise-client-urls options to docker-compose.yaml sensu-backend start command

### Fixed
- Prevent a panic when using an external etcd cluster.
- Silences List in web ui sorted by ascending order; defaults to descending
- Reduces shuffling of items as events list updates
- Fixed error in UI where status value could not be coerced
- Copy local environment variables into execution context when running checks
- Ensure environment variables are joined with a semicolon on Windows
- Command arguments are no longer needlessly escaped on Windows
- Backend environments are now included in handler & mutator execution requests.

## [5.0.0] - 2018-11-30

### Added
- Add the `etcd-advertise-client-urls` config attribute to sensu-backend
- Support for multiple API versions added to sensuctl create
- Support for metadata added to wrapped resources (yaml, wrapped-json)
- Added the backend configuration attributes `api-listen-address` & `api-url`.
- Adds feedback when rerunning check[s] in the web app

### Removed
- Check subdue functionality has been disabled. Users that have checks with
subdues defined should delete and recreate the check. The subdue feature was
found to have issues, and we are re-working the feature for a future release.
- Filter when functionality has been disabled. Users that have filters with
'when' properties defined should delete and recreate the filter. Filter when
uses the same facility as check subdue for handling time windows.
- Removed event.Hooks and event.Silenced deprecated fields
- Extensions have been removed until we have time to revisit the feature.

### Changed
- Assets and checks environments are now merged, with a preference given to the
  values coming from the check's environment.
- Assets and handlers environments are now merged, with a preference given to the
  values coming from the handler's environment.
- Assets and mutators environments are now merged, with a preference given to the
  values coming from the mutator's environment.
- Metadata from wrappers and resources is now merged, with a preference given to
the values coming from the wrapper. Labels and annotations are deep-merged.
- Round-robin scheduling has been temporarily disabled.
- The dashboard now uses the `api-url` configuration attribute to connect to the
API.

### Fixed
- Fixed several resource leaks in the check scheduler.
- Fixed a bug in the dashboard where entities could not be silenced.
- Fix the `sensuctl cluster health` command.
- Fixed issue filtering by status on the events page
- Fixed interactive operations on entities in the CLI
- Removed rerun and check links for keepalives on event details page.
- Web UI - Made silencing language more clear on Silences List page
- Fixed a bug where resources from namespaces that share a common prefix, eg:
  "sensu" and "sensu-devel", could be listed together.
- Fixed a bug in the agent where the agent would deadlock after a significant
period of disconnection from the backend.
- Fixed a bug where logging events without checks would cause a nil panic.
- Removed the ability to rerun keepalives on the events list page
- A panic in keepalive/check ttl monitors causing a panic.
- Monitors are now properly namespaced in etcd.
- Updating a users groups will no longer corrupt their password
- Prevent empty error messages in sensuctl.
- Fixed a bug where keepalive failures could be influenced by check TTL
successes, and vice versa.
- Fixed a bug where check TTL events were not formed correctly.
- Fixed a web-ui bug causing the app to crash on window resize in FireFox

### Breaking Changes
- The backend configuration attributes `api-host` & `api-port` have been
replaced with `api-listen-address`.

## [2.0.0-beta.8-1] - 2018-11-15

### Added
- Assets are included on check details page.
- Adds links to view entities and checks from the events page.
- Added an agent/cmd package, migrated startup logic out of agent main
- Improved debug logging in pipeline filtering.
- Add object metadata to entities (including labels).
- Add filter query support for labels.
- Add support for setting labels on agents with the command line.
- The sensuctl tool now supports yaml.
- Add support for `--all-namespaces` flag in `sensuctl extension list`
subcommand.
- Added functionality to the dynamic synthesize function, allowing it to
flatten embedded and non-embedded fields to the top level.
- Added the sensuctl edit command.
- Added javascript filtering.

### Removed
- Govaluate is no longer part of sensu-go.

### Fixed
- Display appropriate fallback when an entity's lastSeen field is empty.
- Silences List in web ui sorted by ascending order
- Sorting button now works properly
- Fixed unresponsive silencing entry form begin date input.
- Removed lastSeen field from check summary
- Fixed a panic on the backend when handling keepalives from older agent versions.
- Fixed a bug that would prevent some keepalive failures from occurring.
- Improved event validation error messages.
- Improved agent logging for statsd events.
- Fixues issue with tooltip positioning.
- Fixed bug with toolbar menus collapsing into the overflow menu
- The agent now reconnects to the backend if its first connection attempt
  fails.
- Avoid infinite loop when code cannot be highlighted.

### Changes
- Deprecated the sensu-agent `--id` flag, `--name` should be used instead.

### Breaking Changes
- Environments and organizations have been replaced with namespaces.
- Removed unused asset metadata field.
- Agent subscriptions are now specified in the config file as an array instead
  instead of a comma-delimited list of strings.
- Extended attributes have been removed and replaced with labels. Labels are
string-string key-value pairs.
- Silenced `id`/`ID` field has changed to `name`/`Name`.
- Entity `id`/`ID` field has changed to `name`/`Name`.
- Entity `class`/`Class` field has changed to `entity_class`/`EntityClass`.
- Check `proxy_entity_id`/`ProxyEntityID` field has changed to `proxy_entity_name`/`ProxyEntityName`.
- Objects containing both a `name`/`Name` and `namespace`/`Namespace` field have been
replaced with `metadata`/`ObjectMeta` (which contains both of those fields).
- Role-based access control (RBAC) has been completely redesigned.
- Filter and token substitution variable names now match API naming. Most names
that were previously UpperCased are now lower_cased.
- Filter statements are now called expressions. Users should update their
filter definitions to use this new naming.

## [2.0.0-beta.7-1] - 2018-10-26

### Added
- Asset functionality for mutators and handlers.
- Web ui allows publishing and unpublishing on checks page.
- Web ui allows publishing and unpublishing on check details page.
- Web ui code highlighting added.

### fixed
- fixes exception thrown when web ui browser window is resized.

## [2.0.0-beta.6-2] - 2018-10-22

### Added
- Add windows/386 to binary gcs releases
- TLS authentication and encryption for etcd client and peer communication.
- Added a debug log message for interval timer initial offset.
- Added a privilege escalation test for RBAC.

### Removed
- Staging resources and configurations have been removed from sensu-go.
- Removed handlers/slack from sensu/sensu-go. It can now be found in
sensu/slack-handler.
- Removed the `Error` store and type.

### Changed
- Changed sensu-agent's internal asset manager to use BoltDB.
- Changed sensuctl title colour to use terminal's configured default for bold
text.
- The backend no longer forcibly binds to localhost.
- Keepalive intervals and timeouts are now configured in the check object of
keepalive events.
- The sensu-agent binary is now located at ./cmd/sensu-agent.
- Sensuctl no longer uses auto text wrapping.
- The backend no longer requires embedded etcd. External etcd instances can be
used by providing the --no-embed option. In this case, the client will dial
the URLs provided by --listen-client-urls.
- The sensu-agent binary is now located at ./cmd/sensu-agent.
- Sensuctl no longer uses auto text wrapping.
- The backend no longer requires embedded etcd. External etcd instances can be
used by providing the --no-embed option. In this case, the client will dial
the URLs provided by --listen-client-urls.
- Deprecated daemon `Status()` functions and `/info` (`/info` will be
re-implemented in https://github.com/sensu/sensu-go/issues/1739).
- The sensu-backend flags related to etcd are now all prefixed with `etcd` and
the older versions are now deprecated.
- Web ui entity recent events are sorted by last ok.
- etcd is now the last component to shutdown during a graceful shutdown.
- Web ui entity recent events are sorted by last ok
- Deprecated --custom-attributes in the sensu-agent command, changed to
--extended-attributes.
- Interfaced command execution and mocked it for testing.
- Updated the version of `libprotoc` used to 3.6.1.

### Fixed
- Fixed a bug in `sensuctl configure` where an output format called `none` could
  be selected instead of `tabular`.
- Fixes a bug in `sensuctl cluster health` so the correct error is handled.
- Fixed a bug where assets could not extract git tarballs.
- Fixed a bug where assets would not install if given cache directory was a
relative path.
- Fixed a bug where an agent's collection of system information could delay
sending of keepalive messages.
- Fixed a bug in nagios perfdata parsing.
- Etcd client URLs can now be a comma-separated list.
- Fixed a bug where output metric format could not be unset.
- Fixed a bug where the agent does not validate the ID at startup.
- Fixed a bug in `sensuctl cluster health` that resulted in an unmarshal
error in an unhealthy cluster.
- Fixed a bug in the web ui, removed references to keepaliveTimeout.
- Keepalive checks now have a history.
- Some keepalive events were misinterpreted as resolution events, which caused
these events to be handled instead of filtered.
- Some failing keepalive events were not properly emitted after a restart of
sensu-backend.
- The check output attribute is still present in JSON-encoded events even if
empty.
- Prevent an empty Path environment variable for agents on Windows.
- Fixed a bug in `sensuctl check update` interactive mode. Boolean defaults
were being displayed rather than the check's current values.
- Use the provided etcd client TLS information when the flag `--no-embed-etcd`
is used.
- Increase duration delta in TestPeriodicKeepalive integration test.
- Fixed some problems introduced by Go 1.11.

### Breaking Changes
- Removed the KeepaliveTimeout attribute from entities.

## [2.0.0-beta.4] - 2018-08-14

### Added
- Added the Sensu edition in sensuctl config view subcommand.
- List the supported resource types in sensuctl.
- Added agent ID and IP address to backend session connect/disconnect logs
- Licenses collection for RHEL Dockerfiles and separated RHEL Dockerfiles.

### Changed
- API responses are inspected after each request for the Sensu Edition header.
- Rename list-rules subcommand to info in sensuctl role commmand with alias
for backward compatibility.
- Updated gogo/protobuf and golang/protobuf versions.
- Health API now returns etcd alarms in addition to cluster health.

### Fixed
- Fixed agentd so it does not subscribe to empty subscriptions.
- Rules are now implicitly granting read permission to their configured
environment & organization.
- The splay_coverage attribute is no longer mandatory in sensuctl for proxy
check requests and use its default value instead.
- sensu-agent & sensu-backend no longer display help usage and duplicated error
message on startup failure.
- `Issued` & `History` are now set on keepalive events.
- Resolves a potential panic in `sensuctl cluster health`.
- Fixed a bug in InfluxDB metric parsing. The timestamp is now optional and
compliant with InfluxDB line protocol.
- Fixed an issue where adhoc checks would not be issued to all agents in a
clustered installation.

### Breaking Changes
- Corrects the check field `total_state-change` json tag to `total_state_change`.

## [2.0.0-beta.3-1] - 2018-08-02

### Added
- Added unit test coverage for check routers.
- Added API support for cluster management.
- Added sensuctl cluster member-list command.
- Added Sensu edition detection in sensuctl.
- Added sensuctl cluster member-add command.
- Added API client support for enterprise license management.
- Added a header to API calls that returns the current Sensu Edition.
- Added sensuctl cluster health command.

### Changed
- The Backend struct has been refactored to allow easier customization in
enterprise edition.
- Use etcd monitor instead of in-memory monitor.
- Refactoring of the cmd package for sensuctl to allow easier customization in
the enterprise edition.
- Upgrade dep to v0.5.0
- Added cluster health information to /health endpoint in sensu-backend.

### Fixed
- Fixed `sensuctl completion` help for bash and zsh.
- Fixed a bug in build.sh where versions for Windows and Mac OS were not
generated correctly.
- Display the name of extensions with table formatting in sensuctl.
- Fixed TLS issue that occurred when dashboard communicated with API.
- Check TTL now works with round robin checks.
- Format string for --format flag help now shows actual arguments.
- Push the sensu/sensu:nightly docker image to the Docker Hub.
- Replaced dummy certs with ones that won't expire until 100 years in the
future.
- Fixed a bug where clustered round robin check execution executed checks
too often.
- Catch errors in type assertions in cli.
- Fixed a bug where users could accidentally create invalid gRPC handlers.

### Removed
- Removed check subdue e2e test.
- Removed unused Peek method in the Ring data structure.

### Breaking Changes
- Removed deprecated import command.

## [2.0.0-beta.2] - 2018-06-28

### Added
- Performed an audit of events and checks. Added `event.HasCheck()` nil checks
prior to assuming the existence of said check.
- Added a Create method to the entities api.
- Added the ability to set round robin scheduling in sensuctl
- Added Output field to GRPC handlers
- Additional logging around handlers
- Accept additional time formats in sensuctl
- Entities can now be created via sensuctl.
- Added the format `wrapped-json` to sensuctl `configure`, `list` and `info`
commands, which is compatible with `sensuctl create`.
- Added debug event log with all event data.
- Added yml.example configurations for staging backend and agents.
- Added test resources in `testing/config/resources.json` to be used in staging.
- Added all missing configuration options to `agent.yml.example` and
`backend.yml.example`.
- Added environment variables to checks.
- Added logging redaction integration test.
- Added check token substitution integration test.
- Added the `sensuctl config view` subcommand.
- Added extension service configuration to staging resources.
- Added some documentation around extensions.
- Added Dockerfile.rhel to build RHEL containers.

### Changed
- Upgraded gometalinter to v2.
- Add logging around the Sensu event pipeline.
- Split out the docker commands in build script so that building images and
  pushing can be done separately.
- Migrated the InfluxDB handler from the sensu-go repository to
github.com/nikkiki/sensu-influxdb-handler
- Entry point for sensu-backend has been changed to
  `github.com/sensu/sensu-go/cmd/sensu-backend`
- Don't allow unknown fields in types that do not support custom attributes
when creating resources with `sensuctl create`.
- Provided additional context to metric event logs.
- Updated goversion in the appveyor configuration for minor releases.
- Use a default hostname if one cannot be retrieved.
- Return an error from `sensuctl configure` when the configured organization
or environment does not exist.
- Remove an unnecessary parameter from sensuctl environment create.
- The profile environment & organization values are used by default when
creating a resource with sensuctl.
- Migrated docker image to sensu Docker Hub organization from sensuapp.
- Use the sensu/sensu image instead of sensu/sensu-go in Docker Hub.

### Fixed
- Prevent panic when verifying if a metric event is silenced.
- Add logging around the Sensu event pipeline
- Marked silenced and hooks fields in event as deprecated
- Fixed a bug where hooks could not be created with `create -f`
- Metrics with zero-values are now displayed correctly
- Fix handler validation routine
- Fixed a small bug in the opentsdb transformer so that it trims trailing
whitespace characters.
- Sensu-agent logs an error if the statsd listener is unable to start due to an
invalid address or is stopped due to any other error.
- Fixed a bug where --organization and --environment flags were hidden for all
commands
- Fix a bug where environments could not be created with sensuctl create
- StatsD listener on Windows is functional
- Add version output for dev and nightly builds (#1320).
- Improve git version detection by directly querying for the most recent tag.
- Fixed `sensuctl create -f` for `Role`
- Fixed `sensuctl create -f` for `Event`
- Added validation for asset SHA512 checksum, requiring that it be at least 128
characters and therefore fixing a bug in sensuctl
- Silenced IDs are now generated when not set in `create -f` resources
- API requests that result in a 404 response are now logged
- Fixed a bug where only a single resource could be created with
`sensuctl create` at a time.
- Fixed a bug where environments couldn't be deleted if there was an asset in
the organization they reside in.
- Dashboard's backend reverse proxy now works with TLS certs are configured.
- Fixed a bug with the IN operator in query statements.
- Boolean fields with a value of `false` now appear in json format (removed
`omitempty` from protobufs).
- The sensuctl create command no longer prints a spurious warning when
non-default organizations or environments are configured.
- When installing assets, errors no longer cause file descriptors to leak, or
lockfiles to not be cleaned up.
- Fixed a bug where the CLI default for round robin checks was not appearing.
- Missing custom attributes in govaluate expressions no longer result in
an error being logged. Instead, a debug message is logged.
- Update AppVeyor API token to enable GitHub deployments.
- Allow creation of metric events via backend API.
- Fixed a bug where in some circumstances checks created with sensuctl create
would never fail.
- Fixed a goroutine leak in the ring.
- Fixed `sensuctl completion` help for bash and zsh.

### Removed
- Removed Linux/386 & Windows/386 e2e jobs on Travis CI & AppVeyor
- Removed check output metric extraction e2e test, in favor of more detailed
integration coverage.
- Removed the `leader` package
- Removed logging redaction e2e test, in favor of integration coverage.
- Removed check token substitution e2e test, in favor of integration coverage.
- Removed round robin scheduling e2e test.
- Removed proxy check e2e test.
- Removed check scheduling e2e test.
- Removed keepalive e2e test.
- Removed event handler e2e test.
- Removed `sensuctl` create e2e tests.
- Removed hooks e2e test.
- Removed assets e2e test.
- Removed agent reconnection e2e test.
- Removed extensions e2e test.

## [2.0.0-beta.1] - 2018-05-07
### Added
- Add Ubuntu 18.04 repository
- Support for managing mutators via sensuctl.
- Added ability to sort events in web UI.
- Add PUT support to APId for the various resource types.
- Added flags to disable the agent's API and Socket listeners
- Made Changelog examples in CONTRIBUTING.md more obvious
- Added cli support for setting environment variables in mutators and handlers.
- Added gRPC extension service definition.
- The slack handler now uses the iconURL & username flag parameters.
- Support for nightlies in build/packaging tooling.
- Added extension registry support to apid.
- Added extension registry to the store.
- Add sensuctl create command.
- Adds a statsd server to the sensu-agent which runs statsd at a configurable
flush interval and converts gostatsd metrics to Sensu Metric Format.
- Add event filtering to extensions.
- Proper 404 page for web UI.
- Add sensuctl extension command.
- Add extensions to pipelined.
- Added more tests surrounding the sensu-agent's statsd server and udp port.
- Add the `--statsd-event-handlers` flag to sensu-agent which configures the
event handlers for statsd metrics.
- Add default user with username "sensu" with global, read-only permissions.
- Add end-to-end test for extensions.
- Add configuration setting for backend and agent log level.
- Add extension package for building third-party Sensu extensions in Go.
- Add the `--statsd-disable` flag to sensu-agent which configures the
statsd listener. The listener is enabled by default.
- Added an influx-db handler for events containing metrics.
- Add 'remove-when' and 'set-when' subcommands to sensuctl filter command.
- Added the Transformer interface.
- Added a Graphite Plain Text transformer.
- Add support for `metric_format` and `metric_handlers` fields in the Check and
CheckConfig structs.
- Add CLI support for `metric_format` and `metric_handlers` fields in `sensuctl`.
- Add support for metric extraction from check output for `graphite_plaintext`
transformer.
- Added a OpenTSDB transformer.
- Add support for metric extraction from check output for `opentsdb_line`
- Added a Nagios performance data transformer.
- Add support for metric extraction from check output for `nagios_perfdata`
- Added an InfluxDB Line transformer.
- Add support for metric extraction from check output for `influxdb_line`
transformer.
- Add e2e test for metric extraction.

### Changed
- Changed the maximum number of open file descriptors on a system to from 1024
(default) to 65535.
- Increased the default etcd size limit from 2GB to 4GB.
- Move Hooks and Silenced out of Event and into Check.
- Handle round-robin scheduling in wizardbus.
- Added informational logging for failed entity keepalives.
- Replaced fileb0x with vfsgen for bundling static assets into binary. Nodejs 8+
and yarn are now dependencies for building the backend.
- Updated etcd to 3.3.2 from 3.3.1 to fix an issue with autocompaction settings.
- Updated and corrected logging style for variable fields.
- Build protobufs with go generate.
- Creating roles via sensuctl now supports passing flags for setting permissions
  rules.
- Removed -c (check) flag in sensuctl check execute command.
- Fix a deadlock in the monitor.
- Don't allow the bus to drop messages.
- Events list can properly be viewed on mobile.
- Updated Sirupsen/logrus to sirupsen/logrus and other applicable dependencies using the former.
- Set default log level to 'warn'.
- Optimize check marshaling.
- Silenced API only accepts 'id' parameter on DELETE requests.
- Disable gostatsd internal metric collection.
- Improved log entries produced by pipelined.
- Allow the InfluxDB handler to parse the Sensu metric for an InfluxDB field tag
and measurement.
- Removed organization and environment flags from create command.
- Changed `metric_format` to `output_metric_format`.
- Changed `metric_handlers` to `output_metric_handlers`.

### Fixed
- Terminate processes gracefully in e2e tests, allowing ports to be reused.
- Shut down sessions properly when agent connections are disrupted.
- Fixed shutdown log message in backend
- Stopped double-writing events in eventd
- Agents from different orgs/envs with the same ID connected to the same backend
  no longer overwrite each other's messagebus subscriptions.
- Fix the manual packaging process.
- Properly log the event being handled in pipelined
- The http_check.sh example script now hides its output
- Silenced entries using an asterisk can be deleted
- Improve json unmarshaling performance.
- Events created from the metrics passed to the statsd listener are no longer
swallowed. The events are sent through the pipeline.
- Fixed a bug where the Issued field was never populated.
- When creating a new statsd server, use the default flush interval if given 0.
- Fixed a bug where check and checkconfig handlers and subscriptions are null in rendered JSON.
- Allow checks and hooks to escape zombie processes that have timed out.
- Install all dependencies with `dep ensure` in build.sh.
- Fixed an issue in which some agents intermittently miss check requests.
- Agent statsd daemon listens on IPv4 for Windows.
- Include zero-valued integers in JSON output for all types.
- Check event entities now have a last_seen timestamp.
- Improved silenced entry display and UX.
- Fixed a small bug in the opentsdb transformer so that it trims trailing
whitespace characters.

## [2.0.0-nightly.1] - 2018-03-07
### Added
- A `--debug` flag on sensu-backend for enabling a pprof HTTP endpoint on localhost.
- Add CLI support for adhoc check requests.
- Check scheduler now handles adhoc check requests.
- Added `set-FIELD` and `remove-FIELD` commands for all updatable fields
of a check. This allows updating single fields and completely clearing out
non-required fields.
- Add built-in only_check_output mutator to pipelined.
- Allow publish, cron, ttl, timeout, low flap threshold and more fields to be
set when importing legacy settings.
- Add CPU architecture in system information of entities.
- The `sensuctl user change-password` subcommand now accepts flag parameters.
- Configured and enabled etcd autocompaction.
- Add event metrics type, implementing the Sensu Metrics Format.
- Agents now try to reconnect to the backend if the connection is lost.
- Added non-functional selections for resolving and silencing to web ui
- Add LastOk to check type. This will be updated to reflect the last timestamp
of a successful check.
- Added GraphQL explorer to web UI.
- Added check occurrences and occurrences_watermark attributes from Sensu 1.x.
- Added issue template for GitHub.
- Added custom functions to evaluate a unix timestamp in govaluate.

### Changed
- Refactor Check data structure to not depend on CheckConfig. This is a breaking
change that will cause existing Sensu alpha installations to break if upgraded.
This change was made before beta release so that further breaking changes could
be avoided.
- Make indentation in protocol buffers files consistent.
- Refactor Hook data structure. This is similar to what was done to Check,
except that HookConfig is now embedded in Hook.
- Refactor CheckExecutor and AdhocRequestExecutor into an Executor interface.
- Changed the sensu-backend etcd flag constants to match the etcd flag names.
- Upgraded to Etcd v3.3.1
- Removed 3DES from the list of allowed ciphers in the backend and agent.
- Password input fields are now aligned in  `sensuctl user change-password`
subcommand.
- Agent backend URLs without a port specified will now default to port 8081.
- Travis encrypted variables have been updated to work with travis-ci.org
- Upgraded all builds to use Go 1.10.
- Use megacheck instead of errcheck.
- Cleaned agent configuration.
- We no longer duplicate hook execution for types that fall into both an exit
code and severity (ex. 0, ok).
- Updated the sensuctl guidelines.
- Changed travis badge to use travis-ci.org in README.md.
- Govaluate's modifier tokens can now be optionally forbidden.
- Increase the stack size on Travis CI.
- Refactor store, queue and ring interfaces, and daemon I/O details.
- Separated global from local flags in sensuctl usage.

### Fixed
- Fixed a bug in time.InWindow that in some cases would cause subdued checks to
be executed.
- Fixed a bug in the HTTP API where resource names could not contain special
characters.
- Resolved a bug in the keepalive monitor timer which was causing it to
erroneously expire.
- Resolved a bug in how an executor processes checks. If a check contains proxy
requests, the check should not duplicately execute after the proxy requests.
- Removed an erroneous validation statement in check handler.
- Fixed HookList `hooks` validation and updated `type` validation message to
allow "0" as a valid type.
- Events' check statuses & execution times are now properly added to CheckHistory.
- Sensu v1 Check's with TTL, timeout and threshold values can now be imported
correctly.
- Use uint32 for status so it's not empty when marshalling.
- Automatically create a "default" environment when creating a new organization.

## [2.0.0-alpha.17] - 2018-02-13
### Added
- Add .gitattributes file with merge strategy for the Changelog.
- Context switcher added for dashboard.
- Add API support for adhoc check requests.
- Check scheduler now supports round-robin scheduling.
- Added better error checking for CLI commands and support for mutually
exclusive fields.
- Added `--interactive` flag to CLI which is required to run interactive mode.
- Added CLI role rule-add Organization and Environment interactive prompts.
- Added events page list and simple buttons to filter

### Changed
- Silenced `begin` supports human readable time (Format: Jan 02 2006 3:04PM MST)
in `sensuctl` with optional timezone. Stores the field as unix epoch time.
- Increased the timeout in the store's watchers tests.
- Incremental retry mechanism when waiting for agent and backend in e2e tests.
- Renamed CLI asset create interactive prompt "Org" to "Organization".

### Fixed
- Fixed required flags in `sensuctl` so requirements are enforced.
- Add support for embedded fields to dynamic.Marshal.

## [2.0.0-alpha.16] - 2018-02-07
### Added
- Add an e2e test for proxy check requests.
- Add integration tests to our CI.
- Context switcher added for dashboard
- Add api support for adhoc check requests.

### Fixed
- Tracks in-progress checks with a map and mutex rather than an array to
increase time efficiency and synchronize goroutines reading from and writing
to that map.
- Fixed a bug where we were attempting to kill processes that had already
finished before its allotted execution timeout.
- Fixed a bug where an event could erroneously be shown as silenced.
- Properly log errors whenever a check request can't be published.
- Fixed some build tags for tests using etcd stores.
- Keepalive monitors now get updated with changes to a keepalive timeout.
- Prevent tests timeout in queue package
- Prevent tests timeout in ring package
- Fixed a bug in the queue package where timestamps were not parsed correctly.
- Fixed Ring's Next method hanging in cases where watch events are not propagated.

### Changed
- Queues are now durable.
- Refactoring of the check scheduling integration tests.
- CLI resource delete confirmation is now `(y/N)`.

### Removed
- Dependency github.com/chzyer/readline

## [2.0.0-alpha.15] - 2018-01-30
### Added
- Add function for matching entities to a proxy check request.
- Added functions for publishing proxy check requests.
- Added proxy request validation.
- CLI functionality for proxy check requests (add set-proxy-requests command).
- Entities have been added to the state manager and synchronizer.
- Added package leader, for facilitating execution by a single backend.
- Proxy check requests are now published to all entities described in
`ProxyRequests` and `EntityAttributes`.
- Add quick navigation component for dashboard

### Changed
- Govaluate logic is now wrapped in the `util/eval` package.
- Cron and Interval scheduling are now mutually exclusive.

### Fixed
- Fixed a bug where retrieving check hooks were only from the check's
organization, rather than the check's environment, too.

## [2.0.0-alpha.14] - 2018-01-23
### Added
- Add `Timeout` field to CheckConfig.
- CLI functionality for check `Timeout` field.
- Add timeout support for check execution.
- Add timeout support for check hook execution.
- Token substitution is now available for check hooks
- Add an e2e test for logging redaction
- Support for `When` field in `Filter` which enables filtering based on days
and times of the week.
- New gRPC inspired GraphQL implementation. See
[graphql/README](backend/apid/graphql/README.md) for usage.
- Support for TTLs in check configs to monitor stale check results.

### Changed
- Moved monitor code out of keepalived and into its own package.
- Moved KeyBuilder from etcd package to store package.

## [2.0.0-alpha.13] - 2018-01-16
### Added
- Logging redaction for entities

### Fixed
- Fixed e2e test for token substitution on Windows
- Fixed check subdue unit test for token substitution on Windows
- Consider the first and last seconds of a time window when comparing the
current time
- Fixed Travis deploy stage by removing caching for $GOPATH
- Parse for [traditional cron](https://en.wikipedia.org/wiki/Cron) strings, rather than [GoDoc cron](https://godoc.org/github.com/robfig/cron) strings.

### Changed
- Removed the Visual Studio 2017 image in AppVeyor to prevent random failures
- Made some slight quality-of-life adjustments to build-gcs-release.sh.

## [2.0.0-alpha.12] - 2018-01-09
### Added
- Add check subdue mechanism. Checks can now be subdued for specified time
windows.
- Silenced entries now include a `begin` timestamp for scheduled maintenance.
- Store clients can now use [watchers](https://github.com/sensu/sensu-go/pull/792) to be notified of changes to objects in the store.
- Add check `Cron` field. Checks can now be scheduled according to the cron
string stored in this field.
- Add a distributed queue package for use in the backend.
- Token substitution is now available for checks.
- CLI functionality for check `Cron` field.
- Add an e2e test for cron scheduling.
- Add an e2e test for check hook execution.

## [2.0.0-alpha.11] - 2017-12-19
### Breaking Changes
- The `Source` field on a check has been renamed to `ProxyEntityID`. Any checks
using the Source field will have to be recreated.

### Added
- Silenced entries with ExpireOnResolve set to true will now be deleted when an
event which has previously failing was resolved
- TCP/UDP sockets now accept 1.x backward compatible payloads. 1.x Check Result gets translated to a 2.x Event.
- Custom attributes can be added to the agent at start.
- New and improved Check Hooks are implemented (see whats new about hooks here: [Hooks](https://github.com/sensu/sensu-alpha-documentation/blob/master/08-hooks.md))
- Add check subdue CLI support.

### Changed
- Avoid using reflection in time.InWindows function.
- Use multiple parallel jobs in CI tools to speed up the tests
- Pulled in latest [github.com/coreos/etcd](https://github.com/coreos/etcd).
- Includes fix for panic that occurred on shutdown.
- Refer to their
[changelog](https://github.com/gyuho/etcd/blob/f444abaae344e562fc69323c75e1cf772c436543/CHANGELOG.md)
for more.
- Switch to using [github.com/golang/dep](https://github.com/golang/dep) for
managing dependencies; `vendor/` directory has been removed.
- See [README](README.md) for usage.

## [2.0.0-alpha.10] - 2017-12-12
### Added
- End-to-end test for the silencing functionality
- Silenced events are now identified in sensuctl

### Changed
- Events that transitioned from incidents to a healthy state are no longer
filtered by the pipeline
- Errcheck was added to the build script, and the project was given a once-over
to clean up existing errcheck lint.
- Creating a silenced entry via sensuctl no longer requires an expiry value

### Fixed
- Entities can now be silenced using their entity subscription
- Fixed a bug in the agent where it was ignoring keepalive interval and timeout
settings on start
- Keepalives now alert when entities go away!
- Fixed a bug in package dynamic that could lead to an error in json.Marshal
in certain cases.
- Fixed an issue in keepalived to handle cases of nil entities in keepalive
messages

## [2.0.0-alpha.9] - 2017-12-5
### Added
- Proxy entities are now dynamically created through the "Source" attribute of a
check configuration
- Flag to sensuctl configure allowing it to be configured non-interactively
(usage: --non-interactive or -n)
- New function SetField in package dynamic, for setting fields on types
supporting extended attributes.
- Automatically append entity:entityID subscription for agent entities
- Add silenced command to sensuctl for silencing checks and subscriptions.
- Add healthz endpoint to agent api for checking agent liveness.
- Add ability to pass JSON event data to check command STDIN.
- Add POST /events endpoint to manually create, update, and resolve events.
- Add "event resolve" command to sensuctl to manually resolve events.
- Add the time.InWindow & time.InWindows functions to support time windows, used
in filters and check subdue

### Fixed
- Fixed a bug in how silenced entries were deleted. Only one silenced entry will
be deleted at a time, regardless of wildcard presence for subscription or check.

## [2.0.0-alpha.8] - 2017-11-28
### Added
- New "event delete" subcommand in sensuctl
- The "Store" interface is now properly documented
- The incoming request body size is now limited to 512 KB
- Silenced entries in the store now have a TTL so they automatically expire
- Initial support for custom attributes in various Sensu objects
- Add "Error" type for capturing pipeline errors
- Add registration events for new agents
- Add a migration tool for the store directly within sensu-backend

### Changed
- Refactoring of the sensu-backend API
- Modified the description for the API URL when configuring sensuctl
- A docker image with the master tag is built for every commit on master branch
- The "latest" docker tag is only pushed once a new release is created

### Fixed
- Fix the "asset update" subcommand in sensuctl
- Fix Go linting in build script
- Fix querying across organizations and environments with sensuctl
- Set a standard redirect policy to sensuctl HTTP client

### Removed
- Removed extraneous GetEnv & GetOrg getter methods<|MERGE_RESOLUTION|>--- conflicted
+++ resolved
@@ -15,15 +15,12 @@
 ### Fixed
 - Clarifies wording around a secret provider error message.
 - Logs and returns an error if a mutator cannot be found.
-<<<<<<< HEAD
 - Errors produced in the agent by assets, check validation, token substitution,
 and event unmarshaling are logged once again. 
-=======
 - User-Agent header is only set on new client creation rather than on each
 request.
 - Automatically capitalize the roleRef and subject types in ClusterRoleBindings
 and RoleBindings.
->>>>>>> b3ba4410
 
 ### Breaking
 - The database schema for entities has changed. After upgrading, users will not
