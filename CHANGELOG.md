--- conflicted
+++ resolved
@@ -9,9 +9,7 @@
 ## Unreleased
 
 ### Added
-<<<<<<< HEAD
 - Added `SENSU_LICENSE_FILE` environment variable to handler executions.
-=======
 - Added the `sensuctl user hash-password` command to generate password hashes
 - Added the ability to reset passwords via the backend API & `sensuctl user
 reset-password`
@@ -22,7 +20,6 @@
 
 ### Changed
 - `sensu-agent`'s default log level is now `info` instead of `warn`.
->>>>>>> 731c2daf
 
 ### Fixed
 - The password verification logic when running `sensuctl user change-password`
