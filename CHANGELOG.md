--- conflicted
+++ resolved
@@ -34,11 +34,8 @@
 - Add extension package for building third-party Sensu extensions in Go.
 - Add the `--statsd-disable` flag to sensu-agent which configures the
 statsd listener. The listener is enabled by default.
-<<<<<<< HEAD
 - Added an influx-db handler for events containing metrics.
-=======
 - Add 'remove-when' and 'set-when' subcommands to sensuctl filter command.
->>>>>>> dc798ef9
 
 ### Changed
 - Changed the maximum number of open file descriptors on a system to from 1024
