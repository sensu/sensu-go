# Changelog
All notable changes to this project will be documented in this file.

The format is based on [Keep a Changelog](http://keepachangelog.com/en/1.0.0/)
and this project adheres to [Semantic
Versioning](http://semver.org/spec/v2.0.0.html).

## Unreleased

### Added
- Add windows/386 to binary gcs releases
- TLS authentication and encryption for etcd client and peer communication.
- Added a debug log message for interval timer initial offset.

### Removed
- Staging resources and configurations have been removed from sensu-go.

### Changed
- Changed sensuctl title colour to use terminal's configured default for bold
text.
- The backend no longer forcibly binds to localhost.
- Keepalive intervals and timeouts are now configured in the check object of
keepalive events.
- The sensu-agent binary is now located at ./cmd/sensu-agent.
- Sensuctl no longer uses auto text wrapping.
- The backend no longer requires embedded etcd. External etcd instances can be
used by providing the --no-embed option. In this case, the client will dial
the URLs provided by --listen-client-urls.
- The sensu-agent binary is now located at ./cmd/sensu-agent.
- Sensuctl no longer uses auto text wrapping.
- The backend no longer requires embedded etcd. External etcd instances can be
used by providing the --no-embed option. In this case, the client will dial
the URLs provided by --listen-client-urls.
- Deprecated daemon `Status()` functions and `/info` (`/info` will be
re-implemented in https://github.com/sensu/sensu-go/issues/1739).
- The sensu-backend flags related to etcd are now all prefixed with `etcd` and
the older versions are now deprecated.
<<<<<<< HEAD
- Web ui entity recent events are sorted by last ok.
- etcd is now the last component to shutdown during a graceful shutdown.
=======
- Web ui entity recent events are sorted by last ok
- Deprecated --custom-attributes in the sensu-agent command, changed to
--extended-attributes.
>>>>>>> 92b07571

### Fixed
- Fixes a bug in `sensuctl cluster health` so the correct error is handled.
- Fixed a bug where assets could not extract git tarballs.
- Fixed a bug where assets would not install if given cache directory was a
relative path.
- Fixed a bug where an agent's collection of system information could delay
sending of keepalive messages.
- Fixed a bug in nagios perfdata parsing.
- Etcd client URLs can now be a comma-separated list.
- Fixed a bug where output metric format could not be unset.
- Fixed a bug where the agent does not validate the ID at startup.
- Fixed a bug in `sensuctl cluster health` that resulted in an unmarshal
error in an unhealthy cluster.
- Fixed a bug in the web ui, removed references to keepaliveTimeout.
- Some failing keepalive events were not properly emitted after a restart of
sensu-backend.
- The check output attribute is still present in JSON-encoded events even if
empty.

### Breaking Changes
- Removed the KeepaliveTimeout attribute from entities.

## [2.0.0-beta.4] - 2018-08-14

### Added
- Added the Sensu edition in sensuctl config view subcommand.
- List the supported resource types in sensuctl.
- Added agent ID and IP address to backend session connect/disconnect logs
- Licenses collection for RHEL Dockerfiles and separated RHEL Dockerfiles.

### Changed
- API responses are inspected after each request for the Sensu Edition header.
- Rename list-rules subcommand to info in sensuctl role commmand with alias
for backward compatibility.
- Updated gogo/protobuf and golang/protobuf versions.
- Health API now returns etcd alarms in addition to cluster health.

### Fixed
- Fixed agentd so it does not subscribe to empty subscriptions.
- Rules are now implicitly granting read permission to their configured
environment & organization.
- The splay_coverage attribute is no longer mandatory in sensuctl for proxy
check requests and use its default value instead.
- sensu-agent & sensu-backend no longer display help usage and duplicated error
message on startup failure.
- `Issued` & `History` are now set on keepalive events.
- Resolves a potential panic in `sensuctl cluster health`.
- Fixed a bug in InfluxDB metric parsing. The timestamp is now optional and
compliant with InfluxDB line protocol.
- Fixed an issue where adhoc checks would not be issued to all agents in a
clustered installation.

### Breaking Changes
- Corrects the check field `total_state-change` json tag to `total_state_change`.

## [2.0.0-beta.3-1] - 2018-08-02

### Added
- Added unit test coverage for check routers.
- Added API support for cluster management.
- Added sensuctl cluster member-list command.
- Added Sensu edition detection in sensuctl.
- Added sensuctl cluster member-add command.
- Added API client support for enterprise license management.
- Added a header to API calls that returns the current Sensu Edition.
- Added sensuctl cluster health command.

### Changed
- The Backend struct has been refactored to allow easier customization in
enterprise edition.
- Use etcd monitor instead of in-memory monitor.
- Refactoring of the cmd package for sensuctl to allow easier customization in
the enterprise edition.
- Upgrade dep to v0.5.0
- Added cluster health information to /health endpoint in sensu-backend.

### Fixed
- Fixed `sensuctl completion` help for bash and zsh.
- Fixed a bug in build.sh where versions for Windows and Mac OS were not
generated correctly.
- Display the name of extensions with table formatting in sensuctl.
- Fixed TLS issue that occurred when dashboard communicated with API.
- Check TTL now works with round robin checks.
- Format string for --format flag help now shows actual arguments.
- Push the sensu/sensu:nightly docker image to the Docker Hub.
- Replaced dummy certs with ones that won't expire until 100 years in the
future.
- Fixed a bug where clustered round robin check execution executed checks
too often.
- Catch errors in type assertions in cli.
- Fixed a bug where users could accidentally create invalid gRPC handlers.

### Removed
- Removed check subdue e2e test.
- Removed unused Peek method in the Ring data structure.

### Breaking Changes
- Removed deprecated import command.

## [2.0.0-beta.2] - 2018-06-28

### Added
- Performed an audit of events and checks. Added `event.HasCheck()` nil checks
prior to assuming the existence of said check.
- Added a Create method to the entities api.
- Added the ability to set round robin scheduling in sensuctl
- Added Output field to GRPC handlers
- Additional logging around handlers
- Accept additional time formats in sensuctl
- Entities can now be created via sensuctl.
- Added the format `wrapped-json` to sensuctl `configure`, `list` and `info`
commands, which is compatible with `sensuctl create`.
- Added debug event log with all event data.
- Added yml.example configurations for staging backend and agents.
- Added test resources in `testing/config/resources.json` to be used in staging.
- Added all missing configuration options to `agent.yml.example` and
`backend.yml.example`.
- Added environment variables to checks.
- Added logging redaction integration test.
- Added check token substitution integration test.
- Added the `sensuctl config view` subcommand.
- Added extension service configuration to staging resources.
- Added some documentation around extensions.
- Added Dockerfile.rhel to build RHEL containers.

### Changed
- Upgraded gometalinter to v2.
- Add logging around the Sensu event pipeline.
- Split out the docker commands in build script so that building images and
  pushing can be done separately.
- Migrated the InfluxDB handler from the sensu-go repository to
github.com/nikkiki/sensu-influxdb-handler
- Entry point for sensu-backend has been changed to
  `github.com/sensu/sensu-go/cmd/sensu-backend`
- Don't allow unknown fields in types that do not support custom attributes
when creating resources with `sensuctl create`.
- Provided additional context to metric event logs.
- Updated goversion in the appveyor configuration for minor releases.
- Use a default hostname if one cannot be retrieved.
- Return an error from `sensuctl configure` when the configured organization
or environment does not exist.
- Remove an unnecessary parameter from sensuctl environment create.
- The profile environment & organization values are used by default when
creating a resource with sensuctl.
- Migrated docker image to sensu Docker Hub organization from sensuapp.
- Use the sensu/sensu image instead of sensu/sensu-go in Docker Hub.

### Fixed
- Prevent panic when verifying if a metric event is silenced.
- Add logging around the Sensu event pipeline
- Marked silenced and hooks fields in event as deprecated
- Fixed a bug where hooks could not be created with `create -f`
- Metrics with zero-values are now displayed correctly
- Fix handler validation routine
- Fixed a small bug in the opentsdb transformer so that it trims trailing
whitespace characters.
- Sensu-agent logs an error if the statsd listener is unable to start due to an
invalid address or is stopped due to any other error.
- Fixed a bug where --organization and --environment flags were hidden for all
commands
- Fix a bug where environments could not be created with sensuctl create
- StatsD listener on Windows is functional
- Add version output for dev and nightly builds (#1320).
- Improve git version detection by directly querying for the most recent tag.
- Fixed `sensuctl create -f` for `Role`
- Fixed `sensuctl create -f` for `Event`
- Added validation for asset SHA512 checksum, requiring that it be at least 128
characters and therefore fixing a bug in sensuctl
- Silenced IDs are now generated when not set in `create -f` resources
- API requests that result in a 404 response are now logged
- Fixed a bug where only a single resource could be created with
`sensuctl create` at a time.
- Fixed a bug where environments couldn't be deleted if there was an asset in
the organization they reside in.
- Dashboard's backend reverse proxy now works with TLS certs are configured.
- Fixed a bug with the IN operator in query statements.
- Boolean fields with a value of `false` now appear in json format (removed
`omitempty` from protobufs).
- The sensuctl create command no longer prints a spurious warning when
non-default organizations or environments are configured.
- When installing assets, errors no longer cause file descriptors to leak, or
lockfiles to not be cleaned up.
- Fixed a bug where the CLI default for round robin checks was not appearing.
- Missing custom attributes in govaluate expressions no longer result in
an error being logged. Instead, a debug message is logged.
- Update AppVeyor API token to enable GitHub deployments.
- Allow creation of metric events via backend API.
- Fixed a bug where in some circumstances checks created with sensuctl create
would never fail.
- Fixed a goroutine leak in the ring.
- Fixed `sensuctl completion` help for bash and zsh.

### Removed
- Removed Linux/386 & Windows/386 e2e jobs on Travis CI & AppVeyor
- Removed check output metric extraction e2e test, in favor of more detailed
integration coverage.
- Removed the `leader` package
- Removed logging redaction e2e test, in favor of integration coverage.
- Removed check token substitution e2e test, in favor of integration coverage.
- Removed round robin scheduling e2e test.
- Removed proxy check e2e test.
- Removed check scheduling e2e test.
- Removed keepalive e2e test.
- Removed event handler e2e test.
- Removed `sensuctl` create e2e tests.
- Removed hooks e2e test.
- Removed assets e2e test.
- Removed agent reconnection e2e test.
- Removed extensions e2e test.

## [2.0.0-beta.1] - 2018-05-07
### Added
- Add Ubuntu 18.04 repository
- Support for managing mutators via sensuctl.
- Added ability to sort events in web UI.
- Add PUT support to APId for the various resource types.
- Added flags to disable the agent's API and Socket listeners
- Made Changelog examples in CONTRIBUTING.md more obvious
- Added cli support for setting environment variables in mutators and handlers.
- Added gRPC extension service definition.
- The slack handler now uses the iconURL & username flag parameters.
- Support for nightlies in build/packaging tooling.
- Added extension registry support to apid.
- Added extension registry to the store.
- Add sensuctl create command.
- Adds a statsd server to the sensu-agent which runs statsd at a configurable
flush interval and converts gostatsd metrics to Sensu Metric Format.
- Add event filtering to extensions.
- Proper 404 page for web UI.
- Add sensuctl extension command.
- Add extensions to pipelined.
- Added more tests surrounding the sensu-agent's statsd server and udp port.
- Add the `--statsd-event-handlers` flag to sensu-agent which configures the
event handlers for statsd metrics.
- Add default user with username "sensu" with global, read-only permissions.
- Add end-to-end test for extensions.
- Add configuration setting for backend and agent log level.
- Add extension package for building third-party Sensu extensions in Go.
- Add the `--statsd-disable` flag to sensu-agent which configures the
statsd listener. The listener is enabled by default.
- Added an influx-db handler for events containing metrics.
- Add 'remove-when' and 'set-when' subcommands to sensuctl filter command.
- Added the Transformer interface.
- Added a Graphite Plain Text transformer.
- Add support for `metric_format` and `metric_handlers` fields in the Check and
CheckConfig structs.
- Add CLI support for `metric_format` and `metric_handlers` fields in `sensuctl`.
- Add support for metric extraction from check output for `graphite_plaintext`
transformer.
- Added a OpenTSDB transformer.
- Add support for metric extraction from check output for `opentsdb_line`
- Added a Nagios performance data transformer.
- Add support for metric extraction from check output for `nagios_perfdata`
- Added an InfluxDB Line transformer.
- Add support for metric extraction from check output for `influxdb_line`
transformer.
- Add e2e test for metric extraction.

### Changed
- Changed the maximum number of open file descriptors on a system to from 1024
(default) to 65535.
- Increased the default etcd size limit from 2GB to 4GB.
- Move Hooks and Silenced out of Event and into Check.
- Handle round-robin scheduling in wizardbus.
- Added informational logging for failed entity keepalives.
- Replaced fileb0x with vfsgen for bundling static assets into binary. Nodejs 8+
and yarn are now dependencies for building the backend.
- Updated etcd to 3.3.2 from 3.3.1 to fix an issue with autocompaction settings.
- Updated and corrected logging style for variable fields.
- Build protobufs with go generate.
- Creating roles via sensuctl now supports passing flags for setting permissions
  rules.
- Removed -c (check) flag in sensuctl check execute command.
- Fix a deadlock in the monitor.
- Don't allow the bus to drop messages.
- Events list can properly be viewed on mobile.
- Updated Sirupsen/logrus to sirupsen/logrus and other applicable dependencies using the former.
- Set default log level to 'warn'.
- Optimize check marshaling.
- Silenced API only accepts 'id' parameter on DELETE requests.
- Disable gostatsd internal metric collection.
- Improved log entries produced by pipelined.
- Allow the InfluxDB handler to parse the Sensu metric for an InfluxDB field tag
and measurement.
- Removed organization and environment flags from create command.
- Changed `metric_format` to `output_metric_format`.
- Changed `metric_handlers` to `output_metric_handlers`.

### Fixed
- Terminate processes gracefully in e2e tests, allowing ports to be reused.
- Shut down sessions properly when agent connections are disrupted.
- Fixed shutdown log message in backend
- Stopped double-writing events in eventd
- Agents from different orgs/envs with the same ID connected to the same backend
  no longer overwrite each other's messagebus subscriptions.
- Fix the manual packaging process.
- Properly log the event being handled in pipelined
- The http_check.sh example script now hides its output
- Silenced entries using an asterisk can be deleted
- Improve json unmarshaling performance.
- Events created from the metrics passed to the statsd listener are no longer
swallowed. The events are sent through the pipeline.
- Fixed a bug where the Issued field was never populated.
- When creating a new statsd server, use the default flush interval if given 0.
- Fixed a bug where check and checkconfig handlers and subscriptions are null in rendered JSON.
- Allow checks and hooks to escape zombie processes that have timed out.
- Install all dependencies with `dep ensure` in build.sh.
- Fixed an issue in which some agents intermittently miss check requests.
- Agent statsd daemon listens on IPv4 for Windows.
- Include zero-valued integers in JSON output for all types.
- Check event entities now have a last_seen timestamp.
- Improved silenced entry display and UX.
- Fixed a small bug in the opentsdb transformer so that it trims trailing
whitespace characters.

## [2.0.0-nightly.1] - 2018-03-07
### Added
- A `--debug` flag on sensu-backend for enabling a pprof HTTP endpoint on localhost.
- Add CLI support for adhoc check requests.
- Check scheduler now handles adhoc check requests.
- Added `set-FIELD` and `remove-FIELD` commands for all updatable fields
of a check. This allows updating single fields and completely clearing out
non-required fields.
- Add built-in only_check_output mutator to pipelined.
- Allow publish, cron, ttl, timeout, low flap threshold and more fields to be
set when importing legacy settings.
- Add CPU architecture in system information of entities.
- The `sensuctl user change-password` subcommand now accepts flag parameters.
- Configured and enabled etcd autocompaction.
- Add event metrics type, implementing the Sensu Metrics Format.
- Agents now try to reconnect to the backend if the connection is lost.
- Added non-functional selections for resolving and silencing to web ui
- Add LastOk to check type. This will be updated to reflect the last timestamp
of a successful check.
- Added GraphQL explorer to web UI.
- Added check occurrences and occurrences_watermark attributes from Sensu 1.x.
- Added issue template for GitHub.
- Added custom functions to evaluate a unix timestamp in govaluate.

### Changed
- Refactor Check data structure to not depend on CheckConfig. This is a breaking
change that will cause existing Sensu alpha installations to break if upgraded.
This change was made before beta release so that further breaking changes could
be avoided.
- Make indentation in protocol buffers files consistent.
- Refactor Hook data structure. This is similar to what was done to Check,
except that HookConfig is now embedded in Hook.
- Refactor CheckExecutor and AdhocRequestExecutor into an Executor interface.
- Changed the sensu-backend etcd flag constants to match the etcd flag names.
- Upgraded to Etcd v3.3.1
- Removed 3DES from the list of allowed ciphers in the backend and agent.
- Password input fields are now aligned in  `sensuctl user change-password`
subcommand.
- Agent backend URLs without a port specified will now default to port 8081.
- Travis encrypted variables have been updated to work with travis-ci.org
- Upgraded all builds to use Go 1.10.
- Use megacheck instead of errcheck.
- Cleaned agent configuration.
- We no longer duplicate hook execution for types that fall into both an exit
code and severity (ex. 0, ok).
- Updated the sensuctl guidelines.
- Changed travis badge to use travis-ci.org in README.md.
- Govaluate's modifier tokens can now be optionally forbidden.
- Increase the stack size on Travis CI.
- Refactor store, queue and ring interfaces, and daemon I/O details.
- Separated global from local flags in sensuctl usage.

### Fixed
- Fixed a bug in time.InWindow that in some cases would cause subdued checks to
be executed.
- Fixed a bug in the HTTP API where resource names could not contain special
characters.
- Resolved a bug in the keepalive monitor timer which was causing it to
erroneously expire.
- Resolved a bug in how an executor processes checks. If a check contains proxy
requests, the check should not duplicately execute after the proxy requests.
- Removed an erroneous validation statement in check handler.
- Fixed HookList `hooks` validation and updated `type` validation message to
allow "0" as a valid type.
- Events' check statuses & execution times are now properly added to CheckHistory.
- Sensu v1 Check's with TTL, timeout and threshold values can now be imported
correctly.
- Use uint32 for status so it's not empty when marshalling.
- Automatically create a "default" environment when creating a new organization.

## [2.0.0-alpha.17] - 2018-02-13
### Added
- Add .gitattributes file with merge strategy for the Changelog.
- Context switcher added for dashboard.
- Add API support for adhoc check requests.
- Check scheduler now supports round-robin scheduling.
- Added better error checking for CLI commands and support for mutually
exclusive fields.
- Added `--interactive` flag to CLI which is required to run interactive mode.
- Added CLI role rule-add Organization and Environment interactive prompts.
- Added events page list and simple buttons to filter

### Changed
- Silenced `begin` supports human readable time (Format: Jan 02 2006 3:04PM MST)
in `sensuctl` with optional timezone. Stores the field as unix epoch time.
- Increased the timeout in the store's watchers tests.
- Incremental retry mechanism when waiting for agent and backend in e2e tests.
- Renamed CLI asset create interactive prompt "Org" to "Organization".

### Fixed
- Fixed required flags in `sensuctl` so requirements are enforced.
- Add support for embedded fields to dynamic.Marshal.

## [2.0.0-alpha.16] - 2018-02-07
### Added
- Add an e2e test for proxy check requests.
- Add integration tests to our CI.
- Context switcher added for dashboard
- Add api support for adhoc check requests.

### Fixed
- Tracks in-progress checks with a map and mutex rather than an array to
increase time efficiency and synchronize goroutines reading from and writing
to that map.
- Fixed a bug where we were attempting to kill processes that had already
finished before its allotted execution timeout.
- Fixed a bug where an event could erroneously be shown as silenced.
- Properly log errors whenever a check request can't be published.
- Fixed some build tags for tests using etcd stores.
- Keepalive monitors now get updated with changes to a keepalive timeout.
- Prevent tests timeout in queue package
- Prevent tests timeout in ring package
- Fixed a bug in the queue package where timestamps were not parsed correctly.
- Fixed Ring's Next method hanging in cases where watch events are not propagated.

### Changed
- Queues are now durable.
- Refactoring of the check scheduling integration tests.
- CLI resource delete confirmation is now `(y/N)`.

### Removed
- Dependency github.com/chzyer/readline

## [2.0.0-alpha.15] - 2018-01-30
### Added
- Add function for matching entities to a proxy check request.
- Added functions for publishing proxy check requests.
- Added proxy request validation.
- CLI functionality for proxy check requests (add set-proxy-requests command).
- Entities have been added to the state manager and synchronizer.
- Added package leader, for facilitating execution by a single backend.
- Proxy check requests are now published to all entities described in
`ProxyRequests` and `EntityAttributes`.
- Add quick navigation component for dashboard

### Changed
- Govaluate logic is now wrapped in the `util/eval` package.
- Cron and Interval scheduling are now mutually exclusive.

### Fixed
- Fixed a bug where retrieving check hooks were only from the check's
organization, rather than the check's environment, too.

## [2.0.0-alpha.14] - 2018-01-23
### Added
- Add `Timeout` field to CheckConfig.
- CLI functionality for check `Timeout` field.
- Add timeout support for check execution.
- Add timeout support for check hook execution.
- Token substitution is now available for check hooks
- Add an e2e test for logging redaction
- Support for `When` field in `Filter` which enables filtering based on days
and times of the week.
- New gRPC inspired GraphQL implementation. See
[graphql/README](backend/apid/graphql/README.md) for usage.
- Support for TTLs in check configs to monitor stale check results.

### Changed
- Moved monitor code out of keepalived and into its own package.
- Moved KeyBuilder from etcd package to store package.

## [2.0.0-alpha.13] - 2018-01-16
### Added
- Logging redaction for entities

### Changed
- Removed the Visual Studio 2017 image in AppVeyor to prevent random failures

### Fixed
- Fixed e2e test for token substitution on Windows
- Fixed check subdue unit test for token substitution on Windows
- Consider the first and last seconds of a time window when comparing the
current time
- Fixed Travis deploy stage by removing caching for $GOPATH
- Parse for [traditional cron](https://en.wikipedia.org/wiki/Cron) strings, rather than [GoDoc cron](https://godoc.org/github.com/robfig/cron) strings.

### Changed
- Removed the Visual Studio 2017 image in AppVeyor to prevent random failures
- Made some slight quality-of-life adjustments to build-gcs-release.sh.

### Fixed
- Fixed e2e test for token substitution on Windows
- Fixed check subdue unit test for token substitution on Windows
- Consider the first and last seconds of a time window when comparing the
current time
- Fixed Travis deploy stage by removing caching for $GOPATH
- Parse for [traditional cron](https://en.wikipedia.org/wiki/Cron) strings, rather than [GoDoc cron](https://godoc.org/github.com/robfig/cron) strings.

## [2.0.0-alpha.12] - 2018-01-09
### Added
- Add check subdue mechanism. Checks can now be subdued for specified time
windows.
- Silenced entries now include a `begin` timestamp for scheduled maintenance.
- Store clients can now use [watchers](https://github.com/sensu/sensu-go/pull/792) to be notified of changes to objects in the store.
- Add check `Cron` field. Checks can now be scheduled according to the cron
string stored in this field.
- Add a distributed queue package for use in the backend.
- Token substitution is now available for checks.
- CLI functionality for check `Cron` field.
- Add an e2e test for cron scheduling.
- Add an e2e test for check hook execution.

## [2.0.0-alpha.11] - 2017-12-19
### Breaking Changes
- The `Source` field on a check has been renamed to `ProxyEntityID`. Any checks
using the Source field will have to be recreated.

### Added
- Silenced entries with ExpireOnResolve set to true will now be deleted when an
event which has previously failing was resolved
- TCP/UDP sockets now accept 1.x backward compatible payloads. 1.x Check Result gets translated to a 2.x Event.
- Custom attributes can be added to the agent at start.
- New and improved Check Hooks are implemented (see whats new about hooks here: [Hooks](https://github.com/sensu/sensu-alpha-documentation/blob/master/08-hooks.md))
- Add check subdue CLI support.

### Changed
- Avoid using reflection in time.InWindows function.
- Use multiple parallel jobs in CI tools to speed up the tests
- Pulled in latest [github.com/coreos/etcd](https://github.com/coreos/etcd).
- Includes fix for panic that occurred on shutdown.
- Refer to their
[changelog](https://github.com/gyuho/etcd/blob/f444abaae344e562fc69323c75e1cf772c436543/CHANGELOG.md)
for more.
- Switch to using [github.com/golang/dep](https://github.com/golang/dep) for
managing dependencies; `vendor/` directory has been removed.
- See [README](README.md) for usage.

## [2.0.0-alpha.10] - 2017-12-12
### Added
- End-to-end test for the silencing functionality
- Silenced events are now identified in sensuctl

### Changed
- Events that transitioned from incidents to a healthy state are no longer
filtered by the pipeline
- Errcheck was added to the build script, and the project was given a once-over
to clean up existing errcheck lint.
- Creating a silenced entry via sensuctl no longer requires an expiry value

### Fixed
- Entities can now be silenced using their entity subscription
- Fixed a bug in the agent where it was ignoring keepalive interval and timeout
settings on start
- Keepalives now alert when entities go away!
- Fixed a bug in package dynamic that could lead to an error in json.Marshal
in certain cases.
- Fixed an issue in keepalived to handle cases of nil entities in keepalive
messages

## [2.0.0-alpha.9] - 2017-12-5
### Added
- Proxy entities are now dynamically created through the "Source" attribute of a
check configuration
- Flag to sensuctl configure allowing it to be configured non-interactively
(usage: --non-interactive or -n)
- New function SetField in package dynamic, for setting fields on types
supporting extended attributes.
- Automatically append entity:entityID subscription for agent entities
- Add silenced command to sensuctl for silencing checks and subscriptions.
- Add healthz endpoint to agent api for checking agent liveness.
- Add ability to pass JSON event data to check command STDIN.
- Add POST /events endpoint to manually create, update, and resolve events.
- Add "event resolve" command to sensuctl to manually resolve events.
- Add the time.InWindow & time.InWindows functions to support time windows, used
in filters and check subdue

### Fixed
- Fixed a bug in how silenced entries were deleted. Only one silenced entry will
be deleted at a time, regardless of wildcard presence for subscription or check.

## [2.0.0-alpha.8] - 2017-11-28
### Added
- New "event delete" subcommand in sensuctl
- The "Store" interface is now properly documented
- The incoming request body size is now limited to 512 KB
- Silenced entries in the store now have a TTL so they automatically expire
- Initial support for custom attributes in various Sensu objects
- Add "Error" type for capturing pipeline errors
- Add registration events for new agents
- Add a migration tool for the store directly within sensu-backend

### Changed
- Refactoring of the sensu-backend API
- Modified the description for the API URL when configuring sensuctl
- A docker image with the master tag is built for every commit on master branch
- The "latest" docker tag is only pushed once a new release is created

### Fixed
- Fix the "asset update" subcommand in sensuctl
- Fix Go linting in build script
- Fix querying across organizations and environments with sensuctl
- Set a standard redirect policy to sensuctl HTTP client

### Removed
- Removed extraneous GetEnv & GetOrg getter methods<|MERGE_RESOLUTION|>--- conflicted
+++ resolved
@@ -35,14 +35,11 @@
 re-implemented in https://github.com/sensu/sensu-go/issues/1739).
 - The sensu-backend flags related to etcd are now all prefixed with `etcd` and
 the older versions are now deprecated.
-<<<<<<< HEAD
 - Web ui entity recent events are sorted by last ok.
 - etcd is now the last component to shutdown during a graceful shutdown.
-=======
 - Web ui entity recent events are sorted by last ok
 - Deprecated --custom-attributes in the sensu-agent command, changed to
 --extended-attributes.
->>>>>>> 92b07571
 
 ### Fixed
 - Fixes a bug in `sensuctl cluster health` so the correct error is handled.
