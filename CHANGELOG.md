# Changelog
All notable changes to this project will be documented in this file.

The format is based on [Keep a Changelog](http://keepachangelog.com/en/1.0.0/)
and this project adheres to [Semantic
Versioning](http://semver.org/spec/v2.0.0.html).

## Unreleased

### Added
- Add windows/386 to binary gcs releases
- TLS authentication and encryption for etcd client and peer communication.

### Removed
- Staging resources and configurations have been removed from sensu-go.

### Changed
- Changed sensuctl title colour to use terminal's configured default for bold
text.
- The backend no longer forcibly binds to localhost.
- Keepalive intervals and timeouts are now configured in the check object of
keepalive events.
- The sensu-agent binary is now located at ./cmd/sensu-agent.
- Sensuctl no longer uses auto text wrapping.
- The backend no longer requires embedded etcd. External etcd instances can be
used by providing the --no-embed option. In this case, the client will dial
the URLs provided by --listen-client-urls.
- The sensu-agent binary is now located at ./cmd/sensu-agent.
- Sensuctl no longer uses auto text wrapping.
- The backend no longer requires embedded etcd. External etcd instances can be
used by providing the --no-embed option. In this case, the client will dial
the URLs provided by --listen-client-urls.
- Deprecated daemon `Status()` functions and `/info` (`/info` will be
re-implemented in https://github.com/sensu/sensu-go/issues/1739).
- The sensu-backend flags related to etcd are now all prefixed with `etcd` and
the older versions are now deprecated.
- Web ui entity recent events are sorted by last ok.
- etcd is now the last component to shutdown during a graceful shutdown.

### Fixed
- Fixes a bug in `sensuctl cluster health` so the correct error is handled.
- Fixed a bug where assets could not extract git tarballs.
- Fixed a bug where assets would not install if given cache directory was a
relative path.
- Fixed a bug where an agent's collection of system information could delay
sending of keepalive messages.
- Fixed a bug in nagios perfdata parsing.
- Etcd client URLs can now be a comma-separated list.
- Fixed a bug where output metric format could not be unset.
- Fixed a bug where the agent does not validate the ID at startup.
- Fixed a bug in `sensuctl cluster health` that resulted in an unmarshal
error in an unhealthy cluster.
- Fixed a bug in the web ui, removed references to keepaliveTimeout.
<<<<<<< HEAD
- Some failing keepalive events were not properly emitted after a restart of
sensu-backend.
=======
- The check output attribute is still present in JSON-encoded events even if
empty.
>>>>>>> 49683db4

### Breaking Changes
- Removed the KeepaliveTimeout attribute from entities.

## [2.0.0-beta.4] - 2018-08-14

### Added
- Added the Sensu edition in sensuctl config view subcommand.
- List the supported resource types in sensuctl.
- Added agent ID and IP address to backend session connect/disconnect logs
- Licenses collection for RHEL Dockerfiles and separated RHEL Dockerfiles.

### Changed
- API responses are inspected after each request for the Sensu Edition header.
- Rename list-rules subcommand to info in sensuctl role commmand with alias
for backward compatibility.
- Updated gogo/protobuf and golang/protobuf versions.
- Health API now returns etcd alarms in addition to cluster health.

### Fixed
- Fixed agentd so it does not subscribe to empty subscriptions.
- Rules are now implicitly granting read permission to their configured
environment & organization.
- The splay_coverage attribute is no longer mandatory in sensuctl for proxy
check requests and use its default value instead.
- sensu-agent & sensu-backend no longer display help usage and duplicated error
message on startup failure.
- `Issued` & `History` are now set on keepalive events.
- Resolves a potential panic in `sensuctl cluster health`.
- Fixed a bug in InfluxDB metric parsing. The timestamp is now optional and
compliant with InfluxDB line protocol.
- Fixed an issue where adhoc checks would not be issued to all agents in a
clustered installation.

### Breaking Changes
- Corrects the check field `total_state-change` json tag to `total_state_change`.

## [2.0.0-beta.3-1] - 2018-08-02

### Added
- Added unit test coverage for check routers.
- Added API support for cluster management.
- Added sensuctl cluster member-list command.
- Added Sensu edition detection in sensuctl.
- Added sensuctl cluster member-add command.
- Added API client support for enterprise license management.
- Added a header to API calls that returns the current Sensu Edition.
- Added sensuctl cluster health command.

### Changed
- The Backend struct has been refactored to allow easier customization in
enterprise edition.
- Use etcd monitor instead of in-memory monitor.
- Refactoring of the cmd package for sensuctl to allow easier customization in
the enterprise edition.
- Upgrade dep to v0.5.0
- Added cluster health information to /health endpoint in sensu-backend.

### Fixed
- Fixed `sensuctl completion` help for bash and zsh.
- Fixed a bug in build.sh where versions for Windows and Mac OS were not
generated correctly.
- Display the name of extensions with table formatting in sensuctl.
- Fixed TLS issue that occurred when dashboard communicated with API.
- Check TTL now works with round robin checks.
- Format string for --format flag help now shows actual arguments.
- Push the sensu/sensu:nightly docker image to the Docker Hub.
- Replaced dummy certs with ones that won't expire until 100 years in the
future.
- Fixed a bug where clustered round robin check execution executed checks
too often.
- Catch errors in type assertions in cli.
- Fixed a bug where users could accidentally create invalid gRPC handlers.

### Removed
- Removed check subdue e2e test.
- Removed unused Peek method in the Ring data structure.

### Breaking Changes
- Removed deprecated import command.

## [2.0.0-beta.2] - 2018-06-28

### Added
- Performed an audit of events and checks. Added `event.HasCheck()` nil checks
prior to assuming the existence of said check.
- Added a Create method to the entities api.
- Added the ability to set round robin scheduling in sensuctl
- Added Output field to GRPC handlers
- Additional logging around handlers
- Accept additional time formats in sensuctl
- Entities can now be created via sensuctl.
- Added the format `wrapped-json` to sensuctl `configure`, `list` and `info`
commands, which is compatible with `sensuctl create`.
- Added debug event log with all event data.
- Added yml.example configurations for staging backend and agents.
- Added test resources in `testing/config/resources.json` to be used in staging.
- Added all missing configuration options to `agent.yml.example` and
`backend.yml.example`.
- Added environment variables to checks.
- Added logging redaction integration test.
- Added check token substitution integration test.
- Added the `sensuctl config view` subcommand.
- Added extension service configuration to staging resources.
- Added some documentation around extensions.
- Added Dockerfile.rhel to build RHEL containers.

### Changed
- Upgraded gometalinter to v2.
- Add logging around the Sensu event pipeline.
- Split out the docker commands in build script so that building images and
  pushing can be done separately.
- Migrated the InfluxDB handler from the sensu-go repository to
github.com/nikkiki/sensu-influxdb-handler
- Entry point for sensu-backend has been changed to
  `github.com/sensu/sensu-go/cmd/sensu-backend`
- Don't allow unknown fields in types that do not support custom attributes
when creating resources with `sensuctl create`.
- Provided additional context to metric event logs.
- Updated goversion in the appveyor configuration for minor releases.
- Use a default hostname if one cannot be retrieved.
- Return an error from `sensuctl configure` when the configured organization
or environment does not exist.
- Remove an unnecessary parameter from sensuctl environment create.
- The profile environment & organization values are used by default when
creating a resource with sensuctl.
- Migrated docker image to sensu Docker Hub organization from sensuapp.
- Use the sensu/sensu image instead of sensu/sensu-go in Docker Hub.

### Fixed
- Prevent panic when verifying if a metric event is silenced.
- Add logging around the Sensu event pipeline
- Marked silenced and hooks fields in event as deprecated
- Fixed a bug where hooks could not be created with `create -f`
- Metrics with zero-values are now displayed correctly
- Fix handler validation routine
- Fixed a small bug in the opentsdb transformer so that it trims trailing
whitespace characters.
- Sensu-agent logs an error if the statsd listener is unable to start due to an
invalid address or is stopped due to any other error.
- Fixed a bug where --organization and --environment flags were hidden for all
commands
- Fix a bug where environments could not be created with sensuctl create
- StatsD listener on Windows is functional
- Add version output for dev and nightly builds (#1320).
- Improve git version detection by directly querying for the most recent tag.
- Fixed `sensuctl create -f` for `Role`
- Fixed `sensuctl create -f` for `Event`
- Added validation for asset SHA512 checksum, requiring that it be at least 128
characters and therefore fixing a bug in sensuctl
- Silenced IDs are now generated when not set in `create -f` resources
- API requests that result in a 404 response are now logged
- Fixed a bug where only a single resource could be created with
`sensuctl create` at a time.
- Fixed a bug where environments couldn't be deleted if there was an asset in
the organization they reside in.
- Dashboard's backend reverse proxy now works with TLS certs are configured.
- Fixed a bug with the IN operator in query statements.
- Boolean fields with a value of `false` now appear in json format (removed
`omitempty` from protobufs).
- The sensuctl create command no longer prints a spurious warning when
non-default organizations or environments are configured.
- When installing assets, errors no longer cause file descriptors to leak, or
lockfiles to not be cleaned up.
- Fixed a bug where the CLI default for round robin checks was not appearing.
- Missing custom attributes in govaluate expressions no longer result in
an error being logged. Instead, a debug message is logged.
- Update AppVeyor API token to enable GitHub deployments.
- Allow creation of metric events via backend API.
- Fixed a bug where in some circumstances checks created with sensuctl create
would never fail.
- Fixed a goroutine leak in the ring.
- Fixed `sensuctl completion` help for bash and zsh.

### Removed
- Removed Linux/386 & Windows/386 e2e jobs on Travis CI & AppVeyor
- Removed check output metric extraction e2e test, in favor of more detailed
integration coverage.
- Removed the `leader` package
- Removed logging redaction e2e test, in favor of integration coverage.
- Removed check token substitution e2e test, in favor of integration coverage.
- Removed round robin scheduling e2e test.
- Removed proxy check e2e test.
- Removed check scheduling e2e test.
- Removed keepalive e2e test.
- Removed event handler e2e test.
- Removed `sensuctl` create e2e tests.
- Removed hooks e2e test.
- Removed assets e2e test.
- Removed agent reconnection e2e test.
- Removed extensions e2e test.

## [2.0.0-beta.1] - 2018-05-07
### Added
- Add Ubuntu 18.04 repository
- Support for managing mutators via sensuctl.
- Added ability to sort events in web UI.
- Add PUT support to APId for the various resource types.
- Added flags to disable the agent's API and Socket listeners
- Made Changelog examples in CONTRIBUTING.md more obvious
- Added cli support for setting environment variables in mutators and handlers.
- Added gRPC extension service definition.
- The slack handler now uses the iconURL & username flag parameters.
- Support for nightlies in build/packaging tooling.
- Added extension registry support to apid.
- Added extension registry to the store.
- Add sensuctl create command.
- Adds a statsd server to the sensu-agent which runs statsd at a configurable
flush interval and converts gostatsd metrics to Sensu Metric Format.
- Add event filtering to extensions.
- Proper 404 page for web UI.
- Add sensuctl extension command.
- Add extensions to pipelined.
- Added more tests surrounding the sensu-agent's statsd server and udp port.
- Add the `--statsd-event-handlers` flag to sensu-agent which configures the
event handlers for statsd metrics.
- Add default user with username "sensu" with global, read-only permissions.
- Add end-to-end test for extensions.
- Add configuration setting for backend and agent log level.
- Add extension package for building third-party Sensu extensions in Go.
- Add the `--statsd-disable` flag to sensu-agent which configures the
statsd listener. The listener is enabled by default.
- Added an influx-db handler for events containing metrics.
- Add 'remove-when' and 'set-when' subcommands to sensuctl filter command.
- Added the Transformer interface.
- Added a Graphite Plain Text transformer.
- Add support for `metric_format` and `metric_handlers` fields in the Check and
CheckConfig structs.
- Add CLI support for `metric_format` and `metric_handlers` fields in `sensuctl`.
- Add support for metric extraction from check output for `graphite_plaintext`
transformer.
- Added a OpenTSDB transformer.
- Add support for metric extraction from check output for `opentsdb_line`
- Added a Nagios performance data transformer.
- Add support for metric extraction from check output for `nagios_perfdata`
- Added an InfluxDB Line transformer.
- Add support for metric extraction from check output for `influxdb_line`
transformer.
- Add e2e test for metric extraction.

### Changed
- Changed the maximum number of open file descriptors on a system to from 1024
(default) to 65535.
- Increased the default etcd size limit from 2GB to 4GB.
- Move Hooks and Silenced out of Event and into Check.
- Handle round-robin scheduling in wizardbus.
- Added informational logging for failed entity keepalives.
- Replaced fileb0x with vfsgen for bundling static assets into binary. Nodejs 8+
and yarn are now dependencies for building the backend.
- Updated etcd to 3.3.2 from 3.3.1 to fix an issue with autocompaction settings.
- Updated and corrected logging style for variable fields.
- Build protobufs with go generate.
- Creating roles via sensuctl now supports passing flags for setting permissions
  rules.
- Removed -c (check) flag in sensuctl check execute command.
- Fix a deadlock in the monitor.
- Don't allow the bus to drop messages.
- Events list can properly be viewed on mobile.
- Updated Sirupsen/logrus to sirupsen/logrus and other applicable dependencies using the former.
- Set default log level to 'warn'.
- Optimize check marshaling.
- Silenced API only accepts 'id' parameter on DELETE requests.
- Disable gostatsd internal metric collection.
- Improved log entries produced by pipelined.
- Allow the InfluxDB handler to parse the Sensu metric for an InfluxDB field tag
and measurement.
- Removed organization and environment flags from create command.
- Changed `metric_format` to `output_metric_format`.
- Changed `metric_handlers` to `output_metric_handlers`.

### Fixed
- Terminate processes gracefully in e2e tests, allowing ports to be reused.
- Shut down sessions properly when agent connections are disrupted.
- Fixed shutdown log message in backend
- Stopped double-writing events in eventd
- Agents from different orgs/envs with the same ID connected to the same backend
  no longer overwrite each other's messagebus subscriptions.
- Fix the manual packaging process.
- Properly log the event being handled in pipelined
- The http_check.sh example script now hides its output
- Silenced entries using an asterisk can be deleted
- Improve json unmarshaling performance.
- Events created from the metrics passed to the statsd listener are no longer
swallowed. The events are sent through the pipeline.
- Fixed a bug where the Issued field was never populated.
- When creating a new statsd server, use the default flush interval if given 0.
- Fixed a bug where check and checkconfig handlers and subscriptions are null in rendered JSON.
- Allow checks and hooks to escape zombie processes that have timed out.
- Install all dependencies with `dep ensure` in build.sh.
- Fixed an issue in which some agents intermittently miss check requests.
- Agent statsd daemon listens on IPv4 for Windows.
- Include zero-valued integers in JSON output for all types.
- Check event entities now have a last_seen timestamp.
- Improved silenced entry display and UX.
- Fixed a small bug in the opentsdb transformer so that it trims trailing
whitespace characters.

## [2.0.0-nightly.1] - 2018-03-07
### Added
- A `--debug` flag on sensu-backend for enabling a pprof HTTP endpoint on localhost.
- Add CLI support for adhoc check requests.
- Check scheduler now handles adhoc check requests.
- Added `set-FIELD` and `remove-FIELD` commands for all updatable fields
of a check. This allows updating single fields and completely clearing out
non-required fields.
- Add built-in only_check_output mutator to pipelined.
- Allow publish, cron, ttl, timeout, low flap threshold and more fields to be
set when importing legacy settings.
- Add CPU architecture in system information of entities.
- The `sensuctl user change-password` subcommand now accepts flag parameters.
- Configured and enabled etcd autocompaction.
- Add event metrics type, implementing the Sensu Metrics Format.
- Agents now try to reconnect to the backend if the connection is lost.
- Added non-functional selections for resolving and silencing to web ui
- Add LastOk to check type. This will be updated to reflect the last timestamp
of a successful check.
- Added GraphQL explorer to web UI.
- Added check occurrences and occurrences_watermark attributes from Sensu 1.x.
- Added issue template for GitHub.
- Added custom functions to evaluate a unix timestamp in govaluate.

### Changed
- Refactor Check data structure to not depend on CheckConfig. This is a breaking
change that will cause existing Sensu alpha installations to break if upgraded.
This change was made before beta release so that further breaking changes could
be avoided.
- Make indentation in protocol buffers files consistent.
- Refactor Hook data structure. This is similar to what was done to Check,
except that HookConfig is now embedded in Hook.
- Refactor CheckExecutor and AdhocRequestExecutor into an Executor interface.
- Changed the sensu-backend etcd flag constants to match the etcd flag names.
- Upgraded to Etcd v3.3.1
- Removed 3DES from the list of allowed ciphers in the backend and agent.
- Password input fields are now aligned in  `sensuctl user change-password`
subcommand.
- Agent backend URLs without a port specified will now default to port 8081.
- Travis encrypted variables have been updated to work with travis-ci.org
- Upgraded all builds to use Go 1.10.
- Use megacheck instead of errcheck.
- Cleaned agent configuration.
- We no longer duplicate hook execution for types that fall into both an exit
code and severity (ex. 0, ok).
- Updated the sensuctl guidelines.
- Changed travis badge to use travis-ci.org in README.md.
- Govaluate's modifier tokens can now be optionally forbidden.
- Increase the stack size on Travis CI.
- Refactor store, queue and ring interfaces, and daemon I/O details.
- Separated global from local flags in sensuctl usage.

### Fixed
- Fixed a bug in time.InWindow that in some cases would cause subdued checks to
be executed.
- Fixed a bug in the HTTP API where resource names could not contain special
characters.
- Resolved a bug in the keepalive monitor timer which was causing it to
erroneously expire.
- Resolved a bug in how an executor processes checks. If a check contains proxy
requests, the check should not duplicately execute after the proxy requests.
- Removed an erroneous validation statement in check handler.
- Fixed HookList `hooks` validation and updated `type` validation message to
allow "0" as a valid type.
- Events' check statuses & execution times are now properly added to CheckHistory.
- Sensu v1 Check's with TTL, timeout and threshold values can now be imported
correctly.
- Use uint32 for status so it's not empty when marshalling.
- Automatically create a "default" environment when creating a new organization.

## [2.0.0-alpha.17] - 2018-02-13
### Added
- Add .gitattributes file with merge strategy for the Changelog.
- Context switcher added for dashboard.
- Add API support for adhoc check requests.
- Check scheduler now supports round-robin scheduling.
- Added better error checking for CLI commands and support for mutually
exclusive fields.
- Added `--interactive` flag to CLI which is required to run interactive mode.
- Added CLI role rule-add Organization and Environment interactive prompts.
- Added events page list and simple buttons to filter

### Changed
- Silenced `begin` supports human readable time (Format: Jan 02 2006 3:04PM MST)
in `sensuctl` with optional timezone. Stores the field as unix epoch time.
- Increased the timeout in the store's watchers tests.
- Incremental retry mechanism when waiting for agent and backend in e2e tests.
- Renamed CLI asset create interactive prompt "Org" to "Organization".

### Fixed
- Fixed required flags in `sensuctl` so requirements are enforced.
- Add support for embedded fields to dynamic.Marshal.

## [2.0.0-alpha.16] - 2018-02-07
### Added
- Add an e2e test for proxy check requests.
- Add integration tests to our CI.
- Context switcher added for dashboard
- Add api support for adhoc check requests.

### Fixed
- Tracks in-progress checks with a map and mutex rather than an array to
increase time efficiency and synchronize goroutines reading from and writing
to that map.
- Fixed a bug where we were attempting to kill processes that had already
finished before its allotted execution timeout.
- Fixed a bug where an event could erroneously be shown as silenced.
- Properly log errors whenever a check request can't be published.
- Fixed some build tags for tests using etcd stores.
- Keepalive monitors now get updated with changes to a keepalive timeout.
- Prevent tests timeout in queue package
- Prevent tests timeout in ring package
- Fixed a bug in the queue package where timestamps were not parsed correctly.
- Fixed Ring's Next method hanging in cases where watch events are not propagated.

### Changed
- Queues are now durable.
- Refactoring of the check scheduling integration tests.
- CLI resource delete confirmation is now `(y/N)`.

### Removed
- Dependency github.com/chzyer/readline

## [2.0.0-alpha.15] - 2018-01-30
### Added
- Add function for matching entities to a proxy check request.
- Added functions for publishing proxy check requests.
- Added proxy request validation.
- CLI functionality for proxy check requests (add set-proxy-requests command).
- Entities have been added to the state manager and synchronizer.
- Added package leader, for facilitating execution by a single backend.
- Proxy check requests are now published to all entities described in
`ProxyRequests` and `EntityAttributes`.
- Add quick navigation component for dashboard

### Changed
- Govaluate logic is now wrapped in the `util/eval` package.
- Cron and Interval scheduling are now mutually exclusive.

### Fixed
- Fixed a bug where retrieving check hooks were only from the check's
organization, rather than the check's environment, too.

## [2.0.0-alpha.14] - 2018-01-23
### Added
- Add `Timeout` field to CheckConfig.
- CLI functionality for check `Timeout` field.
- Add timeout support for check execution.
- Add timeout support for check hook execution.
- Token substitution is now available for check hooks
- Add an e2e test for logging redaction
- Support for `When` field in `Filter` which enables filtering based on days
and times of the week.
- New gRPC inspired GraphQL implementation. See
[graphql/README](backend/apid/graphql/README.md) for usage.
- Support for TTLs in check configs to monitor stale check results.

### Changed
- Moved monitor code out of keepalived and into its own package.
- Moved KeyBuilder from etcd package to store package.

## [2.0.0-alpha.13] - 2018-01-16
### Added
- Logging redaction for entities

### Changed
- Removed the Visual Studio 2017 image in AppVeyor to prevent random failures

### Fixed
- Fixed e2e test for token substitution on Windows
- Fixed check subdue unit test for token substitution on Windows
- Consider the first and last seconds of a time window when comparing the
current time
- Fixed Travis deploy stage by removing caching for $GOPATH
- Parse for [traditional cron](https://en.wikipedia.org/wiki/Cron) strings, rather than [GoDoc cron](https://godoc.org/github.com/robfig/cron) strings.

### Changed
- Removed the Visual Studio 2017 image in AppVeyor to prevent random failures
- Made some slight quality-of-life adjustments to build-gcs-release.sh.

### Fixed
- Fixed e2e test for token substitution on Windows
- Fixed check subdue unit test for token substitution on Windows
- Consider the first and last seconds of a time window when comparing the
current time
- Fixed Travis deploy stage by removing caching for $GOPATH
- Parse for [traditional cron](https://en.wikipedia.org/wiki/Cron) strings, rather than [GoDoc cron](https://godoc.org/github.com/robfig/cron) strings.

## [2.0.0-alpha.12] - 2018-01-09
### Added
- Add check subdue mechanism. Checks can now be subdued for specified time
windows.
- Silenced entries now include a `begin` timestamp for scheduled maintenance.
- Store clients can now use [watchers](https://github.com/sensu/sensu-go/pull/792) to be notified of changes to objects in the store.
- Add check `Cron` field. Checks can now be scheduled according to the cron
string stored in this field.
- Add a distributed queue package for use in the backend.
- Token substitution is now available for checks.
- CLI functionality for check `Cron` field.
- Add an e2e test for cron scheduling.
- Add an e2e test for check hook execution.

## [2.0.0-alpha.11] - 2017-12-19
### Breaking Changes
- The `Source` field on a check has been renamed to `ProxyEntityID`. Any checks
using the Source field will have to be recreated.

### Added
- Silenced entries with ExpireOnResolve set to true will now be deleted when an
event which has previously failing was resolved
- TCP/UDP sockets now accept 1.x backward compatible payloads. 1.x Check Result gets translated to a 2.x Event.
- Custom attributes can be added to the agent at start.
- New and improved Check Hooks are implemented (see whats new about hooks here: [Hooks](https://github.com/sensu/sensu-alpha-documentation/blob/master/08-hooks.md))
- Add check subdue CLI support.

### Changed
- Avoid using reflection in time.InWindows function.
- Use multiple parallel jobs in CI tools to speed up the tests
- Pulled in latest [github.com/coreos/etcd](https://github.com/coreos/etcd).
- Includes fix for panic that occurred on shutdown.
- Refer to their
[changelog](https://github.com/gyuho/etcd/blob/f444abaae344e562fc69323c75e1cf772c436543/CHANGELOG.md)
for more.
- Switch to using [github.com/golang/dep](https://github.com/golang/dep) for
managing dependencies; `vendor/` directory has been removed.
- See [README](README.md) for usage.

## [2.0.0-alpha.10] - 2017-12-12
### Added
- End-to-end test for the silencing functionality
- Silenced events are now identified in sensuctl

### Changed
- Events that transitioned from incidents to a healthy state are no longer
filtered by the pipeline
- Errcheck was added to the build script, and the project was given a once-over
to clean up existing errcheck lint.
- Creating a silenced entry via sensuctl no longer requires an expiry value

### Fixed
- Entities can now be silenced using their entity subscription
- Fixed a bug in the agent where it was ignoring keepalive interval and timeout
settings on start
- Keepalives now alert when entities go away!
- Fixed a bug in package dynamic that could lead to an error in json.Marshal
in certain cases.
- Fixed an issue in keepalived to handle cases of nil entities in keepalive
messages

## [2.0.0-alpha.9] - 2017-12-5
### Added
- Proxy entities are now dynamically created through the "Source" attribute of a
check configuration
- Flag to sensuctl configure allowing it to be configured non-interactively
(usage: --non-interactive or -n)
- New function SetField in package dynamic, for setting fields on types
supporting extended attributes.
- Automatically append entity:entityID subscription for agent entities
- Add silenced command to sensuctl for silencing checks and subscriptions.
- Add healthz endpoint to agent api for checking agent liveness.
- Add ability to pass JSON event data to check command STDIN.
- Add POST /events endpoint to manually create, update, and resolve events.
- Add "event resolve" command to sensuctl to manually resolve events.
- Add the time.InWindow & time.InWindows functions to support time windows, used
in filters and check subdue

### Fixed
- Fixed a bug in how silenced entries were deleted. Only one silenced entry will
be deleted at a time, regardless of wildcard presence for subscription or check.

## [2.0.0-alpha.8] - 2017-11-28
### Added
- New "event delete" subcommand in sensuctl
- The "Store" interface is now properly documented
- The incoming request body size is now limited to 512 KB
- Silenced entries in the store now have a TTL so they automatically expire
- Initial support for custom attributes in various Sensu objects
- Add "Error" type for capturing pipeline errors
- Add registration events for new agents
- Add a migration tool for the store directly within sensu-backend

### Changed
- Refactoring of the sensu-backend API
- Modified the description for the API URL when configuring sensuctl
- A docker image with the master tag is built for every commit on master branch
- The "latest" docker tag is only pushed once a new release is created

### Fixed
- Fix the "asset update" subcommand in sensuctl
- Fix Go linting in build script
- Fix querying across organizations and environments with sensuctl
- Set a standard redirect policy to sensuctl HTTP client

### Removed
- Removed extraneous GetEnv & GetOrg getter methods<|MERGE_RESOLUTION|>--- conflicted
+++ resolved
@@ -51,13 +51,10 @@
 - Fixed a bug in `sensuctl cluster health` that resulted in an unmarshal
 error in an unhealthy cluster.
 - Fixed a bug in the web ui, removed references to keepaliveTimeout.
-<<<<<<< HEAD
 - Some failing keepalive events were not properly emitted after a restart of
 sensu-backend.
-=======
 - The check output attribute is still present in JSON-encoded events even if
 empty.
->>>>>>> 49683db4
 
 ### Breaking Changes
 - Removed the KeepaliveTimeout attribute from entities.
