--- conflicted
+++ resolved
@@ -19,13 +19,10 @@
 - Added the format `wrapped-json` to sensuctl `configure`, `list` and `info`
 commands, which is compatible with `sensuctl create`.
 - Added debug event log with all event data.
-<<<<<<< HEAD
 - Added yml.example configurations for staging backend and agents.
-=======
 - Added test resources in `testing/config/resources.json` to be used in staging.
 - Added all missing configuration options to `agent.yml.example` and
 `backend.yml.example`.
->>>>>>> 17a83c5b
 - Added environment variables to checks.
 
 ### Changed
