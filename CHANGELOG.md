--- conflicted
+++ resolved
@@ -24,15 +24,10 @@
 a decimal multiplier value.
 - Added ProcessedBy field to check results. The ProcessedBy field indicates which
 agent processed a particular event.
-- Added `core/v2.Pipeline` resource for configuring Pipeline resources.
-<<<<<<< HEAD
-- Added `pipelines` field to `Check` and `CheckConfig`
+- Added `core/v2.Pipeline` resource for configuring Pipeline resources.- Added `pipelines` field to `Check` and `CheckConfig`
 - Added API key support for admin user at cluster init time.
-=======
-- Added `pipelines` field to `Check` and `CheckConfig`.
 - Added `sensu_go_agentd_event_bytes` & `sensu_go_store_event_bytes` summary
 metrics to the `/metrics` endpoint.
->>>>>>> c0410edb
 
 ### Changed
 - When deleting resource with sensuctl, the resource type will now be displayed
