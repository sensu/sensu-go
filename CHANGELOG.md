--- conflicted
+++ resolved
@@ -8,9 +8,7 @@
 ## Unreleased
 
 ### Fixed
-<<<<<<< HEAD
 - Keepalive and check TTL failure events now fire continuously until resolved.
-=======
 - Listing an empty set of assets now correctly returns [] instead of null.
 - Fixed API endpoint used by the CLI to create hooks via the 'sensuctl create'
   command. It's now possible to create objects of type 'Hook' with this command
@@ -31,7 +29,6 @@
 - Ensure environment variables are joined with a semicolon on Windows
 - Command arguments are no longer needlessly escaped on Windows
 - Backend environments are now included in handler & mutator execution requests.
->>>>>>> 5568fe64
 
 ### [5.0.0] - 2018-11-30
 
