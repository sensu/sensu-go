--- conflicted
+++ resolved
@@ -39,13 +39,8 @@
 - Pin childprocess to v0.9.0 in CircleCI so fpm can be installed.
 - Substitutions applied to command & hooks are now omitted from events.
 - Fixes a bug where generic store methods assumed a namespace was provided for non-namespaced resources.
-<<<<<<< HEAD
-=======
 - Keepalive and check TTL database state is now properly garbage-collected on
 entity deletion.
-
-### Fixed
->>>>>>> 2251429d
 - Fixed a bug where `sensuctl version` required configuration files to exist.
 - Updates the copy on the confirm disable dialog to accurately reflect the
 operation.
