
# Changelog
All notable changes to this project will be documented in this file.

The format is based on [Keep a Changelog](http://keepachangelog.com/en/1.0.0/)
and this project adheres to [Semantic
Versioning](http://semver.org/spec/v2.0.0.html).

## Unreleased

### Added
- Added objectives (0.5, 0.9, 0.99) to `graphql_duration_seconds` metric.
- Added `graphql_duration_seconds`, `graphql_duration_seconds_sum` &
`graphql_duration_seconds_count` to the metrics log.

### Fixed
- Duration metrics for assets, pipeline, and eventd have been updated to use
milliseconds to match other duration metrics.
<<<<<<< HEAD
- Fixed an error where sensu-backend or sensu-agent could panic due to
concurrent websocket writes.
=======
- The sensu-backend's /version API has updated to reflect the version of a an
external etcd cluster.
>>>>>>> 387c90d2

## [6.5.3, 6.5.4] - 2021-10-29

### Added
- Added eventd, pipeline, & asset metrics from 6.5.2 to the metrics log.
- Added `--api-write-timeout` & `--dashboard-write-timeout` flags to allow
end users to configure the HTTP server's write timeout value

### Fixed
- Fixed a bug where API validation caused javascript environment variable
specifications to be rejected.
- Fixed a bug where the asset expansion error was not handled

## [6.5.2] - 2021-10-28

### Added
- Added `status` & `event_type` labels to the sensu_go_event_handler_duration
metric.
- Added `sensu_go_event_handler_duration_sum` &
`sensu_go_event_handler_duration_count` to the metrics log.
- Added metric `sensu_go_eventd_create_proxy_entity_duration`.
- Added metric `sensu_go_eventd_update_event_duration`.
- Added metric `sensu_go_eventd_bus_publish_duration`.
- Added metric `sensu_go_eventd_liveness_factory_duration`.
- Added metric `sensu_go_eventd_switches_alive_duration`.
- Added metric `sensu_go_eventd_switches_bury_duration`.
- Added metric `sensu_go_pipelined_message_handler_duration`.
- Added metric `sensu_go_pipeline_duration`.
- Added metric `sensu_go_pipeline_resolve_duration`.
- Added metric `sensu_go_pipeline_filter_duration`.
- Added metric `sensu_go_pipeline_mutator_duration`.
- Added metric `sensu_go_pipeline_handler_duration`.
- Added metric `sensu_go_asset_fetch_duration`.
- Added metric `sensu_go_asset_expand_duration`.

### Changed
- OS environment variables are now accessible via Javascript mutators.

## [6.5.1] - 2021-10-18

### Added
- Added new prometheus metrics for tracking lease operations.
- Added pipeline workflow handler processing counters

## [6.5.0] - 2021-10-12

### Security
- Migrated the package dgrijalva/jwt-go to golang-jwt/jwt to address [CVE-2020-26160](https://github.com/advisories/GHSA-w73w-5m7g-f7qc)

### Added
- Added `core/v2.Pipeline` resource for configuring event pipelines.
- Added `pipelines` field to `Check` and `CheckConfig`
- Added the platform metrics log. This log contains a listing of core Sensu
metrics in influx-line format. It is enabled by default but can be disabled
with the --disable-platform-metrics flag. By default the log is appended to
every 60s, and written to /var/lib/sensu/sensu-backend/stats.log.
- Open-sourced the previously enterprise-only event logger. The event logger
can be used to send the events a backend processes to a rotatable log file.
- Added sensuctl commands for pipeline list, info, and delete.
- Added support for `SENSU_BACKEND_ETCD_CLIENT_USERNAME` and
`SENSU_BACKEND_ETCD_CLIENT_PASSWORD` environment variables for connecting to
external etcds that use user/password authentication instead of client
certificate authentication. Typical with DBaaS etcd providers. These can only be
set via these environment variables and intentionally cannot be set via flags.

### Fixed
- `sensuctl env` now properly displays the `SENSU_API_KEY` and `SENSU_TIMEOUT`
environment variables.
- `sensuctl command exec` now properly adds the `SENSU_API_KEY` and
`SENSU_TIMEOUT` variables to the command's environment.
- Fixed a crash when running the backend on `darwin/arm64` when compressing a
wrapped resource.
- Fixed a bug where large number of silences could cause etcd errors by not
exceeding etcd'd default maximum number of transaction operations.

### Changed
- Upgraded Go version from 1.16.5 to 1.17.1.

## [6.4.2] - 2021-08-31

### Added
- Added `sensu_go_agentd_event_bytes` & `sensu_go_store_event_bytes` summary
metrics to the `/metrics` endpoint.

## [6.4.1] - 2021-08-24

### Added
- Added `ignore-already-initialized` configuration flag to the sensu-backend
init command for returning exit code 0 when a cluster has already been
initialized.
- Added javascript mutators, which can be selected by setting
"type": "javascript" on core/v2.Mutators, and specifying valid ECMAScript 5
code in the "eval" field. See documentation for details.
- Added --retry-min, --retry-max, and --retry-multiplier flags to sensu-agent
for controlling agent retry exponential backoff behaviour. --retry-min and
--retry-max expect duration values like 1s, 10m, 4h. --retry-multiplier expects
a decimal multiplier value.
- Added ProcessedBy field to check results. The ProcessedBy field indicates which
agent processed a particular event.
- Added API key support for admin user at cluster init time.
- Added `sensu_go_agentd_event_bytes` & `sensu_go_store_event_bytes` summary
metrics to the `/metrics` endpoint.
- Added support for environment variable arguments in `sensuctl`.

### Changed
- When deleting resource with sensuctl, the resource type will now be displayed
in the confirmation prompt
- When keepalived encounters round-robin ring errors, the backend no longer
internally restarts.
- The core/v2.Mutator type now has a Type field which can be used to tell
Sensu that the mutator is a different type from the default (pipe). Currently,
the supported types are "pipe" and "javascript".
- The default retry values have been increased from a minimum of 10ms to 1s, a
maximum of 10s to 120s, and the multiplier decreased from 10.0 to 2.0.
- The backend internal bus default buffer sizes have been increased from 100
to 1000 items.

### Fixed
- Sensu Go OSS can now be built on `darwin/arm64`.
- Fixed a regression in `sensu-backend init` where the exit status returned 0
if the store was already initialized.
- Guard against potential crash in the sensuctl cluster member-list command when
the etcd response header is nil.
- Agent events API now accepts metrics event.
- Fixed rare cases where the agent could fail to delete temporary files when
downloading assets.
- Forwards compatibility with newer Sensu backends has been improved. Users can
now create resources with fields that are unknown to Sensu.
- The `--retry-min`, `--retry-max` and `--retry-multiplier` flags are now listed
in the `sensu-agent start --help` output.

### Changed
- API and agent services now log at warn level when the start up, not at info.
- Backend now reports when it is ready to process events at warn level.

## [6.4.0] - 2021-06-23

### Added
- Added `etcd-log-level` configuration flag for setting the log level of the
embedded etcd server.
- Added wait flag to the sensu-backend init command which toggles waiting
indefinitely for etcd to become available.
- Added sensu_go_keepalives prometheus counter.

### Changed
- Upgraded Go version from 1.13.15 to 1.16.5.
- Upgraded Etcd version from 3.3.22 to 3.5.0.
- The loadit tool now uses UUIDv4 instead of UUIDv1 for agent names.
- Some Prometheus metric names have changed with the upgrade to Etcd 3.5. See
https://etcd.io/docs/v3.5/metrics/etcd-metrics-latest.txt for the metrics that
Etcd 3.5 exposes.
- The timeout flag for `sensu-backend init` is now treated as a duration instead
of seconds. If the value is less than 1 second, the value is converted to
seconds.

### Fixed
- Fixed config deprecation warnings from being shown when deprecated config
options weren't set.
- Fixed issue with keepalive status remaining in OK status after agent shutdown.
- Fixed a bug where role bindings that refer to missing roles would cause the
wrong status to be returned from the HTTP API, and the dashboard to go into a
crash loop.
- Fixed a bug where an empty subscription was present in the deregistration event's check.
- Fixed issue with Windows agent not handling command timeouts properly
- Sensu Go OSS can now be built on `darwin/arm64`.

## [6.3.0] - 2021-04-07

### Added
- Added API key authentication support to sensuctl.
- Added ResourceTemplate resource. ResourceTemplate will be used to populate
namespaces with initial resources.
- Added `GetResourceV3Watcher()` to the `store/etcd` package.
- Add `EntityServiceClass` constant to the `corev2` package, representing BSM Services.
- Added ResourceTemplate instantiation on namespace creation.
- Added more context when logging JavaScript filter evaluation errors.

### Fixed
- Both V2 & V3 resources are now validated when used with storev2.
- Initialize labels & annotations for v3 resources when fields are nil.
- Fixed the `agent-managed-entity` agent config attribute when no labels are
defined.
- Fixed a bug where the scheduler could crash in rare circumstances, when using
round robin checks.
- Fixed a bug where build information would get calculated for every keepalive
in OSS builds.
- Don't trigger internal restart on SIGHUP.
- Concatenated YAML files now support CRLF.
- Remove extraneous auto-completion suggestions.

## [6.2.7] - 2021-04-01

### Fixed
- Fixed a potential crash in tessend.
- Fixed a potential deadlock in agentd.
- Fixed a bug where some Etcd watchers could try to process watch events holding
invalid pointers.

## [6.2.3] - 2021-01-21

### Fixed
- Fixed the `agent-managed-entity` agent config attribute when no labels are
defined.
- Fixed a bug where events from namespaces other than the one requested could
appear in sensuctl dump output. The bug only applied to users who had access to
the other namespaces.

## [6.2.1, 6.2.2] - 2021-01-08

### Fixed
- The expire field of silenced entries represents the configured expiration, in
seconds, not the remaining duration.
- Allow agents labels & annotations to be configured via configuration flags.
- Fixed a bug where a small amount of extra etcd or postgres traffic was
generated on keepalive failure.
- Event check history now contains an entry for the first received event.

## [6.2.0] - 2020-12-17

### Added
- Sensuctl and sensu-backend ask for password retype when a new password is
created when in interactive mode.
- Build info is now exposed as a prometheus metric via the /metrics endpoint.
- Added `/health` endpoint to agentd.
- Added the Scheduler field to Check and CheckConfig.
- Add support for environment variables to define configuration file paths of
sensu-backend (`SENSU_BACKEND_CONFIG_FILE`) & sensu-agent (`SENSU_CONFIG_FILE`).
- Added event sequence numbers.
- Entities may now be managed exclusively by their agents when sensu-agent is
started with the new `agent-managed-entity` configuration attribute.

### Changed
- Adjust the date and duration formats used when listing and displaying silenced
entries in sensuctl.
- Make `event_id` usage in logging consistent.
- Changed sensuctl commands that only contain subcommands to exit with status
code 46 when no arguments or incorrect arguments are given.

### Fixed
- The config-file flag is no longer order dependant.
- Added description to sensuctl dump command.
- The sensuctl command descriptions now have consistent capitalization.
- The `v3.V3EntityToV2()` API function now properly carries over the metadata's
  `CreatedBy` field.

## [6.1.4] - 2020-12-16

### Fixed
- Fixed a bug where the entity API could panic.
- The agent asset fetcher now respects the HTTP proxy environment variables when trusted-ca-file is configured.
- Improve error message around asset checksum mismatch.

## [6.1.2, 6.1.3] - 2020-10-28

### Fixed
- Fixed a crash in the backend and agent related to Javascript execution.
- `sensuctl edit` no longer automatically adds the `sensu.io/managed_by` label.

## [6.1.1] - 2020-10-22

### Fixed
- Fixed a bug where silences could take longer to expire than they should, if
the cluster goes through a restart, or an etcd election.
- Fixed a bug where sensu-agent would not shut down correctly.
- The per-entity subscription now persists with PATCH requests.
- sensuctl now resolves symbolic links.
- Allow HookConfig to be exported via `sensuctl dump`.
- Properly log any API error in `sensuctl dump`.
- An RBAC rule with the `update` permission now properly authorizes PATCH
requests.
- eventd errors now include additional context for debugging.
- Entities are now properly created using `sensuctl create`.

## [6.1.0] - 2020-10-05

### Added
- A warning is now logged when a runtime asset was requested but does not exist.
- Added Prometheus transformer for extracting metrics from check output
using the Prometheus Exposition Text Format.
- The backend flag `--api-request-limit` is now available to configure the
maximum API request body size, in bytes.
- Add support for the PATCH method on the REST API for most configuration
resources.

### Changed
- The trusted CA file is now used for agent, backend and sensuctl asset retrieval.

### Fixed
- The backend will no longer start when the dashboard TLS configuration is not
fully specified.
- Include the agent entity in data passed to the command process' STDIN.
- Per-entity subscriptions (ex. `entity:entityName`) are always available on agent entities,
even if removed via the `/entities` API.
- Fixed a crash in the backend and agent related to Javascript execution.
- Proxy entities that are used in round-robin check requests are no longer stale.
- Fixed a bug where entity listing would be incorrect if agent entities were
created via the API instead of with sensu-agent.
- Close the response body when done reading from it while downloading assets.
- `sensuctl user hash-password` command no longer requires a config to run.

## [5.21.2] - 2020-08-31

### Fixed
- Failed check events now get written to the event log file.

## [6.0.0] - 2020-08-04

### Added
- Log a warning when secrets cannot be sent to an agent because mTLS is not
enabled.
- Added the is_silenced boolean key to event.Check object.

### Fixed
- Clarifies wording around a secret provider error message.
- Logs and returns an error if a mutator cannot be found.
- User-Agent header is only set on new client creation rather than on each
request.
- Fixed a bug where highly concurrent event filtering could result in a panic.
- Fixed a bug where nil labels or annotations in an event filtering context
would result in a bad user experience, with the user having to explicitly
check if the annotations or labels are undefined. Now, the user is guaranteed
that labels and annotations are always defined, though they may be empty.
- Automatically capitalize the roleRef and subject types in ClusterRoleBindings
and RoleBindings.
- Log the proper CA certificate path in the error message when it can't be
properly parsed by the agent.
- Fix the log entry field for the check's name in schedulerd.
- Store fewer keys in etcd for agents.
- Keepalive and round robin scheduling leases are now dealt with more efficiently.

### Breaking
- The web interface is now a standalone product and no longer distributed
inside the sensu-backend binary. Refer to https://github.com/sensu/web for
more.
- The database schema for entities has changed. After upgrading, users will not
be able to use their database with older versions of Sensu.
- After initial creation, sensu-agent entity configuration cannot be changed
by modifying the agent's configuration file.

### Changed
- Entities are now stored as two separate data structures, in order to optimize
data access patterns.
- The `dead` and `handleUpdate` methods in keepalived now use `EntityConfig` and
`EntityState` respectively.
- The `dead()` and `createProxyEntity()` methods in eventd now use
  `corev3.EntityConfig` and `corev3.EntityState`.
- sensu-agent configuration can now be managed via the HTTP API.
- ClusterRoleBinding and RoleBinding subjects names can now contain any unicode
characters.
- Enriches output of `sensuctl asset add` with help usage for how to use the runtime asset.
- Unless the entity is a proxy entity, updates to entities now ignore state
  related fields.
- Upgraded Go version from 1.13.7 to 1.13.15.
- Upgraded etcd version from 3.3.17 to 3.3.22.

## [5.21.1] - 2020-08-05

### Changed
- Improves logging around the agent websocket connection.

### Fixed
- Fixed potential Web UI crash when fetching events in namespace with > 1000 events.
- Errors produced in the agent by assets, check validation, token substitution,
and event unmarshaling are logged once again.

## [5.21.0] - 2020-06-10

### Added
- Added `SENSU_LICENSE_FILE` environment variable to handler executions.
- Added the `sensuctl user hash-password` command to generate password hashes
- Added the ability to reset passwords via the backend API & `sensuctl user
reset-password`
- The user resource now has a `password_hash` field to specify the password
hash, in place of the cleartext password
- Added the beginnings of the core/v3 API.
- Added automatically generated tests for the core/v2 API.

### Changed
- `sensu-agent`'s default log level is now `info` instead of `warn`.
- `sensuctl command exec` now spawns the plugin directly instead of going
  through a sub-shell.

### Fixed
- The password verification logic when running `sensuctl user change-password`
has been moved from sensuctl to the backend API.
- Errors while publishing proxy check requests do not block scheduling for other
entities.
- Listing namespaces in sensuctl with `--chunk-size` now works properly.
- Prevent the agent from immediately exiting in certain scenarios where
components are disabled.
- Fixed an issue where a GraphQL query could fail when querying a namespace
containing event data in excess of 2GBs.
- Deregistration events now contain a timestamp.
- Checks configured with missing hooks no longer cause the agent to crash.

## [5.20.2] - 2020-05-26

### Added
- Added the username as a field to the API request logger.

### Changed
- The Process struct only contains the name of the process.

### Fixed
- The proper libc implementation is now displayed for Ubuntu entities.
- Add validation for subjects in RBAC RoleBinding and ClusterRoleBinding.
- Fixed a bug where single-letter subscriptions were not allowed, even though
they were intended to be.
- Fix retrieving command assets from bonsai.

## [5.20.1] - 2020-05-15
*No changelog for this release.*

### Added
- Added the ability to omit types from sensuctl dump when using the "all" flag.

### Fixed
- Fixed a bug in sensuctl dump where duplicate resource names could be specified.

## [5.20.0] - 2020-05-12

### Added
- Added ability to make the Resty HTTP Timeout configurable.
- Added the `event.is_silenced` & `event.check.is_silenced` field selectors.
- Added `processes` field to the system type to store agent local processes (commercial feature).
- Users can now increment the logging level by sending SIGUSR1 to the
sensu-backend or sensu-agent process.
- Added a new `sensuctl describe-type` command to list all resource types.
- Added `labels` and `annotations` as backend config options.
- Added token substitution for assets.
- Added `Edition` field to version information.
- Added `GoVersion` field to version information.
- Assets paths are now accessible to consumers via an environment variable.
- Added a helper function to token substitution to retrieve an asset path.
- Windows agent now has log rotation capabilities.
- [Web] Added check hook output to event details page.

### Changed
- Warning messages from Resty library are now suppressed in sensuctl.
- Notepad is now the default editor on Windows, instead of vi.
- [Web] Any leading and trailing whitespace is now trimmed from the username
when authenticating.
- [Web] A toast is now displayed when a user attempts to delete an event but
does not have appropriate authorization.
- [Web] Only the first five groups a user belongs to are displayed in the
preferences dialog. Showing too many made it difficult for users to locate the
sign-out button.

### Fixed
- Windows agent now accepts and remembers arguments passed to 'service run' and
'service install'.
- Windows agent synchronizes writes to its log file, ensuring that file size
will update with every log line written.
- Windows agent now logs to both console and log file when 'service run' is used.
- [Web] Fixed issue where the de-registration handler would always show up as
undefined on the entity details page.

## [5.19.3] - 2020-04-30

### Added
- Added a `timeout` flag to `sensu-backend init`.
- [Web] Added the ability for labels and annotations with links to images to be
displayed inline.
- [Web] Added additional modes for those with colour blindness.
- Added support for restarting the backend via SIGHUP. Config reloading is not
supported yet.

### Changed
- Removed deprecated flags in `sensuctl silenced update` subcommand.
### Fixed
- `sensu-backend init` now logs any TLS failures encountered.
- Fixes a bug in multi-line metric extraction that appeared in windows agents.
- Fixed an authn bug where sensu-backend would restart when agents disconnect.
- Fixed a bug where check state and last_ok were not computed until the second
instance of the event.
- Fix the validation for env_vars to allow the equal sign in values.
- Log to the warning level when an asset is not installed because none of the
filters matched.
- Return underlying errors when fetching an asset.
- Fixed a bug where the etcd event store would return prefixed matches rather than exact matches when getting events by entity.
- `sensuctl logout` now resets the TLS configuration.
- [Web] Fixes issue where labels with links could lead to a crash.
- Added a global rate limit for fetching assets so that asset retries are not abusive (can be
configured using `--assets-rate-limit` and `--assets-burst-limit` on the agent and backend).
- [Web] Fixed an issue where trying to use an unregistered theme could lead to a
crash.
- Fixed a bug that would cause the backend to crash.
- Fixed a bug that would cause messages like "unary invoker failed" to appear
in the logs.
- Fixed several goroutine leaks.
- Fixed a bug that would cause the backend to crash when the etcd client got an
error saying "etcdserver: too many requests".

## [5.19.2] - 2020-04-27
*No changelog for this release.*

## [5.19.1] - 2020-04-13

### Fixed
- Require that pipe handlers have a command set.
- The config file default path is now shown in the help for sensu-backend start
and sensu-agent start.
- Keepalives can now be published via the HTTP API.
- Token substitution templates can now express escape-quoted strings.
- [Web] Fixes issue where labels with links could lead to a crash.
- Fixed a bug where keepalives would not always fire correctly when using
the postgres event store.
- The REST API now uses a timeout of 3 seconds by default when querying
etcd health.
- sensu-agent will not longer allow configuring keepalive timeouts less than
the keepalive interval.
- Eventd can no longer mistake keepalive events for checks with TTL.
- Keepalives now generate a new event UUID for each keepalive failure event.
- Agents now correctly reset keepalive switches on reconnect, fixing a bug
where old keepalive timeout settings would persist too long.
- The system's libc_type attribute is now populated on alpine containers.

## [5.19.0] - 2020-03-26

### Added
- The `sensu.io/managed_by` label is now automatically applied to resources
created via `sensuctl create`.
- Added `created_by` to object metadata and populate that field via the HTTP API.
- Added agent discovery of libc type, VM system/role, and cloud provider.
- Added `float_type` field to system type to store which float type (softfloat,
hardfloat) a system is using.
- Additional Tessen resource metrics can now be registered at runtime.
- Added a generic client POST function that can return the response.
- Tessen now reports the type of store used for events ("etcd or "postgres").

### Changed
- Updated the store so that it may _create_ wrapped resources.
- Bonsai client now logs at debug level instead of info level.
- The dashboard service now returns an error if the client User-Agent is curl
or sensuctl. This should prevent users from using the dashboard port by
mistake.

### Fixed
- Fixed a bug where the agent could connect to a backend using a namespace that
doesn't exist.
- Subscriptions can no longer be empty strings (#2932)
- The proper HTTP status codes are returned for unauthenticated & permission
denied errors in the REST API.

## [5.18.1] - 2020-03-10

### Fixed
- Check history is now in FIFO order, not ordered by executed timestamp.
- Fixed bug where flapping would incorrectly end when `total_state_change` was
  below `high_flap_threshold` instead of below `low_flap_threshold`.
- sensu-backend no longers hang indefinitely if a file lock for the asset
manager cannot be obtained, and returns instead an error after 60 seconds.
- Stopped using the etcd embedded client, which seems to trigger nil pointer
panics when used against an etcd that is shutting down.
- 64-bit align the `Resource` struct in the store cache to fix a crash on
32-bit systems.
- Fixed a bug where sensu-backend would restart when agents disconnect.

## [5.18.0] - 2020-02-24

### Added
- Added the `/version` API in sensu-agent.
- Indicate in log messages which filter dropped an event.

### Fixed
- sensuctl now supports the http_proxy, https_proxy, and no_proxy environment
variables.
- returns 401 instead of 500 when issues occur refreshing the access token.
- Support Bonsai assets versions prefixed with the letter `v`.
- Fixed a bug where wrapped resources were not getting their namespaces set by
the default sensuctl configuration.
- read/writes `initializationKey` to/from `EtcdRoot`, while support legacy as fallback (read-only)
- check for a non-200 response when fetching assets
- `/silenced` now supports API filtering (commercial feature).
- Fixed event payload validation on the backend events API to validate the
payload with the URL parameters on the /events/:entity/:check endpoint and
reject events that do not match.
- The `auth/test` endpoint now returns the correct error messages.
- The `log-level` configuration option is now properly applied when running the
Sensu Agent Windows service.

### Changed
- Updated Go version from 1.13.5 to 1.13.7.
- Default `event.entity.entity_class` to `proxy` in the POST/PUT `/events` API.
- Proxy entities are now automatically created when events are published with an
entity that does not exist.

## [5.17.2] - 2020-02-19

### Fixed

- Fixed a bug where on an internal restart, enterprise HTTP routes could fail
to intialize.

## [5.17.1] - 2020-01-31

### Fixed
- Cluster configuration of sensuctl should be reset when `configure` is called.
- Some namespaces would not appear in the curated namespace functionality under
certain circonstances.
- Fix a bug with tar assets that contain hardlinked files.
- Assets name may contain capital letters.
- When `--trusted-ca-file` is used to configure sensuctl, it now detects and saves
the absolute file path in the cluster config.
- [Web] Changing order on event list will no longer cause filters to be reset.
- [Web] URLs inside annotations are now rendered as links.

## [5.17.0] - 2020-01-28

### Added
- Added the secrets provider interface and secrets provider manager to be used
by commercial secrets providers. Implemented for checks, mutators, and handlers.
- Added the `secrets` field to checks, mutators, and handlers.
- Added the `keepalive-handlers` configuration flag on the agent to specify the
entity's keepalive handlers.
- Added `event.entity.name` as a supported field selector.

### Fixed
- Fixed a memory leak in the entity cache.
- [Web] Labels with links can now be followed.
- [Web] Fixed a inconsistent crash that occurred in Firefox browsers.
- [Web] Fixed bug where event history was duplicated in the event timeline
chart.
- [Web] Fixed issue where silenced entries with a start date would result in a
crash.
- Fixed a bug where `sensuctl entity delete` was not returning an error
when attempting to delete a non-existent entity.
- sensuctl command assets installed via Bonsai will now use the "sensuctl"
namespace.
- Fixed a memory leak in the entity cache
- Users with implicit permissions to a namespace can now display resources
within that namespace via the Web UI.
- Explicit access to namespaces can only be granted via cluster-wide RBAC
resources.
- Split rules ClusterRole and Role verbs, resources and resource names on comma.
- Add support for the `--format` flag in the `sensuctl command list` subcommand.
- Namespace can be ommited from event when performing an HTTP POST request to
the `/events` endpoint.
- Fixed a bug where failing check TTL events could occur event if keepalive
failures had already occurred.

## [5.16.1] - 2019-12-18

### Fixed
- Initialize the sensu_go_events_processed counter with the `success` label so
it's always displayed.
- Fixed a performance regression that was introduced in 5.15.0, which would
cause the API to timeout past 20k agent sessions.

## [5.16.0] - 2019-12-11

### Added
- Display the JWT expiration Unix timestamp in `sensuctl config view`.
- Added the 'sensu-backend init' subcommand.
- Added a new flag, --etcd-client-urls, which should be used with sensu-backend
when it is not operating as an etcd member. The flag is also used by the new
sensu-backend init tool.
- Added the cluster's distribution to Tessen data.
- Added a new field, ClusterIDHex, to the ClusterHealth datatype.
- Added the `--etcd-discovery` and `--etcd-discovery-srv` flags to
`sensu-backend`. These are used to take advantage of the embedded etcd's
auto-discovery features.
- Added `--keepalive-critical-timeout` to define the time after which a
critical keepalive event should be created for an agent.
- Added `--keepalive-warning-timeout` which is an alias of `--keepalive-timeout`
for backwards compatibility.

### Fixed
- Add a timeout to etcd requests when retrieving the nodes health.
- Show the correct default value for the format flag in `sensuctl dump` help
usage.
- Installing sensuctl commands via Bonsai will now check for correct labels
before checking if the asset has 1 or more builds.
- Listing assets with no results returns an empty array.
- Fixed a panic that could occur when creating resources in a namespace that
does not exist.
- [Web] Links to documentation now point to the version of the product being run
instead of the latest; helpful when running an older version of Sensu.
- Fixed issue where keepalive events and events created through the agent's
socket interface could be missing a namespace.
- Fixed an issue where 'sensuctl cluster health' would hang indefinitely.
- Fixed several issues around the metadata of resources encoded using the
wrapped-json format, where the metadata would go missing when listing
resources or prevent resources from being created.

### Changed
- The backend will no longer automatically be seeded with a default admin
username and password. Users will need to run 'sensu-backend init' on every
new installation.
- Several deprecated flags were removed from sensu-backend.
- [Web] Changes to navigation. The app bar has been replaced by an omnipresent
drawer increasing the available space for content. Additionally, each page now
includes breadcrumbs.
- [Web] Switching namespaces is easier than ever, with the new and improved
switcher. The new component can be accessed from the drawer or with the shortcut
ctrl+k. For those with many namespaces the switcher now includes fuzzy search
and improved keyboard navigation.
- 'sensuctl cluster health' will now use a 3s timeout when gathering cluster
health information.
- 'sensuctl cluster health' now collects cluster health information concurrently.

## [5.15.0] - 2019-11-18

### Fixed
- Added better error logging for mutator execution.
- Fixed the order of flap detection weighting for checks.
- The pprof server now only binds to localhost.

### Added
- Added the `APIKey` resource and HTTP API support for POST, GET, and DELETE.
- Added sensuctl commands to manage the `APIKey` resource.
- Added support for api keys to be used in api authentication.
- Added support for sensu-backend service environment variables.
- Added support for timezones in check cron strings.
- Added support for extending sensuctl support with commands.

### Changed
- Moved `corev2.BonsaiAsset` to `bonsai.Asset` and moved
`corev2.OutdatedBonsaiAsset` to `bonsai.OutdatedAsset` along with subsequent
bonsai package refactors.
- Colons and periods are now allowed to be used in all resource names, with
the exception of users.

## [5.14.2] - 2019-11-04

### Changed
- Upgraded etcd to 3.3.17
- Listing namespaces is now done implicitly based on access to resources within
a namespace. Users will no longer be able to list all namespaces by default, in
new installations. Existing installations will function as before. Operators can
change to the new behaviour, by modifying the system:user role.

### Fixed
- As a result of upgrading etcd, TLS etcd clients that lose their connection will
successfully reconnect when using --no-embed-etcd.
- Check TTL switches are now correctly buried when associated events and entities
are deleted.
- Keepalive switches are now correctly buried when the keepalive event is deleted.
- Sensu now uses far fewer leases for keepalives and check TTLs, resulting in a
stability improvement for most deployments.
- Fixed a minor UX issue in interactive filter commands in sensuctl.
- Silences now successfully apply to proxy entities where the check doesn't contain
  the same subscriptions as the entity (#3356)

## [5.14.1] - 2019-10-16

### Added
- Added prometheus gauges for check schedulers.

### Fixed
- Opening an already open Bolt database should not cause sensu-agent to hang
indefinitely.
- [CLI] Dump multiple types as YAML to a file would print separator STDOUT
instead of specified file
- Fixed a bug where Sensu would crash with a panic due to a send on a closed channel.

## [5.14.0] - 2019-10-08

### Added
- [Web] Added an additional option to the error dialog allowing users to
completely wipe the application's persisted state; in lieu of them having to
manually wipe their local / session storage. This may help in the rare cases
where something in said state is leading to an uncaught exception.
- [Web] For operating systems with support for selecting a preferred light /dark
theme, the application now respects the system preference by default.
- sensuctl dump can now list the types of supported resources with --types.
- Added the `sensu_agent_version` field to the `Entity` resource, which reflects
the Sensu semver version of the agent entity.
- Added the `--etcd-heartbeat-interval` and `--etcd-election-timeout` flags to
`sensu-backend`

### Changed
- [Web] Github is not always the best place for feature requests and discussion,
as such we've changed CTA for feedback to point to Discourse instead of the
web repository's issues page.
- [Web] When a user lands on a page inside a namespace that no longer exists or
they do not have access to, the drawer is now opened so that namespace switcher
is front and center. Hopefully this should reduce any confusion around next
steps.
- Support agent TLS authentication, usable with a licensed sensu-backend.
- Updated Go version from 1.12.3 to 1.13.1.
- [GraphQL] `putWrapped` mutation now accepts wrapped JSON with empty
outer objectmeta.

### Fixed
- [Web] Fixed issue where a user with an appropriate role may have been unable
to resolve events, queue checks, and create silenced entries.
- Splayed proxy checks are now executed every interval, instead of every
`interval + interval * splay_coverage`.
- [GraphQL] Ensures that proxy entity label & annotations are redacted.
- Fixed a bug in the ring where round robin schedules would not recover
after quorum loss.
- [Web] Unauthorized errors emitted while creating silences or resolving events
are now caught and a toast is presented to communicate what occurred.
- [Web] Internal errors are now avoided when a user attempts to queue an ad-hoc
check for a keepalive.
- Do not separate asset builds into several assets unless the the tabular format
is used in `sensuctl asset list`.
- Fix the 'flag accessed but not defined' error in `sensuctl asset outdated`
- Fix generic API client's `SetTypeMeta` method. The APIGroup is now correctly
configured and by virtue unintended authorization denied errs are avoided.
- Fixed a bug where checks would stop executing after a network error.
- Fixed a bug where sensuctl create with stdin was not working.

## [5.13.2] - 2019-09-19

### Fixed
- Enterprise bug fix.

## [5.13.1] - 2019-09-10

### Fixed
- Multi-build asset definitions with no matching filters will no longer cause a panic.

## [5.13.0] - 2019-09-09

### Added
- Added the `sensuctl env` command.
- sensuctl asset add (fetches & adds assets from Bonsai).
- sensuctl asset outdated (checks for newer versions of assets from Bonsai).
- Add HTTP and directory support to `sensuctl create`
- Only validate check interval/cron when publish true

### Fixed
- sensuctl dump no longer silently discards errors.
- Interactive check create and update modes now have 'none' as the first
highlighted option, instead of nagios-perfdata.
- Fixed a bug where silences would not expire on event resolution.

## [5.12.0] - 2019-08-22

### Added
- Added functionality for the agent `--allow-list` configuration, which
whitelists check and check hook executables.
- Added the `runtime_assets` field to `HookConfig`. Assets are enabled
for check hook execution.
- Added backwards compatible content negotiation to the websocket connection.
Protobuf will be used for serialization/deserialization unless indicated by the
backend to use JSON.
- Added delete functionality for assets in the API and sensuctl.
- Added `sensuctl dump` to dump resources to a file or STDOUT.
- Added `event.check.name` as a supported field selector.
- [Web] Added timeline chart to event details view.
- Added `entity.system.arm_version` to record the value of `GOARM` at compile time.
- Added `ProviderType` field to `AuthProviderClaims`
- Added `builds` field to the `Asset` type to allow assets to specify different
URLs for each platform/architecture/arch_version.

### Changed
- The project now uses Go modules instead of dep for dependency management.
- The internal reverse proxy relied on by the dashboard has been eliminated.
- The generic etcd watcher now keeps track of revisions.
- The resource caches can now rebuild themselves in case of failures.
- Event and Entity resources can now be created without an explicit namespace;
the system will refer to the namespace in the URL.
- Events and Entities can now be created with the POST verb.
- [Web] Changed styling of namespace labels.
- Log token substitution failures more clearly.

### Fixed
- Fixed the tabular output of `sensuctl filter list` so inclusive filter expressions
are joined with `&&` and exclusive filter expressions are joined with `||`.
- The REST API now correctly only returns events for the specific entity
queried in the `GET /events/:entity` endpoint (#3141)
- Prevent a segmentation fault when running `sensuctl config view` without
configuration.
- Added entity name to the interactive sensuctl survey.
- Check hooks with `stdin: true` now receive actual event data on STDIN instead
  of an empty event.
- Prevent a segmentation fault on the agent when a command execution returns an
error.
- [Web] Fixed issue where a bad or revoked access token could crash the app.

### Removed
- Removed encoded protobuf payloads from log messages (when decoded, they can reveal
redacted secrets).

## [5.11.1] - 2019-07-18

### Fixed
- The agent now sends heartbeats to the backend in order to detect network
failures and reconnect faster.
- The default handshake timeout for the WebSocket connection negotiation has
been lowered from 45 to 15 seconds and is now configurable.

## [5.11.0] - 2019-07-10

### Added
- Silenced entries are now retrieved from the cache when determining if an event
is silenced.
- Added --disable-assets flag to sensu-agent.
- Added ability to query mutators to the GraphQL service
- Added ability to query event filters to the GraphQL service
- Added prometheus metrics for topics in wizard bus and agent sessions.
- The buffer size and worker count of keepalived, eventd & pipelined can now be
configured on sensu-backend.
- Added a `headers` field to the `Asset` struct. Headers is a map of key/value
string pairs used as HTTP headers for asset retrieval.
- Added the current user to the output of `sensuctl config view`.
- [Web] Adds list and details views for mutators
- [Web] Adds list and details views for event filters
- Added sensuctl delete command

### Changed
- [Web] Updated embedded web assets from `46cd0ee` ... `8f50155`
- The REST API now returns the `201 Created` success status response code for
POST & PUT requests instead of `204 No Content`.

### Fixed
- The REST API now returns an error when trying to delete an entity that does
not exist.
- Fixed a bug where basic authorization was not being performed on the agent websocket connection.
- Fixed an aliasing regression where event timestamps from the /events API
were not getting properly populated.
- Fixed a bug where multiple nested set handlers could be incorrectly flagged as
deeply nested.
- Fixed a bug where round robin proxy checks could fail to execute.
- Fixed a bug where watchers could enter a tight loop, causing very high CPU
usage until sensu-backend was restarted.

## [5.10.1] - 2019-06-25

### Fixed
- Fixed the entity_attributes in proxy_requests so all attributes must match
instead of only one of them.
- Fixed a bug where events were not deleted when their corresponding entity was.

## [5.10.0] - 2019-06-18

### Added
- Added POST `/api/core/v2/tessen/metrics`.
- Added the ability in TessenD to listen for metric points on the message bus,
populate, and send them to the Tessen service.
- [Web] Adds ability to delete entities
- [GraphQL] Adds simple auto-suggestion feature.
- Added a tag to all Tessen metrics to differentiate internal builds.
- Added a unique sensu cluster id, accessible by GET `/api/core/v2/cluster/id`.
- Added `sensuctl cluster id` which exposes the unique sensu cluster id.

### Changed
- [Web] Updated embedded web assets from `275386a` ... `46cd0ee`
- Refactoring of the REST API.
- Changed the identifying cluster id in TessenD from the etcd cluster id to
the sensu cluster id.
- [GraphQL] Updates `PutResource` mutation to accept an `upsert` boolean flag parameter. The `upsert` param defaults to `true`, but if set to `false` the mutation will return an error when attempting to create a duplicate resource.
- Eventd has been refactored. Users should not perceive any changes, but a
substantial amount of business logic has been moved into other packages.
- The `sensuctl create` command now accepts resources without a declared
namespace. If the namespace is omitted, the resource will be created in the
current namespace, or overridden by the `--namespace` flag.
- Eventd now uses a constant number of requests to etcd when working with
silenced entries, instead of a number that is proportional to the number of
subscriptions in a check.

### Fixed
- The check state and check total_state_change properties are now more correct.
- Scheduling proxy checks now consumes far fewer CPU resources.
- [Web] Unless required- scrollbars on code blocks are hidden.
- [Web] Ensure that we redirect user to a valid namespace when first signing in.
- [Web] Correctly display timeout value for handlers.
- [Web] Avoid exception when parsing non-standard cron statements. (Eg.
`@every 1h` or `@weekly`)
- The resources metadata are now validated with the request URI.

## [5.9.0] - 2019-05-29

### Added
- [GraphQL] Added field to retrieve REST API representation of a resource to
  each core type
- [Web] Add views for handlers

### Changed
- [Web] Updated embedded web assets from `9d91d7f` ... `275386a`
- [Web] Implements simpler & more efficient filtering.
- [GraphQL] fields that previously accepted a JS filter have been deprecated and
  replaced with a simpler syntax.

### Fixed
- Fixed the behaviors for check `Occurrences` and `OccurrencesWatermark`.
- Fixed a panic that could occur when seeding initial data.
- [Web] Compress dashboard assets
- [Web] Fixed regression where dashboard assets were no longer compressed.
- Fixed listing of silenced entries by check or subscription.
- The docker-compose.yaml file now refers to the sensu/sensu:latest image.

## [5.8.0] - 2019-05-22

### Added
- Added per resource counts to tessen data collection.
- Added event processing counts to tessen data collection.
- Added ability to query for `Handlers` (individual and collections) from the GraphQL query endpoint.
- Added `/version` to retrieve the current etcd server/cluster version and the sensu-backend version.
- --etcd-cipher-suites option is now available for sensu-backend.
- Added the `--chunk-size` flag to `sensuctl * list` sub-commands

### Changed
- eventd and keepalived now use 1000 handlers for events.
- etcd database size and request size are now configurable.
- Most resources now use protobuf serialization in etcd.

### Fixed
- Only bury switchsets of checks that no longer have a TTL, in order to reduce
the number of write operations made to etcd.
- Fixed keepalives switchsets for entities with deregistration.
- Fixed continue token generation in namespace and user pagination.

## [5.7.0] - 2019-05-09

### Added
- Added a Windows service wrapper for sensu-agent. See
"sensu-agent service --help" for more information.

### Fixed
- Fixed `sensuctl` color output on Windows.
- Fixed a regression in `sensuctl cluster` json/wrapped-json output.
- Fixed a regression that caused listing objects for a given namespace to also
  include results from namespaces sharing a similar prefix.

## [5.6.0] - 2019-04-30

### Added
- Added filtering support to `sensuctl`. This feature only works against a
  `sensu-backend` with a valid enterprise license.
- Added fields getter functions for resources available via the REST API.
- Added the message bus to Tessend in order to track Tessen configuration changes from the API.
- Added a performance optimizing `Count()` function to the generic store.
- Added a hexadecimal Cluster ID title to the `sensuctl cluster health` and
`sensuctl cluster member-list` commands in tabular format.
- Added a `Header` field to the `HealthResponse` type returned by `/health`.

### Fixed
- Fixed the agent `--annotations` and `--labels` flags.

## [5.5.1] - 2019-04-15

### Changed
- Added parsing annoatations to sensu-agent, both from agent.yml and command line arguments
- Updated Go version from 1.11.4 to 1.12.3 for CI builds.
- Changed the 1.x `client` field to `source` in the 1.x compatible agent socket. The `client` field is now deprecated.
- Deprecated the agent TCP/UDP sockets in favor of the agent rest api.
- [GraphQL] Added mutation to create / update using wrapped resources.
- [GraphQL] Added field returning wrapped resource given ID.
- apid uses a new generic router for listing resources.
- The store uses the generic List function for listing resources.

### Fixed
- Fixed an issue where etcd watchers were used incorrectly. This was causing
100% CPU usage in some components, as they would loop endlessly trying to get
results from watchers that broke, due to their stream terminating. Other
components would simply stop updating. Watchers now get reinstated when the
client regains connectivity.
- Fixed the `/events/:entity` route in the REST API.
- Fixed a bug where the --labels arg was not working as expected in sensu-agent.

## [5.5.0] - 2019-04-03

### Added
- Added the TessenD daemon.
- Added an etcd watcher for tessen configuration.
- Added ring support for TessenD so that the service is invoked in a
round-robin fashion within a cluster.
- Added `tessen opt-in` command to `sensuctl`.
- Added `tessen opt-out` command to `sensuctl`.
- Added `tessen info` command to `sensuctl`.
- Added more verbose logging to indicate when a proxy request matches an entity according to its entity attributes.

### Removed
- Removed the unused etcd watcher for hook configurations.

### Fixed
- [Web] Ensure user chip is never rendered when creator is not present.

## [5.4.0] - 2019-03-27

### Added
- Add support for pagination to the API
- Add two new flags for `backend` daemon to optionally allow for separate TLS
  cert/key for dashboard. the flags are: `--dashboard-cert-file` and
  `--dashboard-key-file`. The dashboard will use the same TLS config of the API
  unless these new flags are specified.
- Added notion of asset collections to dashboard daemon
- Added a store for Tessen opt-in/opt-out configuration.
- Added /tessen GET and PUT endpoints to the API.
- Added queueing to the agent /events API

### Changed
- [Web] Updated dependencies that had warnings
- [Web] Updated dependency babel to ^7.4
- [Web] Updated UI library to ^3.8

### Fixed
- Fixed a bug in `sensuctl` where global/persistent flags, such as `--namespace`
  and `--config-dir`, would get ignored if they were passed after a sub-command
  local flag, such as `--format`.
- Fixed a bug in `sensuctl` where handlers and filters would only be deleted
  from the default namespace, unless a `--namespace` flag was specified.
- Fixed a bug where events could be stored without a timestamp.
- Fixed a bug where metrics could be persisted to etcd in some cases.
- Fixed a bug where agents would sometimes refuse to terminate on SIGTERM and
  SIGINT.
- Fixed a bug where agents would always try to reconnect to the same backend,
  even when multiple backends were specified. Agents will now try to connect to
  other backends, in pseudorandom fashion.
- [Web] Avoids crash when the creator of a check is inaccessible.
- [Api] Respond with 404 from the users endpoint when user for given name cannot
  be found.
- Commands wrap on the event details page and will display "-" if there is no
  command (keepalives)

## [5.3.0] - 2019-03-11

### Added
- Added additional check config and entity information to event details page.
- Fixed all known TLS vulnerabilities affecting the backend server:
    - TLS min version increased to 1.2
    - Removed ALL but perfect-forward-secrecy ciphers
- Removed requirement of specifying `--trusted-ca-file` when using TLS on backend
- Prevented backend from loading server TLS configuration for http client
- Enforced uniform TLS configuration for all three backend components (apid, agentd, dashboardd)
- Set http client timeout to 15 seconds for sensuctl
- Round robin scheduling is now fully functional.
- Web UI offline state detection and and alert banner.

### Changed
- Asset downloading now uses buffered I/O.

### Fixed
- Check results sent via the agent socket now support handlers.
- `sensuctl user list` can now output yaml and wrapped-json
- Fixed bug with how long commands were displayed on check details page.
- Assets downloads no longer specify a client timeout.
- Fixed a bug where agent entity subscriptions would be communicated to the
  backend incorrectly. Due to the scheduler using the subscriptions from the
  HTTP header, this does not have any effect on scheduling.
- Web - Fixes issue where timeout value was not displayed.
- Fixed bug with how long commands were displayed on check details page.

### Removed
- Removed the concept of "edition" and the edition header.

## [5.2.1] - 2019-02-11

### Fixed
- Fixed a regression in the agent that would not allow proxy checks to be
run for subsequent executions.
### Added
- Web UI - support for labels and annotations

## [5.2.0] - 2019-02-06

### Added
- Added support for the following TLS related options to `sensuctl`:
`--trusted-ca-file` and `--insecure-skip-tls-verify`. This allows sensuctl
users to use a self-signed certificate without adding it to the operating
system's CA store, either by explicitly trusting the signer, or by disabling
TLS hostname verification.
- Added a generic watcher in the store.
- Added `RemoveProvider` method to authenticator.
- Check output truncation support has been added. Check output can be truncated
by adjusting the max_output_size and discard_output properties.
- Added ability to silence/unsilence from the event details page.
- Added support for wrapped resources in the API with `sensuctl create` &
`sensuctl edit`.
- Web UI - platform version displays on the entity details page.
- Web UI - include proxy request configuration on check details page.
- Web UI - display deregistration config on the entity details page.

### Changed
- Removed unused workflow `rel_build_and_test` in CircleCI config.
- Moved the `Provider` interface to `api/core/v2` package.
- Moved the `Authenticator` interface to `backend/authentication` package.
- Updated confirmation messages for sensuctl commands: `Created`, `Deleted` and
`Updated` instead of `OK`.
- Exported some functions and methods in the CLI client.
- The API authenticator now identifies providers by their name only.

### Fixed
- Check TTL failure events are now much more reliable, and will persist even
in the presence cluster member failures and cluster restarts.
- Fix snakeCase version of keys in typeMap for acronyms.
- Fixed a bug in keepalive processing that could result in a crash.
- Pin childprocess to v0.9.0 in CircleCI so fpm can be installed.
- Substitutions applied to command & hooks are now omitted from events.
- Fixes a bug where generic store methods assumed a namespace was provided for non-namespaced resources.
- Keepalive and check TTL database state is now properly garbage-collected on
entity deletion.
- Fixed a bug where `sensuctl version` required configuration files to exist.
- Updates the copy on the confirm disable dialog to accurately reflect the
operation.

## [5.1.1] - 2019-01-24

### Added
- Added the notion of authentication providers.

### Changed
- Improved logging for errors in proxy check requests.
- Updated Go version from 1.10 to 1.11.4.
- Refactoring of the internal authentication mechanism into a `basic`
authentication provider.
- Modified private generic store methods as public functions.
- Improved logging for errors in proxy check requests.
- Updated Go version from 1.10 to 1.11.4.
- Changed keepalive event to include check.output

### Fixed
- Fixed a bug where `sensuctl edit` was not removing the temp file it created.
- Fixed a bug where adhoc checks were not retrieving asset dependencies.
- Fixed a bug where check updates would cause the check to immediately fire.
- Fixed a bug where a bad line in check output would abort metric extraction.
An error is now logged instead, and extraction continues after a bad line is encountered.
- Keepalive events will now continue to fire after cluster restarts.
- Fixed a panic in the dashboardd shutdown routine.
- Fixed a bug where deleting a non-existent entity with sensuctl would not return an error.
- Web UI - toolbar menu buttons now switch with dark theme.
- Web UI - some buttons easier to see with dark theme.
- Agents will now take proxy entity names into consideration when guarding
against duplicate check requests.

### Changed
- Improved logging for errors in proxy check requests.
- Updated Go version from 1.10 to 1.11.4.

## [5.1.0] - 2018-12-18

### Added
- Support for the trusted-ca-file and insecure-skip-tls-verify flags in
  sensu-agent. These flags have the same meaning and use as their sensu-backend
  counterparts.

### Changed
- Default location for sensu-backend data has changed from /var/lib/sensu to
  /var/lib/sensu/sensu-backend. See release notes for more information.

### Fixed
- Keepalive and check TTL failure events now fire continuously until resolved.
- Listing an empty set of assets now correctly returns [] instead of null.
- Fixed API endpoint used by the CLI to create hooks via the 'sensuctl create'
  command. It's now possible to create objects of type 'Hook' with this command
  again.
- Firefox status icons not fully rendering

## [5.0.1] - 2018-12-12

### Changed
- Added --etcd-advertise-client-urls options to docker-compose.yaml sensu-backend start command

### Fixed
- Prevent a panic when using an external etcd cluster.
- Silences List in web ui sorted by ascending order; defaults to descending
- Reduces shuffling of items as events list updates
- Fixed error in UI where status value could not be coerced
- Copy local environment variables into execution context when running checks
- Ensure environment variables are joined with a semicolon on Windows
- Command arguments are no longer needlessly escaped on Windows
- Backend environments are now included in handler & mutator execution requests.

## [5.0.0] - 2018-11-30

### Added
- Add the `etcd-advertise-client-urls` config attribute to sensu-backend
- Support for multiple API versions added to sensuctl create
- Support for metadata added to wrapped resources (yaml, wrapped-json)
- Added the backend configuration attributes `api-listen-address` & `api-url`.
- Adds feedback when rerunning check[s] in the web app

### Removed
- Check subdue functionality has been disabled. Users that have checks with
subdues defined should delete and recreate the check. The subdue feature was
found to have issues, and we are re-working the feature for a future release.
- Filter when functionality has been disabled. Users that have filters with
'when' properties defined should delete and recreate the filter. Filter when
uses the same facility as check subdue for handling time windows.
- Removed event.Hooks and event.Silenced deprecated fields
- Extensions have been removed until we have time to revisit the feature.

### Changed
- Assets and checks environments are now merged, with a preference given to the
  values coming from the check's environment.
- Assets and handlers environments are now merged, with a preference given to the
  values coming from the handler's environment.
- Assets and mutators environments are now merged, with a preference given to the
  values coming from the mutator's environment.
- Metadata from wrappers and resources is now merged, with a preference given to
the values coming from the wrapper. Labels and annotations are deep-merged.
- Round-robin scheduling has been temporarily disabled.
- The dashboard now uses the `api-url` configuration attribute to connect to the
API.

### Fixed
- Fixed several resource leaks in the check scheduler.
- Fixed a bug in the dashboard where entities could not be silenced.
- Fix the `sensuctl cluster health` command.
- Fixed issue filtering by status on the events page
- Fixed interactive operations on entities in the CLI
- Removed rerun and check links for keepalives on event details page.
- Web UI - Made silencing language more clear on Silences List page
- Fixed a bug where resources from namespaces that share a common prefix, eg:
  "sensu" and "sensu-devel", could be listed together.
- Fixed a bug in the agent where the agent would deadlock after a significant
period of disconnection from the backend.
- Fixed a bug where logging events without checks would cause a nil panic.
- Removed the ability to rerun keepalives on the events list page
- A panic in keepalive/check ttl monitors causing a panic.
- Monitors are now properly namespaced in etcd.
- Updating a users groups will no longer corrupt their password
- Prevent empty error messages in sensuctl.
- Fixed a bug where keepalive failures could be influenced by check TTL
successes, and vice versa.
- Fixed a bug where check TTL events were not formed correctly.
- Fixed a web-ui bug causing the app to crash on window resize in FireFox

### Breaking Changes
- The backend configuration attributes `api-host` & `api-port` have been
replaced with `api-listen-address`.

## [2.0.0-beta.8-1] - 2018-11-15

### Added
- Assets are included on check details page.
- Adds links to view entities and checks from the events page.
- Added an agent/cmd package, migrated startup logic out of agent main
- Improved debug logging in pipeline filtering.
- Add object metadata to entities (including labels).
- Add filter query support for labels.
- Add support for setting labels on agents with the command line.
- The sensuctl tool now supports yaml.
- Add support for `--all-namespaces` flag in `sensuctl extension list`
subcommand.
- Added functionality to the dynamic synthesize function, allowing it to
flatten embedded and non-embedded fields to the top level.
- Added the sensuctl edit command.
- Added javascript filtering.

### Removed
- Govaluate is no longer part of sensu-go.

### Fixed
- Display appropriate fallback when an entity's lastSeen field is empty.
- Silences List in web ui sorted by ascending order
- Sorting button now works properly
- Fixed unresponsive silencing entry form begin date input.
- Removed lastSeen field from check summary
- Fixed a panic on the backend when handling keepalives from older agent versions.
- Fixed a bug that would prevent some keepalive failures from occurring.
- Improved event validation error messages.
- Improved agent logging for statsd events.
- Fixues issue with tooltip positioning.
- Fixed bug with toolbar menus collapsing into the overflow menu
- The agent now reconnects to the backend if its first connection attempt
  fails.
- Avoid infinite loop when code cannot be highlighted.

### Changes
- Deprecated the sensu-agent `--id` flag, `--name` should be used instead.

### Breaking Changes
- Environments and organizations have been replaced with namespaces.
- Removed unused asset metadata field.
- Agent subscriptions are now specified in the config file as an array instead
  instead of a comma-delimited list of strings.
- Extended attributes have been removed and replaced with labels. Labels are
string-string key-value pairs.
- Silenced `id`/`ID` field has changed to `name`/`Name`.
- Entity `id`/`ID` field has changed to `name`/`Name`.
- Entity `class`/`Class` field has changed to `entity_class`/`EntityClass`.
- Check `proxy_entity_id`/`ProxyEntityID` field has changed to `proxy_entity_name`/`ProxyEntityName`.
- Objects containing both a `name`/`Name` and `namespace`/`Namespace` field have been
replaced with `metadata`/`ObjectMeta` (which contains both of those fields).
- Role-based access control (RBAC) has been completely redesigned.
- Filter and token substitution variable names now match API naming. Most names
that were previously UpperCased are now lower_cased.
- Filter statements are now called expressions. Users should update their
filter definitions to use this new naming.

## [2.0.0-beta.7-1] - 2018-10-26

### Added
- Asset functionality for mutators and handlers.
- Web ui allows publishing and unpublishing on checks page.
- Web ui allows publishing and unpublishing on check details page.
- Web ui code highlighting added.

### fixed
- fixes exception thrown when web ui browser window is resized.

## [2.0.0-beta.6-2] - 2018-10-22

### Added
- Add windows/386 to binary gcs releases
- TLS authentication and encryption for etcd client and peer communication.
- Added a debug log message for interval timer initial offset.
- Added a privilege escalation test for RBAC.

### Removed
- Staging resources and configurations have been removed from sensu-go.
- Removed handlers/slack from sensu/sensu-go. It can now be found in
sensu/slack-handler.
- Removed the `Error` store and type.

### Changed
- Changed sensu-agent's internal asset manager to use BoltDB.
- Changed sensuctl title colour to use terminal's configured default for bold
text.
- The backend no longer forcibly binds to localhost.
- Keepalive intervals and timeouts are now configured in the check object of
keepalive events.
- The sensu-agent binary is now located at ./cmd/sensu-agent.
- Sensuctl no longer uses auto text wrapping.
- The backend no longer requires embedded etcd. External etcd instances can be
used by providing the --no-embed option. In this case, the client will dial
the URLs provided by --listen-client-urls.
- The sensu-agent binary is now located at ./cmd/sensu-agent.
- Sensuctl no longer uses auto text wrapping.
- The backend no longer requires embedded etcd. External etcd instances can be
used by providing the --no-embed option. In this case, the client will dial
the URLs provided by --listen-client-urls.
- Deprecated daemon `Status()` functions and `/info` (`/info` will be
re-implemented in https://github.com/sensu/sensu-go/issues/1739).
- The sensu-backend flags related to etcd are now all prefixed with `etcd` and
the older versions are now deprecated.
- Web ui entity recent events are sorted by last ok.
- etcd is now the last component to shutdown during a graceful shutdown.
- Web ui entity recent events are sorted by last ok
- Deprecated --custom-attributes in the sensu-agent command, changed to
--extended-attributes.
- Interfaced command execution and mocked it for testing.
- Updated the version of `libprotoc` used to 3.6.1.

### Fixed
- Fixed a bug in `sensuctl configure` where an output format called `none` could
  be selected instead of `tabular`.
- Fixes a bug in `sensuctl cluster health` so the correct error is handled.
- Fixed a bug where assets could not extract git tarballs.
- Fixed a bug where assets would not install if given cache directory was a
relative path.
- Fixed a bug where an agent's collection of system information could delay
sending of keepalive messages.
- Fixed a bug in nagios perfdata parsing.
- Etcd client URLs can now be a comma-separated list.
- Fixed a bug where output metric format could not be unset.
- Fixed a bug where the agent does not validate the ID at startup.
- Fixed a bug in `sensuctl cluster health` that resulted in an unmarshal
error in an unhealthy cluster.
- Fixed a bug in the web ui, removed references to keepaliveTimeout.
- Keepalive checks now have a history.
- Some keepalive events were misinterpreted as resolution events, which caused
these events to be handled instead of filtered.
- Some failing keepalive events were not properly emitted after a restart of
sensu-backend.
- The check output attribute is still present in JSON-encoded events even if
empty.
- Prevent an empty Path environment variable for agents on Windows.
- Fixed a bug in `sensuctl check update` interactive mode. Boolean defaults
were being displayed rather than the check's current values.
- Use the provided etcd client TLS information when the flag `--no-embed-etcd`
is used.
- Increase duration delta in TestPeriodicKeepalive integration test.
- Fixed some problems introduced by Go 1.11.

### Breaking Changes
- Removed the KeepaliveTimeout attribute from entities.

## [2.0.0-beta.4] - 2018-08-14

### Added
- Added the Sensu edition in sensuctl config view subcommand.
- List the supported resource types in sensuctl.
- Added agent ID and IP address to backend session connect/disconnect logs
- Licenses collection for RHEL Dockerfiles and separated RHEL Dockerfiles.

### Changed
- API responses are inspected after each request for the Sensu Edition header.
- Rename list-rules subcommand to info in sensuctl role commmand with alias
for backward compatibility.
- Updated gogo/protobuf and golang/protobuf versions.
- Health API now returns etcd alarms in addition to cluster health.

### Fixed
- Fixed agentd so it does not subscribe to empty subscriptions.
- Rules are now implicitly granting read permission to their configured
environment & organization.
- The splay_coverage attribute is no longer mandatory in sensuctl for proxy
check requests and use its default value instead.
- sensu-agent & sensu-backend no longer display help usage and duplicated error
message on startup failure.
- `Issued` & `History` are now set on keepalive events.
- Resolves a potential panic in `sensuctl cluster health`.
- Fixed a bug in InfluxDB metric parsing. The timestamp is now optional and
compliant with InfluxDB line protocol.
- Fixed an issue where adhoc checks would not be issued to all agents in a
clustered installation.

### Breaking Changes
- Corrects the check field `total_state-change` json tag to `total_state_change`.

## [2.0.0-beta.3-1] - 2018-08-02

### Added
- Added unit test coverage for check routers.
- Added API support for cluster management.
- Added sensuctl cluster member-list command.
- Added Sensu edition detection in sensuctl.
- Added sensuctl cluster member-add command.
- Added API client support for enterprise license management.
- Added a header to API calls that returns the current Sensu Edition.
- Added sensuctl cluster health command.

### Changed
- The Backend struct has been refactored to allow easier customization in
enterprise edition.
- Use etcd monitor instead of in-memory monitor.
- Refactoring of the cmd package for sensuctl to allow easier customization in
the enterprise edition.
- Upgrade dep to v0.5.0
- Added cluster health information to /health endpoint in sensu-backend.

### Fixed
- Fixed `sensuctl completion` help for bash and zsh.
- Fixed a bug in build.sh where versions for Windows and Mac OS were not
generated correctly.
- Display the name of extensions with table formatting in sensuctl.
- Fixed TLS issue that occurred when dashboard communicated with API.
- Check TTL now works with round robin checks.
- Format string for --format flag help now shows actual arguments.
- Push the sensu/sensu:nightly docker image to the Docker Hub.
- Replaced dummy certs with ones that won't expire until 100 years in the
future.
- Fixed a bug where clustered round robin check execution executed checks
too often.
- Catch errors in type assertions in cli.
- Fixed a bug where users could accidentally create invalid gRPC handlers.

### Removed
- Removed check subdue e2e test.
- Removed unused Peek method in the Ring data structure.

### Breaking Changes
- Removed deprecated import command.

## [2.0.0-beta.2] - 2018-06-28

### Added
- Performed an audit of events and checks. Added `event.HasCheck()` nil checks
prior to assuming the existence of said check.
- Added a Create method to the entities api.
- Added the ability to set round robin scheduling in sensuctl
- Added Output field to GRPC handlers
- Additional logging around handlers
- Accept additional time formats in sensuctl
- Entities can now be created via sensuctl.
- Added the format `wrapped-json` to sensuctl `configure`, `list` and `info`
commands, which is compatible with `sensuctl create`.
- Added debug event log with all event data.
- Added yml.example configurations for staging backend and agents.
- Added test resources in `testing/config/resources.json` to be used in staging.
- Added all missing configuration options to `agent.yml.example` and
`backend.yml.example`.
- Added environment variables to checks.
- Added logging redaction integration test.
- Added check token substitution integration test.
- Added the `sensuctl config view` subcommand.
- Added extension service configuration to staging resources.
- Added some documentation around extensions.
- Added Dockerfile.rhel to build RHEL containers.

### Changed
- Upgraded gometalinter to v2.
- Add logging around the Sensu event pipeline.
- Split out the docker commands in build script so that building images and
  pushing can be done separately.
- Migrated the InfluxDB handler from the sensu-go repository to
github.com/nikkiki/sensu-influxdb-handler
- Entry point for sensu-backend has been changed to
  `github.com/sensu/sensu-go/cmd/sensu-backend`
- Don't allow unknown fields in types that do not support custom attributes
when creating resources with `sensuctl create`.
- Provided additional context to metric event logs.
- Updated goversion in the appveyor configuration for minor releases.
- Use a default hostname if one cannot be retrieved.
- Return an error from `sensuctl configure` when the configured organization
or environment does not exist.
- Remove an unnecessary parameter from sensuctl environment create.
- The profile environment & organization values are used by default when
creating a resource with sensuctl.
- Migrated docker image to sensu Docker Hub organization from sensuapp.
- Use the sensu/sensu image instead of sensu/sensu-go in Docker Hub.

### Fixed
- Prevent panic when verifying if a metric event is silenced.
- Add logging around the Sensu event pipeline
- Marked silenced and hooks fields in event as deprecated
- Fixed a bug where hooks could not be created with `create -f`
- Metrics with zero-values are now displayed correctly
- Fix handler validation routine
- Fixed a small bug in the opentsdb transformer so that it trims trailing
whitespace characters.
- Sensu-agent logs an error if the statsd listener is unable to start due to an
invalid address or is stopped due to any other error.
- Fixed a bug where --organization and --environment flags were hidden for all
commands
- Fix a bug where environments could not be created with sensuctl create
- StatsD listener on Windows is functional
- Add version output for dev and nightly builds (#1320).
- Improve git version detection by directly querying for the most recent tag.
- Fixed `sensuctl create -f` for `Role`
- Fixed `sensuctl create -f` for `Event`
- Added validation for asset SHA512 checksum, requiring that it be at least 128
characters and therefore fixing a bug in sensuctl
- Silenced IDs are now generated when not set in `create -f` resources
- API requests that result in a 404 response are now logged
- Fixed a bug where only a single resource could be created with
`sensuctl create` at a time.
- Fixed a bug where environments couldn't be deleted if there was an asset in
the organization they reside in.
- Dashboard's backend reverse proxy now works with TLS certs are configured.
- Fixed a bug with the IN operator in query statements.
- Boolean fields with a value of `false` now appear in json format (removed
`omitempty` from protobufs).
- The sensuctl create command no longer prints a spurious warning when
non-default organizations or environments are configured.
- When installing assets, errors no longer cause file descriptors to leak, or
lockfiles to not be cleaned up.
- Fixed a bug where the CLI default for round robin checks was not appearing.
- Missing custom attributes in govaluate expressions no longer result in
an error being logged. Instead, a debug message is logged.
- Update AppVeyor API token to enable GitHub deployments.
- Allow creation of metric events via backend API.
- Fixed a bug where in some circumstances checks created with sensuctl create
would never fail.
- Fixed a goroutine leak in the ring.
- Fixed `sensuctl completion` help for bash and zsh.

### Removed
- Removed Linux/386 & Windows/386 e2e jobs on Travis CI & AppVeyor
- Removed check output metric extraction e2e test, in favor of more detailed
integration coverage.
- Removed the `leader` package
- Removed logging redaction e2e test, in favor of integration coverage.
- Removed check token substitution e2e test, in favor of integration coverage.
- Removed round robin scheduling e2e test.
- Removed proxy check e2e test.
- Removed check scheduling e2e test.
- Removed keepalive e2e test.
- Removed event handler e2e test.
- Removed `sensuctl` create e2e tests.
- Removed hooks e2e test.
- Removed assets e2e test.
- Removed agent reconnection e2e test.
- Removed extensions e2e test.

## [2.0.0-beta.1] - 2018-05-07
### Added
- Add Ubuntu 18.04 repository
- Support for managing mutators via sensuctl.
- Added ability to sort events in web UI.
- Add PUT support to APId for the various resource types.
- Added flags to disable the agent's API and Socket listeners
- Made Changelog examples in CONTRIBUTING.md more obvious
- Added cli support for setting environment variables in mutators and handlers.
- Added gRPC extension service definition.
- The slack handler now uses the iconURL & username flag parameters.
- Support for nightlies in build/packaging tooling.
- Added extension registry support to apid.
- Added extension registry to the store.
- Add sensuctl create command.
- Adds a statsd server to the sensu-agent which runs statsd at a configurable
flush interval and converts gostatsd metrics to Sensu Metric Format.
- Add event filtering to extensions.
- Proper 404 page for web UI.
- Add sensuctl extension command.
- Add extensions to pipelined.
- Added more tests surrounding the sensu-agent's statsd server and udp port.
- Add the `--statsd-event-handlers` flag to sensu-agent which configures the
event handlers for statsd metrics.
- Add default user with username "sensu" with global, read-only permissions.
- Add end-to-end test for extensions.
- Add configuration setting for backend and agent log level.
- Add extension package for building third-party Sensu extensions in Go.
- Add the `--statsd-disable` flag to sensu-agent which configures the
statsd listener. The listener is enabled by default.
- Added an influx-db handler for events containing metrics.
- Add 'remove-when' and 'set-when' subcommands to sensuctl filter command.
- Added the Transformer interface.
- Added a Graphite Plain Text transformer.
- Add support for `metric_format` and `metric_handlers` fields in the Check and
CheckConfig structs.
- Add CLI support for `metric_format` and `metric_handlers` fields in `sensuctl`.
- Add support for metric extraction from check output for `graphite_plaintext`
transformer.
- Added a OpenTSDB transformer.
- Add support for metric extraction from check output for `opentsdb_line`
- Added a Nagios performance data transformer.
- Add support for metric extraction from check output for `nagios_perfdata`
- Added an InfluxDB Line transformer.
- Add support for metric extraction from check output for `influxdb_line`
transformer.
- Add e2e test for metric extraction.

### Changed
- Changed the maximum number of open file descriptors on a system to from 1024
(default) to 65535.
- Increased the default etcd size limit from 2GB to 4GB.
- Move Hooks and Silenced out of Event and into Check.
- Handle round-robin scheduling in wizardbus.
- Added informational logging for failed entity keepalives.
- Replaced fileb0x with vfsgen for bundling static assets into binary. Nodejs 8+
and yarn are now dependencies for building the backend.
- Updated etcd to 3.3.2 from 3.3.1 to fix an issue with autocompaction settings.
- Updated and corrected logging style for variable fields.
- Build protobufs with go generate.
- Creating roles via sensuctl now supports passing flags for setting permissions
  rules.
- Removed -c (check) flag in sensuctl check execute command.
- Fix a deadlock in the monitor.
- Don't allow the bus to drop messages.
- Events list can properly be viewed on mobile.
- Updated Sirupsen/logrus to sirupsen/logrus and other applicable dependencies using the former.
- Set default log level to 'warn'.
- Optimize check marshaling.
- Silenced API only accepts 'id' parameter on DELETE requests.
- Disable gostatsd internal metric collection.
- Improved log entries produced by pipelined.
- Allow the InfluxDB handler to parse the Sensu metric for an InfluxDB field tag
and measurement.
- Removed organization and environment flags from create command.
- Changed `metric_format` to `output_metric_format`.
- Changed `metric_handlers` to `output_metric_handlers`.

### Fixed
- Terminate processes gracefully in e2e tests, allowing ports to be reused.
- Shut down sessions properly when agent connections are disrupted.
- Fixed shutdown log message in backend
- Stopped double-writing events in eventd
- Agents from different orgs/envs with the same ID connected to the same backend
  no longer overwrite each other's messagebus subscriptions.
- Fix the manual packaging process.
- Properly log the event being handled in pipelined
- The http_check.sh example script now hides its output
- Silenced entries using an asterisk can be deleted
- Improve json unmarshaling performance.
- Events created from the metrics passed to the statsd listener are no longer
swallowed. The events are sent through the pipeline.
- Fixed a bug where the Issued field was never populated.
- When creating a new statsd server, use the default flush interval if given 0.
- Fixed a bug where check and checkconfig handlers and subscriptions are null in rendered JSON.
- Allow checks and hooks to escape zombie processes that have timed out.
- Install all dependencies with `dep ensure` in build.sh.
- Fixed an issue in which some agents intermittently miss check requests.
- Agent statsd daemon listens on IPv4 for Windows.
- Include zero-valued integers in JSON output for all types.
- Check event entities now have a last_seen timestamp.
- Improved silenced entry display and UX.
- Fixed a small bug in the opentsdb transformer so that it trims trailing
whitespace characters.

## [2.0.0-nightly.1] - 2018-03-07
### Added
- A `--debug` flag on sensu-backend for enabling a pprof HTTP endpoint on localhost.
- Add CLI support for adhoc check requests.
- Check scheduler now handles adhoc check requests.
- Added `set-FIELD` and `remove-FIELD` commands for all updatable fields
of a check. This allows updating single fields and completely clearing out
non-required fields.
- Add built-in only_check_output mutator to pipelined.
- Allow publish, cron, ttl, timeout, low flap threshold and more fields to be
set when importing legacy settings.
- Add CPU architecture in system information of entities.
- The `sensuctl user change-password` subcommand now accepts flag parameters.
- Configured and enabled etcd autocompaction.
- Add event metrics type, implementing the Sensu Metrics Format.
- Agents now try to reconnect to the backend if the connection is lost.
- Added non-functional selections for resolving and silencing to web ui
- Add LastOk to check type. This will be updated to reflect the last timestamp
of a successful check.
- Added GraphQL explorer to web UI.
- Added check occurrences and occurrences_watermark attributes from Sensu 1.x.
- Added issue template for GitHub.
- Added custom functions to evaluate a unix timestamp in govaluate.

### Changed
- Refactor Check data structure to not depend on CheckConfig. This is a breaking
change that will cause existing Sensu alpha installations to break if upgraded.
This change was made before beta release so that further breaking changes could
be avoided.
- Make indentation in protocol buffers files consistent.
- Refactor Hook data structure. This is similar to what was done to Check,
except that HookConfig is now embedded in Hook.
- Refactor CheckExecutor and AdhocRequestExecutor into an Executor interface.
- Changed the sensu-backend etcd flag constants to match the etcd flag names.
- Upgraded to Etcd v3.3.1
- Removed 3DES from the list of allowed ciphers in the backend and agent.
- Password input fields are now aligned in  `sensuctl user change-password`
subcommand.
- Agent backend URLs without a port specified will now default to port 8081.
- Travis encrypted variables have been updated to work with travis-ci.org
- Upgraded all builds to use Go 1.10.
- Use megacheck instead of errcheck.
- Cleaned agent configuration.
- We no longer duplicate hook execution for types that fall into both an exit
code and severity (ex. 0, ok).
- Updated the sensuctl guidelines.
- Changed travis badge to use travis-ci.org in README.md.
- Govaluate's modifier tokens can now be optionally forbidden.
- Increase the stack size on Travis CI.
- Refactor store, queue and ring interfaces, and daemon I/O details.
- Separated global from local flags in sensuctl usage.

### Fixed
- Fixed a bug in time.InWindow that in some cases would cause subdued checks to
be executed.
- Fixed a bug in the HTTP API where resource names could not contain special
characters.
- Resolved a bug in the keepalive monitor timer which was causing it to
erroneously expire.
- Resolved a bug in how an executor processes checks. If a check contains proxy
requests, the check should not duplicately execute after the proxy requests.
- Removed an erroneous validation statement in check handler.
- Fixed HookList `hooks` validation and updated `type` validation message to
allow "0" as a valid type.
- Events' check statuses & execution times are now properly added to CheckHistory.
- Sensu v1 Check's with TTL, timeout and threshold values can now be imported
correctly.
- Use uint32 for status so it's not empty when marshalling.
- Automatically create a "default" environment when creating a new organization.

## [2.0.0-alpha.17] - 2018-02-13
### Added
- Add .gitattributes file with merge strategy for the Changelog.
- Context switcher added for dashboard.
- Add API support for adhoc check requests.
- Check scheduler now supports round-robin scheduling.
- Added better error checking for CLI commands and support for mutually
exclusive fields.
- Added `--interactive` flag to CLI which is required to run interactive mode.
- Added CLI role rule-add Organization and Environment interactive prompts.
- Added events page list and simple buttons to filter

### Changed
- Silenced `begin` supports human readable time (Format: Jan 02 2006 3:04PM MST)
in `sensuctl` with optional timezone. Stores the field as unix epoch time.
- Increased the timeout in the store's watchers tests.
- Incremental retry mechanism when waiting for agent and backend in e2e tests.
- Renamed CLI asset create interactive prompt "Org" to "Organization".

### Fixed
- Fixed required flags in `sensuctl` so requirements are enforced.
- Add support for embedded fields to dynamic.Marshal.

## [2.0.0-alpha.16] - 2018-02-07
### Added
- Add an e2e test for proxy check requests.
- Add integration tests to our CI.
- Context switcher added for dashboard
- Add api support for adhoc check requests.

### Fixed
- Tracks in-progress checks with a map and mutex rather than an array to
increase time efficiency and synchronize goroutines reading from and writing
to that map.
- Fixed a bug where we were attempting to kill processes that had already
finished before its allotted execution timeout.
- Fixed a bug where an event could erroneously be shown as silenced.
- Properly log errors whenever a check request can't be published.
- Fixed some build tags for tests using etcd stores.
- Keepalive monitors now get updated with changes to a keepalive timeout.
- Prevent tests timeout in queue package
- Prevent tests timeout in ring package
- Fixed a bug in the queue package where timestamps were not parsed correctly.
- Fixed Ring's Next method hanging in cases where watch events are not propagated.

### Changed
- Queues are now durable.
- Refactoring of the check scheduling integration tests.
- CLI resource delete confirmation is now `(y/N)`.

### Removed
- Dependency github.com/chzyer/readline

## [2.0.0-alpha.15] - 2018-01-30
### Added
- Add function for matching entities to a proxy check request.
- Added functions for publishing proxy check requests.
- Added proxy request validation.
- CLI functionality for proxy check requests (add set-proxy-requests command).
- Entities have been added to the state manager and synchronizer.
- Added package leader, for facilitating execution by a single backend.
- Proxy check requests are now published to all entities described in
`ProxyRequests` and `EntityAttributes`.
- Add quick navigation component for dashboard

### Changed
- Govaluate logic is now wrapped in the `util/eval` package.
- Cron and Interval scheduling are now mutually exclusive.

### Fixed
- Fixed a bug where retrieving check hooks were only from the check's
organization, rather than the check's environment, too.

## [2.0.0-alpha.14] - 2018-01-23
### Added
- Add `Timeout` field to CheckConfig.
- CLI functionality for check `Timeout` field.
- Add timeout support for check execution.
- Add timeout support for check hook execution.
- Token substitution is now available for check hooks
- Add an e2e test for logging redaction
- Support for `When` field in `Filter` which enables filtering based on days
and times of the week.
- New gRPC inspired GraphQL implementation. See
[graphql/README](backend/apid/graphql/README.md) for usage.
- Support for TTLs in check configs to monitor stale check results.

### Changed
- Moved monitor code out of keepalived and into its own package.
- Moved KeyBuilder from etcd package to store package.

## [2.0.0-alpha.13] - 2018-01-16
### Added
- Logging redaction for entities

### Fixed
- Fixed e2e test for token substitution on Windows
- Fixed check subdue unit test for token substitution on Windows
- Consider the first and last seconds of a time window when comparing the
current time
- Fixed Travis deploy stage by removing caching for $GOPATH
- Parse for [traditional cron](https://en.wikipedia.org/wiki/Cron) strings, rather than [GoDoc cron](https://godoc.org/github.com/robfig/cron) strings.

### Changed
- Removed the Visual Studio 2017 image in AppVeyor to prevent random failures
- Made some slight quality-of-life adjustments to build-gcs-release.sh.

## [2.0.0-alpha.12] - 2018-01-09
### Added
- Add check subdue mechanism. Checks can now be subdued for specified time
windows.
- Silenced entries now include a `begin` timestamp for scheduled maintenance.
- Store clients can now use [watchers](https://github.com/sensu/sensu-go/pull/792) to be notified of changes to objects in the store.
- Add check `Cron` field. Checks can now be scheduled according to the cron
string stored in this field.
- Add a distributed queue package for use in the backend.
- Token substitution is now available for checks.
- CLI functionality for check `Cron` field.
- Add an e2e test for cron scheduling.
- Add an e2e test for check hook execution.

## [2.0.0-alpha.11] - 2017-12-19
### Breaking Changes
- The `Source` field on a check has been renamed to `ProxyEntityID`. Any checks
using the Source field will have to be recreated.

### Added
- Silenced entries with ExpireOnResolve set to true will now be deleted when an
event which has previously failing was resolved
- TCP/UDP sockets now accept 1.x backward compatible payloads. 1.x Check Result gets translated to a 2.x Event.
- Custom attributes can be added to the agent at start.
- New and improved Check Hooks are implemented (see whats new about hooks here: [Hooks](https://github.com/sensu/sensu-alpha-documentation/blob/master/08-hooks.md))
- Add check subdue CLI support.

### Changed
- Avoid using reflection in time.InWindows function.
- Use multiple parallel jobs in CI tools to speed up the tests
- Pulled in latest [github.com/coreos/etcd](https://github.com/coreos/etcd).
- Includes fix for panic that occurred on shutdown.
- Refer to their
[changelog](https://github.com/gyuho/etcd/blob/f444abaae344e562fc69323c75e1cf772c436543/CHANGELOG.md)
for more.
- Switch to using [github.com/golang/dep](https://github.com/golang/dep) for
managing dependencies; `vendor/` directory has been removed.
- See [README](README.md) for usage.

## [2.0.0-alpha.10] - 2017-12-12
### Added
- End-to-end test for the silencing functionality
- Silenced events are now identified in sensuctl

### Changed
- Events that transitioned from incidents to a healthy state are no longer
filtered by the pipeline
- Errcheck was added to the build script, and the project was given a once-over
to clean up existing errcheck lint.
- Creating a silenced entry via sensuctl no longer requires an expiry value

### Fixed
- Entities can now be silenced using their entity subscription
- Fixed a bug in the agent where it was ignoring keepalive interval and timeout
settings on start
- Keepalives now alert when entities go away!
- Fixed a bug in package dynamic that could lead to an error in json.Marshal
in certain cases.
- Fixed an issue in keepalived to handle cases of nil entities in keepalive
messages

## [2.0.0-alpha.9] - 2017-12-5
### Added
- Proxy entities are now dynamically created through the "Source" attribute of a
check configuration
- Flag to sensuctl configure allowing it to be configured non-interactively
(usage: --non-interactive or -n)
- New function SetField in package dynamic, for setting fields on types
supporting extended attributes.
- Automatically append entity:entityID subscription for agent entities
- Add silenced command to sensuctl for silencing checks and subscriptions.
- Add healthz endpoint to agent api for checking agent liveness.
- Add ability to pass JSON event data to check command STDIN.
- Add POST /events endpoint to manually create, update, and resolve events.
- Add "event resolve" command to sensuctl to manually resolve events.
- Add the time.InWindow & time.InWindows functions to support time windows, used
in filters and check subdue

### Fixed
- Fixed a bug in how silenced entries were deleted. Only one silenced entry will
be deleted at a time, regardless of wildcard presence for subscription or check.

## [2.0.0-alpha.8] - 2017-11-28
### Added
- New "event delete" subcommand in sensuctl
- The "Store" interface is now properly documented
- The incoming request body size is now limited to 512 KB
- Silenced entries in the store now have a TTL so they automatically expire
- Initial support for custom attributes in various Sensu objects
- Add "Error" type for capturing pipeline errors
- Add registration events for new agents
- Add a migration tool for the store directly within sensu-backend

### Changed
- Refactoring of the sensu-backend API
- Modified the description for the API URL when configuring sensuctl
- A docker image with the master tag is built for every commit on master branch
- The "latest" docker tag is only pushed once a new release is created

### Fixed
- Fix the "asset update" subcommand in sensuctl
- Fix Go linting in build script
- Fix querying across organizations and environments with sensuctl
- Set a standard redirect policy to sensuctl HTTP client

### Removed
- Removed extraneous GetEnv & GetOrg getter methods<|MERGE_RESOLUTION|>--- conflicted
+++ resolved
@@ -16,13 +16,10 @@
 ### Fixed
 - Duration metrics for assets, pipeline, and eventd have been updated to use
 milliseconds to match other duration metrics.
-<<<<<<< HEAD
 - Fixed an error where sensu-backend or sensu-agent could panic due to
 concurrent websocket writes.
-=======
 - The sensu-backend's /version API has updated to reflect the version of a an
 external etcd cluster.
->>>>>>> 387c90d2
 
 ## [6.5.3, 6.5.4] - 2021-10-29
 
