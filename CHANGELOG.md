# Changelog
All notable changes to this project will be documented in this file.

The format is based on [Keep a Changelog](http://keepachangelog.com/en/1.0.0/)
and this project adheres to [Semantic
Versioning](http://semver.org/spec/v2.0.0.html).

## Unreleased

### Added
- Added a `timeout` flag to `sensu-backend init`.

### Changed
- Removed deprecated flags in `sensuctl silenced update` subcommand.

### Fixed
- `sensu-backend init` now logs any TLS failures encountered.
- Fixed a bug where check state and last_ok were not computed until the second
instance of the event.
<<<<<<< HEAD
- Log to the warning level when an asset is not installed because none of the
filters matched.
=======
- Return underlying errors when fetching an asset.
>>>>>>> 2a8aef37

## [5.19.1] - 2020-04-13

### Fixed
- Require that pipe handlers have a command set.
- The config file default path is now shown in the help for sensu-backend start
and sensu-agent start.
- Keepalives can now be published via the HTTP API.
- Token substitution templates can now express escape-quoted strings.
- Fixed a bug where keepalives would not always fire correctly when using
the postgres event store.
- The REST API now uses a timeout of 3 seconds by default when querying
etcd health.
- sensu-agent will not longer allow configuring keepalive timeouts less than
the keepalive interval.
- Eventd can no longer mistake keepalive events for checks with TTL.
- Keepalives now generate a new event UUID for each keepalive failure event.
- Agents now correctly reset keepalive switches on reconnect, fixing a bug
where old keepalive timeout settings would persist too long.
- The system's libc_type attribute is now populated on alpine containers.

## [5.19.0] - 2020-03-26

### Added
- The `sensu.io/managed_by` label is now automatically applied to resources
created via `sensuctl create`.
- Added `created_by` to object metadata and populate that field via the HTTP API.
- Added agent discovery of libc type, VM system/role, and cloud provider.
- Added `float_type` field to system type to store which float type (softfloat,
hardfloat) a system is using.
- Additional Tessen resource metrics can now be registered at runtime.
- Added a generic client POST function that can return the response.
- Tessen now reports the type of store used for events ("etcd or "postgres").

### Changed
- Updated the store so that it may _create_ wrapped resources.
- Bonsai client now logs at debug level instead of info level.
- The dashboard service now returns an error if the client User-Agent is curl
or sensuctl. This should prevent users from using the dashboard port by
mistake.

### Fixed
- Fixed a bug where the agent could connect to a backend using a namespace that
doesn't exist.
- Subscriptions can no longer be empty strings (#2932)
- The proper HTTP status codes are returned for unauthenticated & permission
denied errors in the REST API.

## [5.18.1] - 2020-03-10

### Fixed
- Check history is now in FIFO order, not ordered by executed timestamp.
- Fixed bug where flapping would incorrectly end when `total_state_change` was
  below `high_flap_threshold` instead of below `low_flap_threshold`.
- sensu-backend no longers hang indefinitely if a file lock for the asset
manager cannot be obtained, and returns instead an error after 60 seconds.
- Stopped using the etcd embedded client, which seems to trigger nil pointer
panics when used against an etcd that is shutting down.
- 64-bit align the `Resource` struct in the store cache to fix a crash on
32-bit systems.
- Fixed a bug where sensu-backend would restart when agents disconnect.

## [5.18.0] - 2020-02-24

### Added
- Added the `/version` API in sensu-agent.
- Indicate in log messages which filter dropped an event.

### Fixed
- sensuctl now supports the http_proxy, https_proxy, and no_proxy environment
variables.
- returns 401 instead of 500 when issues occur refreshing the access token.
- Support Bonsai assets versions prefixed with the letter `v`.
- Fixed a bug where wrapped resources were not getting their namespaces set by
the default sensuctl configuration.
- read/writes `initializationKey` to/from `EtcdRoot`, while support legacy as fallback (read-only)
- check for a non-200 response when fetching assets
- `/silenced` now supports API filtering (commercial feature).
- Fixed event payload validation on the backend events API to validate the
payload with the URL parameters on the /events/:entity/:check endpoint and
reject events that do not match.
- The `auth/test` endpoint now returns the correct error messages.
- The `log-level` configuration option is now properly applied when running the
Sensu Agent Windows service.

### Changed
- Updated Go version from 1.13.5 to 1.13.7.
- Default `event.entity.entity_class` to `proxy` in the POST/PUT `/events` API.
- Proxy entities are now automatically created when events are published with an
entity that does not exist.

## [5.17.2] - 2020-02-19

### Fixed

- Fixed a bug where on an internal restart, enterprise HTTP routes could fail
to intialize.

## [5.17.1] - 2020-01-31

### Fixed
- Cluster configuration of sensuctl should be reset when `configure` is called.
- Some namespaces would not appear in the curated namespace functionality under
certain circonstances.
- Fix a bug with tar assets that contain hardlinked files.
- Assets name may contain capital letters.
- When `--trusted-ca-file` is used to configure sensuctl, it now detects and saves
the absolute file path in the cluster config.
- [Web] Changing order on event list will no longer cause filters to be reset.
- [Web] URLs inside annotations are now rendered as links.

## [5.17.0] - 2020-01-28

### Added
- Added the secrets provider interface and secrets provider manager to be used
by commercial secrets providers. Implemented for checks, mutators, and handlers.
- Added the `secrets` field to checks, mutators, and handlers.
- Added the `keepalive-handlers` configuration flag on the agent to specify the
entity's keepalive handlers.
- Added `event.entity.name` as a supported field selector.

### Fixed
- Fixed a memory leak in the entity cache.
- [Web] Labels with links can now be followed.
- [Web] Fixed a inconsistent crash that occurred in Firefox browsers.
- [Web] Fixed bug where event history was duplicated in the event timeline
chart.
- [Web] Fixed issue where silenced entries with a start date would result in a
crash.
- Fixed a bug where `sensuctl entity delete` was not returning an error
when attempting to delete a non-existent entity.
- sensuctl command assets installed via Bonsai will now use the "sensuctl"
namespace.
- Fixed a memory leak in the entity cache
- Users with implicit permissions to a namespace can now display resources
within that namespace via the Web UI.
- Explicit access to namespaces can only be granted via cluster-wide RBAC
resources.
- Split rules ClusterRole and Role verbs, resources and resource names on comma.
- Add support for the `--format` flag in the `sensuctl command list` subcommand.
- Namespace can be ommited from event when performing an HTTP POST request to
the `/events` endpoint.
- Fixed a bug where failing check TTL events could occur event if keepalive
failures had already occurred.

## [5.16.1] - 2019-12-18

### Fixed
- Initialize the sensu_go_events_processed counter with the `success` label so
it's always displayed.
- Fixed a performance regression that was introduced in 5.15.0, which would
cause the API to timeout past 20k agent sessions.

## [5.16.0] - 2019-12-11

### Added
- Display the JWT expiration Unix timestamp in `sensuctl config view`.
- Added the 'sensu-backend init' subcommand.
- Added a new flag, --etcd-client-urls, which should be used with sensu-backend
when it is not operating as an etcd member. The flag is also used by the new
sensu-backend init tool.
- Added the cluster's distribution to Tessen data.
- Added a new field, ClusterIDHex, to the ClusterHealth datatype.
- Added the `--etcd-discovery` and `--etcd-discovery-srv` flags to
`sensu-backend`. These are used to take advantage of the embedded etcd's
auto-discovery features.
- Added `--keepalive-critical-timeout` to define the time after which a
critical keepalive event should be created for an agent.
- Added `--keepalive-warning-timeout` which is an alias of `--keepalive-timeout`
for backwards compatibility.

### Fixed
- Add a timeout to etcd requests when retrieving the nodes health.
- Show the correct default value for the format flag in `sensuctl dump` help
usage.
- Installing sensuctl commands via Bonsai will now check for correct labels
before checking if the asset has 1 or more builds.
- Listing assets with no results returns an empty array.
- Fixed a panic that could occur when creating resources in a namespace that
does not exist.
- [Web] Links to documentation now point to the version of the product being run
instead of the latest; helpful when running an older version of Sensu.
- Fixed issue where keepalive events and events created through the agent's
socket interface could be missing a namespace.
- Fixed an issue where 'sensuctl cluster health' would hang indefinitely.
- Fixed several issues around the metadata of resources encoded using the
wrapped-json format, where the metadata would go missing when listing
resources or prevent resources from being created.

### Changed
- The backend will no longer automatically be seeded with a default admin
username and password. Users will need to run 'sensu-backend init' on every
new installation.
- Several deprecated flags were removed from sensu-backend.
- [Web] Changes to navigation. The app bar has been replaced by an omnipresent
drawer increasing the available space for content. Additionally, each page now
includes breadcrumbs.
- [Web] Switching namespaces is easier than ever, with the new and improved
switcher. The new component can be accessed from the drawer or with the shortcut
ctrl+k. For those with many namespaces the switcher now includes fuzzy search
and improved keyboard navigation.
- 'sensuctl cluster health' will now use a 3s timeout when gathering cluster
health information.
- 'sensuctl cluster health' now collects cluster health information concurrently.

## [5.15.0] - 2019-11-18

### Fixed
- Added better error logging for mutator execution.
- Fixed the order of flap detection weighting for checks.
- The pprof server now only binds to localhost.

### Added
- Added the `APIKey` resource and HTTP API support for POST, GET, and DELETE.
- Added sensuctl commands to manage the `APIKey` resource.
- Added support for api keys to be used in api authentication.
- Added support for sensu-backend service environment variables.
- Added support for timezones in check cron strings.
- Added support for extending sensuctl support with commands.

### Changed
- Moved `corev2.BonsaiAsset` to `bonsai.Asset` and moved
`corev2.OutdatedBonsaiAsset` to `bonsai.OutdatedAsset` along with subsequent
bonsai package refactors.
- Colons and periods are now allowed to be used in all resource names, with
the exception of users.

## [5.14.2] - 2019-11-04

### Changed
- Upgraded etcd to 3.3.17
- Listing namespaces is now done implicitly based on access to resources within
a namespace. Users will no longer be able to list all namespaces by default, in
new installations. Existing installations will function as before. Operators can
change to the new behaviour, by modifying the system:user role.

### Fixed
- As a result of upgrading etcd, TLS etcd clients that lose their connection will
successfully reconnect when using --no-embed-etcd.
- Check TTL switches are now correctly buried when associated events and entities
are deleted.
- Keepalive switches are now correctly buried when the keepalive event is deleted.
- Sensu now uses far fewer leases for keepalives and check TTLs, resulting in a
stability improvement for most deployments.
- Fixed a minor UX issue in interactive filter commands in sensuctl.
- Silences now successfully apply to proxy entities where the check doesn't contain
  the same subscriptions as the entity (#3356)

## [5.14.1] - 2019-10-16

### Added
- Added prometheus gauges for check schedulers.

### Fixed
- Opening an already open Bolt database should not cause sensu-agent to hang
indefinitely.
- [CLI] Dump multiple types as YAML to a file would print separator STDOUT
instead of specified file
- Fixed a bug where Sensu would crash with a panic due to a send on a closed channel.

## [5.14.0] - 2019-10-08

### Added
- [Web] Added an additional option to the error dialog allowing users to
completely wipe the application's persisted state; in lieu of them having to
manually wipe their local / session storage. This may help in the rare cases
where something in said state is leading to an uncaught exception.
- [Web] For operating systems with support for selecting a preferred light /dark
theme, the application now respects the system preference by default.
- sensuctl dump can now list the types of supported resources with --types.
- Added the `sensu_agent_version` field to the `Entity` resource, which reflects
the Sensu semver version of the agent entity.
- Added the `--etcd-heartbeat-interval` and `--etcd-election-timeout` flags to
`sensu-backend`

### Changed
- [Web] Github is not always the best place for feature requests and discussion,
as such we've changed CTA for feedback to point to Discourse instead of the
web repository's issues page.
- [Web] When a user lands on a page inside a namespace that no longer exists or
they do not have access to, the drawer is now opened so that namespace switcher
is front and center. Hopefully this should reduce any confusion around next
steps.
- Support agent TLS authentication, usable with a licensed sensu-backend.
- Updated Go version from 1.12.3 to 1.13.1.
- [GraphQL] `putWrapped` mutation now accepts wrapped JSON with empty
outer objectmeta.

### Fixed
- [Web] Fixed issue where a user with an appropriate role may have been unable
to resolve events, queue checks, and create silenced entries.
- Splayed proxy checks are now executed every interval, instead of every
`interval + interval * splay_coverage`.
- [GraphQL] Ensures that proxy entity label & annotations are redacted.
- Fixed a bug in the ring where round robin schedules would not recover
after quorum loss.
- [Web] Unauthorized errors emitted while creating silences or resolving events
are now caught and a toast is presented to communicate what occurred.
- [Web] Internal errors are now avoided when a user attempts to queue an ad-hoc
check for a keepalive.
- Do not separate asset builds into several assets unless the the tabular format
is used in `sensuctl asset list`.
- Fix the 'flag accessed but not defined' error in `sensuctl asset outdated`
- Fix generic API client's `SetTypeMeta` method. The APIGroup is now correctly
configured and by virtue unintended authorization denied errs are avoided.
- Fixed a bug where checks would stop executing after a network error.
- Fixed a bug where sensuctl create with stdin was not working.

## [5.13.2] - 2019-09-19

### Fixed
- Enterprise bug fix.

## [5.13.1] - 2019-09-10

### Fixed
- Multi-build asset definitions with no matching filters will no longer cause a panic.

## [5.13.0] - 2019-09-09

### Added
- Added the `sensuctl env` command.
- sensuctl asset add (fetches & adds assets from Bonsai).
- sensuctl asset outdated (checks for newer versions of assets from Bonsai).
- Add HTTP and directory support to `sensuctl create`
- Only validate check interval/cron when publish true

### Fixed
- sensuctl dump no longer silently discards errors.
- Interactive check create and update modes now have 'none' as the first
highlighted option, instead of nagios-perfdata.
- Fixed a bug where silences would not expire on event resolution.

## [5.12.0] - 2019-08-22

### Added
- Added functionality for the agent `--allow-list` configuration, which
whitelists check and check hook executables.
- Added the `runtime_assets` field to `HookConfig`. Assets are enabled
for check hook execution.
- Added backwards compatible content negotiation to the websocket connection.
Protobuf will be used for serialization/deserialization unless indicated by the
backend to use JSON.
- Added delete functionality for assets in the API and sensuctl.
- Added `sensuctl dump` to dump resources to a file or STDOUT.
- Added `event.check.name` as a supported field selector.
- [Web] Added timeline chart to event details view.
- Added `entity.system.arm_version` to record the value of `GOARM` at compile time.
- Added `ProviderType` field to `AuthProviderClaims`
- Added `builds` field to the `Asset` type to allow assets to specify different
URLs for each platform/architecture/arch_version.

### Changed
- The project now uses Go modules instead of dep for dependency management.
- The internal reverse proxy relied on by the dashboard has been eliminated.
- The generic etcd watcher now keeps track of revisions.
- The resource caches can now rebuild themselves in case of failures.
- Event and Entity resources can now be created without an explicit namespace;
the system will refer to the namespace in the URL.
- Events and Entities can now be created with the POST verb.
- [Web] Changed styling of namespace labels.
- Log token substitution failures more clearly.

### Fixed
- Fixed the tabular output of `sensuctl filter list` so inclusive filter expressions
are joined with `&&` and exclusive filter expressions are joined with `||`.
- The REST API now correctly only returns events for the specific entity
queried in the `GET /events/:entity` endpoint (#3141)
- Prevent a segmentation fault when running `sensuctl config view` without
configuration.
- Added entity name to the interactive sensuctl survey.
- Check hooks with `stdin: true` now receive actual event data on STDIN instead
  of an empty event.
- Prevent a segmentation fault on the agent when a command execution returns an
error.
- [Web] Fixed issue where a bad or revoked access token could crash the app.

### Removed
- Removed encoded protobuf payloads from log messages (when decoded, they can reveal
redacted secrets).

## [5.11.1] - 2019-07-18

### Fixed
- The agent now sends heartbeats to the backend in order to detect network
failures and reconnect faster.
- The default handshake timeout for the WebSocket connection negotiation has
been lowered from 45 to 15 seconds and is now configurable.

## [5.11.0] - 2019-07-10

### Added
- Silenced entries are now retrieved from the cache when determining if an event
is silenced.
- Added --disable-assets flag to sensu-agent.
- Added ability to query mutators to the GraphQL service
- Added ability to query event filters to the GraphQL service
- Added prometheus metrics for topics in wizard bus and agent sessions.
- The buffer size and worker count of keepalived, eventd & pipelined can now be
configured on sensu-backend.
- Added a `headers` field to the `Asset` struct. Headers is a map of key/value
string pairs used as HTTP headers for asset retrieval.
- Added the current user to the output of `sensuctl config view`.
- [Web] Adds list and details views for mutators
- [Web] Adds list and details views for event filters
- Added sensuctl delete command

### Changed
- [Web] Updated embedded web assets from `46cd0ee` ... `8f50155`
- The REST API now returns the `201 Created` success status response code for
POST & PUT requests instead of `204 No Content`.

### Fixed
- The REST API now returns an error when trying to delete an entity that does
not exist.
- Fixed a bug where basic authorization was not being performed on the agent websocket connection.
- Fixed an aliasing regression where event timestamps from the /events API
were not getting properly populated.
- Fixed a bug where multiple nested set handlers could be incorrectly flagged as
deeply nested.
- Fixed a bug where round robin proxy checks could fail to execute.
- Fixed a bug where watchers could enter a tight loop, causing very high CPU
usage until sensu-backend was restarted.

## [5.10.1] - 2019-06-25

### Fixed
- Fixed the entity_attributes in proxy_requests so all attributes must match
instead of only one of them.
- Fixed a bug where events were not deleted when their corresponding entity was.

## [5.10.0] - 2019-06-18

### Added
- Added POST `/api/core/v2/tessen/metrics`.
- Added the ability in TessenD to listen for metric points on the message bus,
populate, and send them to the Tessen service.
- [Web] Adds ability to delete entities
- [GraphQL] Adds simple auto-suggestion feature.
- Added a tag to all Tessen metrics to differentiate internal builds.
- Added a unique sensu cluster id, accessible by GET `/api/core/v2/cluster/id`.
- Added `sensuctl cluster id` which exposes the unique sensu cluster id.

### Changed
- [Web] Updated embedded web assets from `275386a` ... `46cd0ee`
- Refactoring of the REST API.
- Changed the identifying cluster id in TessenD from the etcd cluster id to
the sensu cluster id.
- [GraphQL] Updates `PutResource` mutation to accept an `upsert` boolean flag parameter. The `upsert` param defaults to `true`, but if set to `false` the mutation will return an error when attempting to create a duplicate resource.
- Eventd has been refactored. Users should not perceive any changes, but a
substantial amount of business logic has been moved into other packages.
- The `sensuctl create` command now accepts resources without a declared
namespace. If the namespace is omitted, the resource will be created in the
current namespace, or overridden by the `--namespace` flag.
- Eventd now uses a constant number of requests to etcd when working with
silenced entries, instead of a number that is proportional to the number of
subscriptions in a check.

### Fixed
- The check state and check total_state_change properties are now more correct.
- Scheduling proxy checks now consumes far fewer CPU resources.
- [Web] Unless required- scrollbars on code blocks are hidden.
- [Web] Ensure that we redirect user to a valid namespace when first signing in.
- [Web] Correctly display timeout value for handlers.
- [Web] Avoid exception when parsing non-standard cron statements. (Eg.
`@every 1h` or `@weekly`)
- The resources metadata are now validated with the request URI.

## [5.9.0] - 2019-05-29

### Added
- [GraphQL] Added field to retrieve REST API representation of a resource to
  each core type
- [Web] Add views for handlers

### Changed
- [Web] Updated embedded web assets from `9d91d7f` ... `275386a`
- [Web] Implements simpler & more efficient filtering.
- [GraphQL] fields that previously accepted a JS filter have been deprecated and
  replaced with a simpler syntax.

### Fixed
- Fixed the behaviors for check `Occurrences` and `OccurrencesWatermark`.
- Fixed a panic that could occur when seeding initial data.
- [Web] Compress dashboard assets
- [Web] Fixed regression where dashboard assets were no longer compressed.
- Fixed listing of silenced entries by check or subscription.
- The docker-compose.yaml file now refers to the sensu/sensu:latest image.

## [5.8.0] - 2019-05-22

### Added
- Added per resource counts to tessen data collection.
- Added event processing counts to tessen data collection.
- Added ability to query for `Handlers` (individual and collections) from the GraphQL query endpoint.
- Added `/version` to retrieve the current etcd server/cluster version and the sensu-backend version.
- --etcd-cipher-suites option is now available for sensu-backend.
- Added the `--chunk-size` flag to `sensuctl * list` sub-commands

### Changed
- eventd and keepalived now use 1000 handlers for events.
- etcd database size and request size are now configurable.
- Most resources now use protobuf serialization in etcd.

### Fixed
- Only bury switchsets of checks that no longer have a TTL, in order to reduce
the number of write operations made to etcd.
- Fixed keepalives switchsets for entities with deregistration.
- Fixed continue token generation in namespace and user pagination.

## [5.7.0] - 2019-05-09

### Added
- Added a Windows service wrapper for sensu-agent. See
"sensu-agent service --help" for more information.

### Fixed
- Fixed `sensuctl` color output on Windows.
- Fixed a regression in `sensuctl cluster` json/wrapped-json output.
- Fixed a regression that caused listing objects for a given namespace to also
  include results from namespaces sharing a similar prefix.

## [5.6.0] - 2019-04-30

### Added
- Added filtering support to `sensuctl`. This feature only works against a
  `sensu-backend` with a valid enterprise license.
- Added fields getter functions for resources available via the REST API.
- Added the message bus to Tessend in order to track Tessen configuration changes from the API.
- Added a performance optimizing `Count()` function to the generic store.
- Added a hexadecimal Cluster ID title to the `sensuctl cluster health` and
`sensuctl cluster member-list` commands in tabular format.
- Added a `Header` field to the `HealthResponse` type returned by `/health`.

### Fixed
- Fixed the agent `--annotations` and `--labels` flags.

## [5.5.1] - 2019-04-15

### Changed
- Added parsing annoatations to sensu-agent, both from agent.yml and command line arguments
- Updated Go version from 1.11.4 to 1.12.3 for CI builds.
- Changed the 1.x `client` field to `source` in the 1.x compatible agent socket. The `client` field is now deprecated.
- Deprecated the agent TCP/UDP sockets in favor of the agent rest api.
- [GraphQL] Added mutation to create / update using wrapped resources.
- [GraphQL] Added field returning wrapped resource given ID.
- apid uses a new generic router for listing resources.
- The store uses the generic List function for listing resources.

### Fixed
- Fixed an issue where etcd watchers were used incorrectly. This was causing
100% CPU usage in some components, as they would loop endlessly trying to get
results from watchers that broke, due to their stream terminating. Other
components would simply stop updating. Watchers now get reinstated when the
client regains connectivity.
- Fixed the `/events/:entity` route in the REST API.
- Fixed a bug where the --labels arg was not working as expected in sensu-agent.

## [5.5.0] - 2019-04-03

### Added
- Added the TessenD daemon.
- Added an etcd watcher for tessen configuration.
- Added ring support for TessenD so that the service is invoked in a
round-robin fashion within a cluster.
- Added `tessen opt-in` command to `sensuctl`.
- Added `tessen opt-out` command to `sensuctl`.
- Added `tessen info` command to `sensuctl`.
- Added more verbose logging to indicate when a proxy request matches an entity according to its entity attributes.

### Removed
- Removed the unused etcd watcher for hook configurations.

### Fixed
- [Web] Ensure user chip is never rendered when creator is not present.

## [5.4.0] - 2019-03-27

### Added
- Add support for pagination to the API
- Add two new flags for `backend` daemon to optionally allow for separate TLS
  cert/key for dashboard. the flags are: `--dashboard-cert-file` and
  `--dashboard-key-file`. The dashboard will use the same TLS config of the API
  unless these new flags are specified.
- Added notion of asset collections to dashboard daemon
- Added a store for Tessen opt-in/opt-out configuration.
- Added /tessen GET and PUT endpoints to the API.
- Added queueing to the agent /events API

### Changed
- [Web] Updated dependencies that had warnings
- [Web] Updated dependency babel to ^7.4
- [Web] Updated UI library to ^3.8

### Fixed
- Fixed a bug in `sensuctl` where global/persistent flags, such as `--namespace`
  and `--config-dir`, would get ignored if they were passed after a sub-command
  local flag, such as `--format`.
- Fixed a bug in `sensuctl` where handlers and filters would only be deleted
  from the default namespace, unless a `--namespace` flag was specified.
- Fixed a bug where events could be stored without a timestamp.
- Fixed a bug where metrics could be persisted to etcd in some cases.
- Fixed a bug where agents would sometimes refuse to terminate on SIGTERM and
  SIGINT.
- Fixed a bug where agents would always try to reconnect to the same backend,
  even when multiple backends were specified. Agents will now try to connect to
  other backends, in pseudorandom fashion.
- [Web] Avoids crash when the creator of a check is inaccessible.
- [Api] Respond with 404 from the users endpoint when user for given name cannot
  be found.
- Commands wrap on the event details page and will display "-" if there is no
  command (keepalives)

## [5.3.0] - 2019-03-11

### Added
- Added additional check config and entity information to event details page.
- Fixed all known TLS vulnerabilities affecting the backend server:
    - TLS min version increased to 1.2
    - Removed ALL but perfect-forward-secrecy ciphers
- Removed requirement of specifying `--trusted-ca-file` when using TLS on backend
- Prevented backend from loading server TLS configuration for http client
- Enforced uniform TLS configuration for all three backend components (apid, agentd, dashboardd)
- Set http client timeout to 15 seconds for sensuctl
- Round robin scheduling is now fully functional.
- Web UI offline state detection and and alert banner.

### Changed
- Asset downloading now uses buffered I/O.

### Fixed
- Check results sent via the agent socket now support handlers.
- `sensuctl user list` can now output yaml and wrapped-json
- Fixed bug with how long commands were displayed on check details page.
- Assets downloads no longer specify a client timeout.
- Fixed a bug where agent entity subscriptions would be communicated to the
  backend incorrectly. Due to the scheduler using the subscriptions from the
  HTTP header, this does not have any effect on scheduling.
- Web - Fixes issue where timeout value was not displayed.
- Fixed bug with how long commands were displayed on check details page.

### Removed
- Removed the concept of "edition" and the edition header.

## [5.2.1] - 2019-02-11

### Fixed
- Fixed a regression in the agent that would not allow proxy checks to be
run for subsequent executions.
### Added
- Web UI - support for labels and annotations

## [5.2.0] - 2019-02-06

### Added
- Added support for the following TLS related options to `sensuctl`:
`--trusted-ca-file` and `--insecure-skip-tls-verify`. This allows sensuctl
users to use a self-signed certificate without adding it to the operating
system's CA store, either by explicitly trusting the signer, or by disabling
TLS hostname verification.
- Added a generic watcher in the store.
- Added `RemoveProvider` method to authenticator.
- Check output truncation support has been added. Check output can be truncated
by adjusting the max_output_size and discard_output properties.
- Added ability to silence/unsilence from the event details page.
- Added support for wrapped resources in the API with `sensuctl create` &
`sensuctl edit`.
- Web UI - platform version displays on the entity details page.
- Web UI - include proxy request configuration on check details page.
- Web UI - display deregistration config on the entity details page.

### Changed
- Removed unused workflow `rel_build_and_test` in CircleCI config.
- Moved the `Provider` interface to `api/core/v2` package.
- Moved the `Authenticator` interface to `backend/authentication` package.
- Updated confirmation messages for sensuctl commands: `Created`, `Deleted` and
`Updated` instead of `OK`.
- Exported some functions and methods in the CLI client.
- The API authenticator now identifies providers by their name only.

### Fixed
- Check TTL failure events are now much more reliable, and will persist even
in the presence cluster member failures and cluster restarts.
- Fix snakeCase version of keys in typeMap for acronyms.
- Fixed a bug in keepalive processing that could result in a crash.
- Pin childprocess to v0.9.0 in CircleCI so fpm can be installed.
- Substitutions applied to command & hooks are now omitted from events.
- Fixes a bug where generic store methods assumed a namespace was provided for non-namespaced resources.
- Keepalive and check TTL database state is now properly garbage-collected on
entity deletion.
- Fixed a bug where `sensuctl version` required configuration files to exist.
- Updates the copy on the confirm disable dialog to accurately reflect the
operation.

## [5.1.1] - 2019-01-24

### Added
- Added the notion of authentication providers.

### Changed
- Improved logging for errors in proxy check requests.
- Updated Go version from 1.10 to 1.11.4.
- Refactoring of the internal authentication mechanism into a `basic`
authentication provider.
- Modified private generic store methods as public functions.
- Improved logging for errors in proxy check requests.
- Updated Go version from 1.10 to 1.11.4.
- Changed keepalive event to include check.output

### Fixed
- Fixed a bug where `sensuctl edit` was not removing the temp file it created.
- Fixed a bug where adhoc checks were not retrieving asset dependencies.
- Fixed a bug where check updates would cause the check to immediately fire.
- Fixed a bug where a bad line in check output would abort metric extraction.
An error is now logged instead, and extraction continues after a bad line is encountered.
- Keepalive events will now continue to fire after cluster restarts.
- Fixed a panic in the dashboardd shutdown routine.
- Fixed a bug where deleting a non-existent entity with sensuctl would not return an error.
- Web UI - toolbar menu buttons now switch with dark theme.
- Web UI - some buttons easier to see with dark theme.
- Agents will now take proxy entity names into consideration when guarding
against duplicate check requests.

### Changed
- Improved logging for errors in proxy check requests.
- Updated Go version from 1.10 to 1.11.4.

## [5.1.0] - 2018-12-18

### Added
- Support for the trusted-ca-file and insecure-skip-tls-verify flags in
  sensu-agent. These flags have the same meaning and use as their sensu-backend
  counterparts.

### Changed
- Default location for sensu-backend data has changed from /var/lib/sensu to
  /var/lib/sensu/sensu-backend. See release notes for more information.

### Fixed
- Keepalive and check TTL failure events now fire continuously until resolved.
- Listing an empty set of assets now correctly returns [] instead of null.
- Fixed API endpoint used by the CLI to create hooks via the 'sensuctl create'
  command. It's now possible to create objects of type 'Hook' with this command
  again.
- Firefox status icons not fully rendering

## [5.0.1] - 2018-12-12

### Changed
- Added --etcd-advertise-client-urls options to docker-compose.yaml sensu-backend start command

### Fixed
- Prevent a panic when using an external etcd cluster.
- Silences List in web ui sorted by ascending order; defaults to descending
- Reduces shuffling of items as events list updates
- Fixed error in UI where status value could not be coerced
- Copy local environment variables into execution context when running checks
- Ensure environment variables are joined with a semicolon on Windows
- Command arguments are no longer needlessly escaped on Windows
- Backend environments are now included in handler & mutator execution requests.

## [5.0.0] - 2018-11-30

### Added
- Add the `etcd-advertise-client-urls` config attribute to sensu-backend
- Support for multiple API versions added to sensuctl create
- Support for metadata added to wrapped resources (yaml, wrapped-json)
- Added the backend configuration attributes `api-listen-address` & `api-url`.
- Adds feedback when rerunning check[s] in the web app

### Removed
- Check subdue functionality has been disabled. Users that have checks with
subdues defined should delete and recreate the check. The subdue feature was
found to have issues, and we are re-working the feature for a future release.
- Filter when functionality has been disabled. Users that have filters with
'when' properties defined should delete and recreate the filter. Filter when
uses the same facility as check subdue for handling time windows.
- Removed event.Hooks and event.Silenced deprecated fields
- Extensions have been removed until we have time to revisit the feature.

### Changed
- Assets and checks environments are now merged, with a preference given to the
  values coming from the check's environment.
- Assets and handlers environments are now merged, with a preference given to the
  values coming from the handler's environment.
- Assets and mutators environments are now merged, with a preference given to the
  values coming from the mutator's environment.
- Metadata from wrappers and resources is now merged, with a preference given to
the values coming from the wrapper. Labels and annotations are deep-merged.
- Round-robin scheduling has been temporarily disabled.
- The dashboard now uses the `api-url` configuration attribute to connect to the
API.

### Fixed
- Fixed several resource leaks in the check scheduler.
- Fixed a bug in the dashboard where entities could not be silenced.
- Fix the `sensuctl cluster health` command.
- Fixed issue filtering by status on the events page
- Fixed interactive operations on entities in the CLI
- Removed rerun and check links for keepalives on event details page.
- Web UI - Made silencing language more clear on Silences List page
- Fixed a bug where resources from namespaces that share a common prefix, eg:
  "sensu" and "sensu-devel", could be listed together.
- Fixed a bug in the agent where the agent would deadlock after a significant
period of disconnection from the backend.
- Fixed a bug where logging events without checks would cause a nil panic.
- Removed the ability to rerun keepalives on the events list page
- A panic in keepalive/check ttl monitors causing a panic.
- Monitors are now properly namespaced in etcd.
- Updating a users groups will no longer corrupt their password
- Prevent empty error messages in sensuctl.
- Fixed a bug where keepalive failures could be influenced by check TTL
successes, and vice versa.
- Fixed a bug where check TTL events were not formed correctly.
- Fixed a web-ui bug causing the app to crash on window resize in FireFox

### Breaking Changes
- The backend configuration attributes `api-host` & `api-port` have been
replaced with `api-listen-address`.

## [2.0.0-beta.8-1] - 2018-11-15

### Added
- Assets are included on check details page.
- Adds links to view entities and checks from the events page.
- Added an agent/cmd package, migrated startup logic out of agent main
- Improved debug logging in pipeline filtering.
- Add object metadata to entities (including labels).
- Add filter query support for labels.
- Add support for setting labels on agents with the command line.
- The sensuctl tool now supports yaml.
- Add support for `--all-namespaces` flag in `sensuctl extension list`
subcommand.
- Added functionality to the dynamic synthesize function, allowing it to
flatten embedded and non-embedded fields to the top level.
- Added the sensuctl edit command.
- Added javascript filtering.

### Removed
- Govaluate is no longer part of sensu-go.

### Fixed
- Display appropriate fallback when an entity's lastSeen field is empty.
- Silences List in web ui sorted by ascending order
- Sorting button now works properly
- Fixed unresponsive silencing entry form begin date input.
- Removed lastSeen field from check summary
- Fixed a panic on the backend when handling keepalives from older agent versions.
- Fixed a bug that would prevent some keepalive failures from occurring.
- Improved event validation error messages.
- Improved agent logging for statsd events.
- Fixues issue with tooltip positioning.
- Fixed bug with toolbar menus collapsing into the overflow menu
- The agent now reconnects to the backend if its first connection attempt
  fails.
- Avoid infinite loop when code cannot be highlighted.

### Changes
- Deprecated the sensu-agent `--id` flag, `--name` should be used instead.

### Breaking Changes
- Environments and organizations have been replaced with namespaces.
- Removed unused asset metadata field.
- Agent subscriptions are now specified in the config file as an array instead
  instead of a comma-delimited list of strings.
- Extended attributes have been removed and replaced with labels. Labels are
string-string key-value pairs.
- Silenced `id`/`ID` field has changed to `name`/`Name`.
- Entity `id`/`ID` field has changed to `name`/`Name`.
- Entity `class`/`Class` field has changed to `entity_class`/`EntityClass`.
- Check `proxy_entity_id`/`ProxyEntityID` field has changed to `proxy_entity_name`/`ProxyEntityName`.
- Objects containing both a `name`/`Name` and `namespace`/`Namespace` field have been
replaced with `metadata`/`ObjectMeta` (which contains both of those fields).
- Role-based access control (RBAC) has been completely redesigned.
- Filter and token substitution variable names now match API naming. Most names
that were previously UpperCased are now lower_cased.
- Filter statements are now called expressions. Users should update their
filter definitions to use this new naming.

## [2.0.0-beta.7-1] - 2018-10-26

### Added
- Asset functionality for mutators and handlers.
- Web ui allows publishing and unpublishing on checks page.
- Web ui allows publishing and unpublishing on check details page.
- Web ui code highlighting added.

### fixed
- fixes exception thrown when web ui browser window is resized.

## [2.0.0-beta.6-2] - 2018-10-22

### Added
- Add windows/386 to binary gcs releases
- TLS authentication and encryption for etcd client and peer communication.
- Added a debug log message for interval timer initial offset.
- Added a privilege escalation test for RBAC.

### Removed
- Staging resources and configurations have been removed from sensu-go.
- Removed handlers/slack from sensu/sensu-go. It can now be found in
sensu/slack-handler.
- Removed the `Error` store and type.

### Changed
- Changed sensu-agent's internal asset manager to use BoltDB.
- Changed sensuctl title colour to use terminal's configured default for bold
text.
- The backend no longer forcibly binds to localhost.
- Keepalive intervals and timeouts are now configured in the check object of
keepalive events.
- The sensu-agent binary is now located at ./cmd/sensu-agent.
- Sensuctl no longer uses auto text wrapping.
- The backend no longer requires embedded etcd. External etcd instances can be
used by providing the --no-embed option. In this case, the client will dial
the URLs provided by --listen-client-urls.
- The sensu-agent binary is now located at ./cmd/sensu-agent.
- Sensuctl no longer uses auto text wrapping.
- The backend no longer requires embedded etcd. External etcd instances can be
used by providing the --no-embed option. In this case, the client will dial
the URLs provided by --listen-client-urls.
- Deprecated daemon `Status()` functions and `/info` (`/info` will be
re-implemented in https://github.com/sensu/sensu-go/issues/1739).
- The sensu-backend flags related to etcd are now all prefixed with `etcd` and
the older versions are now deprecated.
- Web ui entity recent events are sorted by last ok.
- etcd is now the last component to shutdown during a graceful shutdown.
- Web ui entity recent events are sorted by last ok
- Deprecated --custom-attributes in the sensu-agent command, changed to
--extended-attributes.
- Interfaced command execution and mocked it for testing.
- Updated the version of `libprotoc` used to 3.6.1.

### Fixed
- Fixed a bug in `sensuctl configure` where an output format called `none` could
  be selected instead of `tabular`.
- Fixes a bug in `sensuctl cluster health` so the correct error is handled.
- Fixed a bug where assets could not extract git tarballs.
- Fixed a bug where assets would not install if given cache directory was a
relative path.
- Fixed a bug where an agent's collection of system information could delay
sending of keepalive messages.
- Fixed a bug in nagios perfdata parsing.
- Etcd client URLs can now be a comma-separated list.
- Fixed a bug where output metric format could not be unset.
- Fixed a bug where the agent does not validate the ID at startup.
- Fixed a bug in `sensuctl cluster health` that resulted in an unmarshal
error in an unhealthy cluster.
- Fixed a bug in the web ui, removed references to keepaliveTimeout.
- Keepalive checks now have a history.
- Some keepalive events were misinterpreted as resolution events, which caused
these events to be handled instead of filtered.
- Some failing keepalive events were not properly emitted after a restart of
sensu-backend.
- The check output attribute is still present in JSON-encoded events even if
empty.
- Prevent an empty Path environment variable for agents on Windows.
- Fixed a bug in `sensuctl check update` interactive mode. Boolean defaults
were being displayed rather than the check's current values.
- Use the provided etcd client TLS information when the flag `--no-embed-etcd`
is used.
- Increase duration delta in TestPeriodicKeepalive integration test.
- Fixed some problems introduced by Go 1.11.

### Breaking Changes
- Removed the KeepaliveTimeout attribute from entities.

## [2.0.0-beta.4] - 2018-08-14

### Added
- Added the Sensu edition in sensuctl config view subcommand.
- List the supported resource types in sensuctl.
- Added agent ID and IP address to backend session connect/disconnect logs
- Licenses collection for RHEL Dockerfiles and separated RHEL Dockerfiles.

### Changed
- API responses are inspected after each request for the Sensu Edition header.
- Rename list-rules subcommand to info in sensuctl role commmand with alias
for backward compatibility.
- Updated gogo/protobuf and golang/protobuf versions.
- Health API now returns etcd alarms in addition to cluster health.

### Fixed
- Fixed agentd so it does not subscribe to empty subscriptions.
- Rules are now implicitly granting read permission to their configured
environment & organization.
- The splay_coverage attribute is no longer mandatory in sensuctl for proxy
check requests and use its default value instead.
- sensu-agent & sensu-backend no longer display help usage and duplicated error
message on startup failure.
- `Issued` & `History` are now set on keepalive events.
- Resolves a potential panic in `sensuctl cluster health`.
- Fixed a bug in InfluxDB metric parsing. The timestamp is now optional and
compliant with InfluxDB line protocol.
- Fixed an issue where adhoc checks would not be issued to all agents in a
clustered installation.

### Breaking Changes
- Corrects the check field `total_state-change` json tag to `total_state_change`.

## [2.0.0-beta.3-1] - 2018-08-02

### Added
- Added unit test coverage for check routers.
- Added API support for cluster management.
- Added sensuctl cluster member-list command.
- Added Sensu edition detection in sensuctl.
- Added sensuctl cluster member-add command.
- Added API client support for enterprise license management.
- Added a header to API calls that returns the current Sensu Edition.
- Added sensuctl cluster health command.

### Changed
- The Backend struct has been refactored to allow easier customization in
enterprise edition.
- Use etcd monitor instead of in-memory monitor.
- Refactoring of the cmd package for sensuctl to allow easier customization in
the enterprise edition.
- Upgrade dep to v0.5.0
- Added cluster health information to /health endpoint in sensu-backend.

### Fixed
- Fixed `sensuctl completion` help for bash and zsh.
- Fixed a bug in build.sh where versions for Windows and Mac OS were not
generated correctly.
- Display the name of extensions with table formatting in sensuctl.
- Fixed TLS issue that occurred when dashboard communicated with API.
- Check TTL now works with round robin checks.
- Format string for --format flag help now shows actual arguments.
- Push the sensu/sensu:nightly docker image to the Docker Hub.
- Replaced dummy certs with ones that won't expire until 100 years in the
future.
- Fixed a bug where clustered round robin check execution executed checks
too often.
- Catch errors in type assertions in cli.
- Fixed a bug where users could accidentally create invalid gRPC handlers.

### Removed
- Removed check subdue e2e test.
- Removed unused Peek method in the Ring data structure.

### Breaking Changes
- Removed deprecated import command.

## [2.0.0-beta.2] - 2018-06-28

### Added
- Performed an audit of events and checks. Added `event.HasCheck()` nil checks
prior to assuming the existence of said check.
- Added a Create method to the entities api.
- Added the ability to set round robin scheduling in sensuctl
- Added Output field to GRPC handlers
- Additional logging around handlers
- Accept additional time formats in sensuctl
- Entities can now be created via sensuctl.
- Added the format `wrapped-json` to sensuctl `configure`, `list` and `info`
commands, which is compatible with `sensuctl create`.
- Added debug event log with all event data.
- Added yml.example configurations for staging backend and agents.
- Added test resources in `testing/config/resources.json` to be used in staging.
- Added all missing configuration options to `agent.yml.example` and
`backend.yml.example`.
- Added environment variables to checks.
- Added logging redaction integration test.
- Added check token substitution integration test.
- Added the `sensuctl config view` subcommand.
- Added extension service configuration to staging resources.
- Added some documentation around extensions.
- Added Dockerfile.rhel to build RHEL containers.

### Changed
- Upgraded gometalinter to v2.
- Add logging around the Sensu event pipeline.
- Split out the docker commands in build script so that building images and
  pushing can be done separately.
- Migrated the InfluxDB handler from the sensu-go repository to
github.com/nikkiki/sensu-influxdb-handler
- Entry point for sensu-backend has been changed to
  `github.com/sensu/sensu-go/cmd/sensu-backend`
- Don't allow unknown fields in types that do not support custom attributes
when creating resources with `sensuctl create`.
- Provided additional context to metric event logs.
- Updated goversion in the appveyor configuration for minor releases.
- Use a default hostname if one cannot be retrieved.
- Return an error from `sensuctl configure` when the configured organization
or environment does not exist.
- Remove an unnecessary parameter from sensuctl environment create.
- The profile environment & organization values are used by default when
creating a resource with sensuctl.
- Migrated docker image to sensu Docker Hub organization from sensuapp.
- Use the sensu/sensu image instead of sensu/sensu-go in Docker Hub.

### Fixed
- Prevent panic when verifying if a metric event is silenced.
- Add logging around the Sensu event pipeline
- Marked silenced and hooks fields in event as deprecated
- Fixed a bug where hooks could not be created with `create -f`
- Metrics with zero-values are now displayed correctly
- Fix handler validation routine
- Fixed a small bug in the opentsdb transformer so that it trims trailing
whitespace characters.
- Sensu-agent logs an error if the statsd listener is unable to start due to an
invalid address or is stopped due to any other error.
- Fixed a bug where --organization and --environment flags were hidden for all
commands
- Fix a bug where environments could not be created with sensuctl create
- StatsD listener on Windows is functional
- Add version output for dev and nightly builds (#1320).
- Improve git version detection by directly querying for the most recent tag.
- Fixed `sensuctl create -f` for `Role`
- Fixed `sensuctl create -f` for `Event`
- Added validation for asset SHA512 checksum, requiring that it be at least 128
characters and therefore fixing a bug in sensuctl
- Silenced IDs are now generated when not set in `create -f` resources
- API requests that result in a 404 response are now logged
- Fixed a bug where only a single resource could be created with
`sensuctl create` at a time.
- Fixed a bug where environments couldn't be deleted if there was an asset in
the organization they reside in.
- Dashboard's backend reverse proxy now works with TLS certs are configured.
- Fixed a bug with the IN operator in query statements.
- Boolean fields with a value of `false` now appear in json format (removed
`omitempty` from protobufs).
- The sensuctl create command no longer prints a spurious warning when
non-default organizations or environments are configured.
- When installing assets, errors no longer cause file descriptors to leak, or
lockfiles to not be cleaned up.
- Fixed a bug where the CLI default for round robin checks was not appearing.
- Missing custom attributes in govaluate expressions no longer result in
an error being logged. Instead, a debug message is logged.
- Update AppVeyor API token to enable GitHub deployments.
- Allow creation of metric events via backend API.
- Fixed a bug where in some circumstances checks created with sensuctl create
would never fail.
- Fixed a goroutine leak in the ring.
- Fixed `sensuctl completion` help for bash and zsh.

### Removed
- Removed Linux/386 & Windows/386 e2e jobs on Travis CI & AppVeyor
- Removed check output metric extraction e2e test, in favor of more detailed
integration coverage.
- Removed the `leader` package
- Removed logging redaction e2e test, in favor of integration coverage.
- Removed check token substitution e2e test, in favor of integration coverage.
- Removed round robin scheduling e2e test.
- Removed proxy check e2e test.
- Removed check scheduling e2e test.
- Removed keepalive e2e test.
- Removed event handler e2e test.
- Removed `sensuctl` create e2e tests.
- Removed hooks e2e test.
- Removed assets e2e test.
- Removed agent reconnection e2e test.
- Removed extensions e2e test.

## [2.0.0-beta.1] - 2018-05-07
### Added
- Add Ubuntu 18.04 repository
- Support for managing mutators via sensuctl.
- Added ability to sort events in web UI.
- Add PUT support to APId for the various resource types.
- Added flags to disable the agent's API and Socket listeners
- Made Changelog examples in CONTRIBUTING.md more obvious
- Added cli support for setting environment variables in mutators and handlers.
- Added gRPC extension service definition.
- The slack handler now uses the iconURL & username flag parameters.
- Support for nightlies in build/packaging tooling.
- Added extension registry support to apid.
- Added extension registry to the store.
- Add sensuctl create command.
- Adds a statsd server to the sensu-agent which runs statsd at a configurable
flush interval and converts gostatsd metrics to Sensu Metric Format.
- Add event filtering to extensions.
- Proper 404 page for web UI.
- Add sensuctl extension command.
- Add extensions to pipelined.
- Added more tests surrounding the sensu-agent's statsd server and udp port.
- Add the `--statsd-event-handlers` flag to sensu-agent which configures the
event handlers for statsd metrics.
- Add default user with username "sensu" with global, read-only permissions.
- Add end-to-end test for extensions.
- Add configuration setting for backend and agent log level.
- Add extension package for building third-party Sensu extensions in Go.
- Add the `--statsd-disable` flag to sensu-agent which configures the
statsd listener. The listener is enabled by default.
- Added an influx-db handler for events containing metrics.
- Add 'remove-when' and 'set-when' subcommands to sensuctl filter command.
- Added the Transformer interface.
- Added a Graphite Plain Text transformer.
- Add support for `metric_format` and `metric_handlers` fields in the Check and
CheckConfig structs.
- Add CLI support for `metric_format` and `metric_handlers` fields in `sensuctl`.
- Add support for metric extraction from check output for `graphite_plaintext`
transformer.
- Added a OpenTSDB transformer.
- Add support for metric extraction from check output for `opentsdb_line`
- Added a Nagios performance data transformer.
- Add support for metric extraction from check output for `nagios_perfdata`
- Added an InfluxDB Line transformer.
- Add support for metric extraction from check output for `influxdb_line`
transformer.
- Add e2e test for metric extraction.

### Changed
- Changed the maximum number of open file descriptors on a system to from 1024
(default) to 65535.
- Increased the default etcd size limit from 2GB to 4GB.
- Move Hooks and Silenced out of Event and into Check.
- Handle round-robin scheduling in wizardbus.
- Added informational logging for failed entity keepalives.
- Replaced fileb0x with vfsgen for bundling static assets into binary. Nodejs 8+
and yarn are now dependencies for building the backend.
- Updated etcd to 3.3.2 from 3.3.1 to fix an issue with autocompaction settings.
- Updated and corrected logging style for variable fields.
- Build protobufs with go generate.
- Creating roles via sensuctl now supports passing flags for setting permissions
  rules.
- Removed -c (check) flag in sensuctl check execute command.
- Fix a deadlock in the monitor.
- Don't allow the bus to drop messages.
- Events list can properly be viewed on mobile.
- Updated Sirupsen/logrus to sirupsen/logrus and other applicable dependencies using the former.
- Set default log level to 'warn'.
- Optimize check marshaling.
- Silenced API only accepts 'id' parameter on DELETE requests.
- Disable gostatsd internal metric collection.
- Improved log entries produced by pipelined.
- Allow the InfluxDB handler to parse the Sensu metric for an InfluxDB field tag
and measurement.
- Removed organization and environment flags from create command.
- Changed `metric_format` to `output_metric_format`.
- Changed `metric_handlers` to `output_metric_handlers`.

### Fixed
- Terminate processes gracefully in e2e tests, allowing ports to be reused.
- Shut down sessions properly when agent connections are disrupted.
- Fixed shutdown log message in backend
- Stopped double-writing events in eventd
- Agents from different orgs/envs with the same ID connected to the same backend
  no longer overwrite each other's messagebus subscriptions.
- Fix the manual packaging process.
- Properly log the event being handled in pipelined
- The http_check.sh example script now hides its output
- Silenced entries using an asterisk can be deleted
- Improve json unmarshaling performance.
- Events created from the metrics passed to the statsd listener are no longer
swallowed. The events are sent through the pipeline.
- Fixed a bug where the Issued field was never populated.
- When creating a new statsd server, use the default flush interval if given 0.
- Fixed a bug where check and checkconfig handlers and subscriptions are null in rendered JSON.
- Allow checks and hooks to escape zombie processes that have timed out.
- Install all dependencies with `dep ensure` in build.sh.
- Fixed an issue in which some agents intermittently miss check requests.
- Agent statsd daemon listens on IPv4 for Windows.
- Include zero-valued integers in JSON output for all types.
- Check event entities now have a last_seen timestamp.
- Improved silenced entry display and UX.
- Fixed a small bug in the opentsdb transformer so that it trims trailing
whitespace characters.

## [2.0.0-nightly.1] - 2018-03-07
### Added
- A `--debug` flag on sensu-backend for enabling a pprof HTTP endpoint on localhost.
- Add CLI support for adhoc check requests.
- Check scheduler now handles adhoc check requests.
- Added `set-FIELD` and `remove-FIELD` commands for all updatable fields
of a check. This allows updating single fields and completely clearing out
non-required fields.
- Add built-in only_check_output mutator to pipelined.
- Allow publish, cron, ttl, timeout, low flap threshold and more fields to be
set when importing legacy settings.
- Add CPU architecture in system information of entities.
- The `sensuctl user change-password` subcommand now accepts flag parameters.
- Configured and enabled etcd autocompaction.
- Add event metrics type, implementing the Sensu Metrics Format.
- Agents now try to reconnect to the backend if the connection is lost.
- Added non-functional selections for resolving and silencing to web ui
- Add LastOk to check type. This will be updated to reflect the last timestamp
of a successful check.
- Added GraphQL explorer to web UI.
- Added check occurrences and occurrences_watermark attributes from Sensu 1.x.
- Added issue template for GitHub.
- Added custom functions to evaluate a unix timestamp in govaluate.

### Changed
- Refactor Check data structure to not depend on CheckConfig. This is a breaking
change that will cause existing Sensu alpha installations to break if upgraded.
This change was made before beta release so that further breaking changes could
be avoided.
- Make indentation in protocol buffers files consistent.
- Refactor Hook data structure. This is similar to what was done to Check,
except that HookConfig is now embedded in Hook.
- Refactor CheckExecutor and AdhocRequestExecutor into an Executor interface.
- Changed the sensu-backend etcd flag constants to match the etcd flag names.
- Upgraded to Etcd v3.3.1
- Removed 3DES from the list of allowed ciphers in the backend and agent.
- Password input fields are now aligned in  `sensuctl user change-password`
subcommand.
- Agent backend URLs without a port specified will now default to port 8081.
- Travis encrypted variables have been updated to work with travis-ci.org
- Upgraded all builds to use Go 1.10.
- Use megacheck instead of errcheck.
- Cleaned agent configuration.
- We no longer duplicate hook execution for types that fall into both an exit
code and severity (ex. 0, ok).
- Updated the sensuctl guidelines.
- Changed travis badge to use travis-ci.org in README.md.
- Govaluate's modifier tokens can now be optionally forbidden.
- Increase the stack size on Travis CI.
- Refactor store, queue and ring interfaces, and daemon I/O details.
- Separated global from local flags in sensuctl usage.

### Fixed
- Fixed a bug in time.InWindow that in some cases would cause subdued checks to
be executed.
- Fixed a bug in the HTTP API where resource names could not contain special
characters.
- Resolved a bug in the keepalive monitor timer which was causing it to
erroneously expire.
- Resolved a bug in how an executor processes checks. If a check contains proxy
requests, the check should not duplicately execute after the proxy requests.
- Removed an erroneous validation statement in check handler.
- Fixed HookList `hooks` validation and updated `type` validation message to
allow "0" as a valid type.
- Events' check statuses & execution times are now properly added to CheckHistory.
- Sensu v1 Check's with TTL, timeout and threshold values can now be imported
correctly.
- Use uint32 for status so it's not empty when marshalling.
- Automatically create a "default" environment when creating a new organization.

## [2.0.0-alpha.17] - 2018-02-13
### Added
- Add .gitattributes file with merge strategy for the Changelog.
- Context switcher added for dashboard.
- Add API support for adhoc check requests.
- Check scheduler now supports round-robin scheduling.
- Added better error checking for CLI commands and support for mutually
exclusive fields.
- Added `--interactive` flag to CLI which is required to run interactive mode.
- Added CLI role rule-add Organization and Environment interactive prompts.
- Added events page list and simple buttons to filter

### Changed
- Silenced `begin` supports human readable time (Format: Jan 02 2006 3:04PM MST)
in `sensuctl` with optional timezone. Stores the field as unix epoch time.
- Increased the timeout in the store's watchers tests.
- Incremental retry mechanism when waiting for agent and backend in e2e tests.
- Renamed CLI asset create interactive prompt "Org" to "Organization".

### Fixed
- Fixed required flags in `sensuctl` so requirements are enforced.
- Add support for embedded fields to dynamic.Marshal.

## [2.0.0-alpha.16] - 2018-02-07
### Added
- Add an e2e test for proxy check requests.
- Add integration tests to our CI.
- Context switcher added for dashboard
- Add api support for adhoc check requests.

### Fixed
- Tracks in-progress checks with a map and mutex rather than an array to
increase time efficiency and synchronize goroutines reading from and writing
to that map.
- Fixed a bug where we were attempting to kill processes that had already
finished before its allotted execution timeout.
- Fixed a bug where an event could erroneously be shown as silenced.
- Properly log errors whenever a check request can't be published.
- Fixed some build tags for tests using etcd stores.
- Keepalive monitors now get updated with changes to a keepalive timeout.
- Prevent tests timeout in queue package
- Prevent tests timeout in ring package
- Fixed a bug in the queue package where timestamps were not parsed correctly.
- Fixed Ring's Next method hanging in cases where watch events are not propagated.

### Changed
- Queues are now durable.
- Refactoring of the check scheduling integration tests.
- CLI resource delete confirmation is now `(y/N)`.

### Removed
- Dependency github.com/chzyer/readline

## [2.0.0-alpha.15] - 2018-01-30
### Added
- Add function for matching entities to a proxy check request.
- Added functions for publishing proxy check requests.
- Added proxy request validation.
- CLI functionality for proxy check requests (add set-proxy-requests command).
- Entities have been added to the state manager and synchronizer.
- Added package leader, for facilitating execution by a single backend.
- Proxy check requests are now published to all entities described in
`ProxyRequests` and `EntityAttributes`.
- Add quick navigation component for dashboard

### Changed
- Govaluate logic is now wrapped in the `util/eval` package.
- Cron and Interval scheduling are now mutually exclusive.

### Fixed
- Fixed a bug where retrieving check hooks were only from the check's
organization, rather than the check's environment, too.

## [2.0.0-alpha.14] - 2018-01-23
### Added
- Add `Timeout` field to CheckConfig.
- CLI functionality for check `Timeout` field.
- Add timeout support for check execution.
- Add timeout support for check hook execution.
- Token substitution is now available for check hooks
- Add an e2e test for logging redaction
- Support for `When` field in `Filter` which enables filtering based on days
and times of the week.
- New gRPC inspired GraphQL implementation. See
[graphql/README](backend/apid/graphql/README.md) for usage.
- Support for TTLs in check configs to monitor stale check results.

### Changed
- Moved monitor code out of keepalived and into its own package.
- Moved KeyBuilder from etcd package to store package.

## [2.0.0-alpha.13] - 2018-01-16
### Added
- Logging redaction for entities

### Fixed
- Fixed e2e test for token substitution on Windows
- Fixed check subdue unit test for token substitution on Windows
- Consider the first and last seconds of a time window when comparing the
current time
- Fixed Travis deploy stage by removing caching for $GOPATH
- Parse for [traditional cron](https://en.wikipedia.org/wiki/Cron) strings, rather than [GoDoc cron](https://godoc.org/github.com/robfig/cron) strings.

### Changed
- Removed the Visual Studio 2017 image in AppVeyor to prevent random failures
- Made some slight quality-of-life adjustments to build-gcs-release.sh.

## [2.0.0-alpha.12] - 2018-01-09
### Added
- Add check subdue mechanism. Checks can now be subdued for specified time
windows.
- Silenced entries now include a `begin` timestamp for scheduled maintenance.
- Store clients can now use [watchers](https://github.com/sensu/sensu-go/pull/792) to be notified of changes to objects in the store.
- Add check `Cron` field. Checks can now be scheduled according to the cron
string stored in this field.
- Add a distributed queue package for use in the backend.
- Token substitution is now available for checks.
- CLI functionality for check `Cron` field.
- Add an e2e test for cron scheduling.
- Add an e2e test for check hook execution.

## [2.0.0-alpha.11] - 2017-12-19
### Breaking Changes
- The `Source` field on a check has been renamed to `ProxyEntityID`. Any checks
using the Source field will have to be recreated.

### Added
- Silenced entries with ExpireOnResolve set to true will now be deleted when an
event which has previously failing was resolved
- TCP/UDP sockets now accept 1.x backward compatible payloads. 1.x Check Result gets translated to a 2.x Event.
- Custom attributes can be added to the agent at start.
- New and improved Check Hooks are implemented (see whats new about hooks here: [Hooks](https://github.com/sensu/sensu-alpha-documentation/blob/master/08-hooks.md))
- Add check subdue CLI support.

### Changed
- Avoid using reflection in time.InWindows function.
- Use multiple parallel jobs in CI tools to speed up the tests
- Pulled in latest [github.com/coreos/etcd](https://github.com/coreos/etcd).
- Includes fix for panic that occurred on shutdown.
- Refer to their
[changelog](https://github.com/gyuho/etcd/blob/f444abaae344e562fc69323c75e1cf772c436543/CHANGELOG.md)
for more.
- Switch to using [github.com/golang/dep](https://github.com/golang/dep) for
managing dependencies; `vendor/` directory has been removed.
- See [README](README.md) for usage.

## [2.0.0-alpha.10] - 2017-12-12
### Added
- End-to-end test for the silencing functionality
- Silenced events are now identified in sensuctl

### Changed
- Events that transitioned from incidents to a healthy state are no longer
filtered by the pipeline
- Errcheck was added to the build script, and the project was given a once-over
to clean up existing errcheck lint.
- Creating a silenced entry via sensuctl no longer requires an expiry value

### Fixed
- Entities can now be silenced using their entity subscription
- Fixed a bug in the agent where it was ignoring keepalive interval and timeout
settings on start
- Keepalives now alert when entities go away!
- Fixed a bug in package dynamic that could lead to an error in json.Marshal
in certain cases.
- Fixed an issue in keepalived to handle cases of nil entities in keepalive
messages

## [2.0.0-alpha.9] - 2017-12-5
### Added
- Proxy entities are now dynamically created through the "Source" attribute of a
check configuration
- Flag to sensuctl configure allowing it to be configured non-interactively
(usage: --non-interactive or -n)
- New function SetField in package dynamic, for setting fields on types
supporting extended attributes.
- Automatically append entity:entityID subscription for agent entities
- Add silenced command to sensuctl for silencing checks and subscriptions.
- Add healthz endpoint to agent api for checking agent liveness.
- Add ability to pass JSON event data to check command STDIN.
- Add POST /events endpoint to manually create, update, and resolve events.
- Add "event resolve" command to sensuctl to manually resolve events.
- Add the time.InWindow & time.InWindows functions to support time windows, used
in filters and check subdue

### Fixed
- Fixed a bug in how silenced entries were deleted. Only one silenced entry will
be deleted at a time, regardless of wildcard presence for subscription or check.

## [2.0.0-alpha.8] - 2017-11-28
### Added
- New "event delete" subcommand in sensuctl
- The "Store" interface is now properly documented
- The incoming request body size is now limited to 512 KB
- Silenced entries in the store now have a TTL so they automatically expire
- Initial support for custom attributes in various Sensu objects
- Add "Error" type for capturing pipeline errors
- Add registration events for new agents
- Add a migration tool for the store directly within sensu-backend

### Changed
- Refactoring of the sensu-backend API
- Modified the description for the API URL when configuring sensuctl
- A docker image with the master tag is built for every commit on master branch
- The "latest" docker tag is only pushed once a new release is created

### Fixed
- Fix the "asset update" subcommand in sensuctl
- Fix Go linting in build script
- Fix querying across organizations and environments with sensuctl
- Set a standard redirect policy to sensuctl HTTP client

### Removed
- Removed extraneous GetEnv & GetOrg getter methods<|MERGE_RESOLUTION|>--- conflicted
+++ resolved
@@ -17,12 +17,9 @@
 - `sensu-backend init` now logs any TLS failures encountered.
 - Fixed a bug where check state and last_ok were not computed until the second
 instance of the event.
-<<<<<<< HEAD
 - Log to the warning level when an asset is not installed because none of the
 filters matched.
-=======
 - Return underlying errors when fetching an asset.
->>>>>>> 2a8aef37
 
 ## [5.19.1] - 2020-04-13
 
