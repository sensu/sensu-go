--- conflicted
+++ resolved
@@ -9,6 +9,9 @@
 
 ### Fixed
 - Listing an empty set of assets now correctly returns [] instead of null.
+- Fixed API endpoint used by the CLI to create hooks via the 'sensuctl create'
+  command. It's now possible to create objects of type 'Hook' with this command
+  again.
 
 ### [5.0.1] - 2018-12-12
 
@@ -20,16 +23,10 @@
 - Silences List in web ui sorted by ascending order; defaults to descending
 - Reduces shuffling of items as events list updates
 - Fixed error in UI where status value could not be coerced
-<<<<<<< HEAD
-- Fixed API endpoint used by the CLI to create hooks via the 'sensuctl create'
-  command. It's now possible to create objects of type 'Hook' with this command
-  again.
-=======
 - Copy local environment variables into execution context when running checks
 - Ensure environment variables are joined with a semicolon on Windows
 - Command arguments are no longer needlessly escaped on Windows
 - Backend environments are now included in handler & mutator execution requests.
->>>>>>> ed8bf5b4
 
 ### [5.0.0] - 2018-11-30
 
