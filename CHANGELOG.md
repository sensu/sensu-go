--- conflicted
+++ resolved
@@ -7,7 +7,6 @@
 
 ## Unreleased
 
-<<<<<<< HEAD
 ### Added
 - Silenced entries are now retrieved from the cache when determining if an event
 is silenced.
@@ -19,18 +18,12 @@
 - The REST API now returns the `201 Created` success status response code for
 POST & PUT requests instead of `204 No Content`.
 
-### Fixed
-- Fixed a bug where events were not deleted when their corresponding entity was.
-- Fixed the entity_attributes in proxy_requests so all attributes must match
-instead of only one of them.
-=======
 ## [5.10.1] - 2019-06-25
 
 ### Fixed
 - Fixed the entity_attributes in proxy_requests so all attributes must match
 instead of only one of them.
 - Fixed a bug where events were not deleted when their corresponding entity was.
->>>>>>> b2f43274
 
 ## [5.10.0] - 2019-06-18
 
