# Changelog
All notable changes to this project will be documented in this file.

The format is based on [Keep a Changelog](http://keepachangelog.com/en/1.0.0/)
and this project adheres to [Semantic
Versioning](http://semver.org/spec/v2.0.0.html).

## Unreleased

### Added
- Added functionality for the agent `--allow-list` configuration, which
whitelists check and check hook executables.
- Added the `runtime_assets` field to `HookConfig`. Assets are enabled
for check hook execution.
- Added backwards compatible content negotiation to the websocket connection.
Protobuf will be used for serialization/deserialization unless indicated by the
backend to use JSON.
- Added delete functionality for assets in the API and sensuctl.
- Added `sensuctl dump` to dump resources to a file or STDOUT.
- Added `event.check.name` as a supported field selector.

### Changed
- The project now uses Go modules instead of dep for dependency management.

### Fixed
- Fixed the tabular output of `sensuctl filter list` so inclusive filter expressions
are joined with `&&` and exclusive filter expressions are joined with `||`.
- The REST API now correctly only returns events for the specific entity
queried in the `GET /events/:entity` endpoint (#3141)
<<<<<<< HEAD
- Prevent a segmentation violation when running `sensuctl config view` without
configuration.
=======
- Added entity name to the interactive sensuctl survey.
>>>>>>> c7c02211

### Removed
- Removed encoded protobuf payloads from log messages (when decoded, they can reveal
redacted secrets).

## [5.11.1] - 2019-07-18

### Fixed
- The agent now sends heartbeats to the backend in order to detect network
failures and reconnect faster.
- The default handshake timeout for the WebSocket connection negotiation has
been lowered from 45 to 15 seconds and is now configurable.

## [5.11.0] - 2019-07-10

### Added
- Silenced entries are now retrieved from the cache when determining if an event
is silenced.
- Added --disable-assets flag to sensu-agent.
- Added ability to query mutators to the GraphQL service
- Added ability to query event filters to the GraphQL service
- Added prometheus metrics for topics in wizard bus and agent sessions.
- The buffer size and worker count of keepalived, eventd & pipelined can now be
configured on sensu-backend.
- Added a `headers` field to the `Asset` struct. Headers is a map of key/value
string pairs used as HTTP headers for asset retrieval.
- Added the current user to the output of `sensuctl config view`.
- [Web] Adds list and details views for mutators
- [Web] Adds list and details views for event filters
- Added sensuctl delete command

### Changed
- [Web] Updated embedded web assets from `46cd0ee` ... `8f50155`
- The REST API now returns the `201 Created` success status response code for
POST & PUT requests instead of `204 No Content`.

### Fixed
- The REST API now returns an error when trying to delete an entity that does
not exist.
- Fixed a bug where basic authorization was not being performed on the agent websocket connection.
- Fixed an aliasing regression where event timestamps from the /events API
were not getting properly populated.
- Fixed a bug where multiple nested set handlers could be incorrectly flagged as
deeply nested.
- Fixed a bug where round robin proxy checks could fail to execute.
- Fixed a bug where watchers could enter a tight loop, causing very high CPU
usage until sensu-backend was restarted.

## [5.10.1] - 2019-06-25

### Fixed
- Fixed the entity_attributes in proxy_requests so all attributes must match
instead of only one of them.
- Fixed a bug where events were not deleted when their corresponding entity was.

## [5.10.0] - 2019-06-18

### Added
- Added POST `/api/core/v2/tessen/metrics`.
- Added the ability in TessenD to listen for metric points on the message bus,
populate, and send them to the Tessen service.
- [Web] Adds ability to delete entities
- [GraphQL] Adds simple auto-suggestion feature.
- Added a tag to all Tessen metrics to differentiate internal builds.
- Added a unique sensu cluster id, accessible by GET `/api/core/v2/cluster/id`.
- Added `sensuctl cluster id` which exposes the unique sensu cluster id.

### Changed
- [Web] Updated embedded web assets from `275386a` ... `46cd0ee`
- Refactoring of the REST API.
- Changed the identifying cluster id in TessenD from the etcd cluster id to
the sensu cluster id.
- [GraphQL] Updates `PutResource` mutation to accept an `upsert` boolean flag parameter. The `upsert` param defaults to `true`, but if set to `false` the mutation will return an error when attempting to create a duplicate resource.
- Eventd has been refactored. Users should not perceive any changes, but a
substantial amount of business logic has been moved into other packages.
- The `sensuctl create` command now accepts resources without a declared
namespace. If the namespace is omitted, the resource will be created in the
current namespace, or overridden by the `--namespace` flag.
- Eventd now uses a constant number of requests to etcd when working with
silenced entries, instead of a number that is proportional to the number of
subscriptions in a check.

### Fixed
- The check state and check total_state_change properties are now more correct.
- Scheduling proxy checks now consumes far fewer CPU resources.
- [Web] Unless required- scrollbars on code blocks are hidden.
- [Web] Ensure that we redirect user to a valid namespace when first signing in.
- [Web] Correctly display timeout value for handlers.
- [Web] Avoid exception when parsing non-standard cron statements. (Eg.
`@every 1h` or `@weekly`)
- The resources metadata are now validated with the request URI.

## [5.9.0] - 2019-05-29

### Added
- [GraphQL] Added field to retrieve REST API representation of a resource to
  each core type
- [Web] Add views for handlers

### Changed
- [Web] Updated embedded web assets from `9d91d7f` ... `275386a`
- [Web] Implements simpler & more efficient filtering.
- [GraphQL] fields that previously accepted a JS filter have been deprecated and
  replaced with a simpler syntax.

### Fixed
- Fixed the behaviors for check `Occurrences` and `OccurrencesWatermark`.
- Fixed a panic that could occur when seeding initial data.
- [Web] Compress dashboard assets
- [Web] Fixed regression where dashboard assets were no longer compressed.
- Fixed listing of silenced entries by check or subscription.
- The docker-compose.yaml file now refers to the sensu/sensu:latest image.

## [5.8.0] - 2019-05-22

### Added
- Added per resource counts to tessen data collection.
- Added event processing counts to tessen data collection.
- Added ability to query for `Handlers` (individual and collections) from the GraphQL query endpoint.
- Added `/version` to retrieve the current etcd server/cluster version and the sensu-backend version.
- --etcd-cipher-suites option is now available for sensu-backend.
- Added the `--chunk-size` flag to `sensuctl * list` sub-commands

### Changed
- eventd and keepalived now use 1000 handlers for events.
- etcd database size and request size are now configurable.
- Most resources now use protobuf serialization in etcd.

### Fixed
- Only bury switchsets of checks that no longer have a TTL, in order to reduce
the number of write operations made to etcd.
- Fixed keepalives switchsets for entities with deregistration.
- Fixed continue token generation in namespace and user pagination.

## [5.7.0] - 2019-05-09

### Added
- Added a Windows service wrapper for sensu-agent. See
"sensu-agent service --help" for more information.

### Fixed
- Fixed `sensuctl` color output on Windows.
- Fixed a regression in `sensuctl cluster` json/wrapped-json output.
- Fixed a regression that caused listing objects for a given namespace to also
  include results from namespaces sharing a similar prefix.

## [5.6.0] - 2019-04-30

### Added
- Added filtering support to `sensuctl`. This feature only works against a
  `sensu-backend` with a valid enterprise license.
- Added fields getter functions for resources available via the REST API.
- Added the message bus to Tessend in order to track Tessen configuration changes from the API.
- Added a performance optimizing `Count()` function to the generic store.
- Added a hexadecimal Cluster ID title to the `sensuctl cluster health` and
`sensuctl cluster member-list` commands in tabular format.
- Added a `Header` field to the `HealthResponse` type returned by `/health`.

### Fixed
- Fixed the agent `--annotations` and `--labels` flags.

## [5.5.1] - 2019-04-15

### Changed
- Added parsing annoatations to sensu-agent, both from agent.yml and command line arguments
- Updated Go version from 1.11.4 to 1.12.3 for CI builds.
- Changed the 1.x `client` field to `source` in the 1.x compatible agent socket. The `client` field is now deprecated.
- Deprecated the agent TCP/UDP sockets in favor of the agent rest api.
- [GraphQL] Added mutation to create / update using wrapped resources.
- [GraphQL] Added field returning wrapped resource given ID.
- apid uses a new generic router for listing resources.
- The store uses the generic List function for listing resources.

### Fixed
- Fixed an issue where etcd watchers were used incorrectly. This was causing
100% CPU usage in some components, as they would loop endlessly trying to get
results from watchers that broke, due to their stream terminating. Other
components would simply stop updating. Watchers now get reinstated when the
client regains connectivity.
- Fixed the `/events/:entity` route in the REST API.
- Fixed a bug where the --labels arg was not working as expected in sensu-agent.

## [5.5.0] - 2019-04-03

### Added
- Added the TessenD daemon.
- Added an etcd watcher for tessen configuration.
- Added ring support for TessenD so that the service is invoked in a
round-robin fashion within a cluster.
- Added `tessen opt-in` command to `sensuctl`.
- Added `tessen opt-out` command to `sensuctl`.
- Added `tessen info` command to `sensuctl`.
- Added more verbose logging to indicate when a proxy request matches an entity according to its entity attributes.

### Removed
- Removed the unused etcd watcher for hook configurations.

### Fixed
- [Web] Ensure user chip is never rendered when creator is not present.

## [5.4.0] - 2019-03-27

### Added
- Add support for pagination to the API
- Add two new flags for `backend` daemon to optionally allow for separate TLS
  cert/key for dashboard. the flags are: `--dashboard-cert-file` and
  `--dashboard-key-file`. The dashboard will use the same TLS config of the API
  unless these new flags are specified.
- Added notion of asset collections to dashboard daemon
- Added a store for Tessen opt-in/opt-out configuration.
- Added /tessen GET and PUT endpoints to the API.
- Added queueing to the agent /events API

### Changed
- [Web] Updated dependencies that had warnings
- [Web] Updated dependency babel to ^7.4
- [Web] Updated UI library to ^3.8

### Fixed
- Fixed a bug in `sensuctl` where global/persistent flags, such as `--namespace`
  and `--config-dir`, would get ignored if they were passed after a sub-command
  local flag, such as `--format`.
- Fixed a bug in `sensuctl` where handlers and filters would only be deleted
  from the default namespace, unless a `--namespace` flag was specified.
- Fixed a bug where events could be stored without a timestamp.
- Fixed a bug where metrics could be persisted to etcd in some cases.
- Fixed a bug where agents would sometimes refuse to terminate on SIGTERM and
  SIGINT.
- Fixed a bug where agents would always try to reconnect to the same backend,
  even when multiple backends were specified. Agents will now try to connect to
  other backends, in pseudorandom fashion.
- [Web] Avoids crash when the creator of a check is inaccessible.
- [Api] Respond with 404 from the users endpoint when user for given name cannot
  be found.
- Commands wrap on the event details page and will display "-" if there is no
  command (keepalives)

## [5.3.0] - 2019-03-11

### Added
- Added additional check config and entity information to event details page.
- Fixed all known TLS vulnerabilities affecting the backend server:
    - TLS min version increased to 1.2
    - Removed ALL but perfect-forward-secrecy ciphers
- Removed requirement of specifying `--trusted-ca-file` when using TLS on backend
- Prevented backend from loading server TLS configuration for http client
- Enforced uniform TLS configuration for all three backend components (apid, agentd, dashboardd)
- Set http client timeout to 15 seconds for sensuctl
- Round robin scheduling is now fully functional.
- Web UI offline state detection and and alert banner.

### Changed
- Asset downloading now uses buffered I/O.

### Fixed
- Check results sent via the agent socket now support handlers.
- `sensuctl user list` can now output yaml and wrapped-json
- Fixed bug with how long commands were displayed on check details page.
- Assets downloads no longer specify a client timeout.
- Fixed a bug where agent entity subscriptions would be communicated to the
  backend incorrectly. Due to the scheduler using the subscriptions from the
  HTTP header, this does not have any effect on scheduling.
- Web - Fixes issue where timeout value was not displayed.
- Fixed bug with how long commands were displayed on check details page.

### Removed
- Removed the concept of "edition" and the edition header.

## [5.2.1] - 2019-02-11

### Fixed
- Fixed a regression in the agent that would not allow proxy checks to be
run for subsequent executions.
### Added
- Web UI - support for labels and annotations

## [5.2.0] - 2019-02-06

### Added
- Added support for the following TLS related options to `sensuctl`:
`--trusted-ca-file` and `--insecure-skip-tls-verify`. This allows sensuctl
users to use a self-signed certificate without adding it to the operating
system's CA store, either by explicitly trusting the signer, or by disabling
TLS hostname verification.
- Added a generic watcher in the store.
- Added `RemoveProvider` method to authenticator.
- Check output truncation support has been added. Check output can be truncated
by adjusting the max_output_size and discard_output properties.
- Added ability to silence/unsilence from the event details page.
- Added support for wrapped resources in the API with `sensuctl create` &
`sensuctl edit`.
- Web UI - platform version displays on the entity details page.
- Web UI - include proxy request configuration on check details page.
- Web UI - display deregistration config on the entity details page.

### Changed
- Removed unused workflow `rel_build_and_test` in CircleCI config.
- Moved the `Provider` interface to `api/core/v2` package.
- Moved the `Authenticator` interface to `backend/authentication` package.
- Updated confirmation messages for sensuctl commands: `Created`, `Deleted` and
`Updated` instead of `OK`.
- Exported some functions and methods in the CLI client.
- The API authenticator now identifies providers by their name only.

### Fixed
- Check TTL failure events are now much more reliable, and will persist even
in the presence cluster member failures and cluster restarts.
- Fix snakeCase version of keys in typeMap for acronyms.
- Fixed a bug in keepalive processing that could result in a crash.
- Pin childprocess to v0.9.0 in CircleCI so fpm can be installed.
- Substitutions applied to command & hooks are now omitted from events.
- Fixes a bug where generic store methods assumed a namespace was provided for non-namespaced resources.
- Keepalive and check TTL database state is now properly garbage-collected on
entity deletion.
- Fixed a bug where `sensuctl version` required configuration files to exist.
- Updates the copy on the confirm disable dialog to accurately reflect the
operation.

## [5.1.1] - 2019-01-24

### Added
- Added the notion of authentication providers.

### Changed
- Improved logging for errors in proxy check requests.
- Updated Go version from 1.10 to 1.11.4.
- Refactoring of the internal authentication mechanism into a `basic`
authentication provider.
- Modified private generic store methods as public functions.
- Improved logging for errors in proxy check requests.
- Updated Go version from 1.10 to 1.11.4.
- Changed keepalive event to include check.output

### Fixed
- Fixed a bug where `sensuctl edit` was not removing the temp file it created.
- Fixed a bug where adhoc checks were not retrieving asset dependencies.
- Fixed a bug where check updates would cause the check to immediately fire.
- Fixed a bug where a bad line in check output would abort metric extraction.
An error is now logged instead, and extraction continues after a bad line is encountered.
- Keepalive events will now continue to fire after cluster restarts.
- Fixed a panic in the dashboardd shutdown routine.
- Fixed a bug where deleting a non-existent entity with sensuctl would not return an error.
- Web UI - toolbar menu buttons now switch with dark theme.
- Web UI - some buttons easier to see with dark theme.
- Agents will now take proxy entity names into consideration when guarding
against duplicate check requests.

### Changed
- Improved logging for errors in proxy check requests.
- Updated Go version from 1.10 to 1.11.4.

## [5.1.0] - 2018-12-18

### Added
- Support for the trusted-ca-file and insecure-skip-tls-verify flags in
  sensu-agent. These flags have the same meaning and use as their sensu-backend
  counterparts.

### Changed
- Default location for sensu-backend data has changed from /var/lib/sensu to
  /var/lib/sensu/sensu-backend. See release notes for more information.

### Fixed
- Keepalive and check TTL failure events now fire continuously until resolved.
- Listing an empty set of assets now correctly returns [] instead of null.
- Fixed API endpoint used by the CLI to create hooks via the 'sensuctl create'
  command. It's now possible to create objects of type 'Hook' with this command
  again.
- Firefox status icons not fully rendering

## [5.0.1] - 2018-12-12

### Changed
- Added --etcd-advertise-client-urls options to docker-compose.yaml sensu-backend start command

### Fixed
- Prevent a panic when using an external etcd cluster.
- Silences List in web ui sorted by ascending order; defaults to descending
- Reduces shuffling of items as events list updates
- Fixed error in UI where status value could not be coerced
- Copy local environment variables into execution context when running checks
- Ensure environment variables are joined with a semicolon on Windows
- Command arguments are no longer needlessly escaped on Windows
- Backend environments are now included in handler & mutator execution requests.

## [5.0.0] - 2018-11-30

### Added
- Add the `etcd-advertise-client-urls` config attribute to sensu-backend
- Support for multiple API versions added to sensuctl create
- Support for metadata added to wrapped resources (yaml, wrapped-json)
- Added the backend configuration attributes `api-listen-address` & `api-url`.
- Adds feedback when rerunning check[s] in the web app

### Removed
- Check subdue functionality has been disabled. Users that have checks with
subdues defined should delete and recreate the check. The subdue feature was
found to have issues, and we are re-working the feature for a future release.
- Filter when functionality has been disabled. Users that have filters with
'when' properties defined should delete and recreate the filter. Filter when
uses the same facility as check subdue for handling time windows.
- Removed event.Hooks and event.Silenced deprecated fields
- Extensions have been removed until we have time to revisit the feature.

### Changed
- Assets and checks environments are now merged, with a preference given to the
  values coming from the check's environment.
- Assets and handlers environments are now merged, with a preference given to the
  values coming from the handler's environment.
- Assets and mutators environments are now merged, with a preference given to the
  values coming from the mutator's environment.
- Metadata from wrappers and resources is now merged, with a preference given to
the values coming from the wrapper. Labels and annotations are deep-merged.
- Round-robin scheduling has been temporarily disabled.
- The dashboard now uses the `api-url` configuration attribute to connect to the
API.

### Fixed
- Fixed several resource leaks in the check scheduler.
- Fixed a bug in the dashboard where entities could not be silenced.
- Fix the `sensuctl cluster health` command.
- Fixed issue filtering by status on the events page
- Fixed interactive operations on entities in the CLI
- Removed rerun and check links for keepalives on event details page.
- Web UI - Made silencing language more clear on Silences List page
- Fixed a bug where resources from namespaces that share a common prefix, eg:
  "sensu" and "sensu-devel", could be listed together.
- Fixed a bug in the agent where the agent would deadlock after a significant
period of disconnection from the backend.
- Fixed a bug where logging events without checks would cause a nil panic.
- Removed the ability to rerun keepalives on the events list page
- A panic in keepalive/check ttl monitors causing a panic.
- Monitors are now properly namespaced in etcd.
- Updating a users groups will no longer corrupt their password
- Prevent empty error messages in sensuctl.
- Fixed a bug where keepalive failures could be influenced by check TTL
successes, and vice versa.
- Fixed a bug where check TTL events were not formed correctly.
- Fixed a web-ui bug causing the app to crash on window resize in FireFox

### Breaking Changes
- The backend configuration attributes `api-host` & `api-port` have been
replaced with `api-listen-address`.

## [2.0.0-beta.8-1] - 2018-11-15

### Added
- Assets are included on check details page.
- Adds links to view entities and checks from the events page.
- Added an agent/cmd package, migrated startup logic out of agent main
- Improved debug logging in pipeline filtering.
- Add object metadata to entities (including labels).
- Add filter query support for labels.
- Add support for setting labels on agents with the command line.
- The sensuctl tool now supports yaml.
- Add support for `--all-namespaces` flag in `sensuctl extension list`
subcommand.
- Added functionality to the dynamic synthesize function, allowing it to
flatten embedded and non-embedded fields to the top level.
- Added the sensuctl edit command.
- Added javascript filtering.

### Removed
- Govaluate is no longer part of sensu-go.

### Fixed
- Display appropriate fallback when an entity's lastSeen field is empty.
- Silences List in web ui sorted by ascending order
- Sorting button now works properly
- Fixed unresponsive silencing entry form begin date input.
- Removed lastSeen field from check summary
- Fixed a panic on the backend when handling keepalives from older agent versions.
- Fixed a bug that would prevent some keepalive failures from occurring.
- Improved event validation error messages.
- Improved agent logging for statsd events.
- Fixues issue with tooltip positioning.
- Fixed bug with toolbar menus collapsing into the overflow menu
- The agent now reconnects to the backend if its first connection attempt
  fails.
- Avoid infinite loop when code cannot be highlighted.

### Changes
- Deprecated the sensu-agent `--id` flag, `--name` should be used instead.

### Breaking Changes
- Environments and organizations have been replaced with namespaces.
- Removed unused asset metadata field.
- Agent subscriptions are now specified in the config file as an array instead
  instead of a comma-delimited list of strings.
- Extended attributes have been removed and replaced with labels. Labels are
string-string key-value pairs.
- Silenced `id`/`ID` field has changed to `name`/`Name`.
- Entity `id`/`ID` field has changed to `name`/`Name`.
- Entity `class`/`Class` field has changed to `entity_class`/`EntityClass`.
- Check `proxy_entity_id`/`ProxyEntityID` field has changed to `proxy_entity_name`/`ProxyEntityName`.
- Objects containing both a `name`/`Name` and `namespace`/`Namespace` field have been
replaced with `metadata`/`ObjectMeta` (which contains both of those fields).
- Role-based access control (RBAC) has been completely redesigned.
- Filter and token substitution variable names now match API naming. Most names
that were previously UpperCased are now lower_cased.
- Filter statements are now called expressions. Users should update their
filter definitions to use this new naming.

## [2.0.0-beta.7-1] - 2018-10-26

### Added
- Asset functionality for mutators and handlers.
- Web ui allows publishing and unpublishing on checks page.
- Web ui allows publishing and unpublishing on check details page.
- Web ui code highlighting added.

### fixed
- fixes exception thrown when web ui browser window is resized.

## [2.0.0-beta.6-2] - 2018-10-22

### Added
- Add windows/386 to binary gcs releases
- TLS authentication and encryption for etcd client and peer communication.
- Added a debug log message for interval timer initial offset.
- Added a privilege escalation test for RBAC.

### Removed
- Staging resources and configurations have been removed from sensu-go.
- Removed handlers/slack from sensu/sensu-go. It can now be found in
sensu/slack-handler.
- Removed the `Error` store and type.

### Changed
- Changed sensu-agent's internal asset manager to use BoltDB.
- Changed sensuctl title colour to use terminal's configured default for bold
text.
- The backend no longer forcibly binds to localhost.
- Keepalive intervals and timeouts are now configured in the check object of
keepalive events.
- The sensu-agent binary is now located at ./cmd/sensu-agent.
- Sensuctl no longer uses auto text wrapping.
- The backend no longer requires embedded etcd. External etcd instances can be
used by providing the --no-embed option. In this case, the client will dial
the URLs provided by --listen-client-urls.
- The sensu-agent binary is now located at ./cmd/sensu-agent.
- Sensuctl no longer uses auto text wrapping.
- The backend no longer requires embedded etcd. External etcd instances can be
used by providing the --no-embed option. In this case, the client will dial
the URLs provided by --listen-client-urls.
- Deprecated daemon `Status()` functions and `/info` (`/info` will be
re-implemented in https://github.com/sensu/sensu-go/issues/1739).
- The sensu-backend flags related to etcd are now all prefixed with `etcd` and
the older versions are now deprecated.
- Web ui entity recent events are sorted by last ok.
- etcd is now the last component to shutdown during a graceful shutdown.
- Web ui entity recent events are sorted by last ok
- Deprecated --custom-attributes in the sensu-agent command, changed to
--extended-attributes.
- Interfaced command execution and mocked it for testing.
- Updated the version of `libprotoc` used to 3.6.1.

### Fixed
- Fixed a bug in `sensuctl configure` where an output format called `none` could
  be selected instead of `tabular`.
- Fixes a bug in `sensuctl cluster health` so the correct error is handled.
- Fixed a bug where assets could not extract git tarballs.
- Fixed a bug where assets would not install if given cache directory was a
relative path.
- Fixed a bug where an agent's collection of system information could delay
sending of keepalive messages.
- Fixed a bug in nagios perfdata parsing.
- Etcd client URLs can now be a comma-separated list.
- Fixed a bug where output metric format could not be unset.
- Fixed a bug where the agent does not validate the ID at startup.
- Fixed a bug in `sensuctl cluster health` that resulted in an unmarshal
error in an unhealthy cluster.
- Fixed a bug in the web ui, removed references to keepaliveTimeout.
- Keepalive checks now have a history.
- Some keepalive events were misinterpreted as resolution events, which caused
these events to be handled instead of filtered.
- Some failing keepalive events were not properly emitted after a restart of
sensu-backend.
- The check output attribute is still present in JSON-encoded events even if
empty.
- Prevent an empty Path environment variable for agents on Windows.
- Fixed a bug in `sensuctl check update` interactive mode. Boolean defaults
were being displayed rather than the check's current values.
- Use the provided etcd client TLS information when the flag `--no-embed-etcd`
is used.
- Increase duration delta in TestPeriodicKeepalive integration test.
- Fixed some problems introduced by Go 1.11.

### Breaking Changes
- Removed the KeepaliveTimeout attribute from entities.

## [2.0.0-beta.4] - 2018-08-14

### Added
- Added the Sensu edition in sensuctl config view subcommand.
- List the supported resource types in sensuctl.
- Added agent ID and IP address to backend session connect/disconnect logs
- Licenses collection for RHEL Dockerfiles and separated RHEL Dockerfiles.

### Changed
- API responses are inspected after each request for the Sensu Edition header.
- Rename list-rules subcommand to info in sensuctl role commmand with alias
for backward compatibility.
- Updated gogo/protobuf and golang/protobuf versions.
- Health API now returns etcd alarms in addition to cluster health.

### Fixed
- Fixed agentd so it does not subscribe to empty subscriptions.
- Rules are now implicitly granting read permission to their configured
environment & organization.
- The splay_coverage attribute is no longer mandatory in sensuctl for proxy
check requests and use its default value instead.
- sensu-agent & sensu-backend no longer display help usage and duplicated error
message on startup failure.
- `Issued` & `History` are now set on keepalive events.
- Resolves a potential panic in `sensuctl cluster health`.
- Fixed a bug in InfluxDB metric parsing. The timestamp is now optional and
compliant with InfluxDB line protocol.
- Fixed an issue where adhoc checks would not be issued to all agents in a
clustered installation.

### Breaking Changes
- Corrects the check field `total_state-change` json tag to `total_state_change`.

## [2.0.0-beta.3-1] - 2018-08-02

### Added
- Added unit test coverage for check routers.
- Added API support for cluster management.
- Added sensuctl cluster member-list command.
- Added Sensu edition detection in sensuctl.
- Added sensuctl cluster member-add command.
- Added API client support for enterprise license management.
- Added a header to API calls that returns the current Sensu Edition.
- Added sensuctl cluster health command.

### Changed
- The Backend struct has been refactored to allow easier customization in
enterprise edition.
- Use etcd monitor instead of in-memory monitor.
- Refactoring of the cmd package for sensuctl to allow easier customization in
the enterprise edition.
- Upgrade dep to v0.5.0
- Added cluster health information to /health endpoint in sensu-backend.

### Fixed
- Fixed `sensuctl completion` help for bash and zsh.
- Fixed a bug in build.sh where versions for Windows and Mac OS were not
generated correctly.
- Display the name of extensions with table formatting in sensuctl.
- Fixed TLS issue that occurred when dashboard communicated with API.
- Check TTL now works with round robin checks.
- Format string for --format flag help now shows actual arguments.
- Push the sensu/sensu:nightly docker image to the Docker Hub.
- Replaced dummy certs with ones that won't expire until 100 years in the
future.
- Fixed a bug where clustered round robin check execution executed checks
too often.
- Catch errors in type assertions in cli.
- Fixed a bug where users could accidentally create invalid gRPC handlers.

### Removed
- Removed check subdue e2e test.
- Removed unused Peek method in the Ring data structure.

### Breaking Changes
- Removed deprecated import command.

## [2.0.0-beta.2] - 2018-06-28

### Added
- Performed an audit of events and checks. Added `event.HasCheck()` nil checks
prior to assuming the existence of said check.
- Added a Create method to the entities api.
- Added the ability to set round robin scheduling in sensuctl
- Added Output field to GRPC handlers
- Additional logging around handlers
- Accept additional time formats in sensuctl
- Entities can now be created via sensuctl.
- Added the format `wrapped-json` to sensuctl `configure`, `list` and `info`
commands, which is compatible with `sensuctl create`.
- Added debug event log with all event data.
- Added yml.example configurations for staging backend and agents.
- Added test resources in `testing/config/resources.json` to be used in staging.
- Added all missing configuration options to `agent.yml.example` and
`backend.yml.example`.
- Added environment variables to checks.
- Added logging redaction integration test.
- Added check token substitution integration test.
- Added the `sensuctl config view` subcommand.
- Added extension service configuration to staging resources.
- Added some documentation around extensions.
- Added Dockerfile.rhel to build RHEL containers.

### Changed
- Upgraded gometalinter to v2.
- Add logging around the Sensu event pipeline.
- Split out the docker commands in build script so that building images and
  pushing can be done separately.
- Migrated the InfluxDB handler from the sensu-go repository to
github.com/nikkiki/sensu-influxdb-handler
- Entry point for sensu-backend has been changed to
  `github.com/sensu/sensu-go/cmd/sensu-backend`
- Don't allow unknown fields in types that do not support custom attributes
when creating resources with `sensuctl create`.
- Provided additional context to metric event logs.
- Updated goversion in the appveyor configuration for minor releases.
- Use a default hostname if one cannot be retrieved.
- Return an error from `sensuctl configure` when the configured organization
or environment does not exist.
- Remove an unnecessary parameter from sensuctl environment create.
- The profile environment & organization values are used by default when
creating a resource with sensuctl.
- Migrated docker image to sensu Docker Hub organization from sensuapp.
- Use the sensu/sensu image instead of sensu/sensu-go in Docker Hub.

### Fixed
- Prevent panic when verifying if a metric event is silenced.
- Add logging around the Sensu event pipeline
- Marked silenced and hooks fields in event as deprecated
- Fixed a bug where hooks could not be created with `create -f`
- Metrics with zero-values are now displayed correctly
- Fix handler validation routine
- Fixed a small bug in the opentsdb transformer so that it trims trailing
whitespace characters.
- Sensu-agent logs an error if the statsd listener is unable to start due to an
invalid address or is stopped due to any other error.
- Fixed a bug where --organization and --environment flags were hidden for all
commands
- Fix a bug where environments could not be created with sensuctl create
- StatsD listener on Windows is functional
- Add version output for dev and nightly builds (#1320).
- Improve git version detection by directly querying for the most recent tag.
- Fixed `sensuctl create -f` for `Role`
- Fixed `sensuctl create -f` for `Event`
- Added validation for asset SHA512 checksum, requiring that it be at least 128
characters and therefore fixing a bug in sensuctl
- Silenced IDs are now generated when not set in `create -f` resources
- API requests that result in a 404 response are now logged
- Fixed a bug where only a single resource could be created with
`sensuctl create` at a time.
- Fixed a bug where environments couldn't be deleted if there was an asset in
the organization they reside in.
- Dashboard's backend reverse proxy now works with TLS certs are configured.
- Fixed a bug with the IN operator in query statements.
- Boolean fields with a value of `false` now appear in json format (removed
`omitempty` from protobufs).
- The sensuctl create command no longer prints a spurious warning when
non-default organizations or environments are configured.
- When installing assets, errors no longer cause file descriptors to leak, or
lockfiles to not be cleaned up.
- Fixed a bug where the CLI default for round robin checks was not appearing.
- Missing custom attributes in govaluate expressions no longer result in
an error being logged. Instead, a debug message is logged.
- Update AppVeyor API token to enable GitHub deployments.
- Allow creation of metric events via backend API.
- Fixed a bug where in some circumstances checks created with sensuctl create
would never fail.
- Fixed a goroutine leak in the ring.
- Fixed `sensuctl completion` help for bash and zsh.

### Removed
- Removed Linux/386 & Windows/386 e2e jobs on Travis CI & AppVeyor
- Removed check output metric extraction e2e test, in favor of more detailed
integration coverage.
- Removed the `leader` package
- Removed logging redaction e2e test, in favor of integration coverage.
- Removed check token substitution e2e test, in favor of integration coverage.
- Removed round robin scheduling e2e test.
- Removed proxy check e2e test.
- Removed check scheduling e2e test.
- Removed keepalive e2e test.
- Removed event handler e2e test.
- Removed `sensuctl` create e2e tests.
- Removed hooks e2e test.
- Removed assets e2e test.
- Removed agent reconnection e2e test.
- Removed extensions e2e test.

## [2.0.0-beta.1] - 2018-05-07
### Added
- Add Ubuntu 18.04 repository
- Support for managing mutators via sensuctl.
- Added ability to sort events in web UI.
- Add PUT support to APId for the various resource types.
- Added flags to disable the agent's API and Socket listeners
- Made Changelog examples in CONTRIBUTING.md more obvious
- Added cli support for setting environment variables in mutators and handlers.
- Added gRPC extension service definition.
- The slack handler now uses the iconURL & username flag parameters.
- Support for nightlies in build/packaging tooling.
- Added extension registry support to apid.
- Added extension registry to the store.
- Add sensuctl create command.
- Adds a statsd server to the sensu-agent which runs statsd at a configurable
flush interval and converts gostatsd metrics to Sensu Metric Format.
- Add event filtering to extensions.
- Proper 404 page for web UI.
- Add sensuctl extension command.
- Add extensions to pipelined.
- Added more tests surrounding the sensu-agent's statsd server and udp port.
- Add the `--statsd-event-handlers` flag to sensu-agent which configures the
event handlers for statsd metrics.
- Add default user with username "sensu" with global, read-only permissions.
- Add end-to-end test for extensions.
- Add configuration setting for backend and agent log level.
- Add extension package for building third-party Sensu extensions in Go.
- Add the `--statsd-disable` flag to sensu-agent which configures the
statsd listener. The listener is enabled by default.
- Added an influx-db handler for events containing metrics.
- Add 'remove-when' and 'set-when' subcommands to sensuctl filter command.
- Added the Transformer interface.
- Added a Graphite Plain Text transformer.
- Add support for `metric_format` and `metric_handlers` fields in the Check and
CheckConfig structs.
- Add CLI support for `metric_format` and `metric_handlers` fields in `sensuctl`.
- Add support for metric extraction from check output for `graphite_plaintext`
transformer.
- Added a OpenTSDB transformer.
- Add support for metric extraction from check output for `opentsdb_line`
- Added a Nagios performance data transformer.
- Add support for metric extraction from check output for `nagios_perfdata`
- Added an InfluxDB Line transformer.
- Add support for metric extraction from check output for `influxdb_line`
transformer.
- Add e2e test for metric extraction.

### Changed
- Changed the maximum number of open file descriptors on a system to from 1024
(default) to 65535.
- Increased the default etcd size limit from 2GB to 4GB.
- Move Hooks and Silenced out of Event and into Check.
- Handle round-robin scheduling in wizardbus.
- Added informational logging for failed entity keepalives.
- Replaced fileb0x with vfsgen for bundling static assets into binary. Nodejs 8+
and yarn are now dependencies for building the backend.
- Updated etcd to 3.3.2 from 3.3.1 to fix an issue with autocompaction settings.
- Updated and corrected logging style for variable fields.
- Build protobufs with go generate.
- Creating roles via sensuctl now supports passing flags for setting permissions
  rules.
- Removed -c (check) flag in sensuctl check execute command.
- Fix a deadlock in the monitor.
- Don't allow the bus to drop messages.
- Events list can properly be viewed on mobile.
- Updated Sirupsen/logrus to sirupsen/logrus and other applicable dependencies using the former.
- Set default log level to 'warn'.
- Optimize check marshaling.
- Silenced API only accepts 'id' parameter on DELETE requests.
- Disable gostatsd internal metric collection.
- Improved log entries produced by pipelined.
- Allow the InfluxDB handler to parse the Sensu metric for an InfluxDB field tag
and measurement.
- Removed organization and environment flags from create command.
- Changed `metric_format` to `output_metric_format`.
- Changed `metric_handlers` to `output_metric_handlers`.

### Fixed
- Terminate processes gracefully in e2e tests, allowing ports to be reused.
- Shut down sessions properly when agent connections are disrupted.
- Fixed shutdown log message in backend
- Stopped double-writing events in eventd
- Agents from different orgs/envs with the same ID connected to the same backend
  no longer overwrite each other's messagebus subscriptions.
- Fix the manual packaging process.
- Properly log the event being handled in pipelined
- The http_check.sh example script now hides its output
- Silenced entries using an asterisk can be deleted
- Improve json unmarshaling performance.
- Events created from the metrics passed to the statsd listener are no longer
swallowed. The events are sent through the pipeline.
- Fixed a bug where the Issued field was never populated.
- When creating a new statsd server, use the default flush interval if given 0.
- Fixed a bug where check and checkconfig handlers and subscriptions are null in rendered JSON.
- Allow checks and hooks to escape zombie processes that have timed out.
- Install all dependencies with `dep ensure` in build.sh.
- Fixed an issue in which some agents intermittently miss check requests.
- Agent statsd daemon listens on IPv4 for Windows.
- Include zero-valued integers in JSON output for all types.
- Check event entities now have a last_seen timestamp.
- Improved silenced entry display and UX.
- Fixed a small bug in the opentsdb transformer so that it trims trailing
whitespace characters.

## [2.0.0-nightly.1] - 2018-03-07
### Added
- A `--debug` flag on sensu-backend for enabling a pprof HTTP endpoint on localhost.
- Add CLI support for adhoc check requests.
- Check scheduler now handles adhoc check requests.
- Added `set-FIELD` and `remove-FIELD` commands for all updatable fields
of a check. This allows updating single fields and completely clearing out
non-required fields.
- Add built-in only_check_output mutator to pipelined.
- Allow publish, cron, ttl, timeout, low flap threshold and more fields to be
set when importing legacy settings.
- Add CPU architecture in system information of entities.
- The `sensuctl user change-password` subcommand now accepts flag parameters.
- Configured and enabled etcd autocompaction.
- Add event metrics type, implementing the Sensu Metrics Format.
- Agents now try to reconnect to the backend if the connection is lost.
- Added non-functional selections for resolving and silencing to web ui
- Add LastOk to check type. This will be updated to reflect the last timestamp
of a successful check.
- Added GraphQL explorer to web UI.
- Added check occurrences and occurrences_watermark attributes from Sensu 1.x.
- Added issue template for GitHub.
- Added custom functions to evaluate a unix timestamp in govaluate.

### Changed
- Refactor Check data structure to not depend on CheckConfig. This is a breaking
change that will cause existing Sensu alpha installations to break if upgraded.
This change was made before beta release so that further breaking changes could
be avoided.
- Make indentation in protocol buffers files consistent.
- Refactor Hook data structure. This is similar to what was done to Check,
except that HookConfig is now embedded in Hook.
- Refactor CheckExecutor and AdhocRequestExecutor into an Executor interface.
- Changed the sensu-backend etcd flag constants to match the etcd flag names.
- Upgraded to Etcd v3.3.1
- Removed 3DES from the list of allowed ciphers in the backend and agent.
- Password input fields are now aligned in  `sensuctl user change-password`
subcommand.
- Agent backend URLs without a port specified will now default to port 8081.
- Travis encrypted variables have been updated to work with travis-ci.org
- Upgraded all builds to use Go 1.10.
- Use megacheck instead of errcheck.
- Cleaned agent configuration.
- We no longer duplicate hook execution for types that fall into both an exit
code and severity (ex. 0, ok).
- Updated the sensuctl guidelines.
- Changed travis badge to use travis-ci.org in README.md.
- Govaluate's modifier tokens can now be optionally forbidden.
- Increase the stack size on Travis CI.
- Refactor store, queue and ring interfaces, and daemon I/O details.
- Separated global from local flags in sensuctl usage.

### Fixed
- Fixed a bug in time.InWindow that in some cases would cause subdued checks to
be executed.
- Fixed a bug in the HTTP API where resource names could not contain special
characters.
- Resolved a bug in the keepalive monitor timer which was causing it to
erroneously expire.
- Resolved a bug in how an executor processes checks. If a check contains proxy
requests, the check should not duplicately execute after the proxy requests.
- Removed an erroneous validation statement in check handler.
- Fixed HookList `hooks` validation and updated `type` validation message to
allow "0" as a valid type.
- Events' check statuses & execution times are now properly added to CheckHistory.
- Sensu v1 Check's with TTL, timeout and threshold values can now be imported
correctly.
- Use uint32 for status so it's not empty when marshalling.
- Automatically create a "default" environment when creating a new organization.

## [2.0.0-alpha.17] - 2018-02-13
### Added
- Add .gitattributes file with merge strategy for the Changelog.
- Context switcher added for dashboard.
- Add API support for adhoc check requests.
- Check scheduler now supports round-robin scheduling.
- Added better error checking for CLI commands and support for mutually
exclusive fields.
- Added `--interactive` flag to CLI which is required to run interactive mode.
- Added CLI role rule-add Organization and Environment interactive prompts.
- Added events page list and simple buttons to filter

### Changed
- Silenced `begin` supports human readable time (Format: Jan 02 2006 3:04PM MST)
in `sensuctl` with optional timezone. Stores the field as unix epoch time.
- Increased the timeout in the store's watchers tests.
- Incremental retry mechanism when waiting for agent and backend in e2e tests.
- Renamed CLI asset create interactive prompt "Org" to "Organization".

### Fixed
- Fixed required flags in `sensuctl` so requirements are enforced.
- Add support for embedded fields to dynamic.Marshal.

## [2.0.0-alpha.16] - 2018-02-07
### Added
- Add an e2e test for proxy check requests.
- Add integration tests to our CI.
- Context switcher added for dashboard
- Add api support for adhoc check requests.

### Fixed
- Tracks in-progress checks with a map and mutex rather than an array to
increase time efficiency and synchronize goroutines reading from and writing
to that map.
- Fixed a bug where we were attempting to kill processes that had already
finished before its allotted execution timeout.
- Fixed a bug where an event could erroneously be shown as silenced.
- Properly log errors whenever a check request can't be published.
- Fixed some build tags for tests using etcd stores.
- Keepalive monitors now get updated with changes to a keepalive timeout.
- Prevent tests timeout in queue package
- Prevent tests timeout in ring package
- Fixed a bug in the queue package where timestamps were not parsed correctly.
- Fixed Ring's Next method hanging in cases where watch events are not propagated.

### Changed
- Queues are now durable.
- Refactoring of the check scheduling integration tests.
- CLI resource delete confirmation is now `(y/N)`.

### Removed
- Dependency github.com/chzyer/readline

## [2.0.0-alpha.15] - 2018-01-30
### Added
- Add function for matching entities to a proxy check request.
- Added functions for publishing proxy check requests.
- Added proxy request validation.
- CLI functionality for proxy check requests (add set-proxy-requests command).
- Entities have been added to the state manager and synchronizer.
- Added package leader, for facilitating execution by a single backend.
- Proxy check requests are now published to all entities described in
`ProxyRequests` and `EntityAttributes`.
- Add quick navigation component for dashboard

### Changed
- Govaluate logic is now wrapped in the `util/eval` package.
- Cron and Interval scheduling are now mutually exclusive.

### Fixed
- Fixed a bug where retrieving check hooks were only from the check's
organization, rather than the check's environment, too.

## [2.0.0-alpha.14] - 2018-01-23
### Added
- Add `Timeout` field to CheckConfig.
- CLI functionality for check `Timeout` field.
- Add timeout support for check execution.
- Add timeout support for check hook execution.
- Token substitution is now available for check hooks
- Add an e2e test for logging redaction
- Support for `When` field in `Filter` which enables filtering based on days
and times of the week.
- New gRPC inspired GraphQL implementation. See
[graphql/README](backend/apid/graphql/README.md) for usage.
- Support for TTLs in check configs to monitor stale check results.

### Changed
- Moved monitor code out of keepalived and into its own package.
- Moved KeyBuilder from etcd package to store package.

## [2.0.0-alpha.13] - 2018-01-16
### Added
- Logging redaction for entities

### Changed
- Removed the Visual Studio 2017 image in AppVeyor to prevent random failures

### Fixed
- Fixed e2e test for token substitution on Windows
- Fixed check subdue unit test for token substitution on Windows
- Consider the first and last seconds of a time window when comparing the
current time
- Fixed Travis deploy stage by removing caching for $GOPATH
- Parse for [traditional cron](https://en.wikipedia.org/wiki/Cron) strings, rather than [GoDoc cron](https://godoc.org/github.com/robfig/cron) strings.

### Changed
- Removed the Visual Studio 2017 image in AppVeyor to prevent random failures
- Made some slight quality-of-life adjustments to build-gcs-release.sh.

### Fixed
- Fixed e2e test for token substitution on Windows
- Fixed check subdue unit test for token substitution on Windows
- Consider the first and last seconds of a time window when comparing the
current time
- Fixed Travis deploy stage by removing caching for $GOPATH
- Parse for [traditional cron](https://en.wikipedia.org/wiki/Cron) strings, rather than [GoDoc cron](https://godoc.org/github.com/robfig/cron) strings.

## [2.0.0-alpha.12] - 2018-01-09
### Added
- Add check subdue mechanism. Checks can now be subdued for specified time
windows.
- Silenced entries now include a `begin` timestamp for scheduled maintenance.
- Store clients can now use [watchers](https://github.com/sensu/sensu-go/pull/792) to be notified of changes to objects in the store.
- Add check `Cron` field. Checks can now be scheduled according to the cron
string stored in this field.
- Add a distributed queue package for use in the backend.
- Token substitution is now available for checks.
- CLI functionality for check `Cron` field.
- Add an e2e test for cron scheduling.
- Add an e2e test for check hook execution.

## [2.0.0-alpha.11] - 2017-12-19
### Breaking Changes
- The `Source` field on a check has been renamed to `ProxyEntityID`. Any checks
using the Source field will have to be recreated.

### Added
- Silenced entries with ExpireOnResolve set to true will now be deleted when an
event which has previously failing was resolved
- TCP/UDP sockets now accept 1.x backward compatible payloads. 1.x Check Result gets translated to a 2.x Event.
- Custom attributes can be added to the agent at start.
- New and improved Check Hooks are implemented (see whats new about hooks here: [Hooks](https://github.com/sensu/sensu-alpha-documentation/blob/master/08-hooks.md))
- Add check subdue CLI support.

### Changed
- Avoid using reflection in time.InWindows function.
- Use multiple parallel jobs in CI tools to speed up the tests
- Pulled in latest [github.com/coreos/etcd](https://github.com/coreos/etcd).
- Includes fix for panic that occurred on shutdown.
- Refer to their
[changelog](https://github.com/gyuho/etcd/blob/f444abaae344e562fc69323c75e1cf772c436543/CHANGELOG.md)
for more.
- Switch to using [github.com/golang/dep](https://github.com/golang/dep) for
managing dependencies; `vendor/` directory has been removed.
- See [README](README.md) for usage.

## [2.0.0-alpha.10] - 2017-12-12
### Added
- End-to-end test for the silencing functionality
- Silenced events are now identified in sensuctl

### Changed
- Events that transitioned from incidents to a healthy state are no longer
filtered by the pipeline
- Errcheck was added to the build script, and the project was given a once-over
to clean up existing errcheck lint.
- Creating a silenced entry via sensuctl no longer requires an expiry value

### Fixed
- Entities can now be silenced using their entity subscription
- Fixed a bug in the agent where it was ignoring keepalive interval and timeout
settings on start
- Keepalives now alert when entities go away!
- Fixed a bug in package dynamic that could lead to an error in json.Marshal
in certain cases.
- Fixed an issue in keepalived to handle cases of nil entities in keepalive
messages

## [2.0.0-alpha.9] - 2017-12-5
### Added
- Proxy entities are now dynamically created through the "Source" attribute of a
check configuration
- Flag to sensuctl configure allowing it to be configured non-interactively
(usage: --non-interactive or -n)
- New function SetField in package dynamic, for setting fields on types
supporting extended attributes.
- Automatically append entity:entityID subscription for agent entities
- Add silenced command to sensuctl for silencing checks and subscriptions.
- Add healthz endpoint to agent api for checking agent liveness.
- Add ability to pass JSON event data to check command STDIN.
- Add POST /events endpoint to manually create, update, and resolve events.
- Add "event resolve" command to sensuctl to manually resolve events.
- Add the time.InWindow & time.InWindows functions to support time windows, used
in filters and check subdue

### Fixed
- Fixed a bug in how silenced entries were deleted. Only one silenced entry will
be deleted at a time, regardless of wildcard presence for subscription or check.

## [2.0.0-alpha.8] - 2017-11-28
### Added
- New "event delete" subcommand in sensuctl
- The "Store" interface is now properly documented
- The incoming request body size is now limited to 512 KB
- Silenced entries in the store now have a TTL so they automatically expire
- Initial support for custom attributes in various Sensu objects
- Add "Error" type for capturing pipeline errors
- Add registration events for new agents
- Add a migration tool for the store directly within sensu-backend

### Changed
- Refactoring of the sensu-backend API
- Modified the description for the API URL when configuring sensuctl
- A docker image with the master tag is built for every commit on master branch
- The "latest" docker tag is only pushed once a new release is created

### Fixed
- Fix the "asset update" subcommand in sensuctl
- Fix Go linting in build script
- Fix querying across organizations and environments with sensuctl
- Set a standard redirect policy to sensuctl HTTP client

### Removed
- Removed extraneous GetEnv & GetOrg getter methods<|MERGE_RESOLUTION|>--- conflicted
+++ resolved
@@ -27,12 +27,9 @@
 are joined with `&&` and exclusive filter expressions are joined with `||`.
 - The REST API now correctly only returns events for the specific entity
 queried in the `GET /events/:entity` endpoint (#3141)
-<<<<<<< HEAD
 - Prevent a segmentation violation when running `sensuctl config view` without
 configuration.
-=======
 - Added entity name to the interactive sensuctl survey.
->>>>>>> c7c02211
 
 ### Removed
 - Removed encoded protobuf payloads from log messages (when decoded, they can reveal
