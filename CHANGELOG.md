# Changelog
All notable changes to this project will be documented in this file.

The format is based on [Keep a Changelog](http://keepachangelog.com/en/1.0.0/)
and this project adheres to [Semantic
Versioning](http://semver.org/spec/v2.0.0.html).

## Unreleased

### Added
- Assets are included on check details page.
- Added links to view entities and checks from the events page.
- Added an agent/cmd package, migrated startup logic out of agent main
- Improved debug logging in pipeline filtering.
- Add object metadata to entities (including labels).
- Add filter query support for labels.
- Add support for setting labels on agents with the command line.
- The sensuctl tool now supports yaml.
- Add support for `--all-namespaces` flag in `sensuctl extension list`
subcommand.
- Added functionality to the dynamic synthesize function, allowing it to
flatten embedded and non-embedded fields to the top level.

### Fixed
- Display appropriate fallback when an entity's lastSeen field is empty.
- Silences List in web ui sorted by ascending order
- Sorting button now works properly
- Fixed unresponsive silencing entry form begin date input.
- Removed lastSeen field from check summary
- Fixed a panic on the backend when handling keepalives from older agent versions.
- Fixed a bug that would prevent some keepalive failures from occurring.
- Improved event validation error messages.
- Improved agent logging for statsd events.
<<<<<<< HEAD
- To account for small amounts of drift, relative dates are now clamped if they
  are slightly off.
=======
- Fixues issue with tooltip positioning.
- The agent now reconnects to the backend if its first connection attempt
  fails.
- Avoid infinite loop when code cannot be highlighted.

### Changes
- Deprecated the sensu-agent `--id` flag, `--name` should be used instead.
>>>>>>> d4ecf2e8

### Breaking Changes
- Environments and organizations have been replaced with namespaces.
- Removed unused asset metadata field.
- Agent subscriptions are now specified in the config file as an array instead
  instead of a comma-delimited list of strings.
- Extended attributes have been removed and replaced with labels. Labels are
string-string key-value pairs.
- Silenced `id`/`ID` field has changed to `name`/`Name`.
- Entity `id`/`ID` field has changed to `name`/`Name`.
- Entity `class`/`Class` field has changed to `entity_class`/`EntityClass`.
- Check `proxy_entity_id`/`ProxyEntityID` field has changed to `proxy_entity_name`/`ProxyEntityName`.
- Objects containing both a `name`/`Name` and `namespace`/`Namespace` field have been
replaced with `metadata`/`ObjectMeta` (which contains both of those fields).

## [2.0.0-beta.7-1] - 2018-10-26

### Added
- Asset functionality for mutators and handlers.
- Web ui allows publishing and unpublishing on checks page.
- Web ui allows publishing and unpublishing on check details page.
- Web ui code highlighting added.

### fixed
- fixes exception thrown when web ui browser window is resized.

## [2.0.0-beta.6-2] - 2018-10-22

### Added
- Add windows/386 to binary gcs releases
- TLS authentication and encryption for etcd client and peer communication.
- Added a debug log message for interval timer initial offset.
- Added a privilege escalation test for RBAC.

### Removed
- Staging resources and configurations have been removed from sensu-go.
- Removed handlers/slack from sensu/sensu-go. It can now be found in
sensu/slack-handler.
- Removed the `Error` store and type.

### Changed
- Changed sensu-agent's internal asset manager to use BoltDB.
- Changed sensuctl title colour to use terminal's configured default for bold
text.
- The backend no longer forcibly binds to localhost.
- Keepalive intervals and timeouts are now configured in the check object of
keepalive events.
- The sensu-agent binary is now located at ./cmd/sensu-agent.
- Sensuctl no longer uses auto text wrapping.
- The backend no longer requires embedded etcd. External etcd instances can be
used by providing the --no-embed option. In this case, the client will dial
the URLs provided by --listen-client-urls.
- The sensu-agent binary is now located at ./cmd/sensu-agent.
- Sensuctl no longer uses auto text wrapping.
- The backend no longer requires embedded etcd. External etcd instances can be
used by providing the --no-embed option. In this case, the client will dial
the URLs provided by --listen-client-urls.
- Deprecated daemon `Status()` functions and `/info` (`/info` will be
re-implemented in https://github.com/sensu/sensu-go/issues/1739).
- The sensu-backend flags related to etcd are now all prefixed with `etcd` and
the older versions are now deprecated.
- Web ui entity recent events are sorted by last ok.
- etcd is now the last component to shutdown during a graceful shutdown.
- Web ui entity recent events are sorted by last ok
- Deprecated --custom-attributes in the sensu-agent command, changed to
--extended-attributes.
- Interfaced command execution and mocked it for testing.
- Updated the version of `libprotoc` used to 3.6.1.

### Fixed
- Fixed a bug in `sensuctl configure` where an output format called `none` could
  be selected instead of `tabular`.
- Fixes a bug in `sensuctl cluster health` so the correct error is handled.
- Fixed a bug where assets could not extract git tarballs.
- Fixed a bug where assets would not install if given cache directory was a
relative path.
- Fixed a bug where an agent's collection of system information could delay
sending of keepalive messages.
- Fixed a bug in nagios perfdata parsing.
- Etcd client URLs can now be a comma-separated list.
- Fixed a bug where output metric format could not be unset.
- Fixed a bug where the agent does not validate the ID at startup.
- Fixed a bug in `sensuctl cluster health` that resulted in an unmarshal
error in an unhealthy cluster.
- Fixed a bug in the web ui, removed references to keepaliveTimeout.
- Keepalive checks now have a history.
- Some keepalive events were misinterpreted as resolution events, which caused
these events to be handled instead of filtered.
- Some failing keepalive events were not properly emitted after a restart of
sensu-backend.
- The check output attribute is still present in JSON-encoded events even if
empty.
- Prevent an empty Path environment variable for agents on Windows.
- Fixed a bug in `sensuctl check update` interactive mode. Boolean defaults
were being displayed rather than the check's current values.
- Use the provided etcd client TLS information when the flag `--no-embed-etcd`
is used.
- Increase duration delta in TestPeriodicKeepalive integration test.
- Fixed some problems introduced by Go 1.11.

### Breaking Changes
- Removed the KeepaliveTimeout attribute from entities.

## [2.0.0-beta.4] - 2018-08-14

### Added
- Added the Sensu edition in sensuctl config view subcommand.
- List the supported resource types in sensuctl.
- Added agent ID and IP address to backend session connect/disconnect logs
- Licenses collection for RHEL Dockerfiles and separated RHEL Dockerfiles.

### Changed
- API responses are inspected after each request for the Sensu Edition header.
- Rename list-rules subcommand to info in sensuctl role commmand with alias
for backward compatibility.
- Updated gogo/protobuf and golang/protobuf versions.
- Health API now returns etcd alarms in addition to cluster health.

### Fixed
- Fixed agentd so it does not subscribe to empty subscriptions.
- Rules are now implicitly granting read permission to their configured
environment & organization.
- The splay_coverage attribute is no longer mandatory in sensuctl for proxy
check requests and use its default value instead.
- sensu-agent & sensu-backend no longer display help usage and duplicated error
message on startup failure.
- `Issued` & `History` are now set on keepalive events.
- Resolves a potential panic in `sensuctl cluster health`.
- Fixed a bug in InfluxDB metric parsing. The timestamp is now optional and
compliant with InfluxDB line protocol.
- Fixed an issue where adhoc checks would not be issued to all agents in a
clustered installation.

### Breaking Changes
- Corrects the check field `total_state-change` json tag to `total_state_change`.

## [2.0.0-beta.3-1] - 2018-08-02

### Added
- Added unit test coverage for check routers.
- Added API support for cluster management.
- Added sensuctl cluster member-list command.
- Added Sensu edition detection in sensuctl.
- Added sensuctl cluster member-add command.
- Added API client support for enterprise license management.
- Added a header to API calls that returns the current Sensu Edition.
- Added sensuctl cluster health command.

### Changed
- The Backend struct has been refactored to allow easier customization in
enterprise edition.
- Use etcd monitor instead of in-memory monitor.
- Refactoring of the cmd package for sensuctl to allow easier customization in
the enterprise edition.
- Upgrade dep to v0.5.0
- Added cluster health information to /health endpoint in sensu-backend.

### Fixed
- Fixed `sensuctl completion` help for bash and zsh.
- Fixed a bug in build.sh where versions for Windows and Mac OS were not
generated correctly.
- Display the name of extensions with table formatting in sensuctl.
- Fixed TLS issue that occurred when dashboard communicated with API.
- Check TTL now works with round robin checks.
- Format string for --format flag help now shows actual arguments.
- Push the sensu/sensu:nightly docker image to the Docker Hub.
- Replaced dummy certs with ones that won't expire until 100 years in the
future.
- Fixed a bug where clustered round robin check execution executed checks
too often.
- Catch errors in type assertions in cli.
- Fixed a bug where users could accidentally create invalid gRPC handlers.

### Removed
- Removed check subdue e2e test.
- Removed unused Peek method in the Ring data structure.

### Breaking Changes
- Removed deprecated import command.

## [2.0.0-beta.2] - 2018-06-28

### Added
- Performed an audit of events and checks. Added `event.HasCheck()` nil checks
prior to assuming the existence of said check.
- Added a Create method to the entities api.
- Added the ability to set round robin scheduling in sensuctl
- Added Output field to GRPC handlers
- Additional logging around handlers
- Accept additional time formats in sensuctl
- Entities can now be created via sensuctl.
- Added the format `wrapped-json` to sensuctl `configure`, `list` and `info`
commands, which is compatible with `sensuctl create`.
- Added debug event log with all event data.
- Added yml.example configurations for staging backend and agents.
- Added test resources in `testing/config/resources.json` to be used in staging.
- Added all missing configuration options to `agent.yml.example` and
`backend.yml.example`.
- Added environment variables to checks.
- Added logging redaction integration test.
- Added check token substitution integration test.
- Added the `sensuctl config view` subcommand.
- Added extension service configuration to staging resources.
- Added some documentation around extensions.
- Added Dockerfile.rhel to build RHEL containers.

### Changed
- Upgraded gometalinter to v2.
- Add logging around the Sensu event pipeline.
- Split out the docker commands in build script so that building images and
  pushing can be done separately.
- Migrated the InfluxDB handler from the sensu-go repository to
github.com/nikkiki/sensu-influxdb-handler
- Entry point for sensu-backend has been changed to
  `github.com/sensu/sensu-go/cmd/sensu-backend`
- Don't allow unknown fields in types that do not support custom attributes
when creating resources with `sensuctl create`.
- Provided additional context to metric event logs.
- Updated goversion in the appveyor configuration for minor releases.
- Use a default hostname if one cannot be retrieved.
- Return an error from `sensuctl configure` when the configured organization
or environment does not exist.
- Remove an unnecessary parameter from sensuctl environment create.
- The profile environment & organization values are used by default when
creating a resource with sensuctl.
- Migrated docker image to sensu Docker Hub organization from sensuapp.
- Use the sensu/sensu image instead of sensu/sensu-go in Docker Hub.

### Fixed
- Prevent panic when verifying if a metric event is silenced.
- Add logging around the Sensu event pipeline
- Marked silenced and hooks fields in event as deprecated
- Fixed a bug where hooks could not be created with `create -f`
- Metrics with zero-values are now displayed correctly
- Fix handler validation routine
- Fixed a small bug in the opentsdb transformer so that it trims trailing
whitespace characters.
- Sensu-agent logs an error if the statsd listener is unable to start due to an
invalid address or is stopped due to any other error.
- Fixed a bug where --organization and --environment flags were hidden for all
commands
- Fix a bug where environments could not be created with sensuctl create
- StatsD listener on Windows is functional
- Add version output for dev and nightly builds (#1320).
- Improve git version detection by directly querying for the most recent tag.
- Fixed `sensuctl create -f` for `Role`
- Fixed `sensuctl create -f` for `Event`
- Added validation for asset SHA512 checksum, requiring that it be at least 128
characters and therefore fixing a bug in sensuctl
- Silenced IDs are now generated when not set in `create -f` resources
- API requests that result in a 404 response are now logged
- Fixed a bug where only a single resource could be created with
`sensuctl create` at a time.
- Fixed a bug where environments couldn't be deleted if there was an asset in
the organization they reside in.
- Dashboard's backend reverse proxy now works with TLS certs are configured.
- Fixed a bug with the IN operator in query statements.
- Boolean fields with a value of `false` now appear in json format (removed
`omitempty` from protobufs).
- The sensuctl create command no longer prints a spurious warning when
non-default organizations or environments are configured.
- When installing assets, errors no longer cause file descriptors to leak, or
lockfiles to not be cleaned up.
- Fixed a bug where the CLI default for round robin checks was not appearing.
- Missing custom attributes in govaluate expressions no longer result in
an error being logged. Instead, a debug message is logged.
- Update AppVeyor API token to enable GitHub deployments.
- Allow creation of metric events via backend API.
- Fixed a bug where in some circumstances checks created with sensuctl create
would never fail.
- Fixed a goroutine leak in the ring.
- Fixed `sensuctl completion` help for bash and zsh.

### Removed
- Removed Linux/386 & Windows/386 e2e jobs on Travis CI & AppVeyor
- Removed check output metric extraction e2e test, in favor of more detailed
integration coverage.
- Removed the `leader` package
- Removed logging redaction e2e test, in favor of integration coverage.
- Removed check token substitution e2e test, in favor of integration coverage.
- Removed round robin scheduling e2e test.
- Removed proxy check e2e test.
- Removed check scheduling e2e test.
- Removed keepalive e2e test.
- Removed event handler e2e test.
- Removed `sensuctl` create e2e tests.
- Removed hooks e2e test.
- Removed assets e2e test.
- Removed agent reconnection e2e test.
- Removed extensions e2e test.

## [2.0.0-beta.1] - 2018-05-07
### Added
- Add Ubuntu 18.04 repository
- Support for managing mutators via sensuctl.
- Added ability to sort events in web UI.
- Add PUT support to APId for the various resource types.
- Added flags to disable the agent's API and Socket listeners
- Made Changelog examples in CONTRIBUTING.md more obvious
- Added cli support for setting environment variables in mutators and handlers.
- Added gRPC extension service definition.
- The slack handler now uses the iconURL & username flag parameters.
- Support for nightlies in build/packaging tooling.
- Added extension registry support to apid.
- Added extension registry to the store.
- Add sensuctl create command.
- Adds a statsd server to the sensu-agent which runs statsd at a configurable
flush interval and converts gostatsd metrics to Sensu Metric Format.
- Add event filtering to extensions.
- Proper 404 page for web UI.
- Add sensuctl extension command.
- Add extensions to pipelined.
- Added more tests surrounding the sensu-agent's statsd server and udp port.
- Add the `--statsd-event-handlers` flag to sensu-agent which configures the
event handlers for statsd metrics.
- Add default user with username "sensu" with global, read-only permissions.
- Add end-to-end test for extensions.
- Add configuration setting for backend and agent log level.
- Add extension package for building third-party Sensu extensions in Go.
- Add the `--statsd-disable` flag to sensu-agent which configures the
statsd listener. The listener is enabled by default.
- Added an influx-db handler for events containing metrics.
- Add 'remove-when' and 'set-when' subcommands to sensuctl filter command.
- Added the Transformer interface.
- Added a Graphite Plain Text transformer.
- Add support for `metric_format` and `metric_handlers` fields in the Check and
CheckConfig structs.
- Add CLI support for `metric_format` and `metric_handlers` fields in `sensuctl`.
- Add support for metric extraction from check output for `graphite_plaintext`
transformer.
- Added a OpenTSDB transformer.
- Add support for metric extraction from check output for `opentsdb_line`
- Added a Nagios performance data transformer.
- Add support for metric extraction from check output for `nagios_perfdata`
- Added an InfluxDB Line transformer.
- Add support for metric extraction from check output for `influxdb_line`
transformer.
- Add e2e test for metric extraction.

### Changed
- Changed the maximum number of open file descriptors on a system to from 1024
(default) to 65535.
- Increased the default etcd size limit from 2GB to 4GB.
- Move Hooks and Silenced out of Event and into Check.
- Handle round-robin scheduling in wizardbus.
- Added informational logging for failed entity keepalives.
- Replaced fileb0x with vfsgen for bundling static assets into binary. Nodejs 8+
and yarn are now dependencies for building the backend.
- Updated etcd to 3.3.2 from 3.3.1 to fix an issue with autocompaction settings.
- Updated and corrected logging style for variable fields.
- Build protobufs with go generate.
- Creating roles via sensuctl now supports passing flags for setting permissions
  rules.
- Removed -c (check) flag in sensuctl check execute command.
- Fix a deadlock in the monitor.
- Don't allow the bus to drop messages.
- Events list can properly be viewed on mobile.
- Updated Sirupsen/logrus to sirupsen/logrus and other applicable dependencies using the former.
- Set default log level to 'warn'.
- Optimize check marshaling.
- Silenced API only accepts 'id' parameter on DELETE requests.
- Disable gostatsd internal metric collection.
- Improved log entries produced by pipelined.
- Allow the InfluxDB handler to parse the Sensu metric for an InfluxDB field tag
and measurement.
- Removed organization and environment flags from create command.
- Changed `metric_format` to `output_metric_format`.
- Changed `metric_handlers` to `output_metric_handlers`.

### Fixed
- Terminate processes gracefully in e2e tests, allowing ports to be reused.
- Shut down sessions properly when agent connections are disrupted.
- Fixed shutdown log message in backend
- Stopped double-writing events in eventd
- Agents from different orgs/envs with the same ID connected to the same backend
  no longer overwrite each other's messagebus subscriptions.
- Fix the manual packaging process.
- Properly log the event being handled in pipelined
- The http_check.sh example script now hides its output
- Silenced entries using an asterisk can be deleted
- Improve json unmarshaling performance.
- Events created from the metrics passed to the statsd listener are no longer
swallowed. The events are sent through the pipeline.
- Fixed a bug where the Issued field was never populated.
- When creating a new statsd server, use the default flush interval if given 0.
- Fixed a bug where check and checkconfig handlers and subscriptions are null in rendered JSON.
- Allow checks and hooks to escape zombie processes that have timed out.
- Install all dependencies with `dep ensure` in build.sh.
- Fixed an issue in which some agents intermittently miss check requests.
- Agent statsd daemon listens on IPv4 for Windows.
- Include zero-valued integers in JSON output for all types.
- Check event entities now have a last_seen timestamp.
- Improved silenced entry display and UX.
- Fixed a small bug in the opentsdb transformer so that it trims trailing
whitespace characters.

## [2.0.0-nightly.1] - 2018-03-07
### Added
- A `--debug` flag on sensu-backend for enabling a pprof HTTP endpoint on localhost.
- Add CLI support for adhoc check requests.
- Check scheduler now handles adhoc check requests.
- Added `set-FIELD` and `remove-FIELD` commands for all updatable fields
of a check. This allows updating single fields and completely clearing out
non-required fields.
- Add built-in only_check_output mutator to pipelined.
- Allow publish, cron, ttl, timeout, low flap threshold and more fields to be
set when importing legacy settings.
- Add CPU architecture in system information of entities.
- The `sensuctl user change-password` subcommand now accepts flag parameters.
- Configured and enabled etcd autocompaction.
- Add event metrics type, implementing the Sensu Metrics Format.
- Agents now try to reconnect to the backend if the connection is lost.
- Added non-functional selections for resolving and silencing to web ui
- Add LastOk to check type. This will be updated to reflect the last timestamp
of a successful check.
- Added GraphQL explorer to web UI.
- Added check occurrences and occurrences_watermark attributes from Sensu 1.x.
- Added issue template for GitHub.
- Added custom functions to evaluate a unix timestamp in govaluate.

### Changed
- Refactor Check data structure to not depend on CheckConfig. This is a breaking
change that will cause existing Sensu alpha installations to break if upgraded.
This change was made before beta release so that further breaking changes could
be avoided.
- Make indentation in protocol buffers files consistent.
- Refactor Hook data structure. This is similar to what was done to Check,
except that HookConfig is now embedded in Hook.
- Refactor CheckExecutor and AdhocRequestExecutor into an Executor interface.
- Changed the sensu-backend etcd flag constants to match the etcd flag names.
- Upgraded to Etcd v3.3.1
- Removed 3DES from the list of allowed ciphers in the backend and agent.
- Password input fields are now aligned in  `sensuctl user change-password`
subcommand.
- Agent backend URLs without a port specified will now default to port 8081.
- Travis encrypted variables have been updated to work with travis-ci.org
- Upgraded all builds to use Go 1.10.
- Use megacheck instead of errcheck.
- Cleaned agent configuration.
- We no longer duplicate hook execution for types that fall into both an exit
code and severity (ex. 0, ok).
- Updated the sensuctl guidelines.
- Changed travis badge to use travis-ci.org in README.md.
- Govaluate's modifier tokens can now be optionally forbidden.
- Increase the stack size on Travis CI.
- Refactor store, queue and ring interfaces, and daemon I/O details.
- Separated global from local flags in sensuctl usage.

### Fixed
- Fixed a bug in time.InWindow that in some cases would cause subdued checks to
be executed.
- Fixed a bug in the HTTP API where resource names could not contain special
characters.
- Resolved a bug in the keepalive monitor timer which was causing it to
erroneously expire.
- Resolved a bug in how an executor processes checks. If a check contains proxy
requests, the check should not duplicately execute after the proxy requests.
- Removed an erroneous validation statement in check handler.
- Fixed HookList `hooks` validation and updated `type` validation message to
allow "0" as a valid type.
- Events' check statuses & execution times are now properly added to CheckHistory.
- Sensu v1 Check's with TTL, timeout and threshold values can now be imported
correctly.
- Use uint32 for status so it's not empty when marshalling.
- Automatically create a "default" environment when creating a new organization.

## [2.0.0-alpha.17] - 2018-02-13
### Added
- Add .gitattributes file with merge strategy for the Changelog.
- Context switcher added for dashboard.
- Add API support for adhoc check requests.
- Check scheduler now supports round-robin scheduling.
- Added better error checking for CLI commands and support for mutually
exclusive fields.
- Added `--interactive` flag to CLI which is required to run interactive mode.
- Added CLI role rule-add Organization and Environment interactive prompts.
- Added events page list and simple buttons to filter

### Changed
- Silenced `begin` supports human readable time (Format: Jan 02 2006 3:04PM MST)
in `sensuctl` with optional timezone. Stores the field as unix epoch time.
- Increased the timeout in the store's watchers tests.
- Incremental retry mechanism when waiting for agent and backend in e2e tests.
- Renamed CLI asset create interactive prompt "Org" to "Organization".

### Fixed
- Fixed required flags in `sensuctl` so requirements are enforced.
- Add support for embedded fields to dynamic.Marshal.

## [2.0.0-alpha.16] - 2018-02-07
### Added
- Add an e2e test for proxy check requests.
- Add integration tests to our CI.
- Context switcher added for dashboard
- Add api support for adhoc check requests.

### Fixed
- Tracks in-progress checks with a map and mutex rather than an array to
increase time efficiency and synchronize goroutines reading from and writing
to that map.
- Fixed a bug where we were attempting to kill processes that had already
finished before its allotted execution timeout.
- Fixed a bug where an event could erroneously be shown as silenced.
- Properly log errors whenever a check request can't be published.
- Fixed some build tags for tests using etcd stores.
- Keepalive monitors now get updated with changes to a keepalive timeout.
- Prevent tests timeout in queue package
- Prevent tests timeout in ring package
- Fixed a bug in the queue package where timestamps were not parsed correctly.
- Fixed Ring's Next method hanging in cases where watch events are not propagated.

### Changed
- Queues are now durable.
- Refactoring of the check scheduling integration tests.
- CLI resource delete confirmation is now `(y/N)`.

### Removed
- Dependency github.com/chzyer/readline

## [2.0.0-alpha.15] - 2018-01-30
### Added
- Add function for matching entities to a proxy check request.
- Added functions for publishing proxy check requests.
- Added proxy request validation.
- CLI functionality for proxy check requests (add set-proxy-requests command).
- Entities have been added to the state manager and synchronizer.
- Added package leader, for facilitating execution by a single backend.
- Proxy check requests are now published to all entities described in
`ProxyRequests` and `EntityAttributes`.
- Add quick navigation component for dashboard

### Changed
- Govaluate logic is now wrapped in the `util/eval` package.
- Cron and Interval scheduling are now mutually exclusive.

### Fixed
- Fixed a bug where retrieving check hooks were only from the check's
organization, rather than the check's environment, too.

## [2.0.0-alpha.14] - 2018-01-23
### Added
- Add `Timeout` field to CheckConfig.
- CLI functionality for check `Timeout` field.
- Add timeout support for check execution.
- Add timeout support for check hook execution.
- Token substitution is now available for check hooks
- Add an e2e test for logging redaction
- Support for `When` field in `Filter` which enables filtering based on days
and times of the week.
- New gRPC inspired GraphQL implementation. See
[graphql/README](backend/apid/graphql/README.md) for usage.
- Support for TTLs in check configs to monitor stale check results.

### Changed
- Moved monitor code out of keepalived and into its own package.
- Moved KeyBuilder from etcd package to store package.

## [2.0.0-alpha.13] - 2018-01-16
### Added
- Logging redaction for entities

### Changed
- Removed the Visual Studio 2017 image in AppVeyor to prevent random failures

### Fixed
- Fixed e2e test for token substitution on Windows
- Fixed check subdue unit test for token substitution on Windows
- Consider the first and last seconds of a time window when comparing the
current time
- Fixed Travis deploy stage by removing caching for $GOPATH
- Parse for [traditional cron](https://en.wikipedia.org/wiki/Cron) strings, rather than [GoDoc cron](https://godoc.org/github.com/robfig/cron) strings.

### Changed
- Removed the Visual Studio 2017 image in AppVeyor to prevent random failures
- Made some slight quality-of-life adjustments to build-gcs-release.sh.

### Fixed
- Fixed e2e test for token substitution on Windows
- Fixed check subdue unit test for token substitution on Windows
- Consider the first and last seconds of a time window when comparing the
current time
- Fixed Travis deploy stage by removing caching for $GOPATH
- Parse for [traditional cron](https://en.wikipedia.org/wiki/Cron) strings, rather than [GoDoc cron](https://godoc.org/github.com/robfig/cron) strings.

## [2.0.0-alpha.12] - 2018-01-09
### Added
- Add check subdue mechanism. Checks can now be subdued for specified time
windows.
- Silenced entries now include a `begin` timestamp for scheduled maintenance.
- Store clients can now use [watchers](https://github.com/sensu/sensu-go/pull/792) to be notified of changes to objects in the store.
- Add check `Cron` field. Checks can now be scheduled according to the cron
string stored in this field.
- Add a distributed queue package for use in the backend.
- Token substitution is now available for checks.
- CLI functionality for check `Cron` field.
- Add an e2e test for cron scheduling.
- Add an e2e test for check hook execution.

## [2.0.0-alpha.11] - 2017-12-19
### Breaking Changes
- The `Source` field on a check has been renamed to `ProxyEntityID`. Any checks
using the Source field will have to be recreated.

### Added
- Silenced entries with ExpireOnResolve set to true will now be deleted when an
event which has previously failing was resolved
- TCP/UDP sockets now accept 1.x backward compatible payloads. 1.x Check Result gets translated to a 2.x Event.
- Custom attributes can be added to the agent at start.
- New and improved Check Hooks are implemented (see whats new about hooks here: [Hooks](https://github.com/sensu/sensu-alpha-documentation/blob/master/08-hooks.md))
- Add check subdue CLI support.

### Changed
- Avoid using reflection in time.InWindows function.
- Use multiple parallel jobs in CI tools to speed up the tests
- Pulled in latest [github.com/coreos/etcd](https://github.com/coreos/etcd).
- Includes fix for panic that occurred on shutdown.
- Refer to their
[changelog](https://github.com/gyuho/etcd/blob/f444abaae344e562fc69323c75e1cf772c436543/CHANGELOG.md)
for more.
- Switch to using [github.com/golang/dep](https://github.com/golang/dep) for
managing dependencies; `vendor/` directory has been removed.
- See [README](README.md) for usage.

## [2.0.0-alpha.10] - 2017-12-12
### Added
- End-to-end test for the silencing functionality
- Silenced events are now identified in sensuctl

### Changed
- Events that transitioned from incidents to a healthy state are no longer
filtered by the pipeline
- Errcheck was added to the build script, and the project was given a once-over
to clean up existing errcheck lint.
- Creating a silenced entry via sensuctl no longer requires an expiry value

### Fixed
- Entities can now be silenced using their entity subscription
- Fixed a bug in the agent where it was ignoring keepalive interval and timeout
settings on start
- Keepalives now alert when entities go away!
- Fixed a bug in package dynamic that could lead to an error in json.Marshal
in certain cases.
- Fixed an issue in keepalived to handle cases of nil entities in keepalive
messages

## [2.0.0-alpha.9] - 2017-12-5
### Added
- Proxy entities are now dynamically created through the "Source" attribute of a
check configuration
- Flag to sensuctl configure allowing it to be configured non-interactively
(usage: --non-interactive or -n)
- New function SetField in package dynamic, for setting fields on types
supporting extended attributes.
- Automatically append entity:entityID subscription for agent entities
- Add silenced command to sensuctl for silencing checks and subscriptions.
- Add healthz endpoint to agent api for checking agent liveness.
- Add ability to pass JSON event data to check command STDIN.
- Add POST /events endpoint to manually create, update, and resolve events.
- Add "event resolve" command to sensuctl to manually resolve events.
- Add the time.InWindow & time.InWindows functions to support time windows, used
in filters and check subdue

### Fixed
- Fixed a bug in how silenced entries were deleted. Only one silenced entry will
be deleted at a time, regardless of wildcard presence for subscription or check.

## [2.0.0-alpha.8] - 2017-11-28
### Added
- New "event delete" subcommand in sensuctl
- The "Store" interface is now properly documented
- The incoming request body size is now limited to 512 KB
- Silenced entries in the store now have a TTL so they automatically expire
- Initial support for custom attributes in various Sensu objects
- Add "Error" type for capturing pipeline errors
- Add registration events for new agents
- Add a migration tool for the store directly within sensu-backend

### Changed
- Refactoring of the sensu-backend API
- Modified the description for the API URL when configuring sensuctl
- A docker image with the master tag is built for every commit on master branch
- The "latest" docker tag is only pushed once a new release is created

### Fixed
- Fix the "asset update" subcommand in sensuctl
- Fix Go linting in build script
- Fix querying across organizations and environments with sensuctl
- Set a standard redirect policy to sensuctl HTTP client

### Removed
- Removed extraneous GetEnv & GetOrg getter methods<|MERGE_RESOLUTION|>--- conflicted
+++ resolved
@@ -31,10 +31,8 @@
 - Fixed a bug that would prevent some keepalive failures from occurring.
 - Improved event validation error messages.
 - Improved agent logging for statsd events.
-<<<<<<< HEAD
 - To account for small amounts of drift, relative dates are now clamped if they
   are slightly off.
-=======
 - Fixues issue with tooltip positioning.
 - The agent now reconnects to the backend if its first connection attempt
   fails.
@@ -42,7 +40,6 @@
 
 ### Changes
 - Deprecated the sensu-agent `--id` flag, `--name` should be used instead.
->>>>>>> d4ecf2e8
 
 ### Breaking Changes
 - Environments and organizations have been replaced with namespaces.
