--- conflicted
+++ resolved
@@ -32,12 +32,9 @@
 `EntityState` respectively.
 - Improves logging around the agent websocket connection.
 - sensu-agent configuration can now be managed via the HTTP API.
-<<<<<<< HEAD
 - ClusterRoleBinding and RoleBinding subjects names can now contain any unicode
 characters.
-=======
 - Enriches output of `sensuctl asset add` with help usage for how to use the runtime asset.
->>>>>>> 082f78fa
 
 ## [5.21.0] - 2020-06-10
 
