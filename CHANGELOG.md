# Changelog
All notable changes to this project will be documented in this file.

The format is based on [Keep a Changelog](http://keepachangelog.com/en/1.0.0/)
and this project adheres to [Semantic
Versioning](http://semver.org/spec/v2.0.0.html).

## Unreleased

### Added
- Silenced entries are now retrieved from the cache when determining if an event
is silenced.
- Added --disable-assets flag to sensu-agent.
- Added ability to query mutators to the GraphQL service
- Added ability to query event filters to the GraphQL service
- The buffer size and worker count of keepalived, eventd & pipelined can now be
configured on sensu-backend.

### Changed
- The REST API now returns the `201 Created` success status response code for
POST & PUT requests instead of `204 No Content`.

### Fixed
<<<<<<< HEAD
- The REST API now returns an error when trying to delete an entity that does
not exist.
=======
- Fixed an aliasing regression where event timestamps from the /events API
were not getting properly populated.
>>>>>>> 88f30484

## [5.10.1] - 2019-06-25

### Fixed
- Fixed the entity_attributes in proxy_requests so all attributes must match
instead of only one of them.
- Fixed a bug where events were not deleted when their corresponding entity was.
- Fixed a bug where watchers could enter a tight loop, causing very high CPU
  usage until sensu-backend was restarted

## [5.10.0] - 2019-06-18

### Added
- Added POST `/api/core/v2/tessen/metrics`.
- Added the ability in TessenD to listen for metric points on the message bus,
populate, and send them to the Tessen service.
- [Web] Adds ability to delete entities
- [GraphQL] Adds simple auto-suggestion feature.
- Added a tag to all Tessen metrics to differentiate internal builds.
- Added a unique sensu cluster id, accessible by GET `/api/core/v2/cluster/id`.
- Added `sensuctl cluster id` which exposes the unique sensu cluster id.

### Changed
- [Web] Updated embedded web assets from `275386a` ... `46cd0ee`
- Refactoring of the REST API.
- Changed the identifying cluster id in TessenD from the etcd cluster id to
the sensu cluster id.
- [GraphQL] Updates `PutResource` mutation to accept an `upsert` boolean flag parameter. The `upsert` param defaults to `true`, but if set to `false` the mutation will return an error when attempting to create a duplicate resource.
- Eventd has been refactored. Users should not perceive any changes, but a
substantial amount of business logic has been moved into other packages.
- The `sensuctl create` command now accepts resources without a declared
namespace. If the namespace is omitted, the resource will be created in the
current namespace, or overridden by the `--namespace` flag.
- Eventd now uses a constant number of requests to etcd when working with
silenced entries, instead of a number that is proportional to the number of
subscriptions in a check.

### Fixed
- The check state and check total_state_change properties are now more correct.
- Scheduling proxy checks now consumes far fewer CPU resources.
- [Web] Unless required- scrollbars on code blocks are hidden.
- [Web] Ensure that we redirect user to a valid namespace when first signing in.
- [Web] Correctly display timeout value for handlers.
- [Web] Avoid exception when parsing non-standard cron statements. (Eg.
`@every 1h` or `@weekly`)
- The resources metadata are now validated with the request URI.

## [5.9.0] - 2019-05-29

### Added
- [GraphQL] Added field to retrieve REST API representation of a resource to
  each core type
- [Web] Add views for handlers

### Changed
- [Web] Updated embedded web assets from `9d91d7f` ... `275386a`
- [Web] Implements simpler & more efficient filtering.
- [GraphQL] fields that previously accepted a JS filter have been deprecated and
  replaced with a simpler syntax.

### Fixed
- Fixed the behaviors for check `Occurrences` and `OccurrencesWatermark`.
- Fixed a panic that could occur when seeding initial data.
- [Web] Compress dashboard assets
- [Web] Fixed regression where dashboard assets were no longer compressed.
- Fixed listing of silenced entries by check or subscription.
- The docker-compose.yaml file now refers to the sensu/sensu:latest image.

## [5.8.0] - 2019-05-22

### Added
- Added per resource counts to tessen data collection.
- Added event processing counts to tessen data collection.
- Added ability to query for `Handlers` (individual and collections) from the GraphQL query endpoint.
- Added `/version` to retrieve the current etcd server/cluster version and the sensu-backend version.
- --etcd-cipher-suites option is now available for sensu-backend.
- Added the `--chunk-size` flag to `sensuctl * list` sub-commands

### Changed
- eventd and keepalived now use 1000 handlers for events.
- etcd database size and request size are now configurable.
- Most resources now use protobuf serialization in etcd.

### Fixed
- Only bury switchsets of checks that no longer have a TTL, in order to reduce
the number of write operations made to etcd.
- Fixed keepalives switchsets for entities with deregistration.
- Fixed continue token generation in namespace and user pagination.

## [5.7.0] - 2019-05-09

### Added
- Added a Windows service wrapper for sensu-agent. See
"sensu-agent service --help" for more information.

### Fixed
- Fixed `sensuctl` color output on Windows.
- Fixed a regression in `sensuctl cluster` json/wrapped-json output.
- Fixed a regression that caused listing objects for a given namespace to also
  include results from namespaces sharing a similar prefix.

## [5.6.0] - 2019-04-30

### Added
- Added filtering support to `sensuctl`. This feature only works against a
  `sensu-backend` with a valid enterprise license.
- Added fields getter functions for resources available via the REST API.
- Added the message bus to Tessend in order to track Tessen configuration changes from the API.
- Added a performance optimizing `Count()` function to the generic store.
- Added a hexadecimal Cluster ID title to the `sensuctl cluster health` and
`sensuctl cluster member-list` commands in tabular format.
- Added a `Header` field to the `HealthResponse` type returned by `/health`.

### Fixed
- Fixed the agent `--annotations` and `--labels` flags.

## [5.5.1] - 2019-04-15

### Changed
- Added parsing annoatations to sensu-agent, both from agent.yml and command line arguments
- Updated Go version from 1.11.4 to 1.12.3 for CI builds.
- Changed the 1.x `client` field to `source` in the 1.x compatible agent socket. The `client` field is now deprecated.
- Deprecated the agent TCP/UDP sockets in favor of the agent rest api.
- [GraphQL] Added mutation to create / update using wrapped resources.
- [GraphQL] Added field returning wrapped resource given ID.
- apid uses a new generic router for listing resources.
- The store uses the generic List function for listing resources.

### Fixed
- Fixed an issue where etcd watchers were used incorrectly. This was causing
100% CPU usage in some components, as they would loop endlessly trying to get
results from watchers that broke, due to their stream terminating. Other
components would simply stop updating. Watchers now get reinstated when the
client regains connectivity.
- Fixed the `/events/:entity` route in the REST API.
- Fixed a bug where the --labels arg was not working as expected in sensu-agent.

## [5.5.0] - 2019-04-03

### Added
- Added the TessenD daemon.
- Added an etcd watcher for tessen configuration.
- Added ring support for TessenD so that the service is invoked in a
round-robin fashion within a cluster.
- Added `tessen opt-in` command to `sensuctl`.
- Added `tessen opt-out` command to `sensuctl`.
- Added `tessen info` command to `sensuctl`.
- Added more verbose logging to indicate when a proxy request matches an entity according to its entity attributes.

### Removed
- Removed the unused etcd watcher for hook configurations.

### Fixed
- [Web] Ensure user chip is never rendered when creator is not present.

## [5.4.0] - 2019-03-27

### Added
- Add support for pagination to the API
- Add two new flags for `backend` daemon to optionally allow for separate TLS
  cert/key for dashboard. the flags are: `--dashboard-cert-file` and
  `--dashboard-key-file`. The dashboard will use the same TLS config of the API
  unless these new flags are specified.
- Added notion of asset collections to dashboard daemon
- Added a store for Tessen opt-in/opt-out configuration.
- Added /tessen GET and PUT endpoints to the API.
- Added queueing to the agent /events API

### Changed
- [Web] Updated dependencies that had warnings
- [Web] Updated dependency babel to ^7.4
- [Web] Updated UI library to ^3.8

### Fixed
- Fixed a bug in `sensuctl` where global/persistent flags, such as `--namespace`
  and `--config-dir`, would get ignored if they were passed after a sub-command
  local flag, such as `--format`.
- Fixed a bug in `sensuctl` where handlers and filters would only be deleted
  from the default namespace, unless a `--namespace` flag was specified.
- Fixed a bug where events could be stored without a timestamp.
- Fixed a bug where metrics could be persisted to etcd in some cases.
- Fixed a bug where agents would sometimes refuse to terminate on SIGTERM and
  SIGINT.
- Fixed a bug where agents would always try to reconnect to the same backend,
  even when multiple backends were specified. Agents will now try to connect to
  other backends, in pseudorandom fashion.
- [Web] Avoids crash when the creator of a check is inaccessible.
- [Api] Respond with 404 from the users endpoint when user for given name cannot
  be found.
- Commands wrap on the event details page and will display "-" if there is no
  command (keepalives)

## [5.3.0] - 2019-03-11

### Added
- Added additional check config and entity information to event details page.
- Fixed all known TLS vulnerabilities affecting the backend server:
    - TLS min version increased to 1.2
    - Removed ALL but perfect-forward-secrecy ciphers
- Removed requirement of specifying `--trusted-ca-file` when using TLS on backend
- Prevented backend from loading server TLS configuration for http client
- Enforced uniform TLS configuration for all three backend components (apid, agentd, dashboardd)
- Set http client timeout to 15 seconds for sensuctl
- Round robin scheduling is now fully functional.
- Web UI offline state detection and and alert banner.

### Changed
- Asset downloading now uses buffered I/O.

### Fixed
- Check results sent via the agent socket now support handlers.
- `sensuctl user list` can now output yaml and wrapped-json
- Fixed bug with how long commands were displayed on check details page.
- Assets downloads no longer specify a client timeout.
- Fixed a bug where agent entity subscriptions would be communicated to the
  backend incorrectly. Due to the scheduler using the subscriptions from the
  HTTP header, this does not have any effect on scheduling.
- Web - Fixes issue where timeout value was not displayed.
- Fixed bug with how long commands were displayed on check details page.

### Removed
- Removed the concept of "edition" and the edition header.

## [5.2.1] - 2019-02-11

### Fixed
- Fixed a regression in the agent that would not allow proxy checks to be
run for subsequent executions.
### Added
- Web UI - support for labels and annotations

## [5.2.0] - 2019-02-06

### Added
- Added support for the following TLS related options to `sensuctl`:
`--trusted-ca-file` and `--insecure-skip-tls-verify`. This allows sensuctl
users to use a self-signed certificate without adding it to the operating
system's CA store, either by explicitly trusting the signer, or by disabling
TLS hostname verification.
- Added a generic watcher in the store.
- Added `RemoveProvider` method to authenticator.
- Check output truncation support has been added. Check output can be truncated
by adjusting the max_output_size and discard_output properties.
- Added ability to silence/unsilence from the event details page.
- Added support for wrapped resources in the API with `sensuctl create` &
`sensuctl edit`.
- Web UI - platform version displays on the entity details page.
- Web UI - include proxy request configuration on check details page.
- Web UI - display deregistration config on the entity details page.

### Changed
- Removed unused workflow `rel_build_and_test` in CircleCI config.
- Moved the `Provider` interface to `api/core/v2` package.
- Moved the `Authenticator` interface to `backend/authentication` package.
- Updated confirmation messages for sensuctl commands: `Created`, `Deleted` and
`Updated` instead of `OK`.
- Exported some functions and methods in the CLI client.
- The API authenticator now identifies providers by their name only.

### Fixed
- Check TTL failure events are now much more reliable, and will persist even
in the presence cluster member failures and cluster restarts.
- Fix snakeCase version of keys in typeMap for acronyms.
- Fixed a bug in keepalive processing that could result in a crash.
- Pin childprocess to v0.9.0 in CircleCI so fpm can be installed.
- Substitutions applied to command & hooks are now omitted from events.
- Fixes a bug where generic store methods assumed a namespace was provided for non-namespaced resources.
- Keepalive and check TTL database state is now properly garbage-collected on
entity deletion.
- Fixed a bug where `sensuctl version` required configuration files to exist.
- Updates the copy on the confirm disable dialog to accurately reflect the
operation.

## [5.1.1] - 2019-01-24

### Added
- Added the notion of authentication providers.

### Changed
- Improved logging for errors in proxy check requests.
- Updated Go version from 1.10 to 1.11.4.
- Refactoring of the internal authentication mechanism into a `basic`
authentication provider.
- Modified private generic store methods as public functions.
- Improved logging for errors in proxy check requests.
- Updated Go version from 1.10 to 1.11.4.
- Changed keepalive event to include check.output

### Fixed
- Fixed a bug where `sensuctl edit` was not removing the temp file it created.
- Fixed a bug where adhoc checks were not retrieving asset dependencies.
- Fixed a bug where check updates would cause the check to immediately fire.
- Fixed a bug where a bad line in check output would abort metric extraction.
An error is now logged instead, and extraction continues after a bad line is encountered.
- Keepalive events will now continue to fire after cluster restarts.
- Fixed a panic in the dashboardd shutdown routine.
- Fixed a bug where deleting a non-existent entity with sensuctl would not return an error.
- Web UI - toolbar menu buttons now switch with dark theme.
- Web UI - some buttons easier to see with dark theme.
- Agents will now take proxy entity names into consideration when guarding
against duplicate check requests.

### Changed
- Improved logging for errors in proxy check requests.
- Updated Go version from 1.10 to 1.11.4.

## [5.1.0] - 2018-12-18

### Added
- Support for the trusted-ca-file and insecure-skip-tls-verify flags in
  sensu-agent. These flags have the same meaning and use as their sensu-backend
  counterparts.

### Changed
- Default location for sensu-backend data has changed from /var/lib/sensu to
  /var/lib/sensu/sensu-backend. See release notes for more information.

### Fixed
- Keepalive and check TTL failure events now fire continuously until resolved.
- Listing an empty set of assets now correctly returns [] instead of null.
- Fixed API endpoint used by the CLI to create hooks via the 'sensuctl create'
  command. It's now possible to create objects of type 'Hook' with this command
  again.
- Firefox status icons not fully rendering

## [5.0.1] - 2018-12-12

### Changed
- Added --etcd-advertise-client-urls options to docker-compose.yaml sensu-backend start command

### Fixed
- Prevent a panic when using an external etcd cluster.
- Silences List in web ui sorted by ascending order; defaults to descending
- Reduces shuffling of items as events list updates
- Fixed error in UI where status value could not be coerced
- Copy local environment variables into execution context when running checks
- Ensure environment variables are joined with a semicolon on Windows
- Command arguments are no longer needlessly escaped on Windows
- Backend environments are now included in handler & mutator execution requests.

## [5.0.0] - 2018-11-30

### Added
- Add the `etcd-advertise-client-urls` config attribute to sensu-backend
- Support for multiple API versions added to sensuctl create
- Support for metadata added to wrapped resources (yaml, wrapped-json)
- Added the backend configuration attributes `api-listen-address` & `api-url`.
- Adds feedback when rerunning check[s] in the web app

### Removed
- Check subdue functionality has been disabled. Users that have checks with
subdues defined should delete and recreate the check. The subdue feature was
found to have issues, and we are re-working the feature for a future release.
- Filter when functionality has been disabled. Users that have filters with
'when' properties defined should delete and recreate the filter. Filter when
uses the same facility as check subdue for handling time windows.
- Removed event.Hooks and event.Silenced deprecated fields
- Extensions have been removed until we have time to revisit the feature.

### Changed
- Assets and checks environments are now merged, with a preference given to the
  values coming from the check's environment.
- Assets and handlers environments are now merged, with a preference given to the
  values coming from the handler's environment.
- Assets and mutators environments are now merged, with a preference given to the
  values coming from the mutator's environment.
- Metadata from wrappers and resources is now merged, with a preference given to
the values coming from the wrapper. Labels and annotations are deep-merged.
- Round-robin scheduling has been temporarily disabled.
- The dashboard now uses the `api-url` configuration attribute to connect to the
API.

### Fixed
- Fixed several resource leaks in the check scheduler.
- Fixed a bug in the dashboard where entities could not be silenced.
- Fix the `sensuctl cluster health` command.
- Fixed issue filtering by status on the events page
- Fixed interactive operations on entities in the CLI
- Removed rerun and check links for keepalives on event details page.
- Web UI - Made silencing language more clear on Silences List page
- Fixed a bug where resources from namespaces that share a common prefix, eg:
  "sensu" and "sensu-devel", could be listed together.
- Fixed a bug in the agent where the agent would deadlock after a significant
period of disconnection from the backend.
- Fixed a bug where logging events without checks would cause a nil panic.
- Removed the ability to rerun keepalives on the events list page
- A panic in keepalive/check ttl monitors causing a panic.
- Monitors are now properly namespaced in etcd.
- Updating a users groups will no longer corrupt their password
- Prevent empty error messages in sensuctl.
- Fixed a bug where keepalive failures could be influenced by check TTL
successes, and vice versa.
- Fixed a bug where check TTL events were not formed correctly.
- Fixed a web-ui bug causing the app to crash on window resize in FireFox

### Breaking Changes
- The backend configuration attributes `api-host` & `api-port` have been
replaced with `api-listen-address`.

## [2.0.0-beta.8-1] - 2018-11-15

### Added
- Assets are included on check details page.
- Adds links to view entities and checks from the events page.
- Added an agent/cmd package, migrated startup logic out of agent main
- Improved debug logging in pipeline filtering.
- Add object metadata to entities (including labels).
- Add filter query support for labels.
- Add support for setting labels on agents with the command line.
- The sensuctl tool now supports yaml.
- Add support for `--all-namespaces` flag in `sensuctl extension list`
subcommand.
- Added functionality to the dynamic synthesize function, allowing it to
flatten embedded and non-embedded fields to the top level.
- Added the sensuctl edit command.
- Added javascript filtering.

### Removed
- Govaluate is no longer part of sensu-go.

### Fixed
- Display appropriate fallback when an entity's lastSeen field is empty.
- Silences List in web ui sorted by ascending order
- Sorting button now works properly
- Fixed unresponsive silencing entry form begin date input.
- Removed lastSeen field from check summary
- Fixed a panic on the backend when handling keepalives from older agent versions.
- Fixed a bug that would prevent some keepalive failures from occurring.
- Improved event validation error messages.
- Improved agent logging for statsd events.
- Fixues issue with tooltip positioning.
- Fixed bug with toolbar menus collapsing into the overflow menu
- The agent now reconnects to the backend if its first connection attempt
  fails.
- Avoid infinite loop when code cannot be highlighted.

### Changes
- Deprecated the sensu-agent `--id` flag, `--name` should be used instead.

### Breaking Changes
- Environments and organizations have been replaced with namespaces.
- Removed unused asset metadata field.
- Agent subscriptions are now specified in the config file as an array instead
  instead of a comma-delimited list of strings.
- Extended attributes have been removed and replaced with labels. Labels are
string-string key-value pairs.
- Silenced `id`/`ID` field has changed to `name`/`Name`.
- Entity `id`/`ID` field has changed to `name`/`Name`.
- Entity `class`/`Class` field has changed to `entity_class`/`EntityClass`.
- Check `proxy_entity_id`/`ProxyEntityID` field has changed to `proxy_entity_name`/`ProxyEntityName`.
- Objects containing both a `name`/`Name` and `namespace`/`Namespace` field have been
replaced with `metadata`/`ObjectMeta` (which contains both of those fields).
- Role-based access control (RBAC) has been completely redesigned.
- Filter and token substitution variable names now match API naming. Most names
that were previously UpperCased are now lower_cased.
- Filter statements are now called expressions. Users should update their
filter definitions to use this new naming.

## [2.0.0-beta.7-1] - 2018-10-26

### Added
- Asset functionality for mutators and handlers.
- Web ui allows publishing and unpublishing on checks page.
- Web ui allows publishing and unpublishing on check details page.
- Web ui code highlighting added.

### fixed
- fixes exception thrown when web ui browser window is resized.

## [2.0.0-beta.6-2] - 2018-10-22

### Added
- Add windows/386 to binary gcs releases
- TLS authentication and encryption for etcd client and peer communication.
- Added a debug log message for interval timer initial offset.
- Added a privilege escalation test for RBAC.

### Removed
- Staging resources and configurations have been removed from sensu-go.
- Removed handlers/slack from sensu/sensu-go. It can now be found in
sensu/slack-handler.
- Removed the `Error` store and type.

### Changed
- Changed sensu-agent's internal asset manager to use BoltDB.
- Changed sensuctl title colour to use terminal's configured default for bold
text.
- The backend no longer forcibly binds to localhost.
- Keepalive intervals and timeouts are now configured in the check object of
keepalive events.
- The sensu-agent binary is now located at ./cmd/sensu-agent.
- Sensuctl no longer uses auto text wrapping.
- The backend no longer requires embedded etcd. External etcd instances can be
used by providing the --no-embed option. In this case, the client will dial
the URLs provided by --listen-client-urls.
- The sensu-agent binary is now located at ./cmd/sensu-agent.
- Sensuctl no longer uses auto text wrapping.
- The backend no longer requires embedded etcd. External etcd instances can be
used by providing the --no-embed option. In this case, the client will dial
the URLs provided by --listen-client-urls.
- Deprecated daemon `Status()` functions and `/info` (`/info` will be
re-implemented in https://github.com/sensu/sensu-go/issues/1739).
- The sensu-backend flags related to etcd are now all prefixed with `etcd` and
the older versions are now deprecated.
- Web ui entity recent events are sorted by last ok.
- etcd is now the last component to shutdown during a graceful shutdown.
- Web ui entity recent events are sorted by last ok
- Deprecated --custom-attributes in the sensu-agent command, changed to
--extended-attributes.
- Interfaced command execution and mocked it for testing.
- Updated the version of `libprotoc` used to 3.6.1.

### Fixed
- Fixed a bug in `sensuctl configure` where an output format called `none` could
  be selected instead of `tabular`.
- Fixes a bug in `sensuctl cluster health` so the correct error is handled.
- Fixed a bug where assets could not extract git tarballs.
- Fixed a bug where assets would not install if given cache directory was a
relative path.
- Fixed a bug where an agent's collection of system information could delay
sending of keepalive messages.
- Fixed a bug in nagios perfdata parsing.
- Etcd client URLs can now be a comma-separated list.
- Fixed a bug where output metric format could not be unset.
- Fixed a bug where the agent does not validate the ID at startup.
- Fixed a bug in `sensuctl cluster health` that resulted in an unmarshal
error in an unhealthy cluster.
- Fixed a bug in the web ui, removed references to keepaliveTimeout.
- Keepalive checks now have a history.
- Some keepalive events were misinterpreted as resolution events, which caused
these events to be handled instead of filtered.
- Some failing keepalive events were not properly emitted after a restart of
sensu-backend.
- The check output attribute is still present in JSON-encoded events even if
empty.
- Prevent an empty Path environment variable for agents on Windows.
- Fixed a bug in `sensuctl check update` interactive mode. Boolean defaults
were being displayed rather than the check's current values.
- Use the provided etcd client TLS information when the flag `--no-embed-etcd`
is used.
- Increase duration delta in TestPeriodicKeepalive integration test.
- Fixed some problems introduced by Go 1.11.

### Breaking Changes
- Removed the KeepaliveTimeout attribute from entities.

## [2.0.0-beta.4] - 2018-08-14

### Added
- Added the Sensu edition in sensuctl config view subcommand.
- List the supported resource types in sensuctl.
- Added agent ID and IP address to backend session connect/disconnect logs
- Licenses collection for RHEL Dockerfiles and separated RHEL Dockerfiles.

### Changed
- API responses are inspected after each request for the Sensu Edition header.
- Rename list-rules subcommand to info in sensuctl role commmand with alias
for backward compatibility.
- Updated gogo/protobuf and golang/protobuf versions.
- Health API now returns etcd alarms in addition to cluster health.

### Fixed
- Fixed agentd so it does not subscribe to empty subscriptions.
- Rules are now implicitly granting read permission to their configured
environment & organization.
- The splay_coverage attribute is no longer mandatory in sensuctl for proxy
check requests and use its default value instead.
- sensu-agent & sensu-backend no longer display help usage and duplicated error
message on startup failure.
- `Issued` & `History` are now set on keepalive events.
- Resolves a potential panic in `sensuctl cluster health`.
- Fixed a bug in InfluxDB metric parsing. The timestamp is now optional and
compliant with InfluxDB line protocol.
- Fixed an issue where adhoc checks would not be issued to all agents in a
clustered installation.

### Breaking Changes
- Corrects the check field `total_state-change` json tag to `total_state_change`.

## [2.0.0-beta.3-1] - 2018-08-02

### Added
- Added unit test coverage for check routers.
- Added API support for cluster management.
- Added sensuctl cluster member-list command.
- Added Sensu edition detection in sensuctl.
- Added sensuctl cluster member-add command.
- Added API client support for enterprise license management.
- Added a header to API calls that returns the current Sensu Edition.
- Added sensuctl cluster health command.

### Changed
- The Backend struct has been refactored to allow easier customization in
enterprise edition.
- Use etcd monitor instead of in-memory monitor.
- Refactoring of the cmd package for sensuctl to allow easier customization in
the enterprise edition.
- Upgrade dep to v0.5.0
- Added cluster health information to /health endpoint in sensu-backend.

### Fixed
- Fixed `sensuctl completion` help for bash and zsh.
- Fixed a bug in build.sh where versions for Windows and Mac OS were not
generated correctly.
- Display the name of extensions with table formatting in sensuctl.
- Fixed TLS issue that occurred when dashboard communicated with API.
- Check TTL now works with round robin checks.
- Format string for --format flag help now shows actual arguments.
- Push the sensu/sensu:nightly docker image to the Docker Hub.
- Replaced dummy certs with ones that won't expire until 100 years in the
future.
- Fixed a bug where clustered round robin check execution executed checks
too often.
- Catch errors in type assertions in cli.
- Fixed a bug where users could accidentally create invalid gRPC handlers.

### Removed
- Removed check subdue e2e test.
- Removed unused Peek method in the Ring data structure.

### Breaking Changes
- Removed deprecated import command.

## [2.0.0-beta.2] - 2018-06-28

### Added
- Performed an audit of events and checks. Added `event.HasCheck()` nil checks
prior to assuming the existence of said check.
- Added a Create method to the entities api.
- Added the ability to set round robin scheduling in sensuctl
- Added Output field to GRPC handlers
- Additional logging around handlers
- Accept additional time formats in sensuctl
- Entities can now be created via sensuctl.
- Added the format `wrapped-json` to sensuctl `configure`, `list` and `info`
commands, which is compatible with `sensuctl create`.
- Added debug event log with all event data.
- Added yml.example configurations for staging backend and agents.
- Added test resources in `testing/config/resources.json` to be used in staging.
- Added all missing configuration options to `agent.yml.example` and
`backend.yml.example`.
- Added environment variables to checks.
- Added logging redaction integration test.
- Added check token substitution integration test.
- Added the `sensuctl config view` subcommand.
- Added extension service configuration to staging resources.
- Added some documentation around extensions.
- Added Dockerfile.rhel to build RHEL containers.

### Changed
- Upgraded gometalinter to v2.
- Add logging around the Sensu event pipeline.
- Split out the docker commands in build script so that building images and
  pushing can be done separately.
- Migrated the InfluxDB handler from the sensu-go repository to
github.com/nikkiki/sensu-influxdb-handler
- Entry point for sensu-backend has been changed to
  `github.com/sensu/sensu-go/cmd/sensu-backend`
- Don't allow unknown fields in types that do not support custom attributes
when creating resources with `sensuctl create`.
- Provided additional context to metric event logs.
- Updated goversion in the appveyor configuration for minor releases.
- Use a default hostname if one cannot be retrieved.
- Return an error from `sensuctl configure` when the configured organization
or environment does not exist.
- Remove an unnecessary parameter from sensuctl environment create.
- The profile environment & organization values are used by default when
creating a resource with sensuctl.
- Migrated docker image to sensu Docker Hub organization from sensuapp.
- Use the sensu/sensu image instead of sensu/sensu-go in Docker Hub.

### Fixed
- Prevent panic when verifying if a metric event is silenced.
- Add logging around the Sensu event pipeline
- Marked silenced and hooks fields in event as deprecated
- Fixed a bug where hooks could not be created with `create -f`
- Metrics with zero-values are now displayed correctly
- Fix handler validation routine
- Fixed a small bug in the opentsdb transformer so that it trims trailing
whitespace characters.
- Sensu-agent logs an error if the statsd listener is unable to start due to an
invalid address or is stopped due to any other error.
- Fixed a bug where --organization and --environment flags were hidden for all
commands
- Fix a bug where environments could not be created with sensuctl create
- StatsD listener on Windows is functional
- Add version output for dev and nightly builds (#1320).
- Improve git version detection by directly querying for the most recent tag.
- Fixed `sensuctl create -f` for `Role`
- Fixed `sensuctl create -f` for `Event`
- Added validation for asset SHA512 checksum, requiring that it be at least 128
characters and therefore fixing a bug in sensuctl
- Silenced IDs are now generated when not set in `create -f` resources
- API requests that result in a 404 response are now logged
- Fixed a bug where only a single resource could be created with
`sensuctl create` at a time.
- Fixed a bug where environments couldn't be deleted if there was an asset in
the organization they reside in.
- Dashboard's backend reverse proxy now works with TLS certs are configured.
- Fixed a bug with the IN operator in query statements.
- Boolean fields with a value of `false` now appear in json format (removed
`omitempty` from protobufs).
- The sensuctl create command no longer prints a spurious warning when
non-default organizations or environments are configured.
- When installing assets, errors no longer cause file descriptors to leak, or
lockfiles to not be cleaned up.
- Fixed a bug where the CLI default for round robin checks was not appearing.
- Missing custom attributes in govaluate expressions no longer result in
an error being logged. Instead, a debug message is logged.
- Update AppVeyor API token to enable GitHub deployments.
- Allow creation of metric events via backend API.
- Fixed a bug where in some circumstances checks created with sensuctl create
would never fail.
- Fixed a goroutine leak in the ring.
- Fixed `sensuctl completion` help for bash and zsh.

### Removed
- Removed Linux/386 & Windows/386 e2e jobs on Travis CI & AppVeyor
- Removed check output metric extraction e2e test, in favor of more detailed
integration coverage.
- Removed the `leader` package
- Removed logging redaction e2e test, in favor of integration coverage.
- Removed check token substitution e2e test, in favor of integration coverage.
- Removed round robin scheduling e2e test.
- Removed proxy check e2e test.
- Removed check scheduling e2e test.
- Removed keepalive e2e test.
- Removed event handler e2e test.
- Removed `sensuctl` create e2e tests.
- Removed hooks e2e test.
- Removed assets e2e test.
- Removed agent reconnection e2e test.
- Removed extensions e2e test.

## [2.0.0-beta.1] - 2018-05-07
### Added
- Add Ubuntu 18.04 repository
- Support for managing mutators via sensuctl.
- Added ability to sort events in web UI.
- Add PUT support to APId for the various resource types.
- Added flags to disable the agent's API and Socket listeners
- Made Changelog examples in CONTRIBUTING.md more obvious
- Added cli support for setting environment variables in mutators and handlers.
- Added gRPC extension service definition.
- The slack handler now uses the iconURL & username flag parameters.
- Support for nightlies in build/packaging tooling.
- Added extension registry support to apid.
- Added extension registry to the store.
- Add sensuctl create command.
- Adds a statsd server to the sensu-agent which runs statsd at a configurable
flush interval and converts gostatsd metrics to Sensu Metric Format.
- Add event filtering to extensions.
- Proper 404 page for web UI.
- Add sensuctl extension command.
- Add extensions to pipelined.
- Added more tests surrounding the sensu-agent's statsd server and udp port.
- Add the `--statsd-event-handlers` flag to sensu-agent which configures the
event handlers for statsd metrics.
- Add default user with username "sensu" with global, read-only permissions.
- Add end-to-end test for extensions.
- Add configuration setting for backend and agent log level.
- Add extension package for building third-party Sensu extensions in Go.
- Add the `--statsd-disable` flag to sensu-agent which configures the
statsd listener. The listener is enabled by default.
- Added an influx-db handler for events containing metrics.
- Add 'remove-when' and 'set-when' subcommands to sensuctl filter command.
- Added the Transformer interface.
- Added a Graphite Plain Text transformer.
- Add support for `metric_format` and `metric_handlers` fields in the Check and
CheckConfig structs.
- Add CLI support for `metric_format` and `metric_handlers` fields in `sensuctl`.
- Add support for metric extraction from check output for `graphite_plaintext`
transformer.
- Added a OpenTSDB transformer.
- Add support for metric extraction from check output for `opentsdb_line`
- Added a Nagios performance data transformer.
- Add support for metric extraction from check output for `nagios_perfdata`
- Added an InfluxDB Line transformer.
- Add support for metric extraction from check output for `influxdb_line`
transformer.
- Add e2e test for metric extraction.

### Changed
- Changed the maximum number of open file descriptors on a system to from 1024
(default) to 65535.
- Increased the default etcd size limit from 2GB to 4GB.
- Move Hooks and Silenced out of Event and into Check.
- Handle round-robin scheduling in wizardbus.
- Added informational logging for failed entity keepalives.
- Replaced fileb0x with vfsgen for bundling static assets into binary. Nodejs 8+
and yarn are now dependencies for building the backend.
- Updated etcd to 3.3.2 from 3.3.1 to fix an issue with autocompaction settings.
- Updated and corrected logging style for variable fields.
- Build protobufs with go generate.
- Creating roles via sensuctl now supports passing flags for setting permissions
  rules.
- Removed -c (check) flag in sensuctl check execute command.
- Fix a deadlock in the monitor.
- Don't allow the bus to drop messages.
- Events list can properly be viewed on mobile.
- Updated Sirupsen/logrus to sirupsen/logrus and other applicable dependencies using the former.
- Set default log level to 'warn'.
- Optimize check marshaling.
- Silenced API only accepts 'id' parameter on DELETE requests.
- Disable gostatsd internal metric collection.
- Improved log entries produced by pipelined.
- Allow the InfluxDB handler to parse the Sensu metric for an InfluxDB field tag
and measurement.
- Removed organization and environment flags from create command.
- Changed `metric_format` to `output_metric_format`.
- Changed `metric_handlers` to `output_metric_handlers`.

### Fixed
- Terminate processes gracefully in e2e tests, allowing ports to be reused.
- Shut down sessions properly when agent connections are disrupted.
- Fixed shutdown log message in backend
- Stopped double-writing events in eventd
- Agents from different orgs/envs with the same ID connected to the same backend
  no longer overwrite each other's messagebus subscriptions.
- Fix the manual packaging process.
- Properly log the event being handled in pipelined
- The http_check.sh example script now hides its output
- Silenced entries using an asterisk can be deleted
- Improve json unmarshaling performance.
- Events created from the metrics passed to the statsd listener are no longer
swallowed. The events are sent through the pipeline.
- Fixed a bug where the Issued field was never populated.
- When creating a new statsd server, use the default flush interval if given 0.
- Fixed a bug where check and checkconfig handlers and subscriptions are null in rendered JSON.
- Allow checks and hooks to escape zombie processes that have timed out.
- Install all dependencies with `dep ensure` in build.sh.
- Fixed an issue in which some agents intermittently miss check requests.
- Agent statsd daemon listens on IPv4 for Windows.
- Include zero-valued integers in JSON output for all types.
- Check event entities now have a last_seen timestamp.
- Improved silenced entry display and UX.
- Fixed a small bug in the opentsdb transformer so that it trims trailing
whitespace characters.

## [2.0.0-nightly.1] - 2018-03-07
### Added
- A `--debug` flag on sensu-backend for enabling a pprof HTTP endpoint on localhost.
- Add CLI support for adhoc check requests.
- Check scheduler now handles adhoc check requests.
- Added `set-FIELD` and `remove-FIELD` commands for all updatable fields
of a check. This allows updating single fields and completely clearing out
non-required fields.
- Add built-in only_check_output mutator to pipelined.
- Allow publish, cron, ttl, timeout, low flap threshold and more fields to be
set when importing legacy settings.
- Add CPU architecture in system information of entities.
- The `sensuctl user change-password` subcommand now accepts flag parameters.
- Configured and enabled etcd autocompaction.
- Add event metrics type, implementing the Sensu Metrics Format.
- Agents now try to reconnect to the backend if the connection is lost.
- Added non-functional selections for resolving and silencing to web ui
- Add LastOk to check type. This will be updated to reflect the last timestamp
of a successful check.
- Added GraphQL explorer to web UI.
- Added check occurrences and occurrences_watermark attributes from Sensu 1.x.
- Added issue template for GitHub.
- Added custom functions to evaluate a unix timestamp in govaluate.

### Changed
- Refactor Check data structure to not depend on CheckConfig. This is a breaking
change that will cause existing Sensu alpha installations to break if upgraded.
This change was made before beta release so that further breaking changes could
be avoided.
- Make indentation in protocol buffers files consistent.
- Refactor Hook data structure. This is similar to what was done to Check,
except that HookConfig is now embedded in Hook.
- Refactor CheckExecutor and AdhocRequestExecutor into an Executor interface.
- Changed the sensu-backend etcd flag constants to match the etcd flag names.
- Upgraded to Etcd v3.3.1
- Removed 3DES from the list of allowed ciphers in the backend and agent.
- Password input fields are now aligned in  `sensuctl user change-password`
subcommand.
- Agent backend URLs without a port specified will now default to port 8081.
- Travis encrypted variables have been updated to work with travis-ci.org
- Upgraded all builds to use Go 1.10.
- Use megacheck instead of errcheck.
- Cleaned agent configuration.
- We no longer duplicate hook execution for types that fall into both an exit
code and severity (ex. 0, ok).
- Updated the sensuctl guidelines.
- Changed travis badge to use travis-ci.org in README.md.
- Govaluate's modifier tokens can now be optionally forbidden.
- Increase the stack size on Travis CI.
- Refactor store, queue and ring interfaces, and daemon I/O details.
- Separated global from local flags in sensuctl usage.

### Fixed
- Fixed a bug in time.InWindow that in some cases would cause subdued checks to
be executed.
- Fixed a bug in the HTTP API where resource names could not contain special
characters.
- Resolved a bug in the keepalive monitor timer which was causing it to
erroneously expire.
- Resolved a bug in how an executor processes checks. If a check contains proxy
requests, the check should not duplicately execute after the proxy requests.
- Removed an erroneous validation statement in check handler.
- Fixed HookList `hooks` validation and updated `type` validation message to
allow "0" as a valid type.
- Events' check statuses & execution times are now properly added to CheckHistory.
- Sensu v1 Check's with TTL, timeout and threshold values can now be imported
correctly.
- Use uint32 for status so it's not empty when marshalling.
- Automatically create a "default" environment when creating a new organization.

## [2.0.0-alpha.17] - 2018-02-13
### Added
- Add .gitattributes file with merge strategy for the Changelog.
- Context switcher added for dashboard.
- Add API support for adhoc check requests.
- Check scheduler now supports round-robin scheduling.
- Added better error checking for CLI commands and support for mutually
exclusive fields.
- Added `--interactive` flag to CLI which is required to run interactive mode.
- Added CLI role rule-add Organization and Environment interactive prompts.
- Added events page list and simple buttons to filter

### Changed
- Silenced `begin` supports human readable time (Format: Jan 02 2006 3:04PM MST)
in `sensuctl` with optional timezone. Stores the field as unix epoch time.
- Increased the timeout in the store's watchers tests.
- Incremental retry mechanism when waiting for agent and backend in e2e tests.
- Renamed CLI asset create interactive prompt "Org" to "Organization".

### Fixed
- Fixed required flags in `sensuctl` so requirements are enforced.
- Add support for embedded fields to dynamic.Marshal.

## [2.0.0-alpha.16] - 2018-02-07
### Added
- Add an e2e test for proxy check requests.
- Add integration tests to our CI.
- Context switcher added for dashboard
- Add api support for adhoc check requests.

### Fixed
- Tracks in-progress checks with a map and mutex rather than an array to
increase time efficiency and synchronize goroutines reading from and writing
to that map.
- Fixed a bug where we were attempting to kill processes that had already
finished before its allotted execution timeout.
- Fixed a bug where an event could erroneously be shown as silenced.
- Properly log errors whenever a check request can't be published.
- Fixed some build tags for tests using etcd stores.
- Keepalive monitors now get updated with changes to a keepalive timeout.
- Prevent tests timeout in queue package
- Prevent tests timeout in ring package
- Fixed a bug in the queue package where timestamps were not parsed correctly.
- Fixed Ring's Next method hanging in cases where watch events are not propagated.

### Changed
- Queues are now durable.
- Refactoring of the check scheduling integration tests.
- CLI resource delete confirmation is now `(y/N)`.

### Removed
- Dependency github.com/chzyer/readline

## [2.0.0-alpha.15] - 2018-01-30
### Added
- Add function for matching entities to a proxy check request.
- Added functions for publishing proxy check requests.
- Added proxy request validation.
- CLI functionality for proxy check requests (add set-proxy-requests command).
- Entities have been added to the state manager and synchronizer.
- Added package leader, for facilitating execution by a single backend.
- Proxy check requests are now published to all entities described in
`ProxyRequests` and `EntityAttributes`.
- Add quick navigation component for dashboard

### Changed
- Govaluate logic is now wrapped in the `util/eval` package.
- Cron and Interval scheduling are now mutually exclusive.

### Fixed
- Fixed a bug where retrieving check hooks were only from the check's
organization, rather than the check's environment, too.

## [2.0.0-alpha.14] - 2018-01-23
### Added
- Add `Timeout` field to CheckConfig.
- CLI functionality for check `Timeout` field.
- Add timeout support for check execution.
- Add timeout support for check hook execution.
- Token substitution is now available for check hooks
- Add an e2e test for logging redaction
- Support for `When` field in `Filter` which enables filtering based on days
and times of the week.
- New gRPC inspired GraphQL implementation. See
[graphql/README](backend/apid/graphql/README.md) for usage.
- Support for TTLs in check configs to monitor stale check results.

### Changed
- Moved monitor code out of keepalived and into its own package.
- Moved KeyBuilder from etcd package to store package.

## [2.0.0-alpha.13] - 2018-01-16
### Added
- Logging redaction for entities

### Changed
- Removed the Visual Studio 2017 image in AppVeyor to prevent random failures

### Fixed
- Fixed e2e test for token substitution on Windows
- Fixed check subdue unit test for token substitution on Windows
- Consider the first and last seconds of a time window when comparing the
current time
- Fixed Travis deploy stage by removing caching for $GOPATH
- Parse for [traditional cron](https://en.wikipedia.org/wiki/Cron) strings, rather than [GoDoc cron](https://godoc.org/github.com/robfig/cron) strings.

### Changed
- Removed the Visual Studio 2017 image in AppVeyor to prevent random failures
- Made some slight quality-of-life adjustments to build-gcs-release.sh.

### Fixed
- Fixed e2e test for token substitution on Windows
- Fixed check subdue unit test for token substitution on Windows
- Consider the first and last seconds of a time window when comparing the
current time
- Fixed Travis deploy stage by removing caching for $GOPATH
- Parse for [traditional cron](https://en.wikipedia.org/wiki/Cron) strings, rather than [GoDoc cron](https://godoc.org/github.com/robfig/cron) strings.

## [2.0.0-alpha.12] - 2018-01-09
### Added
- Add check subdue mechanism. Checks can now be subdued for specified time
windows.
- Silenced entries now include a `begin` timestamp for scheduled maintenance.
- Store clients can now use [watchers](https://github.com/sensu/sensu-go/pull/792) to be notified of changes to objects in the store.
- Add check `Cron` field. Checks can now be scheduled according to the cron
string stored in this field.
- Add a distributed queue package for use in the backend.
- Token substitution is now available for checks.
- CLI functionality for check `Cron` field.
- Add an e2e test for cron scheduling.
- Add an e2e test for check hook execution.

## [2.0.0-alpha.11] - 2017-12-19
### Breaking Changes
- The `Source` field on a check has been renamed to `ProxyEntityID`. Any checks
using the Source field will have to be recreated.

### Added
- Silenced entries with ExpireOnResolve set to true will now be deleted when an
event which has previously failing was resolved
- TCP/UDP sockets now accept 1.x backward compatible payloads. 1.x Check Result gets translated to a 2.x Event.
- Custom attributes can be added to the agent at start.
- New and improved Check Hooks are implemented (see whats new about hooks here: [Hooks](https://github.com/sensu/sensu-alpha-documentation/blob/master/08-hooks.md))
- Add check subdue CLI support.

### Changed
- Avoid using reflection in time.InWindows function.
- Use multiple parallel jobs in CI tools to speed up the tests
- Pulled in latest [github.com/coreos/etcd](https://github.com/coreos/etcd).
- Includes fix for panic that occurred on shutdown.
- Refer to their
[changelog](https://github.com/gyuho/etcd/blob/f444abaae344e562fc69323c75e1cf772c436543/CHANGELOG.md)
for more.
- Switch to using [github.com/golang/dep](https://github.com/golang/dep) for
managing dependencies; `vendor/` directory has been removed.
- See [README](README.md) for usage.

## [2.0.0-alpha.10] - 2017-12-12
### Added
- End-to-end test for the silencing functionality
- Silenced events are now identified in sensuctl

### Changed
- Events that transitioned from incidents to a healthy state are no longer
filtered by the pipeline
- Errcheck was added to the build script, and the project was given a once-over
to clean up existing errcheck lint.
- Creating a silenced entry via sensuctl no longer requires an expiry value

### Fixed
- Entities can now be silenced using their entity subscription
- Fixed a bug in the agent where it was ignoring keepalive interval and timeout
settings on start
- Keepalives now alert when entities go away!
- Fixed a bug in package dynamic that could lead to an error in json.Marshal
in certain cases.
- Fixed an issue in keepalived to handle cases of nil entities in keepalive
messages

## [2.0.0-alpha.9] - 2017-12-5
### Added
- Proxy entities are now dynamically created through the "Source" attribute of a
check configuration
- Flag to sensuctl configure allowing it to be configured non-interactively
(usage: --non-interactive or -n)
- New function SetField in package dynamic, for setting fields on types
supporting extended attributes.
- Automatically append entity:entityID subscription for agent entities
- Add silenced command to sensuctl for silencing checks and subscriptions.
- Add healthz endpoint to agent api for checking agent liveness.
- Add ability to pass JSON event data to check command STDIN.
- Add POST /events endpoint to manually create, update, and resolve events.
- Add "event resolve" command to sensuctl to manually resolve events.
- Add the time.InWindow & time.InWindows functions to support time windows, used
in filters and check subdue

### Fixed
- Fixed a bug in how silenced entries were deleted. Only one silenced entry will
be deleted at a time, regardless of wildcard presence for subscription or check.

## [2.0.0-alpha.8] - 2017-11-28
### Added
- New "event delete" subcommand in sensuctl
- The "Store" interface is now properly documented
- The incoming request body size is now limited to 512 KB
- Silenced entries in the store now have a TTL so they automatically expire
- Initial support for custom attributes in various Sensu objects
- Add "Error" type for capturing pipeline errors
- Add registration events for new agents
- Add a migration tool for the store directly within sensu-backend

### Changed
- Refactoring of the sensu-backend API
- Modified the description for the API URL when configuring sensuctl
- A docker image with the master tag is built for every commit on master branch
- The "latest" docker tag is only pushed once a new release is created

### Fixed
- Fix the "asset update" subcommand in sensuctl
- Fix Go linting in build script
- Fix querying across organizations and environments with sensuctl
- Set a standard redirect policy to sensuctl HTTP client

### Removed
- Removed extraneous GetEnv & GetOrg getter methods<|MERGE_RESOLUTION|>--- conflicted
+++ resolved
@@ -21,13 +21,10 @@
 POST & PUT requests instead of `204 No Content`.
 
 ### Fixed
-<<<<<<< HEAD
 - The REST API now returns an error when trying to delete an entity that does
 not exist.
-=======
 - Fixed an aliasing regression where event timestamps from the /events API
 were not getting properly populated.
->>>>>>> 88f30484
 
 ## [5.10.1] - 2019-06-25
 
