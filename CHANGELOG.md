# Changelog
All notable changes to this project will be documented in this file.

The format is based on [Keep a Changelog](http://keepachangelog.com/en/1.0.0/)
and this project adheres to [Semantic
Versioning](http://semver.org/spec/v2.0.0.html).

## Unreleased

### Added
- Added support for the following TLS related options to `sensuctl`:
`--trusted-ca-file` and `--insecure-skip-tls-verify`. This allows sensuctl
users to use a self-signed certificate without adding it to the operating
system's CA store, either by explicitly trusting the signer, or by disabling
TLS hostname verification.
- Added a generic watcher in the store.
- Added `RemoveProvider` method to authenticator.
- Check output truncation support has been added. Check output can be truncated
by adjusting the max_output_size and discard_output properties.
- Added ability to silence/unsilence from the event details page.

### Changed
- Removed unused workflow `rel_build_and_test` in CircleCI config.
- Moved the `Provider` interface to `api/core/v2` package.
- Moved the `Authenticator` interface to `backend/authentication` package.
<<<<<<< HEAD
- Updated confirmation messages for sensuctl commands: `Created`, `Deleted` and `Updated` instead of `OK`.
=======
- Exported some functions and methods in the CLI client.
>>>>>>> eb2fce7c

### Fixed
- Check TTL failure events are now much more reliable, and will persist even
in the presence cluster member failures and cluster restarts.
- Fix snakeCase version of keys in typeMap for acronyms.
- Fixed a bug in keepalive processing that could result in a crash.
- Pin childprocess to v0.9.0 in CircleCI so fpm can be installed.
- Substitutions applied to command & hooks are now omitted from events.

### Fixed
- Fixed a bug where `sensuctl version` required configuration files to exist.

## [5.1.1] - 2019-01-24

### Added
- Added the notion of authentication providers.

### Changed
- Improved logging for errors in proxy check requests.
- Updated Go version from 1.10 to 1.11.4.
- Refactoring of the internal authentication mechanism into a `basic`
authentication provider.
- Modified private generic store methods as public functions.
- Improved logging for errors in proxy check requests.
- Updated Go version from 1.10 to 1.11.4.
- Changed keepalive event to include check.output

### Fixed
- Fixed a bug where `sensuctl edit` was not removing the temp file it created.
- Fixed a bug where adhoc checks were not retrieving asset dependencies.
- Fixed a bug where check updates would cause the check to immediately fire.
- Fixed a bug where a bad line in check output would abort metric extraction.
An error is now logged instead, and extraction continues after a bad line is encountered.
- Keepalive events will now continue to fire after cluster restarts.
- Fixed a panic in the dashboardd shutdown routine.
- Fixed a bug where deleting a non-existent entity with sensuctl would not return an error.
- Web UI - toolbar menu buttons now switch with dark theme.
- Web UI - some buttons easier to see with dark theme.
- Agents will now take proxy entity names into consideration when guarding
against duplicate check requests.

### Changed
- Improved logging for errors in proxy check requests.
- Updated Go version from 1.10 to 1.11.4.

## [5.1.0] - 2018-12-18

### Added
- Support for the trusted-ca-file and insecure-skip-tls-verify flags in
  sensu-agent. These flags have the same meaning and use as their sensu-backend
  counterparts.

### Changed
- Default location for sensu-backend data has changed from /var/lib/sensu to
  /var/lib/sensu/sensu-backend. See release notes for more information.

### Fixed
- Keepalive and check TTL failure events now fire continuously until resolved.
- Listing an empty set of assets now correctly returns [] instead of null.
- Fixed API endpoint used by the CLI to create hooks via the 'sensuctl create'
  command. It's now possible to create objects of type 'Hook' with this command
  again.
- Firefox status icons not fully rendering

## [5.0.1] - 2018-12-12

### Changed
- Added --etcd-advertise-client-urls options to docker-compose.yaml sensu-backend start command

### Fixed
- Prevent a panic when using an external etcd cluster.
- Silences List in web ui sorted by ascending order; defaults to descending
- Reduces shuffling of items as events list updates
- Fixed error in UI where status value could not be coerced
- Copy local environment variables into execution context when running checks
- Ensure environment variables are joined with a semicolon on Windows
- Command arguments are no longer needlessly escaped on Windows
- Backend environments are now included in handler & mutator execution requests.

## [5.0.0] - 2018-11-30

### Added
- Add the `etcd-advertise-client-urls` config attribute to sensu-backend
- Support for multiple API versions added to sensuctl create
- Support for metadata added to wrapped resources (yaml, wrapped-json)
- Added the backend configuration attributes `api-listen-address` & `api-url`.
- Adds feedback when rerunning check[s] in the web app

### Removed
- Check subdue functionality has been disabled. Users that have checks with
subdues defined should delete and recreate the check. The subdue feature was
found to have issues, and we are re-working the feature for a future release.
- Filter when functionality has been disabled. Users that have filters with
'when' properties defined should delete and recreate the filter. Filter when
uses the same facility as check subdue for handling time windows.
- Removed event.Hooks and event.Silenced deprecated fields
- Extensions have been removed until we have time to revisit the feature.

### Changed
- Assets and checks environments are now merged, with a preference given to the
  values coming from the check's environment.
- Assets and handlers environments are now merged, with a preference given to the
  values coming from the handler's environment.
- Assets and mutators environments are now merged, with a preference given to the
  values coming from the mutator's environment.
- Metadata from wrappers and resources is now merged, with a preference given to
the values coming from the wrapper. Labels and annotations are deep-merged.
- Round-robin scheduling has been temporarily disabled.
- The dashboard now uses the `api-url` configuration attribute to connect to the
API.

### Fixed
- Fixed several resource leaks in the check scheduler.
- Fixed a bug in the dashboard where entities could not be silenced.
- Fix the `sensuctl cluster health` command.
- Fixed issue filtering by status on the events page
- Fixed interactive operations on entities in the CLI
- Removed rerun and check links for keepalives on event details page.
- Web UI - Made silencing language more clear on Silences List page
- Fixed a bug where resources from namespaces that share a common prefix, eg:
  "sensu" and "sensu-devel", could be listed together.
- Fixed a bug in the agent where the agent would deadlock after a significant
period of disconnection from the backend.
- Fixed a bug where logging events without checks would cause a nil panic.
- Removed the ability to rerun keepalives on the events list page
- A panic in keepalive/check ttl monitors causing a panic.
- Monitors are now properly namespaced in etcd.
- Updating a users groups will no longer corrupt their password
- Prevent empty error messages in sensuctl.
- Fixed a bug where keepalive failures could be influenced by check TTL
successes, and vice versa.
- Fixed a bug where check TTL events were not formed correctly.
- Fixed a web-ui bug causing the app to crash on window resize in FireFox

### Breaking Changes
- The backend configuration attributes `api-host` & `api-port` have been
replaced with `api-listen-address`.

## [2.0.0-beta.8-1] - 2018-11-15

### Added
- Assets are included on check details page.
- Adds links to view entities and checks from the events page.
- Added an agent/cmd package, migrated startup logic out of agent main
- Improved debug logging in pipeline filtering.
- Add object metadata to entities (including labels).
- Add filter query support for labels.
- Add support for setting labels on agents with the command line.
- The sensuctl tool now supports yaml.
- Add support for `--all-namespaces` flag in `sensuctl extension list`
subcommand.
- Added functionality to the dynamic synthesize function, allowing it to
flatten embedded and non-embedded fields to the top level.
- Added the sensuctl edit command.
- Added javascript filtering.

### Removed
- Govaluate is no longer part of sensu-go.

### Fixed
- Display appropriate fallback when an entity's lastSeen field is empty.
- Silences List in web ui sorted by ascending order
- Sorting button now works properly
- Fixed unresponsive silencing entry form begin date input.
- Removed lastSeen field from check summary
- Fixed a panic on the backend when handling keepalives from older agent versions.
- Fixed a bug that would prevent some keepalive failures from occurring.
- Improved event validation error messages.
- Improved agent logging for statsd events.
- Fixues issue with tooltip positioning.
- Fixed bug with toolbar menus collapsing into the overflow menu
- The agent now reconnects to the backend if its first connection attempt
  fails.
- Avoid infinite loop when code cannot be highlighted.

### Changes
- Deprecated the sensu-agent `--id` flag, `--name` should be used instead.

### Breaking Changes
- Environments and organizations have been replaced with namespaces.
- Removed unused asset metadata field.
- Agent subscriptions are now specified in the config file as an array instead
  instead of a comma-delimited list of strings.
- Extended attributes have been removed and replaced with labels. Labels are
string-string key-value pairs.
- Silenced `id`/`ID` field has changed to `name`/`Name`.
- Entity `id`/`ID` field has changed to `name`/`Name`.
- Entity `class`/`Class` field has changed to `entity_class`/`EntityClass`.
- Check `proxy_entity_id`/`ProxyEntityID` field has changed to `proxy_entity_name`/`ProxyEntityName`.
- Objects containing both a `name`/`Name` and `namespace`/`Namespace` field have been
replaced with `metadata`/`ObjectMeta` (which contains both of those fields).
- Role-based access control (RBAC) has been completely redesigned.
- Filter and token substitution variable names now match API naming. Most names
that were previously UpperCased are now lower_cased.
- Filter statements are now called expressions. Users should update their
filter definitions to use this new naming.

## [2.0.0-beta.7-1] - 2018-10-26

### Added
- Asset functionality for mutators and handlers.
- Web ui allows publishing and unpublishing on checks page.
- Web ui allows publishing and unpublishing on check details page.
- Web ui code highlighting added.

### fixed
- fixes exception thrown when web ui browser window is resized.

## [2.0.0-beta.6-2] - 2018-10-22

### Added
- Add windows/386 to binary gcs releases
- TLS authentication and encryption for etcd client and peer communication.
- Added a debug log message for interval timer initial offset.
- Added a privilege escalation test for RBAC.

### Removed
- Staging resources and configurations have been removed from sensu-go.
- Removed handlers/slack from sensu/sensu-go. It can now be found in
sensu/slack-handler.
- Removed the `Error` store and type.

### Changed
- Changed sensu-agent's internal asset manager to use BoltDB.
- Changed sensuctl title colour to use terminal's configured default for bold
text.
- The backend no longer forcibly binds to localhost.
- Keepalive intervals and timeouts are now configured in the check object of
keepalive events.
- The sensu-agent binary is now located at ./cmd/sensu-agent.
- Sensuctl no longer uses auto text wrapping.
- The backend no longer requires embedded etcd. External etcd instances can be
used by providing the --no-embed option. In this case, the client will dial
the URLs provided by --listen-client-urls.
- The sensu-agent binary is now located at ./cmd/sensu-agent.
- Sensuctl no longer uses auto text wrapping.
- The backend no longer requires embedded etcd. External etcd instances can be
used by providing the --no-embed option. In this case, the client will dial
the URLs provided by --listen-client-urls.
- Deprecated daemon `Status()` functions and `/info` (`/info` will be
re-implemented in https://github.com/sensu/sensu-go/issues/1739).
- The sensu-backend flags related to etcd are now all prefixed with `etcd` and
the older versions are now deprecated.
- Web ui entity recent events are sorted by last ok.
- etcd is now the last component to shutdown during a graceful shutdown.
- Web ui entity recent events are sorted by last ok
- Deprecated --custom-attributes in the sensu-agent command, changed to
--extended-attributes.
- Interfaced command execution and mocked it for testing.
- Updated the version of `libprotoc` used to 3.6.1.

### Fixed
- Fixed a bug in `sensuctl configure` where an output format called `none` could
  be selected instead of `tabular`.
- Fixes a bug in `sensuctl cluster health` so the correct error is handled.
- Fixed a bug where assets could not extract git tarballs.
- Fixed a bug where assets would not install if given cache directory was a
relative path.
- Fixed a bug where an agent's collection of system information could delay
sending of keepalive messages.
- Fixed a bug in nagios perfdata parsing.
- Etcd client URLs can now be a comma-separated list.
- Fixed a bug where output metric format could not be unset.
- Fixed a bug where the agent does not validate the ID at startup.
- Fixed a bug in `sensuctl cluster health` that resulted in an unmarshal
error in an unhealthy cluster.
- Fixed a bug in the web ui, removed references to keepaliveTimeout.
- Keepalive checks now have a history.
- Some keepalive events were misinterpreted as resolution events, which caused
these events to be handled instead of filtered.
- Some failing keepalive events were not properly emitted after a restart of
sensu-backend.
- The check output attribute is still present in JSON-encoded events even if
empty.
- Prevent an empty Path environment variable for agents on Windows.
- Fixed a bug in `sensuctl check update` interactive mode. Boolean defaults
were being displayed rather than the check's current values.
- Use the provided etcd client TLS information when the flag `--no-embed-etcd`
is used.
- Increase duration delta in TestPeriodicKeepalive integration test.
- Fixed some problems introduced by Go 1.11.

### Breaking Changes
- Removed the KeepaliveTimeout attribute from entities.

## [2.0.0-beta.4] - 2018-08-14

### Added
- Added the Sensu edition in sensuctl config view subcommand.
- List the supported resource types in sensuctl.
- Added agent ID and IP address to backend session connect/disconnect logs
- Licenses collection for RHEL Dockerfiles and separated RHEL Dockerfiles.

### Changed
- API responses are inspected after each request for the Sensu Edition header.
- Rename list-rules subcommand to info in sensuctl role commmand with alias
for backward compatibility.
- Updated gogo/protobuf and golang/protobuf versions.
- Health API now returns etcd alarms in addition to cluster health.

### Fixed
- Fixed agentd so it does not subscribe to empty subscriptions.
- Rules are now implicitly granting read permission to their configured
environment & organization.
- The splay_coverage attribute is no longer mandatory in sensuctl for proxy
check requests and use its default value instead.
- sensu-agent & sensu-backend no longer display help usage and duplicated error
message on startup failure.
- `Issued` & `History` are now set on keepalive events.
- Resolves a potential panic in `sensuctl cluster health`.
- Fixed a bug in InfluxDB metric parsing. The timestamp is now optional and
compliant with InfluxDB line protocol.
- Fixed an issue where adhoc checks would not be issued to all agents in a
clustered installation.

### Breaking Changes
- Corrects the check field `total_state-change` json tag to `total_state_change`.

## [2.0.0-beta.3-1] - 2018-08-02

### Added
- Added unit test coverage for check routers.
- Added API support for cluster management.
- Added sensuctl cluster member-list command.
- Added Sensu edition detection in sensuctl.
- Added sensuctl cluster member-add command.
- Added API client support for enterprise license management.
- Added a header to API calls that returns the current Sensu Edition.
- Added sensuctl cluster health command.

### Changed
- The Backend struct has been refactored to allow easier customization in
enterprise edition.
- Use etcd monitor instead of in-memory monitor.
- Refactoring of the cmd package for sensuctl to allow easier customization in
the enterprise edition.
- Upgrade dep to v0.5.0
- Added cluster health information to /health endpoint in sensu-backend.

### Fixed
- Fixed `sensuctl completion` help for bash and zsh.
- Fixed a bug in build.sh where versions for Windows and Mac OS were not
generated correctly.
- Display the name of extensions with table formatting in sensuctl.
- Fixed TLS issue that occurred when dashboard communicated with API.
- Check TTL now works with round robin checks.
- Format string for --format flag help now shows actual arguments.
- Push the sensu/sensu:nightly docker image to the Docker Hub.
- Replaced dummy certs with ones that won't expire until 100 years in the
future.
- Fixed a bug where clustered round robin check execution executed checks
too often.
- Catch errors in type assertions in cli.
- Fixed a bug where users could accidentally create invalid gRPC handlers.

### Removed
- Removed check subdue e2e test.
- Removed unused Peek method in the Ring data structure.

### Breaking Changes
- Removed deprecated import command.

## [2.0.0-beta.2] - 2018-06-28

### Added
- Performed an audit of events and checks. Added `event.HasCheck()` nil checks
prior to assuming the existence of said check.
- Added a Create method to the entities api.
- Added the ability to set round robin scheduling in sensuctl
- Added Output field to GRPC handlers
- Additional logging around handlers
- Accept additional time formats in sensuctl
- Entities can now be created via sensuctl.
- Added the format `wrapped-json` to sensuctl `configure`, `list` and `info`
commands, which is compatible with `sensuctl create`.
- Added debug event log with all event data.
- Added yml.example configurations for staging backend and agents.
- Added test resources in `testing/config/resources.json` to be used in staging.
- Added all missing configuration options to `agent.yml.example` and
`backend.yml.example`.
- Added environment variables to checks.
- Added logging redaction integration test.
- Added check token substitution integration test.
- Added the `sensuctl config view` subcommand.
- Added extension service configuration to staging resources.
- Added some documentation around extensions.
- Added Dockerfile.rhel to build RHEL containers.

### Changed
- Upgraded gometalinter to v2.
- Add logging around the Sensu event pipeline.
- Split out the docker commands in build script so that building images and
  pushing can be done separately.
- Migrated the InfluxDB handler from the sensu-go repository to
github.com/nikkiki/sensu-influxdb-handler
- Entry point for sensu-backend has been changed to
  `github.com/sensu/sensu-go/cmd/sensu-backend`
- Don't allow unknown fields in types that do not support custom attributes
when creating resources with `sensuctl create`.
- Provided additional context to metric event logs.
- Updated goversion in the appveyor configuration for minor releases.
- Use a default hostname if one cannot be retrieved.
- Return an error from `sensuctl configure` when the configured organization
or environment does not exist.
- Remove an unnecessary parameter from sensuctl environment create.
- The profile environment & organization values are used by default when
creating a resource with sensuctl.
- Migrated docker image to sensu Docker Hub organization from sensuapp.
- Use the sensu/sensu image instead of sensu/sensu-go in Docker Hub.

### Fixed
- Prevent panic when verifying if a metric event is silenced.
- Add logging around the Sensu event pipeline
- Marked silenced and hooks fields in event as deprecated
- Fixed a bug where hooks could not be created with `create -f`
- Metrics with zero-values are now displayed correctly
- Fix handler validation routine
- Fixed a small bug in the opentsdb transformer so that it trims trailing
whitespace characters.
- Sensu-agent logs an error if the statsd listener is unable to start due to an
invalid address or is stopped due to any other error.
- Fixed a bug where --organization and --environment flags were hidden for all
commands
- Fix a bug where environments could not be created with sensuctl create
- StatsD listener on Windows is functional
- Add version output for dev and nightly builds (#1320).
- Improve git version detection by directly querying for the most recent tag.
- Fixed `sensuctl create -f` for `Role`
- Fixed `sensuctl create -f` for `Event`
- Added validation for asset SHA512 checksum, requiring that it be at least 128
characters and therefore fixing a bug in sensuctl
- Silenced IDs are now generated when not set in `create -f` resources
- API requests that result in a 404 response are now logged
- Fixed a bug where only a single resource could be created with
`sensuctl create` at a time.
- Fixed a bug where environments couldn't be deleted if there was an asset in
the organization they reside in.
- Dashboard's backend reverse proxy now works with TLS certs are configured.
- Fixed a bug with the IN operator in query statements.
- Boolean fields with a value of `false` now appear in json format (removed
`omitempty` from protobufs).
- The sensuctl create command no longer prints a spurious warning when
non-default organizations or environments are configured.
- When installing assets, errors no longer cause file descriptors to leak, or
lockfiles to not be cleaned up.
- Fixed a bug where the CLI default for round robin checks was not appearing.
- Missing custom attributes in govaluate expressions no longer result in
an error being logged. Instead, a debug message is logged.
- Update AppVeyor API token to enable GitHub deployments.
- Allow creation of metric events via backend API.
- Fixed a bug where in some circumstances checks created with sensuctl create
would never fail.
- Fixed a goroutine leak in the ring.
- Fixed `sensuctl completion` help for bash and zsh.

### Removed
- Removed Linux/386 & Windows/386 e2e jobs on Travis CI & AppVeyor
- Removed check output metric extraction e2e test, in favor of more detailed
integration coverage.
- Removed the `leader` package
- Removed logging redaction e2e test, in favor of integration coverage.
- Removed check token substitution e2e test, in favor of integration coverage.
- Removed round robin scheduling e2e test.
- Removed proxy check e2e test.
- Removed check scheduling e2e test.
- Removed keepalive e2e test.
- Removed event handler e2e test.
- Removed `sensuctl` create e2e tests.
- Removed hooks e2e test.
- Removed assets e2e test.
- Removed agent reconnection e2e test.
- Removed extensions e2e test.

## [2.0.0-beta.1] - 2018-05-07
### Added
- Add Ubuntu 18.04 repository
- Support for managing mutators via sensuctl.
- Added ability to sort events in web UI.
- Add PUT support to APId for the various resource types.
- Added flags to disable the agent's API and Socket listeners
- Made Changelog examples in CONTRIBUTING.md more obvious
- Added cli support for setting environment variables in mutators and handlers.
- Added gRPC extension service definition.
- The slack handler now uses the iconURL & username flag parameters.
- Support for nightlies in build/packaging tooling.
- Added extension registry support to apid.
- Added extension registry to the store.
- Add sensuctl create command.
- Adds a statsd server to the sensu-agent which runs statsd at a configurable
flush interval and converts gostatsd metrics to Sensu Metric Format.
- Add event filtering to extensions.
- Proper 404 page for web UI.
- Add sensuctl extension command.
- Add extensions to pipelined.
- Added more tests surrounding the sensu-agent's statsd server and udp port.
- Add the `--statsd-event-handlers` flag to sensu-agent which configures the
event handlers for statsd metrics.
- Add default user with username "sensu" with global, read-only permissions.
- Add end-to-end test for extensions.
- Add configuration setting for backend and agent log level.
- Add extension package for building third-party Sensu extensions in Go.
- Add the `--statsd-disable` flag to sensu-agent which configures the
statsd listener. The listener is enabled by default.
- Added an influx-db handler for events containing metrics.
- Add 'remove-when' and 'set-when' subcommands to sensuctl filter command.
- Added the Transformer interface.
- Added a Graphite Plain Text transformer.
- Add support for `metric_format` and `metric_handlers` fields in the Check and
CheckConfig structs.
- Add CLI support for `metric_format` and `metric_handlers` fields in `sensuctl`.
- Add support for metric extraction from check output for `graphite_plaintext`
transformer.
- Added a OpenTSDB transformer.
- Add support for metric extraction from check output for `opentsdb_line`
- Added a Nagios performance data transformer.
- Add support for metric extraction from check output for `nagios_perfdata`
- Added an InfluxDB Line transformer.
- Add support for metric extraction from check output for `influxdb_line`
transformer.
- Add e2e test for metric extraction.

### Changed
- Changed the maximum number of open file descriptors on a system to from 1024
(default) to 65535.
- Increased the default etcd size limit from 2GB to 4GB.
- Move Hooks and Silenced out of Event and into Check.
- Handle round-robin scheduling in wizardbus.
- Added informational logging for failed entity keepalives.
- Replaced fileb0x with vfsgen for bundling static assets into binary. Nodejs 8+
and yarn are now dependencies for building the backend.
- Updated etcd to 3.3.2 from 3.3.1 to fix an issue with autocompaction settings.
- Updated and corrected logging style for variable fields.
- Build protobufs with go generate.
- Creating roles via sensuctl now supports passing flags for setting permissions
  rules.
- Removed -c (check) flag in sensuctl check execute command.
- Fix a deadlock in the monitor.
- Don't allow the bus to drop messages.
- Events list can properly be viewed on mobile.
- Updated Sirupsen/logrus to sirupsen/logrus and other applicable dependencies using the former.
- Set default log level to 'warn'.
- Optimize check marshaling.
- Silenced API only accepts 'id' parameter on DELETE requests.
- Disable gostatsd internal metric collection.
- Improved log entries produced by pipelined.
- Allow the InfluxDB handler to parse the Sensu metric for an InfluxDB field tag
and measurement.
- Removed organization and environment flags from create command.
- Changed `metric_format` to `output_metric_format`.
- Changed `metric_handlers` to `output_metric_handlers`.

### Fixed
- Terminate processes gracefully in e2e tests, allowing ports to be reused.
- Shut down sessions properly when agent connections are disrupted.
- Fixed shutdown log message in backend
- Stopped double-writing events in eventd
- Agents from different orgs/envs with the same ID connected to the same backend
  no longer overwrite each other's messagebus subscriptions.
- Fix the manual packaging process.
- Properly log the event being handled in pipelined
- The http_check.sh example script now hides its output
- Silenced entries using an asterisk can be deleted
- Improve json unmarshaling performance.
- Events created from the metrics passed to the statsd listener are no longer
swallowed. The events are sent through the pipeline.
- Fixed a bug where the Issued field was never populated.
- When creating a new statsd server, use the default flush interval if given 0.
- Fixed a bug where check and checkconfig handlers and subscriptions are null in rendered JSON.
- Allow checks and hooks to escape zombie processes that have timed out.
- Install all dependencies with `dep ensure` in build.sh.
- Fixed an issue in which some agents intermittently miss check requests.
- Agent statsd daemon listens on IPv4 for Windows.
- Include zero-valued integers in JSON output for all types.
- Check event entities now have a last_seen timestamp.
- Improved silenced entry display and UX.
- Fixed a small bug in the opentsdb transformer so that it trims trailing
whitespace characters.

## [2.0.0-nightly.1] - 2018-03-07
### Added
- A `--debug` flag on sensu-backend for enabling a pprof HTTP endpoint on localhost.
- Add CLI support for adhoc check requests.
- Check scheduler now handles adhoc check requests.
- Added `set-FIELD` and `remove-FIELD` commands for all updatable fields
of a check. This allows updating single fields and completely clearing out
non-required fields.
- Add built-in only_check_output mutator to pipelined.
- Allow publish, cron, ttl, timeout, low flap threshold and more fields to be
set when importing legacy settings.
- Add CPU architecture in system information of entities.
- The `sensuctl user change-password` subcommand now accepts flag parameters.
- Configured and enabled etcd autocompaction.
- Add event metrics type, implementing the Sensu Metrics Format.
- Agents now try to reconnect to the backend if the connection is lost.
- Added non-functional selections for resolving and silencing to web ui
- Add LastOk to check type. This will be updated to reflect the last timestamp
of a successful check.
- Added GraphQL explorer to web UI.
- Added check occurrences and occurrences_watermark attributes from Sensu 1.x.
- Added issue template for GitHub.
- Added custom functions to evaluate a unix timestamp in govaluate.

### Changed
- Refactor Check data structure to not depend on CheckConfig. This is a breaking
change that will cause existing Sensu alpha installations to break if upgraded.
This change was made before beta release so that further breaking changes could
be avoided.
- Make indentation in protocol buffers files consistent.
- Refactor Hook data structure. This is similar to what was done to Check,
except that HookConfig is now embedded in Hook.
- Refactor CheckExecutor and AdhocRequestExecutor into an Executor interface.
- Changed the sensu-backend etcd flag constants to match the etcd flag names.
- Upgraded to Etcd v3.3.1
- Removed 3DES from the list of allowed ciphers in the backend and agent.
- Password input fields are now aligned in  `sensuctl user change-password`
subcommand.
- Agent backend URLs without a port specified will now default to port 8081.
- Travis encrypted variables have been updated to work with travis-ci.org
- Upgraded all builds to use Go 1.10.
- Use megacheck instead of errcheck.
- Cleaned agent configuration.
- We no longer duplicate hook execution for types that fall into both an exit
code and severity (ex. 0, ok).
- Updated the sensuctl guidelines.
- Changed travis badge to use travis-ci.org in README.md.
- Govaluate's modifier tokens can now be optionally forbidden.
- Increase the stack size on Travis CI.
- Refactor store, queue and ring interfaces, and daemon I/O details.
- Separated global from local flags in sensuctl usage.

### Fixed
- Fixed a bug in time.InWindow that in some cases would cause subdued checks to
be executed.
- Fixed a bug in the HTTP API where resource names could not contain special
characters.
- Resolved a bug in the keepalive monitor timer which was causing it to
erroneously expire.
- Resolved a bug in how an executor processes checks. If a check contains proxy
requests, the check should not duplicately execute after the proxy requests.
- Removed an erroneous validation statement in check handler.
- Fixed HookList `hooks` validation and updated `type` validation message to
allow "0" as a valid type.
- Events' check statuses & execution times are now properly added to CheckHistory.
- Sensu v1 Check's with TTL, timeout and threshold values can now be imported
correctly.
- Use uint32 for status so it's not empty when marshalling.
- Automatically create a "default" environment when creating a new organization.

## [2.0.0-alpha.17] - 2018-02-13
### Added
- Add .gitattributes file with merge strategy for the Changelog.
- Context switcher added for dashboard.
- Add API support for adhoc check requests.
- Check scheduler now supports round-robin scheduling.
- Added better error checking for CLI commands and support for mutually
exclusive fields.
- Added `--interactive` flag to CLI which is required to run interactive mode.
- Added CLI role rule-add Organization and Environment interactive prompts.
- Added events page list and simple buttons to filter

### Changed
- Silenced `begin` supports human readable time (Format: Jan 02 2006 3:04PM MST)
in `sensuctl` with optional timezone. Stores the field as unix epoch time.
- Increased the timeout in the store's watchers tests.
- Incremental retry mechanism when waiting for agent and backend in e2e tests.
- Renamed CLI asset create interactive prompt "Org" to "Organization".

### Fixed
- Fixed required flags in `sensuctl` so requirements are enforced.
- Add support for embedded fields to dynamic.Marshal.

## [2.0.0-alpha.16] - 2018-02-07
### Added
- Add an e2e test for proxy check requests.
- Add integration tests to our CI.
- Context switcher added for dashboard
- Add api support for adhoc check requests.

### Fixed
- Tracks in-progress checks with a map and mutex rather than an array to
increase time efficiency and synchronize goroutines reading from and writing
to that map.
- Fixed a bug where we were attempting to kill processes that had already
finished before its allotted execution timeout.
- Fixed a bug where an event could erroneously be shown as silenced.
- Properly log errors whenever a check request can't be published.
- Fixed some build tags for tests using etcd stores.
- Keepalive monitors now get updated with changes to a keepalive timeout.
- Prevent tests timeout in queue package
- Prevent tests timeout in ring package
- Fixed a bug in the queue package where timestamps were not parsed correctly.
- Fixed Ring's Next method hanging in cases where watch events are not propagated.

### Changed
- Queues are now durable.
- Refactoring of the check scheduling integration tests.
- CLI resource delete confirmation is now `(y/N)`.

### Removed
- Dependency github.com/chzyer/readline

## [2.0.0-alpha.15] - 2018-01-30
### Added
- Add function for matching entities to a proxy check request.
- Added functions for publishing proxy check requests.
- Added proxy request validation.
- CLI functionality for proxy check requests (add set-proxy-requests command).
- Entities have been added to the state manager and synchronizer.
- Added package leader, for facilitating execution by a single backend.
- Proxy check requests are now published to all entities described in
`ProxyRequests` and `EntityAttributes`.
- Add quick navigation component for dashboard

### Changed
- Govaluate logic is now wrapped in the `util/eval` package.
- Cron and Interval scheduling are now mutually exclusive.

### Fixed
- Fixed a bug where retrieving check hooks were only from the check's
organization, rather than the check's environment, too.

## [2.0.0-alpha.14] - 2018-01-23
### Added
- Add `Timeout` field to CheckConfig.
- CLI functionality for check `Timeout` field.
- Add timeout support for check execution.
- Add timeout support for check hook execution.
- Token substitution is now available for check hooks
- Add an e2e test for logging redaction
- Support for `When` field in `Filter` which enables filtering based on days
and times of the week.
- New gRPC inspired GraphQL implementation. See
[graphql/README](backend/apid/graphql/README.md) for usage.
- Support for TTLs in check configs to monitor stale check results.

### Changed
- Moved monitor code out of keepalived and into its own package.
- Moved KeyBuilder from etcd package to store package.

## [2.0.0-alpha.13] - 2018-01-16
### Added
- Logging redaction for entities

### Changed
- Removed the Visual Studio 2017 image in AppVeyor to prevent random failures

### Fixed
- Fixed e2e test for token substitution on Windows
- Fixed check subdue unit test for token substitution on Windows
- Consider the first and last seconds of a time window when comparing the
current time
- Fixed Travis deploy stage by removing caching for $GOPATH
- Parse for [traditional cron](https://en.wikipedia.org/wiki/Cron) strings, rather than [GoDoc cron](https://godoc.org/github.com/robfig/cron) strings.

### Changed
- Removed the Visual Studio 2017 image in AppVeyor to prevent random failures
- Made some slight quality-of-life adjustments to build-gcs-release.sh.

### Fixed
- Fixed e2e test for token substitution on Windows
- Fixed check subdue unit test for token substitution on Windows
- Consider the first and last seconds of a time window when comparing the
current time
- Fixed Travis deploy stage by removing caching for $GOPATH
- Parse for [traditional cron](https://en.wikipedia.org/wiki/Cron) strings, rather than [GoDoc cron](https://godoc.org/github.com/robfig/cron) strings.

## [2.0.0-alpha.12] - 2018-01-09
### Added
- Add check subdue mechanism. Checks can now be subdued for specified time
windows.
- Silenced entries now include a `begin` timestamp for scheduled maintenance.
- Store clients can now use [watchers](https://github.com/sensu/sensu-go/pull/792) to be notified of changes to objects in the store.
- Add check `Cron` field. Checks can now be scheduled according to the cron
string stored in this field.
- Add a distributed queue package for use in the backend.
- Token substitution is now available for checks.
- CLI functionality for check `Cron` field.
- Add an e2e test for cron scheduling.
- Add an e2e test for check hook execution.

## [2.0.0-alpha.11] - 2017-12-19
### Breaking Changes
- The `Source` field on a check has been renamed to `ProxyEntityID`. Any checks
using the Source field will have to be recreated.

### Added
- Silenced entries with ExpireOnResolve set to true will now be deleted when an
event which has previously failing was resolved
- TCP/UDP sockets now accept 1.x backward compatible payloads. 1.x Check Result gets translated to a 2.x Event.
- Custom attributes can be added to the agent at start.
- New and improved Check Hooks are implemented (see whats new about hooks here: [Hooks](https://github.com/sensu/sensu-alpha-documentation/blob/master/08-hooks.md))
- Add check subdue CLI support.

### Changed
- Avoid using reflection in time.InWindows function.
- Use multiple parallel jobs in CI tools to speed up the tests
- Pulled in latest [github.com/coreos/etcd](https://github.com/coreos/etcd).
- Includes fix for panic that occurred on shutdown.
- Refer to their
[changelog](https://github.com/gyuho/etcd/blob/f444abaae344e562fc69323c75e1cf772c436543/CHANGELOG.md)
for more.
- Switch to using [github.com/golang/dep](https://github.com/golang/dep) for
managing dependencies; `vendor/` directory has been removed.
- See [README](README.md) for usage.

## [2.0.0-alpha.10] - 2017-12-12
### Added
- End-to-end test for the silencing functionality
- Silenced events are now identified in sensuctl

### Changed
- Events that transitioned from incidents to a healthy state are no longer
filtered by the pipeline
- Errcheck was added to the build script, and the project was given a once-over
to clean up existing errcheck lint.
- Creating a silenced entry via sensuctl no longer requires an expiry value

### Fixed
- Entities can now be silenced using their entity subscription
- Fixed a bug in the agent where it was ignoring keepalive interval and timeout
settings on start
- Keepalives now alert when entities go away!
- Fixed a bug in package dynamic that could lead to an error in json.Marshal
in certain cases.
- Fixed an issue in keepalived to handle cases of nil entities in keepalive
messages

## [2.0.0-alpha.9] - 2017-12-5
### Added
- Proxy entities are now dynamically created through the "Source" attribute of a
check configuration
- Flag to sensuctl configure allowing it to be configured non-interactively
(usage: --non-interactive or -n)
- New function SetField in package dynamic, for setting fields on types
supporting extended attributes.
- Automatically append entity:entityID subscription for agent entities
- Add silenced command to sensuctl for silencing checks and subscriptions.
- Add healthz endpoint to agent api for checking agent liveness.
- Add ability to pass JSON event data to check command STDIN.
- Add POST /events endpoint to manually create, update, and resolve events.
- Add "event resolve" command to sensuctl to manually resolve events.
- Add the time.InWindow & time.InWindows functions to support time windows, used
in filters and check subdue

### Fixed
- Fixed a bug in how silenced entries were deleted. Only one silenced entry will
be deleted at a time, regardless of wildcard presence for subscription or check.

## [2.0.0-alpha.8] - 2017-11-28
### Added
- New "event delete" subcommand in sensuctl
- The "Store" interface is now properly documented
- The incoming request body size is now limited to 512 KB
- Silenced entries in the store now have a TTL so they automatically expire
- Initial support for custom attributes in various Sensu objects
- Add "Error" type for capturing pipeline errors
- Add registration events for new agents
- Add a migration tool for the store directly within sensu-backend

### Changed
- Refactoring of the sensu-backend API
- Modified the description for the API URL when configuring sensuctl
- A docker image with the master tag is built for every commit on master branch
- The "latest" docker tag is only pushed once a new release is created

### Fixed
- Fix the "asset update" subcommand in sensuctl
- Fix Go linting in build script
- Fix querying across organizations and environments with sensuctl
- Set a standard redirect policy to sensuctl HTTP client

### Removed
- Removed extraneous GetEnv & GetOrg getter methods<|MERGE_RESOLUTION|>--- conflicted
+++ resolved
@@ -23,11 +23,8 @@
 - Removed unused workflow `rel_build_and_test` in CircleCI config.
 - Moved the `Provider` interface to `api/core/v2` package.
 - Moved the `Authenticator` interface to `backend/authentication` package.
-<<<<<<< HEAD
 - Updated confirmation messages for sensuctl commands: `Created`, `Deleted` and `Updated` instead of `OK`.
-=======
 - Exported some functions and methods in the CLI client.
->>>>>>> eb2fce7c
 
 ### Fixed
 - Check TTL failure events are now much more reliable, and will persist even
