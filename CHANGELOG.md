--- conflicted
+++ resolved
@@ -66,13 +66,10 @@
 - Fix the manual packaging process.
 - Properly log the event being handled in pipelined
 - The http_check.sh example script now hides its output
-<<<<<<< HEAD
 - Silenced entries using an asterisk can be deleted
-=======
 - Events created from the metrics passed to the statsd listener are no longer
 swallowed. The events are sent through the pipeline.
 - Fixed a bug where the Issued field was never populated.
->>>>>>> 3c448994
 
 ### Added
 - Support for managing mutators via sensuctl.
