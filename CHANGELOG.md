# Changelog
All notable changes to this project will be documented in this file.

The format is based on [Keep a Changelog](http://keepachangelog.com/en/1.0.0/)
and this project adheres to [Semantic
Versioning](http://semver.org/spec/v2.0.0.html).

## Unreleased

### Added
- Added functionality for the agent `--allow-list` configuration, which
whitelists check and check hook executables.
- Added the `runtime_assets` field to `HookConfig`. Assets are enabled
for check hook execution.
- Added backwards compatible content negotiation to the websocket connection.
Protobuf will be used for serialization/deserialization unless indicated by the
backend to use JSON.
- Added delete functionality for assets in the API and sensuctl.
- Added `sensuctl dump` to dump resources to a file or STDOUT.
- Added `event.check.name` as a supported field selector.
- [Web] Added timeline chart to event details view.

### Changed
- The project now uses Go modules instead of dep for dependency management.
- The generic etcd watcher now keeps track of revisions.
- The resource caches can now rebuild themselves in case of failures.
- Event and Entity resources can now be created without an explicit namespace;
the system will refer to the namespace in the URL.
- Events and Entities can now be created with the POST verb.
- [Web] Changed styling of namespace labels.

### Fixed
- Fixed the tabular output of `sensuctl filter list` so inclusive filter expressions
are joined with `&&` and exclusive filter expressions are joined with `||`.
- The REST API now correctly only returns events for the specific entity
queried in the `GET /events/:entity` endpoint (#3141)
- Prevent a segmentation fault when running `sensuctl config view` without
configuration.
- Added entity name to the interactive sensuctl survey.
- Check hooks with `stdin: true` now receive actual event data on STDIN instead
<<<<<<< HEAD
  of an empty event.
- [Web] Fixed issue where a bad or revoked access token could crash the app.
=======
of an empty event.
- Prevent a segmentation fault on the agent when a command execution returns an
error.
>>>>>>> db5c4f8f

### Removed
- Removed encoded protobuf payloads from log messages (when decoded, they can reveal
redacted secrets).

## [5.11.1] - 2019-07-18

### Fixed
- The agent now sends heartbeats to the backend in order to detect network
failures and reconnect faster.
- The default handshake timeout for the WebSocket connection negotiation has
been lowered from 45 to 15 seconds and is now configurable.

## [5.11.0] - 2019-07-10

### Added
- Silenced entries are now retrieved from the cache when determining if an event
is silenced.
- Added --disable-assets flag to sensu-agent.
- Added ability to query mutators to the GraphQL service
- Added ability to query event filters to the GraphQL service
- Added prometheus metrics for topics in wizard bus and agent sessions.
- The buffer size and worker count of keepalived, eventd & pipelined can now be
configured on sensu-backend.
- Added a `headers` field to the `Asset` struct. Headers is a map of key/value
string pairs used as HTTP headers for asset retrieval.
- Added the current user to the output of `sensuctl config view`.
- [Web] Adds list and details views for mutators
- [Web] Adds list and details views for event filters
- Added sensuctl delete command

### Changed
- [Web] Updated embedded web assets from `46cd0ee` ... `8f50155`
- The REST API now returns the `201 Created` success status response code for
POST & PUT requests instead of `204 No Content`.

### Fixed
- The REST API now returns an error when trying to delete an entity that does
not exist.
- Fixed a bug where basic authorization was not being performed on the agent websocket connection.
- Fixed an aliasing regression where event timestamps from the /events API
were not getting properly populated.
- Fixed a bug where multiple nested set handlers could be incorrectly flagged as
deeply nested.
- Fixed a bug where round robin proxy checks could fail to execute.
- Fixed a bug where watchers could enter a tight loop, causing very high CPU
usage until sensu-backend was restarted.

## [5.10.1] - 2019-06-25

### Fixed
- Fixed the entity_attributes in proxy_requests so all attributes must match
instead of only one of them.
- Fixed a bug where events were not deleted when their corresponding entity was.

## [5.10.0] - 2019-06-18

### Added
- Added POST `/api/core/v2/tessen/metrics`.
- Added the ability in TessenD to listen for metric points on the message bus,
populate, and send them to the Tessen service.
- [Web] Adds ability to delete entities
- [GraphQL] Adds simple auto-suggestion feature.
- Added a tag to all Tessen metrics to differentiate internal builds.
- Added a unique sensu cluster id, accessible by GET `/api/core/v2/cluster/id`.
- Added `sensuctl cluster id` which exposes the unique sensu cluster id.

### Changed
- [Web] Updated embedded web assets from `275386a` ... `46cd0ee`
- Refactoring of the REST API.
- Changed the identifying cluster id in TessenD from the etcd cluster id to
the sensu cluster id.
- [GraphQL] Updates `PutResource` mutation to accept an `upsert` boolean flag parameter. The `upsert` param defaults to `true`, but if set to `false` the mutation will return an error when attempting to create a duplicate resource.
- Eventd has been refactored. Users should not perceive any changes, but a
substantial amount of business logic has been moved into other packages.
- The `sensuctl create` command now accepts resources without a declared
namespace. If the namespace is omitted, the resource will be created in the
current namespace, or overridden by the `--namespace` flag.
- Eventd now uses a constant number of requests to etcd when working with
silenced entries, instead of a number that is proportional to the number of
subscriptions in a check.

### Fixed
- The check state and check total_state_change properties are now more correct.
- Scheduling proxy checks now consumes far fewer CPU resources.
- [Web] Unless required- scrollbars on code blocks are hidden.
- [Web] Ensure that we redirect user to a valid namespace when first signing in.
- [Web] Correctly display timeout value for handlers.
- [Web] Avoid exception when parsing non-standard cron statements. (Eg.
`@every 1h` or `@weekly`)
- The resources metadata are now validated with the request URI.

## [5.9.0] - 2019-05-29

### Added
- [GraphQL] Added field to retrieve REST API representation of a resource to
  each core type
- [Web] Add views for handlers

### Changed
- [Web] Updated embedded web assets from `9d91d7f` ... `275386a`
- [Web] Implements simpler & more efficient filtering.
- [GraphQL] fields that previously accepted a JS filter have been deprecated and
  replaced with a simpler syntax.

### Fixed
- Fixed the behaviors for check `Occurrences` and `OccurrencesWatermark`.
- Fixed a panic that could occur when seeding initial data.
- [Web] Compress dashboard assets
- [Web] Fixed regression where dashboard assets were no longer compressed.
- Fixed listing of silenced entries by check or subscription.
- The docker-compose.yaml file now refers to the sensu/sensu:latest image.

## [5.8.0] - 2019-05-22

### Added
- Added per resource counts to tessen data collection.
- Added event processing counts to tessen data collection.
- Added ability to query for `Handlers` (individual and collections) from the GraphQL query endpoint.
- Added `/version` to retrieve the current etcd server/cluster version and the sensu-backend version.
- --etcd-cipher-suites option is now available for sensu-backend.
- Added the `--chunk-size` flag to `sensuctl * list` sub-commands

### Changed
- eventd and keepalived now use 1000 handlers for events.
- etcd database size and request size are now configurable.
- Most resources now use protobuf serialization in etcd.

### Fixed
- Only bury switchsets of checks that no longer have a TTL, in order to reduce
the number of write operations made to etcd.
- Fixed keepalives switchsets for entities with deregistration.
- Fixed continue token generation in namespace and user pagination.

## [5.7.0] - 2019-05-09

### Added
- Added a Windows service wrapper for sensu-agent. See
"sensu-agent service --help" for more information.

### Fixed
- Fixed `sensuctl` color output on Windows.
- Fixed a regression in `sensuctl cluster` json/wrapped-json output.
- Fixed a regression that caused listing objects for a given namespace to also
  include results from namespaces sharing a similar prefix.

## [5.6.0] - 2019-04-30

### Added
- Added filtering support to `sensuctl`. This feature only works against a
  `sensu-backend` with a valid enterprise license.
- Added fields getter functions for resources available via the REST API.
- Added the message bus to Tessend in order to track Tessen configuration changes from the API.
- Added a performance optimizing `Count()` function to the generic store.
- Added a hexadecimal Cluster ID title to the `sensuctl cluster health` and
`sensuctl cluster member-list` commands in tabular format.
- Added a `Header` field to the `HealthResponse` type returned by `/health`.

### Fixed
- Fixed the agent `--annotations` and `--labels` flags.

## [5.5.1] - 2019-04-15

### Changed
- Added parsing annoatations to sensu-agent, both from agent.yml and command line arguments
- Updated Go version from 1.11.4 to 1.12.3 for CI builds.
- Changed the 1.x `client` field to `source` in the 1.x compatible agent socket. The `client` field is now deprecated.
- Deprecated the agent TCP/UDP sockets in favor of the agent rest api.
- [GraphQL] Added mutation to create / update using wrapped resources.
- [GraphQL] Added field returning wrapped resource given ID.
- apid uses a new generic router for listing resources.
- The store uses the generic List function for listing resources.

### Fixed
- Fixed an issue where etcd watchers were used incorrectly. This was causing
100% CPU usage in some components, as they would loop endlessly trying to get
results from watchers that broke, due to their stream terminating. Other
components would simply stop updating. Watchers now get reinstated when the
client regains connectivity.
- Fixed the `/events/:entity` route in the REST API.
- Fixed a bug where the --labels arg was not working as expected in sensu-agent.

## [5.5.0] - 2019-04-03

### Added
- Added the TessenD daemon.
- Added an etcd watcher for tessen configuration.
- Added ring support for TessenD so that the service is invoked in a
round-robin fashion within a cluster.
- Added `tessen opt-in` command to `sensuctl`.
- Added `tessen opt-out` command to `sensuctl`.
- Added `tessen info` command to `sensuctl`.
- Added more verbose logging to indicate when a proxy request matches an entity according to its entity attributes.

### Removed
- Removed the unused etcd watcher for hook configurations.

### Fixed
- [Web] Ensure user chip is never rendered when creator is not present.

## [5.4.0] - 2019-03-27

### Added
- Add support for pagination to the API
- Add two new flags for `backend` daemon to optionally allow for separate TLS
  cert/key for dashboard. the flags are: `--dashboard-cert-file` and
  `--dashboard-key-file`. The dashboard will use the same TLS config of the API
  unless these new flags are specified.
- Added notion of asset collections to dashboard daemon
- Added a store for Tessen opt-in/opt-out configuration.
- Added /tessen GET and PUT endpoints to the API.
- Added queueing to the agent /events API

### Changed
- [Web] Updated dependencies that had warnings
- [Web] Updated dependency babel to ^7.4
- [Web] Updated UI library to ^3.8

### Fixed
- Fixed a bug in `sensuctl` where global/persistent flags, such as `--namespace`
  and `--config-dir`, would get ignored if they were passed after a sub-command
  local flag, such as `--format`.
- Fixed a bug in `sensuctl` where handlers and filters would only be deleted
  from the default namespace, unless a `--namespace` flag was specified.
- Fixed a bug where events could be stored without a timestamp.
- Fixed a bug where metrics could be persisted to etcd in some cases.
- Fixed a bug where agents would sometimes refuse to terminate on SIGTERM and
  SIGINT.
- Fixed a bug where agents would always try to reconnect to the same backend,
  even when multiple backends were specified. Agents will now try to connect to
  other backends, in pseudorandom fashion.
- [Web] Avoids crash when the creator of a check is inaccessible.
- [Api] Respond with 404 from the users endpoint when user for given name cannot
  be found.
- Commands wrap on the event details page and will display "-" if there is no
  command (keepalives)

## [5.3.0] - 2019-03-11

### Added
- Added additional check config and entity information to event details page.
- Fixed all known TLS vulnerabilities affecting the backend server:
    - TLS min version increased to 1.2
    - Removed ALL but perfect-forward-secrecy ciphers
- Removed requirement of specifying `--trusted-ca-file` when using TLS on backend
- Prevented backend from loading server TLS configuration for http client
- Enforced uniform TLS configuration for all three backend components (apid, agentd, dashboardd)
- Set http client timeout to 15 seconds for sensuctl
- Round robin scheduling is now fully functional.
- Web UI offline state detection and and alert banner.

### Changed
- Asset downloading now uses buffered I/O.

### Fixed
- Check results sent via the agent socket now support handlers.
- `sensuctl user list` can now output yaml and wrapped-json
- Fixed bug with how long commands were displayed on check details page.
- Assets downloads no longer specify a client timeout.
- Fixed a bug where agent entity subscriptions would be communicated to the
  backend incorrectly. Due to the scheduler using the subscriptions from the
  HTTP header, this does not have any effect on scheduling.
- Web - Fixes issue where timeout value was not displayed.
- Fixed bug with how long commands were displayed on check details page.

### Removed
- Removed the concept of "edition" and the edition header.

## [5.2.1] - 2019-02-11

### Fixed
- Fixed a regression in the agent that would not allow proxy checks to be
run for subsequent executions.
### Added
- Web UI - support for labels and annotations

## [5.2.0] - 2019-02-06

### Added
- Added support for the following TLS related options to `sensuctl`:
`--trusted-ca-file` and `--insecure-skip-tls-verify`. This allows sensuctl
users to use a self-signed certificate without adding it to the operating
system's CA store, either by explicitly trusting the signer, or by disabling
TLS hostname verification.
- Added a generic watcher in the store.
- Added `RemoveProvider` method to authenticator.
- Check output truncation support has been added. Check output can be truncated
by adjusting the max_output_size and discard_output properties.
- Added ability to silence/unsilence from the event details page.
- Added support for wrapped resources in the API with `sensuctl create` &
`sensuctl edit`.
- Web UI - platform version displays on the entity details page.
- Web UI - include proxy request configuration on check details page.
- Web UI - display deregistration config on the entity details page.

### Changed
- Removed unused workflow `rel_build_and_test` in CircleCI config.
- Moved the `Provider` interface to `api/core/v2` package.
- Moved the `Authenticator` interface to `backend/authentication` package.
- Updated confirmation messages for sensuctl commands: `Created`, `Deleted` and
`Updated` instead of `OK`.
- Exported some functions and methods in the CLI client.
- The API authenticator now identifies providers by their name only.

### Fixed
- Check TTL failure events are now much more reliable, and will persist even
in the presence cluster member failures and cluster restarts.
- Fix snakeCase version of keys in typeMap for acronyms.
- Fixed a bug in keepalive processing that could result in a crash.
- Pin childprocess to v0.9.0 in CircleCI so fpm can be installed.
- Substitutions applied to command & hooks are now omitted from events.
- Fixes a bug where generic store methods assumed a namespace was provided for non-namespaced resources.
- Keepalive and check TTL database state is now properly garbage-collected on
entity deletion.
- Fixed a bug where `sensuctl version` required configuration files to exist.
- Updates the copy on the confirm disable dialog to accurately reflect the
operation.

## [5.1.1] - 2019-01-24

### Added
- Added the notion of authentication providers.

### Changed
- Improved logging for errors in proxy check requests.
- Updated Go version from 1.10 to 1.11.4.
- Refactoring of the internal authentication mechanism into a `basic`
authentication provider.
- Modified private generic store methods as public functions.
- Improved logging for errors in proxy check requests.
- Updated Go version from 1.10 to 1.11.4.
- Changed keepalive event to include check.output

### Fixed
- Fixed a bug where `sensuctl edit` was not removing the temp file it created.
- Fixed a bug where adhoc checks were not retrieving asset dependencies.
- Fixed a bug where check updates would cause the check to immediately fire.
- Fixed a bug where a bad line in check output would abort metric extraction.
An error is now logged instead, and extraction continues after a bad line is encountered.
- Keepalive events will now continue to fire after cluster restarts.
- Fixed a panic in the dashboardd shutdown routine.
- Fixed a bug where deleting a non-existent entity with sensuctl would not return an error.
- Web UI - toolbar menu buttons now switch with dark theme.
- Web UI - some buttons easier to see with dark theme.
- Agents will now take proxy entity names into consideration when guarding
against duplicate check requests.

### Changed
- Improved logging for errors in proxy check requests.
- Updated Go version from 1.10 to 1.11.4.

## [5.1.0] - 2018-12-18

### Added
- Support for the trusted-ca-file and insecure-skip-tls-verify flags in
  sensu-agent. These flags have the same meaning and use as their sensu-backend
  counterparts.

### Changed
- Default location for sensu-backend data has changed from /var/lib/sensu to
  /var/lib/sensu/sensu-backend. See release notes for more information.

### Fixed
- Keepalive and check TTL failure events now fire continuously until resolved.
- Listing an empty set of assets now correctly returns [] instead of null.
- Fixed API endpoint used by the CLI to create hooks via the 'sensuctl create'
  command. It's now possible to create objects of type 'Hook' with this command
  again.
- Firefox status icons not fully rendering

## [5.0.1] - 2018-12-12

### Changed
- Added --etcd-advertise-client-urls options to docker-compose.yaml sensu-backend start command

### Fixed
- Prevent a panic when using an external etcd cluster.
- Silences List in web ui sorted by ascending order; defaults to descending
- Reduces shuffling of items as events list updates
- Fixed error in UI where status value could not be coerced
- Copy local environment variables into execution context when running checks
- Ensure environment variables are joined with a semicolon on Windows
- Command arguments are no longer needlessly escaped on Windows
- Backend environments are now included in handler & mutator execution requests.

## [5.0.0] - 2018-11-30

### Added
- Add the `etcd-advertise-client-urls` config attribute to sensu-backend
- Support for multiple API versions added to sensuctl create
- Support for metadata added to wrapped resources (yaml, wrapped-json)
- Added the backend configuration attributes `api-listen-address` & `api-url`.
- Adds feedback when rerunning check[s] in the web app

### Removed
- Check subdue functionality has been disabled. Users that have checks with
subdues defined should delete and recreate the check. The subdue feature was
found to have issues, and we are re-working the feature for a future release.
- Filter when functionality has been disabled. Users that have filters with
'when' properties defined should delete and recreate the filter. Filter when
uses the same facility as check subdue for handling time windows.
- Removed event.Hooks and event.Silenced deprecated fields
- Extensions have been removed until we have time to revisit the feature.

### Changed
- Assets and checks environments are now merged, with a preference given to the
  values coming from the check's environment.
- Assets and handlers environments are now merged, with a preference given to the
  values coming from the handler's environment.
- Assets and mutators environments are now merged, with a preference given to the
  values coming from the mutator's environment.
- Metadata from wrappers and resources is now merged, with a preference given to
the values coming from the wrapper. Labels and annotations are deep-merged.
- Round-robin scheduling has been temporarily disabled.
- The dashboard now uses the `api-url` configuration attribute to connect to the
API.

### Fixed
- Fixed several resource leaks in the check scheduler.
- Fixed a bug in the dashboard where entities could not be silenced.
- Fix the `sensuctl cluster health` command.
- Fixed issue filtering by status on the events page
- Fixed interactive operations on entities in the CLI
- Removed rerun and check links for keepalives on event details page.
- Web UI - Made silencing language more clear on Silences List page
- Fixed a bug where resources from namespaces that share a common prefix, eg:
  "sensu" and "sensu-devel", could be listed together.
- Fixed a bug in the agent where the agent would deadlock after a significant
period of disconnection from the backend.
- Fixed a bug where logging events without checks would cause a nil panic.
- Removed the ability to rerun keepalives on the events list page
- A panic in keepalive/check ttl monitors causing a panic.
- Monitors are now properly namespaced in etcd.
- Updating a users groups will no longer corrupt their password
- Prevent empty error messages in sensuctl.
- Fixed a bug where keepalive failures could be influenced by check TTL
successes, and vice versa.
- Fixed a bug where check TTL events were not formed correctly.
- Fixed a web-ui bug causing the app to crash on window resize in FireFox

### Breaking Changes
- The backend configuration attributes `api-host` & `api-port` have been
replaced with `api-listen-address`.

## [2.0.0-beta.8-1] - 2018-11-15

### Added
- Assets are included on check details page.
- Adds links to view entities and checks from the events page.
- Added an agent/cmd package, migrated startup logic out of agent main
- Improved debug logging in pipeline filtering.
- Add object metadata to entities (including labels).
- Add filter query support for labels.
- Add support for setting labels on agents with the command line.
- The sensuctl tool now supports yaml.
- Add support for `--all-namespaces` flag in `sensuctl extension list`
subcommand.
- Added functionality to the dynamic synthesize function, allowing it to
flatten embedded and non-embedded fields to the top level.
- Added the sensuctl edit command.
- Added javascript filtering.

### Removed
- Govaluate is no longer part of sensu-go.

### Fixed
- Display appropriate fallback when an entity's lastSeen field is empty.
- Silences List in web ui sorted by ascending order
- Sorting button now works properly
- Fixed unresponsive silencing entry form begin date input.
- Removed lastSeen field from check summary
- Fixed a panic on the backend when handling keepalives from older agent versions.
- Fixed a bug that would prevent some keepalive failures from occurring.
- Improved event validation error messages.
- Improved agent logging for statsd events.
- Fixues issue with tooltip positioning.
- Fixed bug with toolbar menus collapsing into the overflow menu
- The agent now reconnects to the backend if its first connection attempt
  fails.
- Avoid infinite loop when code cannot be highlighted.

### Changes
- Deprecated the sensu-agent `--id` flag, `--name` should be used instead.

### Breaking Changes
- Environments and organizations have been replaced with namespaces.
- Removed unused asset metadata field.
- Agent subscriptions are now specified in the config file as an array instead
  instead of a comma-delimited list of strings.
- Extended attributes have been removed and replaced with labels. Labels are
string-string key-value pairs.
- Silenced `id`/`ID` field has changed to `name`/`Name`.
- Entity `id`/`ID` field has changed to `name`/`Name`.
- Entity `class`/`Class` field has changed to `entity_class`/`EntityClass`.
- Check `proxy_entity_id`/`ProxyEntityID` field has changed to `proxy_entity_name`/`ProxyEntityName`.
- Objects containing both a `name`/`Name` and `namespace`/`Namespace` field have been
replaced with `metadata`/`ObjectMeta` (which contains both of those fields).
- Role-based access control (RBAC) has been completely redesigned.
- Filter and token substitution variable names now match API naming. Most names
that were previously UpperCased are now lower_cased.
- Filter statements are now called expressions. Users should update their
filter definitions to use this new naming.

## [2.0.0-beta.7-1] - 2018-10-26

### Added
- Asset functionality for mutators and handlers.
- Web ui allows publishing and unpublishing on checks page.
- Web ui allows publishing and unpublishing on check details page.
- Web ui code highlighting added.

### fixed
- fixes exception thrown when web ui browser window is resized.

## [2.0.0-beta.6-2] - 2018-10-22

### Added
- Add windows/386 to binary gcs releases
- TLS authentication and encryption for etcd client and peer communication.
- Added a debug log message for interval timer initial offset.
- Added a privilege escalation test for RBAC.

### Removed
- Staging resources and configurations have been removed from sensu-go.
- Removed handlers/slack from sensu/sensu-go. It can now be found in
sensu/slack-handler.
- Removed the `Error` store and type.

### Changed
- Changed sensu-agent's internal asset manager to use BoltDB.
- Changed sensuctl title colour to use terminal's configured default for bold
text.
- The backend no longer forcibly binds to localhost.
- Keepalive intervals and timeouts are now configured in the check object of
keepalive events.
- The sensu-agent binary is now located at ./cmd/sensu-agent.
- Sensuctl no longer uses auto text wrapping.
- The backend no longer requires embedded etcd. External etcd instances can be
used by providing the --no-embed option. In this case, the client will dial
the URLs provided by --listen-client-urls.
- The sensu-agent binary is now located at ./cmd/sensu-agent.
- Sensuctl no longer uses auto text wrapping.
- The backend no longer requires embedded etcd. External etcd instances can be
used by providing the --no-embed option. In this case, the client will dial
the URLs provided by --listen-client-urls.
- Deprecated daemon `Status()` functions and `/info` (`/info` will be
re-implemented in https://github.com/sensu/sensu-go/issues/1739).
- The sensu-backend flags related to etcd are now all prefixed with `etcd` and
the older versions are now deprecated.
- Web ui entity recent events are sorted by last ok.
- etcd is now the last component to shutdown during a graceful shutdown.
- Web ui entity recent events are sorted by last ok
- Deprecated --custom-attributes in the sensu-agent command, changed to
--extended-attributes.
- Interfaced command execution and mocked it for testing.
- Updated the version of `libprotoc` used to 3.6.1.

### Fixed
- Fixed a bug in `sensuctl configure` where an output format called `none` could
  be selected instead of `tabular`.
- Fixes a bug in `sensuctl cluster health` so the correct error is handled.
- Fixed a bug where assets could not extract git tarballs.
- Fixed a bug where assets would not install if given cache directory was a
relative path.
- Fixed a bug where an agent's collection of system information could delay
sending of keepalive messages.
- Fixed a bug in nagios perfdata parsing.
- Etcd client URLs can now be a comma-separated list.
- Fixed a bug where output metric format could not be unset.
- Fixed a bug where the agent does not validate the ID at startup.
- Fixed a bug in `sensuctl cluster health` that resulted in an unmarshal
error in an unhealthy cluster.
- Fixed a bug in the web ui, removed references to keepaliveTimeout.
- Keepalive checks now have a history.
- Some keepalive events were misinterpreted as resolution events, which caused
these events to be handled instead of filtered.
- Some failing keepalive events were not properly emitted after a restart of
sensu-backend.
- The check output attribute is still present in JSON-encoded events even if
empty.
- Prevent an empty Path environment variable for agents on Windows.
- Fixed a bug in `sensuctl check update` interactive mode. Boolean defaults
were being displayed rather than the check's current values.
- Use the provided etcd client TLS information when the flag `--no-embed-etcd`
is used.
- Increase duration delta in TestPeriodicKeepalive integration test.
- Fixed some problems introduced by Go 1.11.

### Breaking Changes
- Removed the KeepaliveTimeout attribute from entities.

## [2.0.0-beta.4] - 2018-08-14

### Added
- Added the Sensu edition in sensuctl config view subcommand.
- List the supported resource types in sensuctl.
- Added agent ID and IP address to backend session connect/disconnect logs
- Licenses collection for RHEL Dockerfiles and separated RHEL Dockerfiles.

### Changed
- API responses are inspected after each request for the Sensu Edition header.
- Rename list-rules subcommand to info in sensuctl role commmand with alias
for backward compatibility.
- Updated gogo/protobuf and golang/protobuf versions.
- Health API now returns etcd alarms in addition to cluster health.

### Fixed
- Fixed agentd so it does not subscribe to empty subscriptions.
- Rules are now implicitly granting read permission to their configured
environment & organization.
- The splay_coverage attribute is no longer mandatory in sensuctl for proxy
check requests and use its default value instead.
- sensu-agent & sensu-backend no longer display help usage and duplicated error
message on startup failure.
- `Issued` & `History` are now set on keepalive events.
- Resolves a potential panic in `sensuctl cluster health`.
- Fixed a bug in InfluxDB metric parsing. The timestamp is now optional and
compliant with InfluxDB line protocol.
- Fixed an issue where adhoc checks would not be issued to all agents in a
clustered installation.

### Breaking Changes
- Corrects the check field `total_state-change` json tag to `total_state_change`.

## [2.0.0-beta.3-1] - 2018-08-02

### Added
- Added unit test coverage for check routers.
- Added API support for cluster management.
- Added sensuctl cluster member-list command.
- Added Sensu edition detection in sensuctl.
- Added sensuctl cluster member-add command.
- Added API client support for enterprise license management.
- Added a header to API calls that returns the current Sensu Edition.
- Added sensuctl cluster health command.

### Changed
- The Backend struct has been refactored to allow easier customization in
enterprise edition.
- Use etcd monitor instead of in-memory monitor.
- Refactoring of the cmd package for sensuctl to allow easier customization in
the enterprise edition.
- Upgrade dep to v0.5.0
- Added cluster health information to /health endpoint in sensu-backend.

### Fixed
- Fixed `sensuctl completion` help for bash and zsh.
- Fixed a bug in build.sh where versions for Windows and Mac OS were not
generated correctly.
- Display the name of extensions with table formatting in sensuctl.
- Fixed TLS issue that occurred when dashboard communicated with API.
- Check TTL now works with round robin checks.
- Format string for --format flag help now shows actual arguments.
- Push the sensu/sensu:nightly docker image to the Docker Hub.
- Replaced dummy certs with ones that won't expire until 100 years in the
future.
- Fixed a bug where clustered round robin check execution executed checks
too often.
- Catch errors in type assertions in cli.
- Fixed a bug where users could accidentally create invalid gRPC handlers.

### Removed
- Removed check subdue e2e test.
- Removed unused Peek method in the Ring data structure.

### Breaking Changes
- Removed deprecated import command.

## [2.0.0-beta.2] - 2018-06-28

### Added
- Performed an audit of events and checks. Added `event.HasCheck()` nil checks
prior to assuming the existence of said check.
- Added a Create method to the entities api.
- Added the ability to set round robin scheduling in sensuctl
- Added Output field to GRPC handlers
- Additional logging around handlers
- Accept additional time formats in sensuctl
- Entities can now be created via sensuctl.
- Added the format `wrapped-json` to sensuctl `configure`, `list` and `info`
commands, which is compatible with `sensuctl create`.
- Added debug event log with all event data.
- Added yml.example configurations for staging backend and agents.
- Added test resources in `testing/config/resources.json` to be used in staging.
- Added all missing configuration options to `agent.yml.example` and
`backend.yml.example`.
- Added environment variables to checks.
- Added logging redaction integration test.
- Added check token substitution integration test.
- Added the `sensuctl config view` subcommand.
- Added extension service configuration to staging resources.
- Added some documentation around extensions.
- Added Dockerfile.rhel to build RHEL containers.

### Changed
- Upgraded gometalinter to v2.
- Add logging around the Sensu event pipeline.
- Split out the docker commands in build script so that building images and
  pushing can be done separately.
- Migrated the InfluxDB handler from the sensu-go repository to
github.com/nikkiki/sensu-influxdb-handler
- Entry point for sensu-backend has been changed to
  `github.com/sensu/sensu-go/cmd/sensu-backend`
- Don't allow unknown fields in types that do not support custom attributes
when creating resources with `sensuctl create`.
- Provided additional context to metric event logs.
- Updated goversion in the appveyor configuration for minor releases.
- Use a default hostname if one cannot be retrieved.
- Return an error from `sensuctl configure` when the configured organization
or environment does not exist.
- Remove an unnecessary parameter from sensuctl environment create.
- The profile environment & organization values are used by default when
creating a resource with sensuctl.
- Migrated docker image to sensu Docker Hub organization from sensuapp.
- Use the sensu/sensu image instead of sensu/sensu-go in Docker Hub.

### Fixed
- Prevent panic when verifying if a metric event is silenced.
- Add logging around the Sensu event pipeline
- Marked silenced and hooks fields in event as deprecated
- Fixed a bug where hooks could not be created with `create -f`
- Metrics with zero-values are now displayed correctly
- Fix handler validation routine
- Fixed a small bug in the opentsdb transformer so that it trims trailing
whitespace characters.
- Sensu-agent logs an error if the statsd listener is unable to start due to an
invalid address or is stopped due to any other error.
- Fixed a bug where --organization and --environment flags were hidden for all
commands
- Fix a bug where environments could not be created with sensuctl create
- StatsD listener on Windows is functional
- Add version output for dev and nightly builds (#1320).
- Improve git version detection by directly querying for the most recent tag.
- Fixed `sensuctl create -f` for `Role`
- Fixed `sensuctl create -f` for `Event`
- Added validation for asset SHA512 checksum, requiring that it be at least 128
characters and therefore fixing a bug in sensuctl
- Silenced IDs are now generated when not set in `create -f` resources
- API requests that result in a 404 response are now logged
- Fixed a bug where only a single resource could be created with
`sensuctl create` at a time.
- Fixed a bug where environments couldn't be deleted if there was an asset in
the organization they reside in.
- Dashboard's backend reverse proxy now works with TLS certs are configured.
- Fixed a bug with the IN operator in query statements.
- Boolean fields with a value of `false` now appear in json format (removed
`omitempty` from protobufs).
- The sensuctl create command no longer prints a spurious warning when
non-default organizations or environments are configured.
- When installing assets, errors no longer cause file descriptors to leak, or
lockfiles to not be cleaned up.
- Fixed a bug where the CLI default for round robin checks was not appearing.
- Missing custom attributes in govaluate expressions no longer result in
an error being logged. Instead, a debug message is logged.
- Update AppVeyor API token to enable GitHub deployments.
- Allow creation of metric events via backend API.
- Fixed a bug where in some circumstances checks created with sensuctl create
would never fail.
- Fixed a goroutine leak in the ring.
- Fixed `sensuctl completion` help for bash and zsh.

### Removed
- Removed Linux/386 & Windows/386 e2e jobs on Travis CI & AppVeyor
- Removed check output metric extraction e2e test, in favor of more detailed
integration coverage.
- Removed the `leader` package
- Removed logging redaction e2e test, in favor of integration coverage.
- Removed check token substitution e2e test, in favor of integration coverage.
- Removed round robin scheduling e2e test.
- Removed proxy check e2e test.
- Removed check scheduling e2e test.
- Removed keepalive e2e test.
- Removed event handler e2e test.
- Removed `sensuctl` create e2e tests.
- Removed hooks e2e test.
- Removed assets e2e test.
- Removed agent reconnection e2e test.
- Removed extensions e2e test.

## [2.0.0-beta.1] - 2018-05-07
### Added
- Add Ubuntu 18.04 repository
- Support for managing mutators via sensuctl.
- Added ability to sort events in web UI.
- Add PUT support to APId for the various resource types.
- Added flags to disable the agent's API and Socket listeners
- Made Changelog examples in CONTRIBUTING.md more obvious
- Added cli support for setting environment variables in mutators and handlers.
- Added gRPC extension service definition.
- The slack handler now uses the iconURL & username flag parameters.
- Support for nightlies in build/packaging tooling.
- Added extension registry support to apid.
- Added extension registry to the store.
- Add sensuctl create command.
- Adds a statsd server to the sensu-agent which runs statsd at a configurable
flush interval and converts gostatsd metrics to Sensu Metric Format.
- Add event filtering to extensions.
- Proper 404 page for web UI.
- Add sensuctl extension command.
- Add extensions to pipelined.
- Added more tests surrounding the sensu-agent's statsd server and udp port.
- Add the `--statsd-event-handlers` flag to sensu-agent which configures the
event handlers for statsd metrics.
- Add default user with username "sensu" with global, read-only permissions.
- Add end-to-end test for extensions.
- Add configuration setting for backend and agent log level.
- Add extension package for building third-party Sensu extensions in Go.
- Add the `--statsd-disable` flag to sensu-agent which configures the
statsd listener. The listener is enabled by default.
- Added an influx-db handler for events containing metrics.
- Add 'remove-when' and 'set-when' subcommands to sensuctl filter command.
- Added the Transformer interface.
- Added a Graphite Plain Text transformer.
- Add support for `metric_format` and `metric_handlers` fields in the Check and
CheckConfig structs.
- Add CLI support for `metric_format` and `metric_handlers` fields in `sensuctl`.
- Add support for metric extraction from check output for `graphite_plaintext`
transformer.
- Added a OpenTSDB transformer.
- Add support for metric extraction from check output for `opentsdb_line`
- Added a Nagios performance data transformer.
- Add support for metric extraction from check output for `nagios_perfdata`
- Added an InfluxDB Line transformer.
- Add support for metric extraction from check output for `influxdb_line`
transformer.
- Add e2e test for metric extraction.

### Changed
- Changed the maximum number of open file descriptors on a system to from 1024
(default) to 65535.
- Increased the default etcd size limit from 2GB to 4GB.
- Move Hooks and Silenced out of Event and into Check.
- Handle round-robin scheduling in wizardbus.
- Added informational logging for failed entity keepalives.
- Replaced fileb0x with vfsgen for bundling static assets into binary. Nodejs 8+
and yarn are now dependencies for building the backend.
- Updated etcd to 3.3.2 from 3.3.1 to fix an issue with autocompaction settings.
- Updated and corrected logging style for variable fields.
- Build protobufs with go generate.
- Creating roles via sensuctl now supports passing flags for setting permissions
  rules.
- Removed -c (check) flag in sensuctl check execute command.
- Fix a deadlock in the monitor.
- Don't allow the bus to drop messages.
- Events list can properly be viewed on mobile.
- Updated Sirupsen/logrus to sirupsen/logrus and other applicable dependencies using the former.
- Set default log level to 'warn'.
- Optimize check marshaling.
- Silenced API only accepts 'id' parameter on DELETE requests.
- Disable gostatsd internal metric collection.
- Improved log entries produced by pipelined.
- Allow the InfluxDB handler to parse the Sensu metric for an InfluxDB field tag
and measurement.
- Removed organization and environment flags from create command.
- Changed `metric_format` to `output_metric_format`.
- Changed `metric_handlers` to `output_metric_handlers`.

### Fixed
- Terminate processes gracefully in e2e tests, allowing ports to be reused.
- Shut down sessions properly when agent connections are disrupted.
- Fixed shutdown log message in backend
- Stopped double-writing events in eventd
- Agents from different orgs/envs with the same ID connected to the same backend
  no longer overwrite each other's messagebus subscriptions.
- Fix the manual packaging process.
- Properly log the event being handled in pipelined
- The http_check.sh example script now hides its output
- Silenced entries using an asterisk can be deleted
- Improve json unmarshaling performance.
- Events created from the metrics passed to the statsd listener are no longer
swallowed. The events are sent through the pipeline.
- Fixed a bug where the Issued field was never populated.
- When creating a new statsd server, use the default flush interval if given 0.
- Fixed a bug where check and checkconfig handlers and subscriptions are null in rendered JSON.
- Allow checks and hooks to escape zombie processes that have timed out.
- Install all dependencies with `dep ensure` in build.sh.
- Fixed an issue in which some agents intermittently miss check requests.
- Agent statsd daemon listens on IPv4 for Windows.
- Include zero-valued integers in JSON output for all types.
- Check event entities now have a last_seen timestamp.
- Improved silenced entry display and UX.
- Fixed a small bug in the opentsdb transformer so that it trims trailing
whitespace characters.

## [2.0.0-nightly.1] - 2018-03-07
### Added
- A `--debug` flag on sensu-backend for enabling a pprof HTTP endpoint on localhost.
- Add CLI support for adhoc check requests.
- Check scheduler now handles adhoc check requests.
- Added `set-FIELD` and `remove-FIELD` commands for all updatable fields
of a check. This allows updating single fields and completely clearing out
non-required fields.
- Add built-in only_check_output mutator to pipelined.
- Allow publish, cron, ttl, timeout, low flap threshold and more fields to be
set when importing legacy settings.
- Add CPU architecture in system information of entities.
- The `sensuctl user change-password` subcommand now accepts flag parameters.
- Configured and enabled etcd autocompaction.
- Add event metrics type, implementing the Sensu Metrics Format.
- Agents now try to reconnect to the backend if the connection is lost.
- Added non-functional selections for resolving and silencing to web ui
- Add LastOk to check type. This will be updated to reflect the last timestamp
of a successful check.
- Added GraphQL explorer to web UI.
- Added check occurrences and occurrences_watermark attributes from Sensu 1.x.
- Added issue template for GitHub.
- Added custom functions to evaluate a unix timestamp in govaluate.

### Changed
- Refactor Check data structure to not depend on CheckConfig. This is a breaking
change that will cause existing Sensu alpha installations to break if upgraded.
This change was made before beta release so that further breaking changes could
be avoided.
- Make indentation in protocol buffers files consistent.
- Refactor Hook data structure. This is similar to what was done to Check,
except that HookConfig is now embedded in Hook.
- Refactor CheckExecutor and AdhocRequestExecutor into an Executor interface.
- Changed the sensu-backend etcd flag constants to match the etcd flag names.
- Upgraded to Etcd v3.3.1
- Removed 3DES from the list of allowed ciphers in the backend and agent.
- Password input fields are now aligned in  `sensuctl user change-password`
subcommand.
- Agent backend URLs without a port specified will now default to port 8081.
- Travis encrypted variables have been updated to work with travis-ci.org
- Upgraded all builds to use Go 1.10.
- Use megacheck instead of errcheck.
- Cleaned agent configuration.
- We no longer duplicate hook execution for types that fall into both an exit
code and severity (ex. 0, ok).
- Updated the sensuctl guidelines.
- Changed travis badge to use travis-ci.org in README.md.
- Govaluate's modifier tokens can now be optionally forbidden.
- Increase the stack size on Travis CI.
- Refactor store, queue and ring interfaces, and daemon I/O details.
- Separated global from local flags in sensuctl usage.

### Fixed
- Fixed a bug in time.InWindow that in some cases would cause subdued checks to
be executed.
- Fixed a bug in the HTTP API where resource names could not contain special
characters.
- Resolved a bug in the keepalive monitor timer which was causing it to
erroneously expire.
- Resolved a bug in how an executor processes checks. If a check contains proxy
requests, the check should not duplicately execute after the proxy requests.
- Removed an erroneous validation statement in check handler.
- Fixed HookList `hooks` validation and updated `type` validation message to
allow "0" as a valid type.
- Events' check statuses & execution times are now properly added to CheckHistory.
- Sensu v1 Check's with TTL, timeout and threshold values can now be imported
correctly.
- Use uint32 for status so it's not empty when marshalling.
- Automatically create a "default" environment when creating a new organization.

## [2.0.0-alpha.17] - 2018-02-13
### Added
- Add .gitattributes file with merge strategy for the Changelog.
- Context switcher added for dashboard.
- Add API support for adhoc check requests.
- Check scheduler now supports round-robin scheduling.
- Added better error checking for CLI commands and support for mutually
exclusive fields.
- Added `--interactive` flag to CLI which is required to run interactive mode.
- Added CLI role rule-add Organization and Environment interactive prompts.
- Added events page list and simple buttons to filter

### Changed
- Silenced `begin` supports human readable time (Format: Jan 02 2006 3:04PM MST)
in `sensuctl` with optional timezone. Stores the field as unix epoch time.
- Increased the timeout in the store's watchers tests.
- Incremental retry mechanism when waiting for agent and backend in e2e tests.
- Renamed CLI asset create interactive prompt "Org" to "Organization".

### Fixed
- Fixed required flags in `sensuctl` so requirements are enforced.
- Add support for embedded fields to dynamic.Marshal.

## [2.0.0-alpha.16] - 2018-02-07
### Added
- Add an e2e test for proxy check requests.
- Add integration tests to our CI.
- Context switcher added for dashboard
- Add api support for adhoc check requests.

### Fixed
- Tracks in-progress checks with a map and mutex rather than an array to
increase time efficiency and synchronize goroutines reading from and writing
to that map.
- Fixed a bug where we were attempting to kill processes that had already
finished before its allotted execution timeout.
- Fixed a bug where an event could erroneously be shown as silenced.
- Properly log errors whenever a check request can't be published.
- Fixed some build tags for tests using etcd stores.
- Keepalive monitors now get updated with changes to a keepalive timeout.
- Prevent tests timeout in queue package
- Prevent tests timeout in ring package
- Fixed a bug in the queue package where timestamps were not parsed correctly.
- Fixed Ring's Next method hanging in cases where watch events are not propagated.

### Changed
- Queues are now durable.
- Refactoring of the check scheduling integration tests.
- CLI resource delete confirmation is now `(y/N)`.

### Removed
- Dependency github.com/chzyer/readline

## [2.0.0-alpha.15] - 2018-01-30
### Added
- Add function for matching entities to a proxy check request.
- Added functions for publishing proxy check requests.
- Added proxy request validation.
- CLI functionality for proxy check requests (add set-proxy-requests command).
- Entities have been added to the state manager and synchronizer.
- Added package leader, for facilitating execution by a single backend.
- Proxy check requests are now published to all entities described in
`ProxyRequests` and `EntityAttributes`.
- Add quick navigation component for dashboard

### Changed
- Govaluate logic is now wrapped in the `util/eval` package.
- Cron and Interval scheduling are now mutually exclusive.

### Fixed
- Fixed a bug where retrieving check hooks were only from the check's
organization, rather than the check's environment, too.

## [2.0.0-alpha.14] - 2018-01-23
### Added
- Add `Timeout` field to CheckConfig.
- CLI functionality for check `Timeout` field.
- Add timeout support for check execution.
- Add timeout support for check hook execution.
- Token substitution is now available for check hooks
- Add an e2e test for logging redaction
- Support for `When` field in `Filter` which enables filtering based on days
and times of the week.
- New gRPC inspired GraphQL implementation. See
[graphql/README](backend/apid/graphql/README.md) for usage.
- Support for TTLs in check configs to monitor stale check results.

### Changed
- Moved monitor code out of keepalived and into its own package.
- Moved KeyBuilder from etcd package to store package.

## [2.0.0-alpha.13] - 2018-01-16
### Added
- Logging redaction for entities

### Changed
- Removed the Visual Studio 2017 image in AppVeyor to prevent random failures

### Fixed
- Fixed e2e test for token substitution on Windows
- Fixed check subdue unit test for token substitution on Windows
- Consider the first and last seconds of a time window when comparing the
current time
- Fixed Travis deploy stage by removing caching for $GOPATH
- Parse for [traditional cron](https://en.wikipedia.org/wiki/Cron) strings, rather than [GoDoc cron](https://godoc.org/github.com/robfig/cron) strings.

### Changed
- Removed the Visual Studio 2017 image in AppVeyor to prevent random failures
- Made some slight quality-of-life adjustments to build-gcs-release.sh.

### Fixed
- Fixed e2e test for token substitution on Windows
- Fixed check subdue unit test for token substitution on Windows
- Consider the first and last seconds of a time window when comparing the
current time
- Fixed Travis deploy stage by removing caching for $GOPATH
- Parse for [traditional cron](https://en.wikipedia.org/wiki/Cron) strings, rather than [GoDoc cron](https://godoc.org/github.com/robfig/cron) strings.

## [2.0.0-alpha.12] - 2018-01-09
### Added
- Add check subdue mechanism. Checks can now be subdued for specified time
windows.
- Silenced entries now include a `begin` timestamp for scheduled maintenance.
- Store clients can now use [watchers](https://github.com/sensu/sensu-go/pull/792) to be notified of changes to objects in the store.
- Add check `Cron` field. Checks can now be scheduled according to the cron
string stored in this field.
- Add a distributed queue package for use in the backend.
- Token substitution is now available for checks.
- CLI functionality for check `Cron` field.
- Add an e2e test for cron scheduling.
- Add an e2e test for check hook execution.

## [2.0.0-alpha.11] - 2017-12-19
### Breaking Changes
- The `Source` field on a check has been renamed to `ProxyEntityID`. Any checks
using the Source field will have to be recreated.

### Added
- Silenced entries with ExpireOnResolve set to true will now be deleted when an
event which has previously failing was resolved
- TCP/UDP sockets now accept 1.x backward compatible payloads. 1.x Check Result gets translated to a 2.x Event.
- Custom attributes can be added to the agent at start.
- New and improved Check Hooks are implemented (see whats new about hooks here: [Hooks](https://github.com/sensu/sensu-alpha-documentation/blob/master/08-hooks.md))
- Add check subdue CLI support.

### Changed
- Avoid using reflection in time.InWindows function.
- Use multiple parallel jobs in CI tools to speed up the tests
- Pulled in latest [github.com/coreos/etcd](https://github.com/coreos/etcd).
- Includes fix for panic that occurred on shutdown.
- Refer to their
[changelog](https://github.com/gyuho/etcd/blob/f444abaae344e562fc69323c75e1cf772c436543/CHANGELOG.md)
for more.
- Switch to using [github.com/golang/dep](https://github.com/golang/dep) for
managing dependencies; `vendor/` directory has been removed.
- See [README](README.md) for usage.

## [2.0.0-alpha.10] - 2017-12-12
### Added
- End-to-end test for the silencing functionality
- Silenced events are now identified in sensuctl

### Changed
- Events that transitioned from incidents to a healthy state are no longer
filtered by the pipeline
- Errcheck was added to the build script, and the project was given a once-over
to clean up existing errcheck lint.
- Creating a silenced entry via sensuctl no longer requires an expiry value

### Fixed
- Entities can now be silenced using their entity subscription
- Fixed a bug in the agent where it was ignoring keepalive interval and timeout
settings on start
- Keepalives now alert when entities go away!
- Fixed a bug in package dynamic that could lead to an error in json.Marshal
in certain cases.
- Fixed an issue in keepalived to handle cases of nil entities in keepalive
messages

## [2.0.0-alpha.9] - 2017-12-5
### Added
- Proxy entities are now dynamically created through the "Source" attribute of a
check configuration
- Flag to sensuctl configure allowing it to be configured non-interactively
(usage: --non-interactive or -n)
- New function SetField in package dynamic, for setting fields on types
supporting extended attributes.
- Automatically append entity:entityID subscription for agent entities
- Add silenced command to sensuctl for silencing checks and subscriptions.
- Add healthz endpoint to agent api for checking agent liveness.
- Add ability to pass JSON event data to check command STDIN.
- Add POST /events endpoint to manually create, update, and resolve events.
- Add "event resolve" command to sensuctl to manually resolve events.
- Add the time.InWindow & time.InWindows functions to support time windows, used
in filters and check subdue

### Fixed
- Fixed a bug in how silenced entries were deleted. Only one silenced entry will
be deleted at a time, regardless of wildcard presence for subscription or check.

## [2.0.0-alpha.8] - 2017-11-28
### Added
- New "event delete" subcommand in sensuctl
- The "Store" interface is now properly documented
- The incoming request body size is now limited to 512 KB
- Silenced entries in the store now have a TTL so they automatically expire
- Initial support for custom attributes in various Sensu objects
- Add "Error" type for capturing pipeline errors
- Add registration events for new agents
- Add a migration tool for the store directly within sensu-backend

### Changed
- Refactoring of the sensu-backend API
- Modified the description for the API URL when configuring sensuctl
- A docker image with the master tag is built for every commit on master branch
- The "latest" docker tag is only pushed once a new release is created

### Fixed
- Fix the "asset update" subcommand in sensuctl
- Fix Go linting in build script
- Fix querying across organizations and environments with sensuctl
- Set a standard redirect policy to sensuctl HTTP client

### Removed
- Removed extraneous GetEnv & GetOrg getter methods<|MERGE_RESOLUTION|>--- conflicted
+++ resolved
@@ -38,14 +38,10 @@
 configuration.
 - Added entity name to the interactive sensuctl survey.
 - Check hooks with `stdin: true` now receive actual event data on STDIN instead
-<<<<<<< HEAD
   of an empty event.
-- [Web] Fixed issue where a bad or revoked access token could crash the app.
-=======
-of an empty event.
 - Prevent a segmentation fault on the agent when a command execution returns an
 error.
->>>>>>> db5c4f8f
+- [Web] Fixed issue where a bad or revoked access token could crash the app.
 
 ### Removed
 - Removed encoded protobuf payloads from log messages (when decoded, they can reveal
