# Changelog
All notable changes to this project will be documented in this file.

The format is based on [Keep a Changelog](http://keepachangelog.com/en/1.0.0/)
and this project adheres to [Semantic
Versioning](http://semver.org/spec/v2.0.0.html).

## Unreleased

### Fixed
<<<<<<< HEAD
- Require that pipe handlers have a command set.
=======
- The config file default path is now shown in the help for sensu-backend start
and sensu-agent start.
- Keepalives can now be published via the HTTP API.
>>>>>>> 14588e13

## [5.19.0] - 2020-03-26

### Added
- The `sensu.io/managed_by` label is now automatically applied to resources
created via `sensuctl create`.
- Added `created_by` to object metadata and populate that field via the HTTP API.
- Added agent discovery of libc type, VM system/role, and cloud provider.
- Added `float_type` field to system type to store which float type (softfloat,
hardfloat) a system is using.
- Additional Tessen resource metrics can now be registered at runtime.
- Added a generic client POST function that can return the response.
- Tessen now reports the type of store used for events ("etcd or "postgres").

### Changed
- Updated the store so that it may _create_ wrapped resources.
- Bonsai client now logs at debug level instead of info level.
- The dashboard service now returns an error if the client User-Agent is curl
or sensuctl. This should prevent users from using the dashboard port by
mistake.

### Fixed
- Fixed a bug where the agent could connect to a backend using a namespace that
doesn't exist.
- Subscriptions can no longer be empty strings (#2932)
- The proper HTTP status codes are returned for unauthenticated & permission
denied errors in the REST API.
- Fixed a bug where keepalives would not always fire correctly when using
the postgres event store.

## [5.18.1] - 2020-03-10

### Fixed
- Check history is now in FIFO order, not ordered by executed timestamp.
- Fixed bug where flapping would incorrectly end when `total_state_change` was
  below `high_flap_threshold` instead of below `low_flap_threshold`.
- sensu-backend no longers hang indefinitely if a file lock for the asset
manager cannot be obtained, and returns instead an error after 60 seconds.
- Stopped using the etcd embedded client, which seems to trigger nil pointer
panics when used against an etcd that is shutting down.
- 64-bit align the `Resource` struct in the store cache to fix a crash on
32-bit systems.
- Fixed a bug where sensu-backend would restart when agents disconnect.

## [5.18.0] - 2020-02-24

### Added
- Added the `/version` API in sensu-agent.
- Indicate in log messages which filter dropped an event.

### Fixed
- sensuctl now supports the http_proxy, https_proxy, and no_proxy environment
variables.
- returns 401 instead of 500 when issues occur refreshing the access token.
- Support Bonsai assets versions prefixed with the letter `v`.
- Fixed a bug where wrapped resources were not getting their namespaces set by
the default sensuctl configuration.
- read/writes `initializationKey` to/from `EtcdRoot`, while support legacy as fallback (read-only)
- check for a non-200 response when fetching assets
- `/silenced` now supports API filtering (commercial feature).
- Fixed event payload validation on the backend events API to validate the
payload with the URL parameters on the /events/:entity/:check endpoint and
reject events that do not match.
- The `auth/test` endpoint now returns the correct error messages.
- The `log-level` configuration option is now properly applied when running the
Sensu Agent Windows service.

### Changed
- Updated Go version from 1.13.5 to 1.13.7.
- Default `event.entity.entity_class` to `proxy` in the POST/PUT `/events` API.
- Proxy entities are now automatically created when events are published with an
entity that does not exist.

## [5.17.2] - 2020-02-19

### Fixed

- Fixed a bug where on an internal restart, enterprise HTTP routes could fail
to intialize.

## [5.17.1] - 2020-01-31

### Fixed
- Cluster configuration of sensuctl should be reset when `configure` is called.
- Some namespaces would not appear in the curated namespace functionality under
certain circonstances.
- Fix a bug with tar assets that contain hardlinked files.
- Assets name may contain capital letters.
- When `--trusted-ca-file` is used to configure sensuctl, it now detects and saves
the absolute file path in the cluster config.
- [Web] Changing order on event list will no longer cause filters to be reset.
- [Web] URLs inside annotations are now rendered as links.

## [5.17.0] - 2020-01-28

### Added
- Added the secrets provider interface and secrets provider manager to be used
by commercial secrets providers. Implemented for checks, mutators, and handlers.
- Added the `secrets` field to checks, mutators, and handlers.
- Added the `keepalive-handlers` configuration flag on the agent to specify the
entity's keepalive handlers.
- Added `event.entity.name` as a supported field selector.

### Fixed
- Fixed a memory leak in the entity cache.
- [Web] Labels with links can now be followed.
- [Web] Fixed a inconsistent crash that occurred in Firefox browsers.
- [Web] Fixed bug where event history was duplicated in the event timeline
chart.
- [Web] Fixed issue where silenced entries with a start date would result in a
crash.
- Fixed a bug where `sensuctl entity delete` was not returning an error
when attempting to delete a non-existent entity.
- sensuctl command assets installed via Bonsai will now use the "sensuctl"
namespace.
- Fixed a memory leak in the entity cache
- Users with implicit permissions to a namespace can now display resources
within that namespace via the Web UI.
- Explicit access to namespaces can only be granted via cluster-wide RBAC
resources.
- Split rules ClusterRole and Role verbs, resources and resource names on comma.
- Add support for the `--format` flag in the `sensuctl command list` subcommand.
- Namespace can be ommited from event when performing an HTTP POST request to
the `/events` endpoint.
- Fixed a bug where failing check TTL events could occur event if keepalive
failures had already occurred.

## [5.16.1] - 2019-12-18

### Fixed
- Initialize the sensu_go_events_processed counter with the `success` label so
it's always displayed.
- Fixed a performance regression that was introduced in 5.15.0, which would
cause the API to timeout past 20k agent sessions.

## [5.16.0] - 2019-12-11

### Added
- Display the JWT expiration Unix timestamp in `sensuctl config view`.
- Added the 'sensu-backend init' subcommand.
- Added a new flag, --etcd-client-urls, which should be used with sensu-backend
when it is not operating as an etcd member. The flag is also used by the new
sensu-backend init tool.
- Added the cluster's distribution to Tessen data.
- Added a new field, ClusterIDHex, to the ClusterHealth datatype.
- Added the `--etcd-discovery` and `--etcd-discovery-srv` flags to
`sensu-backend`. These are used to take advantage of the embedded etcd's
auto-discovery features.
- Added `--keepalive-critical-timeout` to define the time after which a
critical keepalive event should be created for an agent.
- Added `--keepalive-warning-timeout` which is an alias of `--keepalive-timeout`
for backwards compatibility.

### Fixed
- Add a timeout to etcd requests when retrieving the nodes health.
- Show the correct default value for the format flag in `sensuctl dump` help
usage.
- Installing sensuctl commands via Bonsai will now check for correct labels
before checking if the asset has 1 or more builds.
- Listing assets with no results returns an empty array.
- Fixed a panic that could occur when creating resources in a namespace that
does not exist.
- [Web] Links to documentation now point to the version of the product being run
instead of the latest; helpful when running an older version of Sensu.
- Fixed issue where keepalive events and events created through the agent's
socket interface could be missing a namespace.
- Fixed an issue where 'sensuctl cluster health' would hang indefinitely.
- Fixed several issues around the metadata of resources encoded using the
wrapped-json format, where the metadata would go missing when listing
resources or prevent resources from being created.

### Changed
- The backend will no longer automatically be seeded with a default admin
username and password. Users will need to run 'sensu-backend init' on every
new installation.
- Several deprecated flags were removed from sensu-backend.
- [Web] Changes to navigation. The app bar has been replaced by an omnipresent
drawer increasing the available space for content. Additionally, each page now
includes breadcrumbs.
- [Web] Switching namespaces is easier than ever, with the new and improved
switcher. The new component can be accessed from the drawer or with the shortcut
ctrl+k. For those with many namespaces the switcher now includes fuzzy search
and improved keyboard navigation.
- 'sensuctl cluster health' will now use a 3s timeout when gathering cluster
health information.
- 'sensuctl cluster health' now collects cluster health information concurrently.

## [5.15.0] - 2019-11-18

### Fixed
- Added better error logging for mutator execution.
- Fixed the order of flap detection weighting for checks.
- The pprof server now only binds to localhost.

### Added
- Added the `APIKey` resource and HTTP API support for POST, GET, and DELETE.
- Added sensuctl commands to manage the `APIKey` resource.
- Added support for api keys to be used in api authentication.
- Added support for sensu-backend service environment variables.
- Added support for timezones in check cron strings.
- Added support for extending sensuctl support with commands.

### Changed
- Moved `corev2.BonsaiAsset` to `bonsai.Asset` and moved
`corev2.OutdatedBonsaiAsset` to `bonsai.OutdatedAsset` along with subsequent
bonsai package refactors.
- Colons and periods are now allowed to be used in all resource names, with
the exception of users.

## [5.14.2] - 2019-11-04

### Changed
- Upgraded etcd to 3.3.17
- Listing namespaces is now done implicitly based on access to resources within
a namespace. Users will no longer be able to list all namespaces by default, in
new installations. Existing installations will function as before. Operators can
change to the new behaviour, by modifying the system:user role.

### Fixed
- As a result of upgrading etcd, TLS etcd clients that lose their connection will
successfully reconnect when using --no-embed-etcd.
- Check TTL switches are now correctly buried when associated events and entities
are deleted.
- Keepalive switches are now correctly buried when the keepalive event is deleted.
- Sensu now uses far fewer leases for keepalives and check TTLs, resulting in a
stability improvement for most deployments.
- Fixed a minor UX issue in interactive filter commands in sensuctl.
- Silences now successfully apply to proxy entities where the check doesn't contain
  the same subscriptions as the entity (#3356)

## [5.14.1] - 2019-10-16

### Added
- Added prometheus gauges for check schedulers.

### Fixed
- Opening an already open Bolt database should not cause sensu-agent to hang
indefinitely.
- [CLI] Dump multiple types as YAML to a file would print separator STDOUT
instead of specified file
- Fixed a bug where Sensu would crash with a panic due to a send on a closed channel.

## [5.14.0] - 2019-10-08

### Added
- [Web] Added an additional option to the error dialog allowing users to
completely wipe the application's persisted state; in lieu of them having to
manually wipe their local / session storage. This may help in the rare cases
where something in said state is leading to an uncaught exception.
- [Web] For operating systems with support for selecting a preferred light /dark
theme, the application now respects the system preference by default.
- sensuctl dump can now list the types of supported resources with --types.
- Added the `sensu_agent_version` field to the `Entity` resource, which reflects
the Sensu semver version of the agent entity.
- Added the `--etcd-heartbeat-interval` and `--etcd-election-timeout` flags to
`sensu-backend`

### Changed
- [Web] Github is not always the best place for feature requests and discussion,
as such we've changed CTA for feedback to point to Discourse instead of the
web repository's issues page.
- [Web] When a user lands on a page inside a namespace that no longer exists or
they do not have access to, the drawer is now opened so that namespace switcher
is front and center. Hopefully this should reduce any confusion around next
steps.
- Support agent TLS authentication, usable with a licensed sensu-backend.
- Updated Go version from 1.12.3 to 1.13.1.
- [GraphQL] `putWrapped` mutation now accepts wrapped JSON with empty
outer objectmeta.

### Fixed
- [Web] Fixed issue where a user with an appropriate role may have been unable
to resolve events, queue checks, and create silenced entries.
- Splayed proxy checks are now executed every interval, instead of every
`interval + interval * splay_coverage`.
- [GraphQL] Ensures that proxy entity label & annotations are redacted.
- Fixed a bug in the ring where round robin schedules would not recover
after quorum loss.
- [Web] Unauthorized errors emitted while creating silences or resolving events
are now caught and a toast is presented to communicate what occurred.
- [Web] Internal errors are now avoided when a user attempts to queue an ad-hoc
check for a keepalive.
- Do not separate asset builds into several assets unless the the tabular format
is used in `sensuctl asset list`.
- Fix the 'flag accessed but not defined' error in `sensuctl asset outdated`
- Fix generic API client's `SetTypeMeta` method. The APIGroup is now correctly
configured and by virtue unintended authorization denied errs are avoided.
- Fixed a bug where checks would stop executing after a network error.
- Fixed a bug where sensuctl create with stdin was not working.

## [5.13.2] - 2019-09-19

### Fixed
- Enterprise bug fix.

## [5.13.1] - 2019-09-10

### Fixed
- Multi-build asset definitions with no matching filters will no longer cause a panic.

## [5.13.0] - 2019-09-09

### Added
- Added the `sensuctl env` command.
- sensuctl asset add (fetches & adds assets from Bonsai).
- sensuctl asset outdated (checks for newer versions of assets from Bonsai).
- Add HTTP and directory support to `sensuctl create`
- Only validate check interval/cron when publish true

### Fixed
- sensuctl dump no longer silently discards errors.
- Interactive check create and update modes now have 'none' as the first
highlighted option, instead of nagios-perfdata.
- Fixed a bug where silences would not expire on event resolution.

## [5.12.0] - 2019-08-22

### Added
- Added functionality for the agent `--allow-list` configuration, which
whitelists check and check hook executables.
- Added the `runtime_assets` field to `HookConfig`. Assets are enabled
for check hook execution.
- Added backwards compatible content negotiation to the websocket connection.
Protobuf will be used for serialization/deserialization unless indicated by the
backend to use JSON.
- Added delete functionality for assets in the API and sensuctl.
- Added `sensuctl dump` to dump resources to a file or STDOUT.
- Added `event.check.name` as a supported field selector.
- [Web] Added timeline chart to event details view.
- Added `entity.system.arm_version` to record the value of `GOARM` at compile time.
- Added `ProviderType` field to `AuthProviderClaims`
- Added `builds` field to the `Asset` type to allow assets to specify different
URLs for each platform/architecture/arch_version.

### Changed
- The project now uses Go modules instead of dep for dependency management.
- The internal reverse proxy relied on by the dashboard has been eliminated.
- The generic etcd watcher now keeps track of revisions.
- The resource caches can now rebuild themselves in case of failures.
- Event and Entity resources can now be created without an explicit namespace;
the system will refer to the namespace in the URL.
- Events and Entities can now be created with the POST verb.
- [Web] Changed styling of namespace labels.
- Log token substitution failures more clearly.

### Fixed
- Fixed the tabular output of `sensuctl filter list` so inclusive filter expressions
are joined with `&&` and exclusive filter expressions are joined with `||`.
- The REST API now correctly only returns events for the specific entity
queried in the `GET /events/:entity` endpoint (#3141)
- Prevent a segmentation fault when running `sensuctl config view` without
configuration.
- Added entity name to the interactive sensuctl survey.
- Check hooks with `stdin: true` now receive actual event data on STDIN instead
  of an empty event.
- Prevent a segmentation fault on the agent when a command execution returns an
error.
- [Web] Fixed issue where a bad or revoked access token could crash the app.

### Removed
- Removed encoded protobuf payloads from log messages (when decoded, they can reveal
redacted secrets).

## [5.11.1] - 2019-07-18

### Fixed
- The agent now sends heartbeats to the backend in order to detect network
failures and reconnect faster.
- The default handshake timeout for the WebSocket connection negotiation has
been lowered from 45 to 15 seconds and is now configurable.

## [5.11.0] - 2019-07-10

### Added
- Silenced entries are now retrieved from the cache when determining if an event
is silenced.
- Added --disable-assets flag to sensu-agent.
- Added ability to query mutators to the GraphQL service
- Added ability to query event filters to the GraphQL service
- Added prometheus metrics for topics in wizard bus and agent sessions.
- The buffer size and worker count of keepalived, eventd & pipelined can now be
configured on sensu-backend.
- Added a `headers` field to the `Asset` struct. Headers is a map of key/value
string pairs used as HTTP headers for asset retrieval.
- Added the current user to the output of `sensuctl config view`.
- [Web] Adds list and details views for mutators
- [Web] Adds list and details views for event filters
- Added sensuctl delete command

### Changed
- [Web] Updated embedded web assets from `46cd0ee` ... `8f50155`
- The REST API now returns the `201 Created` success status response code for
POST & PUT requests instead of `204 No Content`.

### Fixed
- The REST API now returns an error when trying to delete an entity that does
not exist.
- Fixed a bug where basic authorization was not being performed on the agent websocket connection.
- Fixed an aliasing regression where event timestamps from the /events API
were not getting properly populated.
- Fixed a bug where multiple nested set handlers could be incorrectly flagged as
deeply nested.
- Fixed a bug where round robin proxy checks could fail to execute.
- Fixed a bug where watchers could enter a tight loop, causing very high CPU
usage until sensu-backend was restarted.

## [5.10.1] - 2019-06-25

### Fixed
- Fixed the entity_attributes in proxy_requests so all attributes must match
instead of only one of them.
- Fixed a bug where events were not deleted when their corresponding entity was.

## [5.10.0] - 2019-06-18

### Added
- Added POST `/api/core/v2/tessen/metrics`.
- Added the ability in TessenD to listen for metric points on the message bus,
populate, and send them to the Tessen service.
- [Web] Adds ability to delete entities
- [GraphQL] Adds simple auto-suggestion feature.
- Added a tag to all Tessen metrics to differentiate internal builds.
- Added a unique sensu cluster id, accessible by GET `/api/core/v2/cluster/id`.
- Added `sensuctl cluster id` which exposes the unique sensu cluster id.

### Changed
- [Web] Updated embedded web assets from `275386a` ... `46cd0ee`
- Refactoring of the REST API.
- Changed the identifying cluster id in TessenD from the etcd cluster id to
the sensu cluster id.
- [GraphQL] Updates `PutResource` mutation to accept an `upsert` boolean flag parameter. The `upsert` param defaults to `true`, but if set to `false` the mutation will return an error when attempting to create a duplicate resource.
- Eventd has been refactored. Users should not perceive any changes, but a
substantial amount of business logic has been moved into other packages.
- The `sensuctl create` command now accepts resources without a declared
namespace. If the namespace is omitted, the resource will be created in the
current namespace, or overridden by the `--namespace` flag.
- Eventd now uses a constant number of requests to etcd when working with
silenced entries, instead of a number that is proportional to the number of
subscriptions in a check.

### Fixed
- The check state and check total_state_change properties are now more correct.
- Scheduling proxy checks now consumes far fewer CPU resources.
- [Web] Unless required- scrollbars on code blocks are hidden.
- [Web] Ensure that we redirect user to a valid namespace when first signing in.
- [Web] Correctly display timeout value for handlers.
- [Web] Avoid exception when parsing non-standard cron statements. (Eg.
`@every 1h` or `@weekly`)
- The resources metadata are now validated with the request URI.

## [5.9.0] - 2019-05-29

### Added
- [GraphQL] Added field to retrieve REST API representation of a resource to
  each core type
- [Web] Add views for handlers

### Changed
- [Web] Updated embedded web assets from `9d91d7f` ... `275386a`
- [Web] Implements simpler & more efficient filtering.
- [GraphQL] fields that previously accepted a JS filter have been deprecated and
  replaced with a simpler syntax.

### Fixed
- Fixed the behaviors for check `Occurrences` and `OccurrencesWatermark`.
- Fixed a panic that could occur when seeding initial data.
- [Web] Compress dashboard assets
- [Web] Fixed regression where dashboard assets were no longer compressed.
- Fixed listing of silenced entries by check or subscription.
- The docker-compose.yaml file now refers to the sensu/sensu:latest image.

## [5.8.0] - 2019-05-22

### Added
- Added per resource counts to tessen data collection.
- Added event processing counts to tessen data collection.
- Added ability to query for `Handlers` (individual and collections) from the GraphQL query endpoint.
- Added `/version` to retrieve the current etcd server/cluster version and the sensu-backend version.
- --etcd-cipher-suites option is now available for sensu-backend.
- Added the `--chunk-size` flag to `sensuctl * list` sub-commands

### Changed
- eventd and keepalived now use 1000 handlers for events.
- etcd database size and request size are now configurable.
- Most resources now use protobuf serialization in etcd.

### Fixed
- Only bury switchsets of checks that no longer have a TTL, in order to reduce
the number of write operations made to etcd.
- Fixed keepalives switchsets for entities with deregistration.
- Fixed continue token generation in namespace and user pagination.

## [5.7.0] - 2019-05-09

### Added
- Added a Windows service wrapper for sensu-agent. See
"sensu-agent service --help" for more information.

### Fixed
- Fixed `sensuctl` color output on Windows.
- Fixed a regression in `sensuctl cluster` json/wrapped-json output.
- Fixed a regression that caused listing objects for a given namespace to also
  include results from namespaces sharing a similar prefix.

## [5.6.0] - 2019-04-30

### Added
- Added filtering support to `sensuctl`. This feature only works against a
  `sensu-backend` with a valid enterprise license.
- Added fields getter functions for resources available via the REST API.
- Added the message bus to Tessend in order to track Tessen configuration changes from the API.
- Added a performance optimizing `Count()` function to the generic store.
- Added a hexadecimal Cluster ID title to the `sensuctl cluster health` and
`sensuctl cluster member-list` commands in tabular format.
- Added a `Header` field to the `HealthResponse` type returned by `/health`.

### Fixed
- Fixed the agent `--annotations` and `--labels` flags.

## [5.5.1] - 2019-04-15

### Changed
- Added parsing annoatations to sensu-agent, both from agent.yml and command line arguments
- Updated Go version from 1.11.4 to 1.12.3 for CI builds.
- Changed the 1.x `client` field to `source` in the 1.x compatible agent socket. The `client` field is now deprecated.
- Deprecated the agent TCP/UDP sockets in favor of the agent rest api.
- [GraphQL] Added mutation to create / update using wrapped resources.
- [GraphQL] Added field returning wrapped resource given ID.
- apid uses a new generic router for listing resources.
- The store uses the generic List function for listing resources.

### Fixed
- Fixed an issue where etcd watchers were used incorrectly. This was causing
100% CPU usage in some components, as they would loop endlessly trying to get
results from watchers that broke, due to their stream terminating. Other
components would simply stop updating. Watchers now get reinstated when the
client regains connectivity.
- Fixed the `/events/:entity` route in the REST API.
- Fixed a bug where the --labels arg was not working as expected in sensu-agent.

## [5.5.0] - 2019-04-03

### Added
- Added the TessenD daemon.
- Added an etcd watcher for tessen configuration.
- Added ring support for TessenD so that the service is invoked in a
round-robin fashion within a cluster.
- Added `tessen opt-in` command to `sensuctl`.
- Added `tessen opt-out` command to `sensuctl`.
- Added `tessen info` command to `sensuctl`.
- Added more verbose logging to indicate when a proxy request matches an entity according to its entity attributes.

### Removed
- Removed the unused etcd watcher for hook configurations.

### Fixed
- [Web] Ensure user chip is never rendered when creator is not present.

## [5.4.0] - 2019-03-27

### Added
- Add support for pagination to the API
- Add two new flags for `backend` daemon to optionally allow for separate TLS
  cert/key for dashboard. the flags are: `--dashboard-cert-file` and
  `--dashboard-key-file`. The dashboard will use the same TLS config of the API
  unless these new flags are specified.
- Added notion of asset collections to dashboard daemon
- Added a store for Tessen opt-in/opt-out configuration.
- Added /tessen GET and PUT endpoints to the API.
- Added queueing to the agent /events API

### Changed
- [Web] Updated dependencies that had warnings
- [Web] Updated dependency babel to ^7.4
- [Web] Updated UI library to ^3.8

### Fixed
- Fixed a bug in `sensuctl` where global/persistent flags, such as `--namespace`
  and `--config-dir`, would get ignored if they were passed after a sub-command
  local flag, such as `--format`.
- Fixed a bug in `sensuctl` where handlers and filters would only be deleted
  from the default namespace, unless a `--namespace` flag was specified.
- Fixed a bug where events could be stored without a timestamp.
- Fixed a bug where metrics could be persisted to etcd in some cases.
- Fixed a bug where agents would sometimes refuse to terminate on SIGTERM and
  SIGINT.
- Fixed a bug where agents would always try to reconnect to the same backend,
  even when multiple backends were specified. Agents will now try to connect to
  other backends, in pseudorandom fashion.
- [Web] Avoids crash when the creator of a check is inaccessible.
- [Api] Respond with 404 from the users endpoint when user for given name cannot
  be found.
- Commands wrap on the event details page and will display "-" if there is no
  command (keepalives)

## [5.3.0] - 2019-03-11

### Added
- Added additional check config and entity information to event details page.
- Fixed all known TLS vulnerabilities affecting the backend server:
    - TLS min version increased to 1.2
    - Removed ALL but perfect-forward-secrecy ciphers
- Removed requirement of specifying `--trusted-ca-file` when using TLS on backend
- Prevented backend from loading server TLS configuration for http client
- Enforced uniform TLS configuration for all three backend components (apid, agentd, dashboardd)
- Set http client timeout to 15 seconds for sensuctl
- Round robin scheduling is now fully functional.
- Web UI offline state detection and and alert banner.

### Changed
- Asset downloading now uses buffered I/O.

### Fixed
- Check results sent via the agent socket now support handlers.
- `sensuctl user list` can now output yaml and wrapped-json
- Fixed bug with how long commands were displayed on check details page.
- Assets downloads no longer specify a client timeout.
- Fixed a bug where agent entity subscriptions would be communicated to the
  backend incorrectly. Due to the scheduler using the subscriptions from the
  HTTP header, this does not have any effect on scheduling.
- Web - Fixes issue where timeout value was not displayed.
- Fixed bug with how long commands were displayed on check details page.

### Removed
- Removed the concept of "edition" and the edition header.

## [5.2.1] - 2019-02-11

### Fixed
- Fixed a regression in the agent that would not allow proxy checks to be
run for subsequent executions.
### Added
- Web UI - support for labels and annotations

## [5.2.0] - 2019-02-06

### Added
- Added support for the following TLS related options to `sensuctl`:
`--trusted-ca-file` and `--insecure-skip-tls-verify`. This allows sensuctl
users to use a self-signed certificate without adding it to the operating
system's CA store, either by explicitly trusting the signer, or by disabling
TLS hostname verification.
- Added a generic watcher in the store.
- Added `RemoveProvider` method to authenticator.
- Check output truncation support has been added. Check output can be truncated
by adjusting the max_output_size and discard_output properties.
- Added ability to silence/unsilence from the event details page.
- Added support for wrapped resources in the API with `sensuctl create` &
`sensuctl edit`.
- Web UI - platform version displays on the entity details page.
- Web UI - include proxy request configuration on check details page.
- Web UI - display deregistration config on the entity details page.

### Changed
- Removed unused workflow `rel_build_and_test` in CircleCI config.
- Moved the `Provider` interface to `api/core/v2` package.
- Moved the `Authenticator` interface to `backend/authentication` package.
- Updated confirmation messages for sensuctl commands: `Created`, `Deleted` and
`Updated` instead of `OK`.
- Exported some functions and methods in the CLI client.
- The API authenticator now identifies providers by their name only.

### Fixed
- Check TTL failure events are now much more reliable, and will persist even
in the presence cluster member failures and cluster restarts.
- Fix snakeCase version of keys in typeMap for acronyms.
- Fixed a bug in keepalive processing that could result in a crash.
- Pin childprocess to v0.9.0 in CircleCI so fpm can be installed.
- Substitutions applied to command & hooks are now omitted from events.
- Fixes a bug where generic store methods assumed a namespace was provided for non-namespaced resources.
- Keepalive and check TTL database state is now properly garbage-collected on
entity deletion.
- Fixed a bug where `sensuctl version` required configuration files to exist.
- Updates the copy on the confirm disable dialog to accurately reflect the
operation.

## [5.1.1] - 2019-01-24

### Added
- Added the notion of authentication providers.

### Changed
- Improved logging for errors in proxy check requests.
- Updated Go version from 1.10 to 1.11.4.
- Refactoring of the internal authentication mechanism into a `basic`
authentication provider.
- Modified private generic store methods as public functions.
- Improved logging for errors in proxy check requests.
- Updated Go version from 1.10 to 1.11.4.
- Changed keepalive event to include check.output

### Fixed
- Fixed a bug where `sensuctl edit` was not removing the temp file it created.
- Fixed a bug where adhoc checks were not retrieving asset dependencies.
- Fixed a bug where check updates would cause the check to immediately fire.
- Fixed a bug where a bad line in check output would abort metric extraction.
An error is now logged instead, and extraction continues after a bad line is encountered.
- Keepalive events will now continue to fire after cluster restarts.
- Fixed a panic in the dashboardd shutdown routine.
- Fixed a bug where deleting a non-existent entity with sensuctl would not return an error.
- Web UI - toolbar menu buttons now switch with dark theme.
- Web UI - some buttons easier to see with dark theme.
- Agents will now take proxy entity names into consideration when guarding
against duplicate check requests.

### Changed
- Improved logging for errors in proxy check requests.
- Updated Go version from 1.10 to 1.11.4.

## [5.1.0] - 2018-12-18

### Added
- Support for the trusted-ca-file and insecure-skip-tls-verify flags in
  sensu-agent. These flags have the same meaning and use as their sensu-backend
  counterparts.

### Changed
- Default location for sensu-backend data has changed from /var/lib/sensu to
  /var/lib/sensu/sensu-backend. See release notes for more information.

### Fixed
- Keepalive and check TTL failure events now fire continuously until resolved.
- Listing an empty set of assets now correctly returns [] instead of null.
- Fixed API endpoint used by the CLI to create hooks via the 'sensuctl create'
  command. It's now possible to create objects of type 'Hook' with this command
  again.
- Firefox status icons not fully rendering

## [5.0.1] - 2018-12-12

### Changed
- Added --etcd-advertise-client-urls options to docker-compose.yaml sensu-backend start command

### Fixed
- Prevent a panic when using an external etcd cluster.
- Silences List in web ui sorted by ascending order; defaults to descending
- Reduces shuffling of items as events list updates
- Fixed error in UI where status value could not be coerced
- Copy local environment variables into execution context when running checks
- Ensure environment variables are joined with a semicolon on Windows
- Command arguments are no longer needlessly escaped on Windows
- Backend environments are now included in handler & mutator execution requests.

## [5.0.0] - 2018-11-30

### Added
- Add the `etcd-advertise-client-urls` config attribute to sensu-backend
- Support for multiple API versions added to sensuctl create
- Support for metadata added to wrapped resources (yaml, wrapped-json)
- Added the backend configuration attributes `api-listen-address` & `api-url`.
- Adds feedback when rerunning check[s] in the web app

### Removed
- Check subdue functionality has been disabled. Users that have checks with
subdues defined should delete and recreate the check. The subdue feature was
found to have issues, and we are re-working the feature for a future release.
- Filter when functionality has been disabled. Users that have filters with
'when' properties defined should delete and recreate the filter. Filter when
uses the same facility as check subdue for handling time windows.
- Removed event.Hooks and event.Silenced deprecated fields
- Extensions have been removed until we have time to revisit the feature.

### Changed
- Assets and checks environments are now merged, with a preference given to the
  values coming from the check's environment.
- Assets and handlers environments are now merged, with a preference given to the
  values coming from the handler's environment.
- Assets and mutators environments are now merged, with a preference given to the
  values coming from the mutator's environment.
- Metadata from wrappers and resources is now merged, with a preference given to
the values coming from the wrapper. Labels and annotations are deep-merged.
- Round-robin scheduling has been temporarily disabled.
- The dashboard now uses the `api-url` configuration attribute to connect to the
API.

### Fixed
- Fixed several resource leaks in the check scheduler.
- Fixed a bug in the dashboard where entities could not be silenced.
- Fix the `sensuctl cluster health` command.
- Fixed issue filtering by status on the events page
- Fixed interactive operations on entities in the CLI
- Removed rerun and check links for keepalives on event details page.
- Web UI - Made silencing language more clear on Silences List page
- Fixed a bug where resources from namespaces that share a common prefix, eg:
  "sensu" and "sensu-devel", could be listed together.
- Fixed a bug in the agent where the agent would deadlock after a significant
period of disconnection from the backend.
- Fixed a bug where logging events without checks would cause a nil panic.
- Removed the ability to rerun keepalives on the events list page
- A panic in keepalive/check ttl monitors causing a panic.
- Monitors are now properly namespaced in etcd.
- Updating a users groups will no longer corrupt their password
- Prevent empty error messages in sensuctl.
- Fixed a bug where keepalive failures could be influenced by check TTL
successes, and vice versa.
- Fixed a bug where check TTL events were not formed correctly.
- Fixed a web-ui bug causing the app to crash on window resize in FireFox

### Breaking Changes
- The backend configuration attributes `api-host` & `api-port` have been
replaced with `api-listen-address`.

## [2.0.0-beta.8-1] - 2018-11-15

### Added
- Assets are included on check details page.
- Adds links to view entities and checks from the events page.
- Added an agent/cmd package, migrated startup logic out of agent main
- Improved debug logging in pipeline filtering.
- Add object metadata to entities (including labels).
- Add filter query support for labels.
- Add support for setting labels on agents with the command line.
- The sensuctl tool now supports yaml.
- Add support for `--all-namespaces` flag in `sensuctl extension list`
subcommand.
- Added functionality to the dynamic synthesize function, allowing it to
flatten embedded and non-embedded fields to the top level.
- Added the sensuctl edit command.
- Added javascript filtering.

### Removed
- Govaluate is no longer part of sensu-go.

### Fixed
- Display appropriate fallback when an entity's lastSeen field is empty.
- Silences List in web ui sorted by ascending order
- Sorting button now works properly
- Fixed unresponsive silencing entry form begin date input.
- Removed lastSeen field from check summary
- Fixed a panic on the backend when handling keepalives from older agent versions.
- Fixed a bug that would prevent some keepalive failures from occurring.
- Improved event validation error messages.
- Improved agent logging for statsd events.
- Fixues issue with tooltip positioning.
- Fixed bug with toolbar menus collapsing into the overflow menu
- The agent now reconnects to the backend if its first connection attempt
  fails.
- Avoid infinite loop when code cannot be highlighted.

### Changes
- Deprecated the sensu-agent `--id` flag, `--name` should be used instead.

### Breaking Changes
- Environments and organizations have been replaced with namespaces.
- Removed unused asset metadata field.
- Agent subscriptions are now specified in the config file as an array instead
  instead of a comma-delimited list of strings.
- Extended attributes have been removed and replaced with labels. Labels are
string-string key-value pairs.
- Silenced `id`/`ID` field has changed to `name`/`Name`.
- Entity `id`/`ID` field has changed to `name`/`Name`.
- Entity `class`/`Class` field has changed to `entity_class`/`EntityClass`.
- Check `proxy_entity_id`/`ProxyEntityID` field has changed to `proxy_entity_name`/`ProxyEntityName`.
- Objects containing both a `name`/`Name` and `namespace`/`Namespace` field have been
replaced with `metadata`/`ObjectMeta` (which contains both of those fields).
- Role-based access control (RBAC) has been completely redesigned.
- Filter and token substitution variable names now match API naming. Most names
that were previously UpperCased are now lower_cased.
- Filter statements are now called expressions. Users should update their
filter definitions to use this new naming.

## [2.0.0-beta.7-1] - 2018-10-26

### Added
- Asset functionality for mutators and handlers.
- Web ui allows publishing and unpublishing on checks page.
- Web ui allows publishing and unpublishing on check details page.
- Web ui code highlighting added.

### fixed
- fixes exception thrown when web ui browser window is resized.

## [2.0.0-beta.6-2] - 2018-10-22

### Added
- Add windows/386 to binary gcs releases
- TLS authentication and encryption for etcd client and peer communication.
- Added a debug log message for interval timer initial offset.
- Added a privilege escalation test for RBAC.

### Removed
- Staging resources and configurations have been removed from sensu-go.
- Removed handlers/slack from sensu/sensu-go. It can now be found in
sensu/slack-handler.
- Removed the `Error` store and type.

### Changed
- Changed sensu-agent's internal asset manager to use BoltDB.
- Changed sensuctl title colour to use terminal's configured default for bold
text.
- The backend no longer forcibly binds to localhost.
- Keepalive intervals and timeouts are now configured in the check object of
keepalive events.
- The sensu-agent binary is now located at ./cmd/sensu-agent.
- Sensuctl no longer uses auto text wrapping.
- The backend no longer requires embedded etcd. External etcd instances can be
used by providing the --no-embed option. In this case, the client will dial
the URLs provided by --listen-client-urls.
- The sensu-agent binary is now located at ./cmd/sensu-agent.
- Sensuctl no longer uses auto text wrapping.
- The backend no longer requires embedded etcd. External etcd instances can be
used by providing the --no-embed option. In this case, the client will dial
the URLs provided by --listen-client-urls.
- Deprecated daemon `Status()` functions and `/info` (`/info` will be
re-implemented in https://github.com/sensu/sensu-go/issues/1739).
- The sensu-backend flags related to etcd are now all prefixed with `etcd` and
the older versions are now deprecated.
- Web ui entity recent events are sorted by last ok.
- etcd is now the last component to shutdown during a graceful shutdown.
- Web ui entity recent events are sorted by last ok
- Deprecated --custom-attributes in the sensu-agent command, changed to
--extended-attributes.
- Interfaced command execution and mocked it for testing.
- Updated the version of `libprotoc` used to 3.6.1.

### Fixed
- Fixed a bug in `sensuctl configure` where an output format called `none` could
  be selected instead of `tabular`.
- Fixes a bug in `sensuctl cluster health` so the correct error is handled.
- Fixed a bug where assets could not extract git tarballs.
- Fixed a bug where assets would not install if given cache directory was a
relative path.
- Fixed a bug where an agent's collection of system information could delay
sending of keepalive messages.
- Fixed a bug in nagios perfdata parsing.
- Etcd client URLs can now be a comma-separated list.
- Fixed a bug where output metric format could not be unset.
- Fixed a bug where the agent does not validate the ID at startup.
- Fixed a bug in `sensuctl cluster health` that resulted in an unmarshal
error in an unhealthy cluster.
- Fixed a bug in the web ui, removed references to keepaliveTimeout.
- Keepalive checks now have a history.
- Some keepalive events were misinterpreted as resolution events, which caused
these events to be handled instead of filtered.
- Some failing keepalive events were not properly emitted after a restart of
sensu-backend.
- The check output attribute is still present in JSON-encoded events even if
empty.
- Prevent an empty Path environment variable for agents on Windows.
- Fixed a bug in `sensuctl check update` interactive mode. Boolean defaults
were being displayed rather than the check's current values.
- Use the provided etcd client TLS information when the flag `--no-embed-etcd`
is used.
- Increase duration delta in TestPeriodicKeepalive integration test.
- Fixed some problems introduced by Go 1.11.

### Breaking Changes
- Removed the KeepaliveTimeout attribute from entities.

## [2.0.0-beta.4] - 2018-08-14

### Added
- Added the Sensu edition in sensuctl config view subcommand.
- List the supported resource types in sensuctl.
- Added agent ID and IP address to backend session connect/disconnect logs
- Licenses collection for RHEL Dockerfiles and separated RHEL Dockerfiles.

### Changed
- API responses are inspected after each request for the Sensu Edition header.
- Rename list-rules subcommand to info in sensuctl role commmand with alias
for backward compatibility.
- Updated gogo/protobuf and golang/protobuf versions.
- Health API now returns etcd alarms in addition to cluster health.

### Fixed
- Fixed agentd so it does not subscribe to empty subscriptions.
- Rules are now implicitly granting read permission to their configured
environment & organization.
- The splay_coverage attribute is no longer mandatory in sensuctl for proxy
check requests and use its default value instead.
- sensu-agent & sensu-backend no longer display help usage and duplicated error
message on startup failure.
- `Issued` & `History` are now set on keepalive events.
- Resolves a potential panic in `sensuctl cluster health`.
- Fixed a bug in InfluxDB metric parsing. The timestamp is now optional and
compliant with InfluxDB line protocol.
- Fixed an issue where adhoc checks would not be issued to all agents in a
clustered installation.

### Breaking Changes
- Corrects the check field `total_state-change` json tag to `total_state_change`.

## [2.0.0-beta.3-1] - 2018-08-02

### Added
- Added unit test coverage for check routers.
- Added API support for cluster management.
- Added sensuctl cluster member-list command.
- Added Sensu edition detection in sensuctl.
- Added sensuctl cluster member-add command.
- Added API client support for enterprise license management.
- Added a header to API calls that returns the current Sensu Edition.
- Added sensuctl cluster health command.

### Changed
- The Backend struct has been refactored to allow easier customization in
enterprise edition.
- Use etcd monitor instead of in-memory monitor.
- Refactoring of the cmd package for sensuctl to allow easier customization in
the enterprise edition.
- Upgrade dep to v0.5.0
- Added cluster health information to /health endpoint in sensu-backend.

### Fixed
- Fixed `sensuctl completion` help for bash and zsh.
- Fixed a bug in build.sh where versions for Windows and Mac OS were not
generated correctly.
- Display the name of extensions with table formatting in sensuctl.
- Fixed TLS issue that occurred when dashboard communicated with API.
- Check TTL now works with round robin checks.
- Format string for --format flag help now shows actual arguments.
- Push the sensu/sensu:nightly docker image to the Docker Hub.
- Replaced dummy certs with ones that won't expire until 100 years in the
future.
- Fixed a bug where clustered round robin check execution executed checks
too often.
- Catch errors in type assertions in cli.
- Fixed a bug where users could accidentally create invalid gRPC handlers.

### Removed
- Removed check subdue e2e test.
- Removed unused Peek method in the Ring data structure.

### Breaking Changes
- Removed deprecated import command.

## [2.0.0-beta.2] - 2018-06-28

### Added
- Performed an audit of events and checks. Added `event.HasCheck()` nil checks
prior to assuming the existence of said check.
- Added a Create method to the entities api.
- Added the ability to set round robin scheduling in sensuctl
- Added Output field to GRPC handlers
- Additional logging around handlers
- Accept additional time formats in sensuctl
- Entities can now be created via sensuctl.
- Added the format `wrapped-json` to sensuctl `configure`, `list` and `info`
commands, which is compatible with `sensuctl create`.
- Added debug event log with all event data.
- Added yml.example configurations for staging backend and agents.
- Added test resources in `testing/config/resources.json` to be used in staging.
- Added all missing configuration options to `agent.yml.example` and
`backend.yml.example`.
- Added environment variables to checks.
- Added logging redaction integration test.
- Added check token substitution integration test.
- Added the `sensuctl config view` subcommand.
- Added extension service configuration to staging resources.
- Added some documentation around extensions.
- Added Dockerfile.rhel to build RHEL containers.

### Changed
- Upgraded gometalinter to v2.
- Add logging around the Sensu event pipeline.
- Split out the docker commands in build script so that building images and
  pushing can be done separately.
- Migrated the InfluxDB handler from the sensu-go repository to
github.com/nikkiki/sensu-influxdb-handler
- Entry point for sensu-backend has been changed to
  `github.com/sensu/sensu-go/cmd/sensu-backend`
- Don't allow unknown fields in types that do not support custom attributes
when creating resources with `sensuctl create`.
- Provided additional context to metric event logs.
- Updated goversion in the appveyor configuration for minor releases.
- Use a default hostname if one cannot be retrieved.
- Return an error from `sensuctl configure` when the configured organization
or environment does not exist.
- Remove an unnecessary parameter from sensuctl environment create.
- The profile environment & organization values are used by default when
creating a resource with sensuctl.
- Migrated docker image to sensu Docker Hub organization from sensuapp.
- Use the sensu/sensu image instead of sensu/sensu-go in Docker Hub.

### Fixed
- Prevent panic when verifying if a metric event is silenced.
- Add logging around the Sensu event pipeline
- Marked silenced and hooks fields in event as deprecated
- Fixed a bug where hooks could not be created with `create -f`
- Metrics with zero-values are now displayed correctly
- Fix handler validation routine
- Fixed a small bug in the opentsdb transformer so that it trims trailing
whitespace characters.
- Sensu-agent logs an error if the statsd listener is unable to start due to an
invalid address or is stopped due to any other error.
- Fixed a bug where --organization and --environment flags were hidden for all
commands
- Fix a bug where environments could not be created with sensuctl create
- StatsD listener on Windows is functional
- Add version output for dev and nightly builds (#1320).
- Improve git version detection by directly querying for the most recent tag.
- Fixed `sensuctl create -f` for `Role`
- Fixed `sensuctl create -f` for `Event`
- Added validation for asset SHA512 checksum, requiring that it be at least 128
characters and therefore fixing a bug in sensuctl
- Silenced IDs are now generated when not set in `create -f` resources
- API requests that result in a 404 response are now logged
- Fixed a bug where only a single resource could be created with
`sensuctl create` at a time.
- Fixed a bug where environments couldn't be deleted if there was an asset in
the organization they reside in.
- Dashboard's backend reverse proxy now works with TLS certs are configured.
- Fixed a bug with the IN operator in query statements.
- Boolean fields with a value of `false` now appear in json format (removed
`omitempty` from protobufs).
- The sensuctl create command no longer prints a spurious warning when
non-default organizations or environments are configured.
- When installing assets, errors no longer cause file descriptors to leak, or
lockfiles to not be cleaned up.
- Fixed a bug where the CLI default for round robin checks was not appearing.
- Missing custom attributes in govaluate expressions no longer result in
an error being logged. Instead, a debug message is logged.
- Update AppVeyor API token to enable GitHub deployments.
- Allow creation of metric events via backend API.
- Fixed a bug where in some circumstances checks created with sensuctl create
would never fail.
- Fixed a goroutine leak in the ring.
- Fixed `sensuctl completion` help for bash and zsh.

### Removed
- Removed Linux/386 & Windows/386 e2e jobs on Travis CI & AppVeyor
- Removed check output metric extraction e2e test, in favor of more detailed
integration coverage.
- Removed the `leader` package
- Removed logging redaction e2e test, in favor of integration coverage.
- Removed check token substitution e2e test, in favor of integration coverage.
- Removed round robin scheduling e2e test.
- Removed proxy check e2e test.
- Removed check scheduling e2e test.
- Removed keepalive e2e test.
- Removed event handler e2e test.
- Removed `sensuctl` create e2e tests.
- Removed hooks e2e test.
- Removed assets e2e test.
- Removed agent reconnection e2e test.
- Removed extensions e2e test.

## [2.0.0-beta.1] - 2018-05-07
### Added
- Add Ubuntu 18.04 repository
- Support for managing mutators via sensuctl.
- Added ability to sort events in web UI.
- Add PUT support to APId for the various resource types.
- Added flags to disable the agent's API and Socket listeners
- Made Changelog examples in CONTRIBUTING.md more obvious
- Added cli support for setting environment variables in mutators and handlers.
- Added gRPC extension service definition.
- The slack handler now uses the iconURL & username flag parameters.
- Support for nightlies in build/packaging tooling.
- Added extension registry support to apid.
- Added extension registry to the store.
- Add sensuctl create command.
- Adds a statsd server to the sensu-agent which runs statsd at a configurable
flush interval and converts gostatsd metrics to Sensu Metric Format.
- Add event filtering to extensions.
- Proper 404 page for web UI.
- Add sensuctl extension command.
- Add extensions to pipelined.
- Added more tests surrounding the sensu-agent's statsd server and udp port.
- Add the `--statsd-event-handlers` flag to sensu-agent which configures the
event handlers for statsd metrics.
- Add default user with username "sensu" with global, read-only permissions.
- Add end-to-end test for extensions.
- Add configuration setting for backend and agent log level.
- Add extension package for building third-party Sensu extensions in Go.
- Add the `--statsd-disable` flag to sensu-agent which configures the
statsd listener. The listener is enabled by default.
- Added an influx-db handler for events containing metrics.
- Add 'remove-when' and 'set-when' subcommands to sensuctl filter command.
- Added the Transformer interface.
- Added a Graphite Plain Text transformer.
- Add support for `metric_format` and `metric_handlers` fields in the Check and
CheckConfig structs.
- Add CLI support for `metric_format` and `metric_handlers` fields in `sensuctl`.
- Add support for metric extraction from check output for `graphite_plaintext`
transformer.
- Added a OpenTSDB transformer.
- Add support for metric extraction from check output for `opentsdb_line`
- Added a Nagios performance data transformer.
- Add support for metric extraction from check output for `nagios_perfdata`
- Added an InfluxDB Line transformer.
- Add support for metric extraction from check output for `influxdb_line`
transformer.
- Add e2e test for metric extraction.

### Changed
- Changed the maximum number of open file descriptors on a system to from 1024
(default) to 65535.
- Increased the default etcd size limit from 2GB to 4GB.
- Move Hooks and Silenced out of Event and into Check.
- Handle round-robin scheduling in wizardbus.
- Added informational logging for failed entity keepalives.
- Replaced fileb0x with vfsgen for bundling static assets into binary. Nodejs 8+
and yarn are now dependencies for building the backend.
- Updated etcd to 3.3.2 from 3.3.1 to fix an issue with autocompaction settings.
- Updated and corrected logging style for variable fields.
- Build protobufs with go generate.
- Creating roles via sensuctl now supports passing flags for setting permissions
  rules.
- Removed -c (check) flag in sensuctl check execute command.
- Fix a deadlock in the monitor.
- Don't allow the bus to drop messages.
- Events list can properly be viewed on mobile.
- Updated Sirupsen/logrus to sirupsen/logrus and other applicable dependencies using the former.
- Set default log level to 'warn'.
- Optimize check marshaling.
- Silenced API only accepts 'id' parameter on DELETE requests.
- Disable gostatsd internal metric collection.
- Improved log entries produced by pipelined.
- Allow the InfluxDB handler to parse the Sensu metric for an InfluxDB field tag
and measurement.
- Removed organization and environment flags from create command.
- Changed `metric_format` to `output_metric_format`.
- Changed `metric_handlers` to `output_metric_handlers`.

### Fixed
- Terminate processes gracefully in e2e tests, allowing ports to be reused.
- Shut down sessions properly when agent connections are disrupted.
- Fixed shutdown log message in backend
- Stopped double-writing events in eventd
- Agents from different orgs/envs with the same ID connected to the same backend
  no longer overwrite each other's messagebus subscriptions.
- Fix the manual packaging process.
- Properly log the event being handled in pipelined
- The http_check.sh example script now hides its output
- Silenced entries using an asterisk can be deleted
- Improve json unmarshaling performance.
- Events created from the metrics passed to the statsd listener are no longer
swallowed. The events are sent through the pipeline.
- Fixed a bug where the Issued field was never populated.
- When creating a new statsd server, use the default flush interval if given 0.
- Fixed a bug where check and checkconfig handlers and subscriptions are null in rendered JSON.
- Allow checks and hooks to escape zombie processes that have timed out.
- Install all dependencies with `dep ensure` in build.sh.
- Fixed an issue in which some agents intermittently miss check requests.
- Agent statsd daemon listens on IPv4 for Windows.
- Include zero-valued integers in JSON output for all types.
- Check event entities now have a last_seen timestamp.
- Improved silenced entry display and UX.
- Fixed a small bug in the opentsdb transformer so that it trims trailing
whitespace characters.

## [2.0.0-nightly.1] - 2018-03-07
### Added
- A `--debug` flag on sensu-backend for enabling a pprof HTTP endpoint on localhost.
- Add CLI support for adhoc check requests.
- Check scheduler now handles adhoc check requests.
- Added `set-FIELD` and `remove-FIELD` commands for all updatable fields
of a check. This allows updating single fields and completely clearing out
non-required fields.
- Add built-in only_check_output mutator to pipelined.
- Allow publish, cron, ttl, timeout, low flap threshold and more fields to be
set when importing legacy settings.
- Add CPU architecture in system information of entities.
- The `sensuctl user change-password` subcommand now accepts flag parameters.
- Configured and enabled etcd autocompaction.
- Add event metrics type, implementing the Sensu Metrics Format.
- Agents now try to reconnect to the backend if the connection is lost.
- Added non-functional selections for resolving and silencing to web ui
- Add LastOk to check type. This will be updated to reflect the last timestamp
of a successful check.
- Added GraphQL explorer to web UI.
- Added check occurrences and occurrences_watermark attributes from Sensu 1.x.
- Added issue template for GitHub.
- Added custom functions to evaluate a unix timestamp in govaluate.

### Changed
- Refactor Check data structure to not depend on CheckConfig. This is a breaking
change that will cause existing Sensu alpha installations to break if upgraded.
This change was made before beta release so that further breaking changes could
be avoided.
- Make indentation in protocol buffers files consistent.
- Refactor Hook data structure. This is similar to what was done to Check,
except that HookConfig is now embedded in Hook.
- Refactor CheckExecutor and AdhocRequestExecutor into an Executor interface.
- Changed the sensu-backend etcd flag constants to match the etcd flag names.
- Upgraded to Etcd v3.3.1
- Removed 3DES from the list of allowed ciphers in the backend and agent.
- Password input fields are now aligned in  `sensuctl user change-password`
subcommand.
- Agent backend URLs without a port specified will now default to port 8081.
- Travis encrypted variables have been updated to work with travis-ci.org
- Upgraded all builds to use Go 1.10.
- Use megacheck instead of errcheck.
- Cleaned agent configuration.
- We no longer duplicate hook execution for types that fall into both an exit
code and severity (ex. 0, ok).
- Updated the sensuctl guidelines.
- Changed travis badge to use travis-ci.org in README.md.
- Govaluate's modifier tokens can now be optionally forbidden.
- Increase the stack size on Travis CI.
- Refactor store, queue and ring interfaces, and daemon I/O details.
- Separated global from local flags in sensuctl usage.

### Fixed
- Fixed a bug in time.InWindow that in some cases would cause subdued checks to
be executed.
- Fixed a bug in the HTTP API where resource names could not contain special
characters.
- Resolved a bug in the keepalive monitor timer which was causing it to
erroneously expire.
- Resolved a bug in how an executor processes checks. If a check contains proxy
requests, the check should not duplicately execute after the proxy requests.
- Removed an erroneous validation statement in check handler.
- Fixed HookList `hooks` validation and updated `type` validation message to
allow "0" as a valid type.
- Events' check statuses & execution times are now properly added to CheckHistory.
- Sensu v1 Check's with TTL, timeout and threshold values can now be imported
correctly.
- Use uint32 for status so it's not empty when marshalling.
- Automatically create a "default" environment when creating a new organization.

## [2.0.0-alpha.17] - 2018-02-13
### Added
- Add .gitattributes file with merge strategy for the Changelog.
- Context switcher added for dashboard.
- Add API support for adhoc check requests.
- Check scheduler now supports round-robin scheduling.
- Added better error checking for CLI commands and support for mutually
exclusive fields.
- Added `--interactive` flag to CLI which is required to run interactive mode.
- Added CLI role rule-add Organization and Environment interactive prompts.
- Added events page list and simple buttons to filter

### Changed
- Silenced `begin` supports human readable time (Format: Jan 02 2006 3:04PM MST)
in `sensuctl` with optional timezone. Stores the field as unix epoch time.
- Increased the timeout in the store's watchers tests.
- Incremental retry mechanism when waiting for agent and backend in e2e tests.
- Renamed CLI asset create interactive prompt "Org" to "Organization".

### Fixed
- Fixed required flags in `sensuctl` so requirements are enforced.
- Add support for embedded fields to dynamic.Marshal.

## [2.0.0-alpha.16] - 2018-02-07
### Added
- Add an e2e test for proxy check requests.
- Add integration tests to our CI.
- Context switcher added for dashboard
- Add api support for adhoc check requests.

### Fixed
- Tracks in-progress checks with a map and mutex rather than an array to
increase time efficiency and synchronize goroutines reading from and writing
to that map.
- Fixed a bug where we were attempting to kill processes that had already
finished before its allotted execution timeout.
- Fixed a bug where an event could erroneously be shown as silenced.
- Properly log errors whenever a check request can't be published.
- Fixed some build tags for tests using etcd stores.
- Keepalive monitors now get updated with changes to a keepalive timeout.
- Prevent tests timeout in queue package
- Prevent tests timeout in ring package
- Fixed a bug in the queue package where timestamps were not parsed correctly.
- Fixed Ring's Next method hanging in cases where watch events are not propagated.

### Changed
- Queues are now durable.
- Refactoring of the check scheduling integration tests.
- CLI resource delete confirmation is now `(y/N)`.

### Removed
- Dependency github.com/chzyer/readline

## [2.0.0-alpha.15] - 2018-01-30
### Added
- Add function for matching entities to a proxy check request.
- Added functions for publishing proxy check requests.
- Added proxy request validation.
- CLI functionality for proxy check requests (add set-proxy-requests command).
- Entities have been added to the state manager and synchronizer.
- Added package leader, for facilitating execution by a single backend.
- Proxy check requests are now published to all entities described in
`ProxyRequests` and `EntityAttributes`.
- Add quick navigation component for dashboard

### Changed
- Govaluate logic is now wrapped in the `util/eval` package.
- Cron and Interval scheduling are now mutually exclusive.

### Fixed
- Fixed a bug where retrieving check hooks were only from the check's
organization, rather than the check's environment, too.

## [2.0.0-alpha.14] - 2018-01-23
### Added
- Add `Timeout` field to CheckConfig.
- CLI functionality for check `Timeout` field.
- Add timeout support for check execution.
- Add timeout support for check hook execution.
- Token substitution is now available for check hooks
- Add an e2e test for logging redaction
- Support for `When` field in `Filter` which enables filtering based on days
and times of the week.
- New gRPC inspired GraphQL implementation. See
[graphql/README](backend/apid/graphql/README.md) for usage.
- Support for TTLs in check configs to monitor stale check results.

### Changed
- Moved monitor code out of keepalived and into its own package.
- Moved KeyBuilder from etcd package to store package.

## [2.0.0-alpha.13] - 2018-01-16
### Added
- Logging redaction for entities

### Fixed
- Fixed e2e test for token substitution on Windows
- Fixed check subdue unit test for token substitution on Windows
- Consider the first and last seconds of a time window when comparing the
current time
- Fixed Travis deploy stage by removing caching for $GOPATH
- Parse for [traditional cron](https://en.wikipedia.org/wiki/Cron) strings, rather than [GoDoc cron](https://godoc.org/github.com/robfig/cron) strings.

### Changed
- Removed the Visual Studio 2017 image in AppVeyor to prevent random failures
- Made some slight quality-of-life adjustments to build-gcs-release.sh.

## [2.0.0-alpha.12] - 2018-01-09
### Added
- Add check subdue mechanism. Checks can now be subdued for specified time
windows.
- Silenced entries now include a `begin` timestamp for scheduled maintenance.
- Store clients can now use [watchers](https://github.com/sensu/sensu-go/pull/792) to be notified of changes to objects in the store.
- Add check `Cron` field. Checks can now be scheduled according to the cron
string stored in this field.
- Add a distributed queue package for use in the backend.
- Token substitution is now available for checks.
- CLI functionality for check `Cron` field.
- Add an e2e test for cron scheduling.
- Add an e2e test for check hook execution.

## [2.0.0-alpha.11] - 2017-12-19
### Breaking Changes
- The `Source` field on a check has been renamed to `ProxyEntityID`. Any checks
using the Source field will have to be recreated.

### Added
- Silenced entries with ExpireOnResolve set to true will now be deleted when an
event which has previously failing was resolved
- TCP/UDP sockets now accept 1.x backward compatible payloads. 1.x Check Result gets translated to a 2.x Event.
- Custom attributes can be added to the agent at start.
- New and improved Check Hooks are implemented (see whats new about hooks here: [Hooks](https://github.com/sensu/sensu-alpha-documentation/blob/master/08-hooks.md))
- Add check subdue CLI support.

### Changed
- Avoid using reflection in time.InWindows function.
- Use multiple parallel jobs in CI tools to speed up the tests
- Pulled in latest [github.com/coreos/etcd](https://github.com/coreos/etcd).
- Includes fix for panic that occurred on shutdown.
- Refer to their
[changelog](https://github.com/gyuho/etcd/blob/f444abaae344e562fc69323c75e1cf772c436543/CHANGELOG.md)
for more.
- Switch to using [github.com/golang/dep](https://github.com/golang/dep) for
managing dependencies; `vendor/` directory has been removed.
- See [README](README.md) for usage.

## [2.0.0-alpha.10] - 2017-12-12
### Added
- End-to-end test for the silencing functionality
- Silenced events are now identified in sensuctl

### Changed
- Events that transitioned from incidents to a healthy state are no longer
filtered by the pipeline
- Errcheck was added to the build script, and the project was given a once-over
to clean up existing errcheck lint.
- Creating a silenced entry via sensuctl no longer requires an expiry value

### Fixed
- Entities can now be silenced using their entity subscription
- Fixed a bug in the agent where it was ignoring keepalive interval and timeout
settings on start
- Keepalives now alert when entities go away!
- Fixed a bug in package dynamic that could lead to an error in json.Marshal
in certain cases.
- Fixed an issue in keepalived to handle cases of nil entities in keepalive
messages

## [2.0.0-alpha.9] - 2017-12-5
### Added
- Proxy entities are now dynamically created through the "Source" attribute of a
check configuration
- Flag to sensuctl configure allowing it to be configured non-interactively
(usage: --non-interactive or -n)
- New function SetField in package dynamic, for setting fields on types
supporting extended attributes.
- Automatically append entity:entityID subscription for agent entities
- Add silenced command to sensuctl for silencing checks and subscriptions.
- Add healthz endpoint to agent api for checking agent liveness.
- Add ability to pass JSON event data to check command STDIN.
- Add POST /events endpoint to manually create, update, and resolve events.
- Add "event resolve" command to sensuctl to manually resolve events.
- Add the time.InWindow & time.InWindows functions to support time windows, used
in filters and check subdue

### Fixed
- Fixed a bug in how silenced entries were deleted. Only one silenced entry will
be deleted at a time, regardless of wildcard presence for subscription or check.

## [2.0.0-alpha.8] - 2017-11-28
### Added
- New "event delete" subcommand in sensuctl
- The "Store" interface is now properly documented
- The incoming request body size is now limited to 512 KB
- Silenced entries in the store now have a TTL so they automatically expire
- Initial support for custom attributes in various Sensu objects
- Add "Error" type for capturing pipeline errors
- Add registration events for new agents
- Add a migration tool for the store directly within sensu-backend

### Changed
- Refactoring of the sensu-backend API
- Modified the description for the API URL when configuring sensuctl
- A docker image with the master tag is built for every commit on master branch
- The "latest" docker tag is only pushed once a new release is created

### Fixed
- Fix the "asset update" subcommand in sensuctl
- Fix Go linting in build script
- Fix querying across organizations and environments with sensuctl
- Set a standard redirect policy to sensuctl HTTP client

### Removed
- Removed extraneous GetEnv & GetOrg getter methods<|MERGE_RESOLUTION|>--- conflicted
+++ resolved
@@ -8,13 +8,10 @@
 ## Unreleased
 
 ### Fixed
-<<<<<<< HEAD
 - Require that pipe handlers have a command set.
-=======
 - The config file default path is now shown in the help for sensu-backend start
 and sensu-agent start.
 - Keepalives can now be published via the HTTP API.
->>>>>>> 14588e13
 
 ## [5.19.0] - 2020-03-26
 
