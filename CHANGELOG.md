--- conflicted
+++ resolved
@@ -11,12 +11,9 @@
 - Adds links to view entities and checks from the events page.
 
 ### Fixed
-<<<<<<< HEAD
 - Display appropriate fallback when an entity's lastSeen field is empty.
-=======
 - Silences List in web ui sorted by ascending order
 - Sorting button now works properly
->>>>>>> f7c52bff
 - Fixed unresponsive silencing entry form begin date input.
 - Fixed a panic on the backend when handling keepalives from older agent versions.
 - Fixed a bug that would prevent some keepalive failures from occurring.
