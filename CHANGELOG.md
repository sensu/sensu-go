--- conflicted
+++ resolved
@@ -8,12 +8,9 @@
 ## Unreleased
 
 ### Fixed
-<<<<<<< HEAD
 - Silences List in web ui sorted by ascending order
 - Sorting button now works properly
-=======
 - Fixed unresponsive silencing entry form begin date input.
->>>>>>> 7789327b
 
 ## [2.0.0-beta.7-1] - 2018-10-26
 
