# Changelog
All notable changes to this project will be documented in this file.

The format is based on [Keep a Changelog](http://keepachangelog.com/en/1.0.0/)
and this project adheres to [Semantic
Versioning](http://semver.org/spec/v2.0.0.html).

## Unreleased

<<<<<<< HEAD
### Added
- Added a `timeout` flag to `sensu-backend init`.

### Fixed
- `sensu-backend init` now logs any TLS failures encountered.
=======
### Changed
- Removed deprecated flags in `sensuctl silenced update` subcommand.
>>>>>>> 93a63c74

## [5.19.1] - 2020-04-13

### Fixed
- Require that pipe handlers have a command set.
- The config file default path is now shown in the help for sensu-backend start
and sensu-agent start.
- Keepalives can now be published via the HTTP API.
- Token substitution templates can now express escape-quoted strings.
- Fixed a bug where keepalives would not always fire correctly when using
the postgres event store.
- The REST API now uses a timeout of 3 seconds by default when querying
etcd health.
- sensu-agent will not longer allow configuring keepalive timeouts less than
the keepalive interval.
- Eventd can no longer mistake keepalive events for checks with TTL.
- Keepalives now generate a new event UUID for each keepalive failure event.
- Agents now correctly reset keepalive switches on reconnect, fixing a bug
where old keepalive timeout settings would persist too long.
- The system's libc_type attribute is now populated on alpine containers.

## [5.19.0] - 2020-03-26

### Added
- The `sensu.io/managed_by` label is now automatically applied to resources
created via `sensuctl create`.
- Added `created_by` to object metadata and populate that field via the HTTP API.
- Added agent discovery of libc type, VM system/role, and cloud provider.
- Added `float_type` field to system type to store which float type (softfloat,
hardfloat) a system is using.
- Additional Tessen resource metrics can now be registered at runtime.
- Added a generic client POST function that can return the response.
- Tessen now reports the type of store used for events ("etcd or "postgres").

### Changed
- Updated the store so that it may _create_ wrapped resources.
- Bonsai client now logs at debug level instead of info level.
- The dashboard service now returns an error if the client User-Agent is curl
or sensuctl. This should prevent users from using the dashboard port by
mistake.

### Fixed
- Fixed a bug where the agent could connect to a backend using a namespace that
doesn't exist.
- Subscriptions can no longer be empty strings (#2932)
- The proper HTTP status codes are returned for unauthenticated & permission
denied errors in the REST API.

## [5.18.1] - 2020-03-10

### Fixed
- Check history is now in FIFO order, not ordered by executed timestamp.
- Fixed bug where flapping would incorrectly end when `total_state_change` was
  below `high_flap_threshold` instead of below `low_flap_threshold`.
- sensu-backend no longers hang indefinitely if a file lock for the asset
manager cannot be obtained, and returns instead an error after 60 seconds.
- Stopped using the etcd embedded client, which seems to trigger nil pointer
panics when used against an etcd that is shutting down.
- 64-bit align the `Resource` struct in the store cache to fix a crash on
32-bit systems.
- Fixed a bug where sensu-backend would restart when agents disconnect.

## [5.18.0] - 2020-02-24

### Added
- Added the `/version` API in sensu-agent.
- Indicate in log messages which filter dropped an event.

### Fixed
- sensuctl now supports the http_proxy, https_proxy, and no_proxy environment
variables.
- returns 401 instead of 500 when issues occur refreshing the access token.
- Support Bonsai assets versions prefixed with the letter `v`.
- Fixed a bug where wrapped resources were not getting their namespaces set by
the default sensuctl configuration.
- read/writes `initializationKey` to/from `EtcdRoot`, while support legacy as fallback (read-only)
- check for a non-200 response when fetching assets
- `/silenced` now supports API filtering (commercial feature).
- Fixed event payload validation on the backend events API to validate the
payload with the URL parameters on the /events/:entity/:check endpoint and
reject events that do not match.
- The `auth/test` endpoint now returns the correct error messages.
- The `log-level` configuration option is now properly applied when running the
Sensu Agent Windows service.

### Changed
- Updated Go version from 1.13.5 to 1.13.7.
- Default `event.entity.entity_class` to `proxy` in the POST/PUT `/events` API.
- Proxy entities are now automatically created when events are published with an
entity that does not exist.

## [5.17.2] - 2020-02-19

### Fixed

- Fixed a bug where on an internal restart, enterprise HTTP routes could fail
to intialize.

## [5.17.1] - 2020-01-31

### Fixed
- Cluster configuration of sensuctl should be reset when `configure` is called.
- Some namespaces would not appear in the curated namespace functionality under
certain circonstances.
- Fix a bug with tar assets that contain hardlinked files.
- Assets name may contain capital letters.
- When `--trusted-ca-file` is used to configure sensuctl, it now detects and saves
the absolute file path in the cluster config.
- [Web] Changing order on event list will no longer cause filters to be reset.
- [Web] URLs inside annotations are now rendered as links.

## [5.17.0] - 2020-01-28

### Added
- Added the secrets provider interface and secrets provider manager to be used
by commercial secrets providers. Implemented for checks, mutators, and handlers.
- Added the `secrets` field to checks, mutators, and handlers.
- Added the `keepalive-handlers` configuration flag on the agent to specify the
entity's keepalive handlers.
- Added `event.entity.name` as a supported field selector.

### Fixed
- Fixed a memory leak in the entity cache.
- [Web] Labels with links can now be followed.
- [Web] Fixed a inconsistent crash that occurred in Firefox browsers.
- [Web] Fixed bug where event history was duplicated in the event timeline
chart.
- [Web] Fixed issue where silenced entries with a start date would result in a
crash.
- Fixed a bug where `sensuctl entity delete` was not returning an error
when attempting to delete a non-existent entity.
- sensuctl command assets installed via Bonsai will now use the "sensuctl"
namespace.
- Fixed a memory leak in the entity cache
- Users with implicit permissions to a namespace can now display resources
within that namespace via the Web UI.
- Explicit access to namespaces can only be granted via cluster-wide RBAC
resources.
- Split rules ClusterRole and Role verbs, resources and resource names on comma.
- Add support for the `--format` flag in the `sensuctl command list` subcommand.
- Namespace can be ommited from event when performing an HTTP POST request to
the `/events` endpoint.
- Fixed a bug where failing check TTL events could occur event if keepalive
failures had already occurred.

## [5.16.1] - 2019-12-18

### Fixed
- Initialize the sensu_go_events_processed counter with the `success` label so
it's always displayed.
- Fixed a performance regression that was introduced in 5.15.0, which would
cause the API to timeout past 20k agent sessions.

## [5.16.0] - 2019-12-11

### Added
- Display the JWT expiration Unix timestamp in `sensuctl config view`.
- Added the 'sensu-backend init' subcommand.
- Added a new flag, --etcd-client-urls, which should be used with sensu-backend
when it is not operating as an etcd member. The flag is also used by the new
sensu-backend init tool.
- Added the cluster's distribution to Tessen data.
- Added a new field, ClusterIDHex, to the ClusterHealth datatype.
- Added the `--etcd-discovery` and `--etcd-discovery-srv` flags to
`sensu-backend`. These are used to take advantage of the embedded etcd's
auto-discovery features.
- Added `--keepalive-critical-timeout` to define the time after which a
critical keepalive event should be created for an agent.
- Added `--keepalive-warning-timeout` which is an alias of `--keepalive-timeout`
for backwards compatibility.

### Fixed
- Add a timeout to etcd requests when retrieving the nodes health.
- Show the correct default value for the format flag in `sensuctl dump` help
usage.
- Installing sensuctl commands via Bonsai will now check for correct labels
before checking if the asset has 1 or more builds.
- Listing assets with no results returns an empty array.
- Fixed a panic that could occur when creating resources in a namespace that
does not exist.
- [Web] Links to documentation now point to the version of the product being run
instead of the latest; helpful when running an older version of Sensu.
- Fixed issue where keepalive events and events created through the agent's
socket interface could be missing a namespace.
- Fixed an issue where 'sensuctl cluster health' would hang indefinitely.
- Fixed several issues around the metadata of resources encoded using the
wrapped-json format, where the metadata would go missing when listing
resources or prevent resources from being created.

### Changed
- The backend will no longer automatically be seeded with a default admin
username and password. Users will need to run 'sensu-backend init' on every
new installation.
- Several deprecated flags were removed from sensu-backend.
- [Web] Changes to navigation. The app bar has been replaced by an omnipresent
drawer increasing the available space for content. Additionally, each page now
includes breadcrumbs.
- [Web] Switching namespaces is easier than ever, with the new and improved
switcher. The new component can be accessed from the drawer or with the shortcut
ctrl+k. For those with many namespaces the switcher now includes fuzzy search
and improved keyboard navigation.
- 'sensuctl cluster health' will now use a 3s timeout when gathering cluster
health information.
- 'sensuctl cluster health' now collects cluster health information concurrently.

## [5.15.0] - 2019-11-18

### Fixed
- Added better error logging for mutator execution.
- Fixed the order of flap detection weighting for checks.
- The pprof server now only binds to localhost.

### Added
- Added the `APIKey` resource and HTTP API support for POST, GET, and DELETE.
- Added sensuctl commands to manage the `APIKey` resource.
- Added support for api keys to be used in api authentication.
- Added support for sensu-backend service environment variables.
- Added support for timezones in check cron strings.
- Added support for extending sensuctl support with commands.

### Changed
- Moved `corev2.BonsaiAsset` to `bonsai.Asset` and moved
`corev2.OutdatedBonsaiAsset` to `bonsai.OutdatedAsset` along with subsequent
bonsai package refactors.
- Colons and periods are now allowed to be used in all resource names, with
the exception of users.

## [5.14.2] - 2019-11-04

### Changed
- Upgraded etcd to 3.3.17
- Listing namespaces is now done implicitly based on access to resources within
a namespace. Users will no longer be able to list all namespaces by default, in
new installations. Existing installations will function as before. Operators can
change to the new behaviour, by modifying the system:user role.

### Fixed
- As a result of upgrading etcd, TLS etcd clients that lose their connection will
successfully reconnect when using --no-embed-etcd.
- Check TTL switches are now correctly buried when associated events and entities
are deleted.
- Keepalive switches are now correctly buried when the keepalive event is deleted.
- Sensu now uses far fewer leases for keepalives and check TTLs, resulting in a
stability improvement for most deployments.
- Fixed a minor UX issue in interactive filter commands in sensuctl.
- Silences now successfully apply to proxy entities where the check doesn't contain
  the same subscriptions as the entity (#3356)

## [5.14.1] - 2019-10-16

### Added
- Added prometheus gauges for check schedulers.

### Fixed
- Opening an already open Bolt database should not cause sensu-agent to hang
indefinitely.
- [CLI] Dump multiple types as YAML to a file would print separator STDOUT
instead of specified file
- Fixed a bug where Sensu would crash with a panic due to a send on a closed channel.

## [5.14.0] - 2019-10-08

### Added
- [Web] Added an additional option to the error dialog allowing users to
completely wipe the application's persisted state; in lieu of them having to
manually wipe their local / session storage. This may help in the rare cases
where something in said state is leading to an uncaught exception.
- [Web] For operating systems with support for selecting a preferred light /dark
theme, the application now respects the system preference by default.
- sensuctl dump can now list the types of supported resources with --types.
- Added the `sensu_agent_version` field to the `Entity` resource, which reflects
the Sensu semver version of the agent entity.
- Added the `--etcd-heartbeat-interval` and `--etcd-election-timeout` flags to
`sensu-backend`

### Changed
- [Web] Github is not always the best place for feature requests and discussion,
as such we've changed CTA for feedback to point to Discourse instead of the
web repository's issues page.
- [Web] When a user lands on a page inside a namespace that no longer exists or
they do not have access to, the drawer is now opened so that namespace switcher
is front and center. Hopefully this should reduce any confusion around next
steps.
- Support agent TLS authentication, usable with a licensed sensu-backend.
- Updated Go version from 1.12.3 to 1.13.1.
- [GraphQL] `putWrapped` mutation now accepts wrapped JSON with empty
outer objectmeta.

### Fixed
- [Web] Fixed issue where a user with an appropriate role may have been unable
to resolve events, queue checks, and create silenced entries.
- Splayed proxy checks are now executed every interval, instead of every
`interval + interval * splay_coverage`.
- [GraphQL] Ensures that proxy entity label & annotations are redacted.
- Fixed a bug in the ring where round robin schedules would not recover
after quorum loss.
- [Web] Unauthorized errors emitted while creating silences or resolving events
are now caught and a toast is presented to communicate what occurred.
- [Web] Internal errors are now avoided when a user attempts to queue an ad-hoc
check for a keepalive.
- Do not separate asset builds into several assets unless the the tabular format
is used in `sensuctl asset list`.
- Fix the 'flag accessed but not defined' error in `sensuctl asset outdated`
- Fix generic API client's `SetTypeMeta` method. The APIGroup is now correctly
configured and by virtue unintended authorization denied errs are avoided.
- Fixed a bug where checks would stop executing after a network error.
- Fixed a bug where sensuctl create with stdin was not working.

## [5.13.2] - 2019-09-19

### Fixed
- Enterprise bug fix.

## [5.13.1] - 2019-09-10

### Fixed
- Multi-build asset definitions with no matching filters will no longer cause a panic.

## [5.13.0] - 2019-09-09

### Added
- Added the `sensuctl env` command.
- sensuctl asset add (fetches & adds assets from Bonsai).
- sensuctl asset outdated (checks for newer versions of assets from Bonsai).
- Add HTTP and directory support to `sensuctl create`
- Only validate check interval/cron when publish true

### Fixed
- sensuctl dump no longer silently discards errors.
- Interactive check create and update modes now have 'none' as the first
highlighted option, instead of nagios-perfdata.
- Fixed a bug where silences would not expire on event resolution.

## [5.12.0] - 2019-08-22

### Added
- Added functionality for the agent `--allow-list` configuration, which
whitelists check and check hook executables.
- Added the `runtime_assets` field to `HookConfig`. Assets are enabled
for check hook execution.
- Added backwards compatible content negotiation to the websocket connection.
Protobuf will be used for serialization/deserialization unless indicated by the
backend to use JSON.
- Added delete functionality for assets in the API and sensuctl.
- Added `sensuctl dump` to dump resources to a file or STDOUT.
- Added `event.check.name` as a supported field selector.
- [Web] Added timeline chart to event details view.
- Added `entity.system.arm_version` to record the value of `GOARM` at compile time.
- Added `ProviderType` field to `AuthProviderClaims`
- Added `builds` field to the `Asset` type to allow assets to specify different
URLs for each platform/architecture/arch_version.

### Changed
- The project now uses Go modules instead of dep for dependency management.
- The internal reverse proxy relied on by the dashboard has been eliminated.
- The generic etcd watcher now keeps track of revisions.
- The resource caches can now rebuild themselves in case of failures.
- Event and Entity resources can now be created without an explicit namespace;
the system will refer to the namespace in the URL.
- Events and Entities can now be created with the POST verb.
- [Web] Changed styling of namespace labels.
- Log token substitution failures more clearly.

### Fixed
- Fixed the tabular output of `sensuctl filter list` so inclusive filter expressions
are joined with `&&` and exclusive filter expressions are joined with `||`.
- The REST API now correctly only returns events for the specific entity
queried in the `GET /events/:entity` endpoint (#3141)
- Prevent a segmentation fault when running `sensuctl config view` without
configuration.
- Added entity name to the interactive sensuctl survey.
- Check hooks with `stdin: true` now receive actual event data on STDIN instead
  of an empty event.
- Prevent a segmentation fault on the agent when a command execution returns an
error.
- [Web] Fixed issue where a bad or revoked access token could crash the app.

### Removed
- Removed encoded protobuf payloads from log messages (when decoded, they can reveal
redacted secrets).

## [5.11.1] - 2019-07-18

### Fixed
- The agent now sends heartbeats to the backend in order to detect network
failures and reconnect faster.
- The default handshake timeout for the WebSocket connection negotiation has
been lowered from 45 to 15 seconds and is now configurable.

## [5.11.0] - 2019-07-10

### Added
- Silenced entries are now retrieved from the cache when determining if an event
is silenced.
- Added --disable-assets flag to sensu-agent.
- Added ability to query mutators to the GraphQL service
- Added ability to query event filters to the GraphQL service
- Added prometheus metrics for topics in wizard bus and agent sessions.
- The buffer size and worker count of keepalived, eventd & pipelined can now be
configured on sensu-backend.
- Added a `headers` field to the `Asset` struct. Headers is a map of key/value
string pairs used as HTTP headers for asset retrieval.
- Added the current user to the output of `sensuctl config view`.
- [Web] Adds list and details views for mutators
- [Web] Adds list and details views for event filters
- Added sensuctl delete command

### Changed
- [Web] Updated embedded web assets from `46cd0ee` ... `8f50155`
- The REST API now returns the `201 Created` success status response code for
POST & PUT requests instead of `204 No Content`.

### Fixed
- The REST API now returns an error when trying to delete an entity that does
not exist.
- Fixed a bug where basic authorization was not being performed on the agent websocket connection.
- Fixed an aliasing regression where event timestamps from the /events API
were not getting properly populated.
- Fixed a bug where multiple nested set handlers could be incorrectly flagged as
deeply nested.
- Fixed a bug where round robin proxy checks could fail to execute.
- Fixed a bug where watchers could enter a tight loop, causing very high CPU
usage until sensu-backend was restarted.

## [5.10.1] - 2019-06-25

### Fixed
- Fixed the entity_attributes in proxy_requests so all attributes must match
instead of only one of them.
- Fixed a bug where events were not deleted when their corresponding entity was.

## [5.10.0] - 2019-06-18

### Added
- Added POST `/api/core/v2/tessen/metrics`.
- Added the ability in TessenD to listen for metric points on the message bus,
populate, and send them to the Tessen service.
- [Web] Adds ability to delete entities
- [GraphQL] Adds simple auto-suggestion feature.
- Added a tag to all Tessen metrics to differentiate internal builds.
- Added a unique sensu cluster id, accessible by GET `/api/core/v2/cluster/id`.
- Added `sensuctl cluster id` which exposes the unique sensu cluster id.

### Changed
- [Web] Updated embedded web assets from `275386a` ... `46cd0ee`
- Refactoring of the REST API.
- Changed the identifying cluster id in TessenD from the etcd cluster id to
the sensu cluster id.
- [GraphQL] Updates `PutResource` mutation to accept an `upsert` boolean flag parameter. The `upsert` param defaults to `true`, but if set to `false` the mutation will return an error when attempting to create a duplicate resource.
- Eventd has been refactored. Users should not perceive any changes, but a
substantial amount of business logic has been moved into other packages.
- The `sensuctl create` command now accepts resources without a declared
namespace. If the namespace is omitted, the resource will be created in the
current namespace, or overridden by the `--namespace` flag.
- Eventd now uses a constant number of requests to etcd when working with
silenced entries, instead of a number that is proportional to the number of
subscriptions in a check.

### Fixed
- The check state and check total_state_change properties are now more correct.
- Scheduling proxy checks now consumes far fewer CPU resources.
- [Web] Unless required- scrollbars on code blocks are hidden.
- [Web] Ensure that we redirect user to a valid namespace when first signing in.
- [Web] Correctly display timeout value for handlers.
- [Web] Avoid exception when parsing non-standard cron statements. (Eg.
`@every 1h` or `@weekly`)
- The resources metadata are now validated with the request URI.

## [5.9.0] - 2019-05-29

### Added
- [GraphQL] Added field to retrieve REST API representation of a resource to
  each core type
- [Web] Add views for handlers

### Changed
- [Web] Updated embedded web assets from `9d91d7f` ... `275386a`
- [Web] Implements simpler & more efficient filtering.
- [GraphQL] fields that previously accepted a JS filter have been deprecated and
  replaced with a simpler syntax.

### Fixed
- Fixed the behaviors for check `Occurrences` and `OccurrencesWatermark`.
- Fixed a panic that could occur when seeding initial data.
- [Web] Compress dashboard assets
- [Web] Fixed regression where dashboard assets were no longer compressed.
- Fixed listing of silenced entries by check or subscription.
- The docker-compose.yaml file now refers to the sensu/sensu:latest image.

## [5.8.0] - 2019-05-22

### Added
- Added per resource counts to tessen data collection.
- Added event processing counts to tessen data collection.
- Added ability to query for `Handlers` (individual and collections) from the GraphQL query endpoint.
- Added `/version` to retrieve the current etcd server/cluster version and the sensu-backend version.
- --etcd-cipher-suites option is now available for sensu-backend.
- Added the `--chunk-size` flag to `sensuctl * list` sub-commands

### Changed
- eventd and keepalived now use 1000 handlers for events.
- etcd database size and request size are now configurable.
- Most resources now use protobuf serialization in etcd.

### Fixed
- Only bury switchsets of checks that no longer have a TTL, in order to reduce
the number of write operations made to etcd.
- Fixed keepalives switchsets for entities with deregistration.
- Fixed continue token generation in namespace and user pagination.

## [5.7.0] - 2019-05-09

### Added
- Added a Windows service wrapper for sensu-agent. See
"sensu-agent service --help" for more information.

### Fixed
- Fixed `sensuctl` color output on Windows.
- Fixed a regression in `sensuctl cluster` json/wrapped-json output.
- Fixed a regression that caused listing objects for a given namespace to also
  include results from namespaces sharing a similar prefix.

## [5.6.0] - 2019-04-30

### Added
- Added filtering support to `sensuctl`. This feature only works against a
  `sensu-backend` with a valid enterprise license.
- Added fields getter functions for resources available via the REST API.
- Added the message bus to Tessend in order to track Tessen configuration changes from the API.
- Added a performance optimizing `Count()` function to the generic store.
- Added a hexadecimal Cluster ID title to the `sensuctl cluster health` and
`sensuctl cluster member-list` commands in tabular format.
- Added a `Header` field to the `HealthResponse` type returned by `/health`.

### Fixed
- Fixed the agent `--annotations` and `--labels` flags.

## [5.5.1] - 2019-04-15

### Changed
- Added parsing annoatations to sensu-agent, both from agent.yml and command line arguments
- Updated Go version from 1.11.4 to 1.12.3 for CI builds.
- Changed the 1.x `client` field to `source` in the 1.x compatible agent socket. The `client` field is now deprecated.
- Deprecated the agent TCP/UDP sockets in favor of the agent rest api.
- [GraphQL] Added mutation to create / update using wrapped resources.
- [GraphQL] Added field returning wrapped resource given ID.
- apid uses a new generic router for listing resources.
- The store uses the generic List function for listing resources.

### Fixed
- Fixed an issue where etcd watchers were used incorrectly. This was causing
100% CPU usage in some components, as they would loop endlessly trying to get
results from watchers that broke, due to their stream terminating. Other
components would simply stop updating. Watchers now get reinstated when the
client regains connectivity.
- Fixed the `/events/:entity` route in the REST API.
- Fixed a bug where the --labels arg was not working as expected in sensu-agent.

## [5.5.0] - 2019-04-03

### Added
- Added the TessenD daemon.
- Added an etcd watcher for tessen configuration.
- Added ring support for TessenD so that the service is invoked in a
round-robin fashion within a cluster.
- Added `tessen opt-in` command to `sensuctl`.
- Added `tessen opt-out` command to `sensuctl`.
- Added `tessen info` command to `sensuctl`.
- Added more verbose logging to indicate when a proxy request matches an entity according to its entity attributes.

### Removed
- Removed the unused etcd watcher for hook configurations.

### Fixed
- [Web] Ensure user chip is never rendered when creator is not present.

## [5.4.0] - 2019-03-27

### Added
- Add support for pagination to the API
- Add two new flags for `backend` daemon to optionally allow for separate TLS
  cert/key for dashboard. the flags are: `--dashboard-cert-file` and
  `--dashboard-key-file`. The dashboard will use the same TLS config of the API
  unless these new flags are specified.
- Added notion of asset collections to dashboard daemon
- Added a store for Tessen opt-in/opt-out configuration.
- Added /tessen GET and PUT endpoints to the API.
- Added queueing to the agent /events API

### Changed
- [Web] Updated dependencies that had warnings
- [Web] Updated dependency babel to ^7.4
- [Web] Updated UI library to ^3.8

### Fixed
- Fixed a bug in `sensuctl` where global/persistent flags, such as `--namespace`
  and `--config-dir`, would get ignored if they were passed after a sub-command
  local flag, such as `--format`.
- Fixed a bug in `sensuctl` where handlers and filters would only be deleted
  from the default namespace, unless a `--namespace` flag was specified.
- Fixed a bug where events could be stored without a timestamp.
- Fixed a bug where metrics could be persisted to etcd in some cases.
- Fixed a bug where agents would sometimes refuse to terminate on SIGTERM and
  SIGINT.
- Fixed a bug where agents would always try to reconnect to the same backend,
  even when multiple backends were specified. Agents will now try to connect to
  other backends, in pseudorandom fashion.
- [Web] Avoids crash when the creator of a check is inaccessible.
- [Api] Respond with 404 from the users endpoint when user for given name cannot
  be found.
- Commands wrap on the event details page and will display "-" if there is no
  command (keepalives)

## [5.3.0] - 2019-03-11

### Added
- Added additional check config and entity information to event details page.
- Fixed all known TLS vulnerabilities affecting the backend server:
    - TLS min version increased to 1.2
    - Removed ALL but perfect-forward-secrecy ciphers
- Removed requirement of specifying `--trusted-ca-file` when using TLS on backend
- Prevented backend from loading server TLS configuration for http client
- Enforced uniform TLS configuration for all three backend components (apid, agentd, dashboardd)
- Set http client timeout to 15 seconds for sensuctl
- Round robin scheduling is now fully functional.
- Web UI offline state detection and and alert banner.

### Changed
- Asset downloading now uses buffered I/O.

### Fixed
- Check results sent via the agent socket now support handlers.
- `sensuctl user list` can now output yaml and wrapped-json
- Fixed bug with how long commands were displayed on check details page.
- Assets downloads no longer specify a client timeout.
- Fixed a bug where agent entity subscriptions would be communicated to the
  backend incorrectly. Due to the scheduler using the subscriptions from the
  HTTP header, this does not have any effect on scheduling.
- Web - Fixes issue where timeout value was not displayed.
- Fixed bug with how long commands were displayed on check details page.

### Removed
- Removed the concept of "edition" and the edition header.

## [5.2.1] - 2019-02-11

### Fixed
- Fixed a regression in the agent that would not allow proxy checks to be
run for subsequent executions.
### Added
- Web UI - support for labels and annotations

## [5.2.0] - 2019-02-06

### Added
- Added support for the following TLS related options to `sensuctl`:
`--trusted-ca-file` and `--insecure-skip-tls-verify`. This allows sensuctl
users to use a self-signed certificate without adding it to the operating
system's CA store, either by explicitly trusting the signer, or by disabling
TLS hostname verification.
- Added a generic watcher in the store.
- Added `RemoveProvider` method to authenticator.
- Check output truncation support has been added. Check output can be truncated
by adjusting the max_output_size and discard_output properties.
- Added ability to silence/unsilence from the event details page.
- Added support for wrapped resources in the API with `sensuctl create` &
`sensuctl edit`.
- Web UI - platform version displays on the entity details page.
- Web UI - include proxy request configuration on check details page.
- Web UI - display deregistration config on the entity details page.

### Changed
- Removed unused workflow `rel_build_and_test` in CircleCI config.
- Moved the `Provider` interface to `api/core/v2` package.
- Moved the `Authenticator` interface to `backend/authentication` package.
- Updated confirmation messages for sensuctl commands: `Created`, `Deleted` and
`Updated` instead of `OK`.
- Exported some functions and methods in the CLI client.
- The API authenticator now identifies providers by their name only.

### Fixed
- Check TTL failure events are now much more reliable, and will persist even
in the presence cluster member failures and cluster restarts.
- Fix snakeCase version of keys in typeMap for acronyms.
- Fixed a bug in keepalive processing that could result in a crash.
- Pin childprocess to v0.9.0 in CircleCI so fpm can be installed.
- Substitutions applied to command & hooks are now omitted from events.
- Fixes a bug where generic store methods assumed a namespace was provided for non-namespaced resources.
- Keepalive and check TTL database state is now properly garbage-collected on
entity deletion.
- Fixed a bug where `sensuctl version` required configuration files to exist.
- Updates the copy on the confirm disable dialog to accurately reflect the
operation.

## [5.1.1] - 2019-01-24

### Added
- Added the notion of authentication providers.

### Changed
- Improved logging for errors in proxy check requests.
- Updated Go version from 1.10 to 1.11.4.
- Refactoring of the internal authentication mechanism into a `basic`
authentication provider.
- Modified private generic store methods as public functions.
- Improved logging for errors in proxy check requests.
- Updated Go version from 1.10 to 1.11.4.
- Changed keepalive event to include check.output

### Fixed
- Fixed a bug where `sensuctl edit` was not removing the temp file it created.
- Fixed a bug where adhoc checks were not retrieving asset dependencies.
- Fixed a bug where check updates would cause the check to immediately fire.
- Fixed a bug where a bad line in check output would abort metric extraction.
An error is now logged instead, and extraction continues after a bad line is encountered.
- Keepalive events will now continue to fire after cluster restarts.
- Fixed a panic in the dashboardd shutdown routine.
- Fixed a bug where deleting a non-existent entity with sensuctl would not return an error.
- Web UI - toolbar menu buttons now switch with dark theme.
- Web UI - some buttons easier to see with dark theme.
- Agents will now take proxy entity names into consideration when guarding
against duplicate check requests.

### Changed
- Improved logging for errors in proxy check requests.
- Updated Go version from 1.10 to 1.11.4.

## [5.1.0] - 2018-12-18

### Added
- Support for the trusted-ca-file and insecure-skip-tls-verify flags in
  sensu-agent. These flags have the same meaning and use as their sensu-backend
  counterparts.

### Changed
- Default location for sensu-backend data has changed from /var/lib/sensu to
  /var/lib/sensu/sensu-backend. See release notes for more information.

### Fixed
- Keepalive and check TTL failure events now fire continuously until resolved.
- Listing an empty set of assets now correctly returns [] instead of null.
- Fixed API endpoint used by the CLI to create hooks via the 'sensuctl create'
  command. It's now possible to create objects of type 'Hook' with this command
  again.
- Firefox status icons not fully rendering

## [5.0.1] - 2018-12-12

### Changed
- Added --etcd-advertise-client-urls options to docker-compose.yaml sensu-backend start command

### Fixed
- Prevent a panic when using an external etcd cluster.
- Silences List in web ui sorted by ascending order; defaults to descending
- Reduces shuffling of items as events list updates
- Fixed error in UI where status value could not be coerced
- Copy local environment variables into execution context when running checks
- Ensure environment variables are joined with a semicolon on Windows
- Command arguments are no longer needlessly escaped on Windows
- Backend environments are now included in handler & mutator execution requests.

## [5.0.0] - 2018-11-30

### Added
- Add the `etcd-advertise-client-urls` config attribute to sensu-backend
- Support for multiple API versions added to sensuctl create
- Support for metadata added to wrapped resources (yaml, wrapped-json)
- Added the backend configuration attributes `api-listen-address` & `api-url`.
- Adds feedback when rerunning check[s] in the web app

### Removed
- Check subdue functionality has been disabled. Users that have checks with
subdues defined should delete and recreate the check. The subdue feature was
found to have issues, and we are re-working the feature for a future release.
- Filter when functionality has been disabled. Users that have filters with
'when' properties defined should delete and recreate the filter. Filter when
uses the same facility as check subdue for handling time windows.
- Removed event.Hooks and event.Silenced deprecated fields
- Extensions have been removed until we have time to revisit the feature.

### Changed
- Assets and checks environments are now merged, with a preference given to the
  values coming from the check's environment.
- Assets and handlers environments are now merged, with a preference given to the
  values coming from the handler's environment.
- Assets and mutators environments are now merged, with a preference given to the
  values coming from the mutator's environment.
- Metadata from wrappers and resources is now merged, with a preference given to
the values coming from the wrapper. Labels and annotations are deep-merged.
- Round-robin scheduling has been temporarily disabled.
- The dashboard now uses the `api-url` configuration attribute to connect to the
API.

### Fixed
- Fixed several resource leaks in the check scheduler.
- Fixed a bug in the dashboard where entities could not be silenced.
- Fix the `sensuctl cluster health` command.
- Fixed issue filtering by status on the events page
- Fixed interactive operations on entities in the CLI
- Removed rerun and check links for keepalives on event details page.
- Web UI - Made silencing language more clear on Silences List page
- Fixed a bug where resources from namespaces that share a common prefix, eg:
  "sensu" and "sensu-devel", could be listed together.
- Fixed a bug in the agent where the agent would deadlock after a significant
period of disconnection from the backend.
- Fixed a bug where logging events without checks would cause a nil panic.
- Removed the ability to rerun keepalives on the events list page
- A panic in keepalive/check ttl monitors causing a panic.
- Monitors are now properly namespaced in etcd.
- Updating a users groups will no longer corrupt their password
- Prevent empty error messages in sensuctl.
- Fixed a bug where keepalive failures could be influenced by check TTL
successes, and vice versa.
- Fixed a bug where check TTL events were not formed correctly.
- Fixed a web-ui bug causing the app to crash on window resize in FireFox

### Breaking Changes
- The backend configuration attributes `api-host` & `api-port` have been
replaced with `api-listen-address`.

## [2.0.0-beta.8-1] - 2018-11-15

### Added
- Assets are included on check details page.
- Adds links to view entities and checks from the events page.
- Added an agent/cmd package, migrated startup logic out of agent main
- Improved debug logging in pipeline filtering.
- Add object metadata to entities (including labels).
- Add filter query support for labels.
- Add support for setting labels on agents with the command line.
- The sensuctl tool now supports yaml.
- Add support for `--all-namespaces` flag in `sensuctl extension list`
subcommand.
- Added functionality to the dynamic synthesize function, allowing it to
flatten embedded and non-embedded fields to the top level.
- Added the sensuctl edit command.
- Added javascript filtering.

### Removed
- Govaluate is no longer part of sensu-go.

### Fixed
- Display appropriate fallback when an entity's lastSeen field is empty.
- Silences List in web ui sorted by ascending order
- Sorting button now works properly
- Fixed unresponsive silencing entry form begin date input.
- Removed lastSeen field from check summary
- Fixed a panic on the backend when handling keepalives from older agent versions.
- Fixed a bug that would prevent some keepalive failures from occurring.
- Improved event validation error messages.
- Improved agent logging for statsd events.
- Fixues issue with tooltip positioning.
- Fixed bug with toolbar menus collapsing into the overflow menu
- The agent now reconnects to the backend if its first connection attempt
  fails.
- Avoid infinite loop when code cannot be highlighted.

### Changes
- Deprecated the sensu-agent `--id` flag, `--name` should be used instead.

### Breaking Changes
- Environments and organizations have been replaced with namespaces.
- Removed unused asset metadata field.
- Agent subscriptions are now specified in the config file as an array instead
  instead of a comma-delimited list of strings.
- Extended attributes have been removed and replaced with labels. Labels are
string-string key-value pairs.
- Silenced `id`/`ID` field has changed to `name`/`Name`.
- Entity `id`/`ID` field has changed to `name`/`Name`.
- Entity `class`/`Class` field has changed to `entity_class`/`EntityClass`.
- Check `proxy_entity_id`/`ProxyEntityID` field has changed to `proxy_entity_name`/`ProxyEntityName`.
- Objects containing both a `name`/`Name` and `namespace`/`Namespace` field have been
replaced with `metadata`/`ObjectMeta` (which contains both of those fields).
- Role-based access control (RBAC) has been completely redesigned.
- Filter and token substitution variable names now match API naming. Most names
that were previously UpperCased are now lower_cased.
- Filter statements are now called expressions. Users should update their
filter definitions to use this new naming.

## [2.0.0-beta.7-1] - 2018-10-26

### Added
- Asset functionality for mutators and handlers.
- Web ui allows publishing and unpublishing on checks page.
- Web ui allows publishing and unpublishing on check details page.
- Web ui code highlighting added.

### fixed
- fixes exception thrown when web ui browser window is resized.

## [2.0.0-beta.6-2] - 2018-10-22

### Added
- Add windows/386 to binary gcs releases
- TLS authentication and encryption for etcd client and peer communication.
- Added a debug log message for interval timer initial offset.
- Added a privilege escalation test for RBAC.

### Removed
- Staging resources and configurations have been removed from sensu-go.
- Removed handlers/slack from sensu/sensu-go. It can now be found in
sensu/slack-handler.
- Removed the `Error` store and type.

### Changed
- Changed sensu-agent's internal asset manager to use BoltDB.
- Changed sensuctl title colour to use terminal's configured default for bold
text.
- The backend no longer forcibly binds to localhost.
- Keepalive intervals and timeouts are now configured in the check object of
keepalive events.
- The sensu-agent binary is now located at ./cmd/sensu-agent.
- Sensuctl no longer uses auto text wrapping.
- The backend no longer requires embedded etcd. External etcd instances can be
used by providing the --no-embed option. In this case, the client will dial
the URLs provided by --listen-client-urls.
- The sensu-agent binary is now located at ./cmd/sensu-agent.
- Sensuctl no longer uses auto text wrapping.
- The backend no longer requires embedded etcd. External etcd instances can be
used by providing the --no-embed option. In this case, the client will dial
the URLs provided by --listen-client-urls.
- Deprecated daemon `Status()` functions and `/info` (`/info` will be
re-implemented in https://github.com/sensu/sensu-go/issues/1739).
- The sensu-backend flags related to etcd are now all prefixed with `etcd` and
the older versions are now deprecated.
- Web ui entity recent events are sorted by last ok.
- etcd is now the last component to shutdown during a graceful shutdown.
- Web ui entity recent events are sorted by last ok
- Deprecated --custom-attributes in the sensu-agent command, changed to
--extended-attributes.
- Interfaced command execution and mocked it for testing.
- Updated the version of `libprotoc` used to 3.6.1.

### Fixed
- Fixed a bug in `sensuctl configure` where an output format called `none` could
  be selected instead of `tabular`.
- Fixes a bug in `sensuctl cluster health` so the correct error is handled.
- Fixed a bug where assets could not extract git tarballs.
- Fixed a bug where assets would not install if given cache directory was a
relative path.
- Fixed a bug where an agent's collection of system information could delay
sending of keepalive messages.
- Fixed a bug in nagios perfdata parsing.
- Etcd client URLs can now be a comma-separated list.
- Fixed a bug where output metric format could not be unset.
- Fixed a bug where the agent does not validate the ID at startup.
- Fixed a bug in `sensuctl cluster health` that resulted in an unmarshal
error in an unhealthy cluster.
- Fixed a bug in the web ui, removed references to keepaliveTimeout.
- Keepalive checks now have a history.
- Some keepalive events were misinterpreted as resolution events, which caused
these events to be handled instead of filtered.
- Some failing keepalive events were not properly emitted after a restart of
sensu-backend.
- The check output attribute is still present in JSON-encoded events even if
empty.
- Prevent an empty Path environment variable for agents on Windows.
- Fixed a bug in `sensuctl check update` interactive mode. Boolean defaults
were being displayed rather than the check's current values.
- Use the provided etcd client TLS information when the flag `--no-embed-etcd`
is used.
- Increase duration delta in TestPeriodicKeepalive integration test.
- Fixed some problems introduced by Go 1.11.

### Breaking Changes
- Removed the KeepaliveTimeout attribute from entities.

## [2.0.0-beta.4] - 2018-08-14

### Added
- Added the Sensu edition in sensuctl config view subcommand.
- List the supported resource types in sensuctl.
- Added agent ID and IP address to backend session connect/disconnect logs
- Licenses collection for RHEL Dockerfiles and separated RHEL Dockerfiles.

### Changed
- API responses are inspected after each request for the Sensu Edition header.
- Rename list-rules subcommand to info in sensuctl role commmand with alias
for backward compatibility.
- Updated gogo/protobuf and golang/protobuf versions.
- Health API now returns etcd alarms in addition to cluster health.

### Fixed
- Fixed agentd so it does not subscribe to empty subscriptions.
- Rules are now implicitly granting read permission to their configured
environment & organization.
- The splay_coverage attribute is no longer mandatory in sensuctl for proxy
check requests and use its default value instead.
- sensu-agent & sensu-backend no longer display help usage and duplicated error
message on startup failure.
- `Issued` & `History` are now set on keepalive events.
- Resolves a potential panic in `sensuctl cluster health`.
- Fixed a bug in InfluxDB metric parsing. The timestamp is now optional and
compliant with InfluxDB line protocol.
- Fixed an issue where adhoc checks would not be issued to all agents in a
clustered installation.

### Breaking Changes
- Corrects the check field `total_state-change` json tag to `total_state_change`.

## [2.0.0-beta.3-1] - 2018-08-02

### Added
- Added unit test coverage for check routers.
- Added API support for cluster management.
- Added sensuctl cluster member-list command.
- Added Sensu edition detection in sensuctl.
- Added sensuctl cluster member-add command.
- Added API client support for enterprise license management.
- Added a header to API calls that returns the current Sensu Edition.
- Added sensuctl cluster health command.

### Changed
- The Backend struct has been refactored to allow easier customization in
enterprise edition.
- Use etcd monitor instead of in-memory monitor.
- Refactoring of the cmd package for sensuctl to allow easier customization in
the enterprise edition.
- Upgrade dep to v0.5.0
- Added cluster health information to /health endpoint in sensu-backend.

### Fixed
- Fixed `sensuctl completion` help for bash and zsh.
- Fixed a bug in build.sh where versions for Windows and Mac OS were not
generated correctly.
- Display the name of extensions with table formatting in sensuctl.
- Fixed TLS issue that occurred when dashboard communicated with API.
- Check TTL now works with round robin checks.
- Format string for --format flag help now shows actual arguments.
- Push the sensu/sensu:nightly docker image to the Docker Hub.
- Replaced dummy certs with ones that won't expire until 100 years in the
future.
- Fixed a bug where clustered round robin check execution executed checks
too often.
- Catch errors in type assertions in cli.
- Fixed a bug where users could accidentally create invalid gRPC handlers.

### Removed
- Removed check subdue e2e test.
- Removed unused Peek method in the Ring data structure.

### Breaking Changes
- Removed deprecated import command.

## [2.0.0-beta.2] - 2018-06-28

### Added
- Performed an audit of events and checks. Added `event.HasCheck()` nil checks
prior to assuming the existence of said check.
- Added a Create method to the entities api.
- Added the ability to set round robin scheduling in sensuctl
- Added Output field to GRPC handlers
- Additional logging around handlers
- Accept additional time formats in sensuctl
- Entities can now be created via sensuctl.
- Added the format `wrapped-json` to sensuctl `configure`, `list` and `info`
commands, which is compatible with `sensuctl create`.
- Added debug event log with all event data.
- Added yml.example configurations for staging backend and agents.
- Added test resources in `testing/config/resources.json` to be used in staging.
- Added all missing configuration options to `agent.yml.example` and
`backend.yml.example`.
- Added environment variables to checks.
- Added logging redaction integration test.
- Added check token substitution integration test.
- Added the `sensuctl config view` subcommand.
- Added extension service configuration to staging resources.
- Added some documentation around extensions.
- Added Dockerfile.rhel to build RHEL containers.

### Changed
- Upgraded gometalinter to v2.
- Add logging around the Sensu event pipeline.
- Split out the docker commands in build script so that building images and
  pushing can be done separately.
- Migrated the InfluxDB handler from the sensu-go repository to
github.com/nikkiki/sensu-influxdb-handler
- Entry point for sensu-backend has been changed to
  `github.com/sensu/sensu-go/cmd/sensu-backend`
- Don't allow unknown fields in types that do not support custom attributes
when creating resources with `sensuctl create`.
- Provided additional context to metric event logs.
- Updated goversion in the appveyor configuration for minor releases.
- Use a default hostname if one cannot be retrieved.
- Return an error from `sensuctl configure` when the configured organization
or environment does not exist.
- Remove an unnecessary parameter from sensuctl environment create.
- The profile environment & organization values are used by default when
creating a resource with sensuctl.
- Migrated docker image to sensu Docker Hub organization from sensuapp.
- Use the sensu/sensu image instead of sensu/sensu-go in Docker Hub.

### Fixed
- Prevent panic when verifying if a metric event is silenced.
- Add logging around the Sensu event pipeline
- Marked silenced and hooks fields in event as deprecated
- Fixed a bug where hooks could not be created with `create -f`
- Metrics with zero-values are now displayed correctly
- Fix handler validation routine
- Fixed a small bug in the opentsdb transformer so that it trims trailing
whitespace characters.
- Sensu-agent logs an error if the statsd listener is unable to start due to an
invalid address or is stopped due to any other error.
- Fixed a bug where --organization and --environment flags were hidden for all
commands
- Fix a bug where environments could not be created with sensuctl create
- StatsD listener on Windows is functional
- Add version output for dev and nightly builds (#1320).
- Improve git version detection by directly querying for the most recent tag.
- Fixed `sensuctl create -f` for `Role`
- Fixed `sensuctl create -f` for `Event`
- Added validation for asset SHA512 checksum, requiring that it be at least 128
characters and therefore fixing a bug in sensuctl
- Silenced IDs are now generated when not set in `create -f` resources
- API requests that result in a 404 response are now logged
- Fixed a bug where only a single resource could be created with
`sensuctl create` at a time.
- Fixed a bug where environments couldn't be deleted if there was an asset in
the organization they reside in.
- Dashboard's backend reverse proxy now works with TLS certs are configured.
- Fixed a bug with the IN operator in query statements.
- Boolean fields with a value of `false` now appear in json format (removed
`omitempty` from protobufs).
- The sensuctl create command no longer prints a spurious warning when
non-default organizations or environments are configured.
- When installing assets, errors no longer cause file descriptors to leak, or
lockfiles to not be cleaned up.
- Fixed a bug where the CLI default for round robin checks was not appearing.
- Missing custom attributes in govaluate expressions no longer result in
an error being logged. Instead, a debug message is logged.
- Update AppVeyor API token to enable GitHub deployments.
- Allow creation of metric events via backend API.
- Fixed a bug where in some circumstances checks created with sensuctl create
would never fail.
- Fixed a goroutine leak in the ring.
- Fixed `sensuctl completion` help for bash and zsh.

### Removed
- Removed Linux/386 & Windows/386 e2e jobs on Travis CI & AppVeyor
- Removed check output metric extraction e2e test, in favor of more detailed
integration coverage.
- Removed the `leader` package
- Removed logging redaction e2e test, in favor of integration coverage.
- Removed check token substitution e2e test, in favor of integration coverage.
- Removed round robin scheduling e2e test.
- Removed proxy check e2e test.
- Removed check scheduling e2e test.
- Removed keepalive e2e test.
- Removed event handler e2e test.
- Removed `sensuctl` create e2e tests.
- Removed hooks e2e test.
- Removed assets e2e test.
- Removed agent reconnection e2e test.
- Removed extensions e2e test.

## [2.0.0-beta.1] - 2018-05-07
### Added
- Add Ubuntu 18.04 repository
- Support for managing mutators via sensuctl.
- Added ability to sort events in web UI.
- Add PUT support to APId for the various resource types.
- Added flags to disable the agent's API and Socket listeners
- Made Changelog examples in CONTRIBUTING.md more obvious
- Added cli support for setting environment variables in mutators and handlers.
- Added gRPC extension service definition.
- The slack handler now uses the iconURL & username flag parameters.
- Support for nightlies in build/packaging tooling.
- Added extension registry support to apid.
- Added extension registry to the store.
- Add sensuctl create command.
- Adds a statsd server to the sensu-agent which runs statsd at a configurable
flush interval and converts gostatsd metrics to Sensu Metric Format.
- Add event filtering to extensions.
- Proper 404 page for web UI.
- Add sensuctl extension command.
- Add extensions to pipelined.
- Added more tests surrounding the sensu-agent's statsd server and udp port.
- Add the `--statsd-event-handlers` flag to sensu-agent which configures the
event handlers for statsd metrics.
- Add default user with username "sensu" with global, read-only permissions.
- Add end-to-end test for extensions.
- Add configuration setting for backend and agent log level.
- Add extension package for building third-party Sensu extensions in Go.
- Add the `--statsd-disable` flag to sensu-agent which configures the
statsd listener. The listener is enabled by default.
- Added an influx-db handler for events containing metrics.
- Add 'remove-when' and 'set-when' subcommands to sensuctl filter command.
- Added the Transformer interface.
- Added a Graphite Plain Text transformer.
- Add support for `metric_format` and `metric_handlers` fields in the Check and
CheckConfig structs.
- Add CLI support for `metric_format` and `metric_handlers` fields in `sensuctl`.
- Add support for metric extraction from check output for `graphite_plaintext`
transformer.
- Added a OpenTSDB transformer.
- Add support for metric extraction from check output for `opentsdb_line`
- Added a Nagios performance data transformer.
- Add support for metric extraction from check output for `nagios_perfdata`
- Added an InfluxDB Line transformer.
- Add support for metric extraction from check output for `influxdb_line`
transformer.
- Add e2e test for metric extraction.

### Changed
- Changed the maximum number of open file descriptors on a system to from 1024
(default) to 65535.
- Increased the default etcd size limit from 2GB to 4GB.
- Move Hooks and Silenced out of Event and into Check.
- Handle round-robin scheduling in wizardbus.
- Added informational logging for failed entity keepalives.
- Replaced fileb0x with vfsgen for bundling static assets into binary. Nodejs 8+
and yarn are now dependencies for building the backend.
- Updated etcd to 3.3.2 from 3.3.1 to fix an issue with autocompaction settings.
- Updated and corrected logging style for variable fields.
- Build protobufs with go generate.
- Creating roles via sensuctl now supports passing flags for setting permissions
  rules.
- Removed -c (check) flag in sensuctl check execute command.
- Fix a deadlock in the monitor.
- Don't allow the bus to drop messages.
- Events list can properly be viewed on mobile.
- Updated Sirupsen/logrus to sirupsen/logrus and other applicable dependencies using the former.
- Set default log level to 'warn'.
- Optimize check marshaling.
- Silenced API only accepts 'id' parameter on DELETE requests.
- Disable gostatsd internal metric collection.
- Improved log entries produced by pipelined.
- Allow the InfluxDB handler to parse the Sensu metric for an InfluxDB field tag
and measurement.
- Removed organization and environment flags from create command.
- Changed `metric_format` to `output_metric_format`.
- Changed `metric_handlers` to `output_metric_handlers`.

### Fixed
- Terminate processes gracefully in e2e tests, allowing ports to be reused.
- Shut down sessions properly when agent connections are disrupted.
- Fixed shutdown log message in backend
- Stopped double-writing events in eventd
- Agents from different orgs/envs with the same ID connected to the same backend
  no longer overwrite each other's messagebus subscriptions.
- Fix the manual packaging process.
- Properly log the event being handled in pipelined
- The http_check.sh example script now hides its output
- Silenced entries using an asterisk can be deleted
- Improve json unmarshaling performance.
- Events created from the metrics passed to the statsd listener are no longer
swallowed. The events are sent through the pipeline.
- Fixed a bug where the Issued field was never populated.
- When creating a new statsd server, use the default flush interval if given 0.
- Fixed a bug where check and checkconfig handlers and subscriptions are null in rendered JSON.
- Allow checks and hooks to escape zombie processes that have timed out.
- Install all dependencies with `dep ensure` in build.sh.
- Fixed an issue in which some agents intermittently miss check requests.
- Agent statsd daemon listens on IPv4 for Windows.
- Include zero-valued integers in JSON output for all types.
- Check event entities now have a last_seen timestamp.
- Improved silenced entry display and UX.
- Fixed a small bug in the opentsdb transformer so that it trims trailing
whitespace characters.

## [2.0.0-nightly.1] - 2018-03-07
### Added
- A `--debug` flag on sensu-backend for enabling a pprof HTTP endpoint on localhost.
- Add CLI support for adhoc check requests.
- Check scheduler now handles adhoc check requests.
- Added `set-FIELD` and `remove-FIELD` commands for all updatable fields
of a check. This allows updating single fields and completely clearing out
non-required fields.
- Add built-in only_check_output mutator to pipelined.
- Allow publish, cron, ttl, timeout, low flap threshold and more fields to be
set when importing legacy settings.
- Add CPU architecture in system information of entities.
- The `sensuctl user change-password` subcommand now accepts flag parameters.
- Configured and enabled etcd autocompaction.
- Add event metrics type, implementing the Sensu Metrics Format.
- Agents now try to reconnect to the backend if the connection is lost.
- Added non-functional selections for resolving and silencing to web ui
- Add LastOk to check type. This will be updated to reflect the last timestamp
of a successful check.
- Added GraphQL explorer to web UI.
- Added check occurrences and occurrences_watermark attributes from Sensu 1.x.
- Added issue template for GitHub.
- Added custom functions to evaluate a unix timestamp in govaluate.

### Changed
- Refactor Check data structure to not depend on CheckConfig. This is a breaking
change that will cause existing Sensu alpha installations to break if upgraded.
This change was made before beta release so that further breaking changes could
be avoided.
- Make indentation in protocol buffers files consistent.
- Refactor Hook data structure. This is similar to what was done to Check,
except that HookConfig is now embedded in Hook.
- Refactor CheckExecutor and AdhocRequestExecutor into an Executor interface.
- Changed the sensu-backend etcd flag constants to match the etcd flag names.
- Upgraded to Etcd v3.3.1
- Removed 3DES from the list of allowed ciphers in the backend and agent.
- Password input fields are now aligned in  `sensuctl user change-password`
subcommand.
- Agent backend URLs without a port specified will now default to port 8081.
- Travis encrypted variables have been updated to work with travis-ci.org
- Upgraded all builds to use Go 1.10.
- Use megacheck instead of errcheck.
- Cleaned agent configuration.
- We no longer duplicate hook execution for types that fall into both an exit
code and severity (ex. 0, ok).
- Updated the sensuctl guidelines.
- Changed travis badge to use travis-ci.org in README.md.
- Govaluate's modifier tokens can now be optionally forbidden.
- Increase the stack size on Travis CI.
- Refactor store, queue and ring interfaces, and daemon I/O details.
- Separated global from local flags in sensuctl usage.

### Fixed
- Fixed a bug in time.InWindow that in some cases would cause subdued checks to
be executed.
- Fixed a bug in the HTTP API where resource names could not contain special
characters.
- Resolved a bug in the keepalive monitor timer which was causing it to
erroneously expire.
- Resolved a bug in how an executor processes checks. If a check contains proxy
requests, the check should not duplicately execute after the proxy requests.
- Removed an erroneous validation statement in check handler.
- Fixed HookList `hooks` validation and updated `type` validation message to
allow "0" as a valid type.
- Events' check statuses & execution times are now properly added to CheckHistory.
- Sensu v1 Check's with TTL, timeout and threshold values can now be imported
correctly.
- Use uint32 for status so it's not empty when marshalling.
- Automatically create a "default" environment when creating a new organization.

## [2.0.0-alpha.17] - 2018-02-13
### Added
- Add .gitattributes file with merge strategy for the Changelog.
- Context switcher added for dashboard.
- Add API support for adhoc check requests.
- Check scheduler now supports round-robin scheduling.
- Added better error checking for CLI commands and support for mutually
exclusive fields.
- Added `--interactive` flag to CLI which is required to run interactive mode.
- Added CLI role rule-add Organization and Environment interactive prompts.
- Added events page list and simple buttons to filter

### Changed
- Silenced `begin` supports human readable time (Format: Jan 02 2006 3:04PM MST)
in `sensuctl` with optional timezone. Stores the field as unix epoch time.
- Increased the timeout in the store's watchers tests.
- Incremental retry mechanism when waiting for agent and backend in e2e tests.
- Renamed CLI asset create interactive prompt "Org" to "Organization".

### Fixed
- Fixed required flags in `sensuctl` so requirements are enforced.
- Add support for embedded fields to dynamic.Marshal.

## [2.0.0-alpha.16] - 2018-02-07
### Added
- Add an e2e test for proxy check requests.
- Add integration tests to our CI.
- Context switcher added for dashboard
- Add api support for adhoc check requests.

### Fixed
- Tracks in-progress checks with a map and mutex rather than an array to
increase time efficiency and synchronize goroutines reading from and writing
to that map.
- Fixed a bug where we were attempting to kill processes that had already
finished before its allotted execution timeout.
- Fixed a bug where an event could erroneously be shown as silenced.
- Properly log errors whenever a check request can't be published.
- Fixed some build tags for tests using etcd stores.
- Keepalive monitors now get updated with changes to a keepalive timeout.
- Prevent tests timeout in queue package
- Prevent tests timeout in ring package
- Fixed a bug in the queue package where timestamps were not parsed correctly.
- Fixed Ring's Next method hanging in cases where watch events are not propagated.

### Changed
- Queues are now durable.
- Refactoring of the check scheduling integration tests.
- CLI resource delete confirmation is now `(y/N)`.

### Removed
- Dependency github.com/chzyer/readline

## [2.0.0-alpha.15] - 2018-01-30
### Added
- Add function for matching entities to a proxy check request.
- Added functions for publishing proxy check requests.
- Added proxy request validation.
- CLI functionality for proxy check requests (add set-proxy-requests command).
- Entities have been added to the state manager and synchronizer.
- Added package leader, for facilitating execution by a single backend.
- Proxy check requests are now published to all entities described in
`ProxyRequests` and `EntityAttributes`.
- Add quick navigation component for dashboard

### Changed
- Govaluate logic is now wrapped in the `util/eval` package.
- Cron and Interval scheduling are now mutually exclusive.

### Fixed
- Fixed a bug where retrieving check hooks were only from the check's
organization, rather than the check's environment, too.

## [2.0.0-alpha.14] - 2018-01-23
### Added
- Add `Timeout` field to CheckConfig.
- CLI functionality for check `Timeout` field.
- Add timeout support for check execution.
- Add timeout support for check hook execution.
- Token substitution is now available for check hooks
- Add an e2e test for logging redaction
- Support for `When` field in `Filter` which enables filtering based on days
and times of the week.
- New gRPC inspired GraphQL implementation. See
[graphql/README](backend/apid/graphql/README.md) for usage.
- Support for TTLs in check configs to monitor stale check results.

### Changed
- Moved monitor code out of keepalived and into its own package.
- Moved KeyBuilder from etcd package to store package.

## [2.0.0-alpha.13] - 2018-01-16
### Added
- Logging redaction for entities

### Fixed
- Fixed e2e test for token substitution on Windows
- Fixed check subdue unit test for token substitution on Windows
- Consider the first and last seconds of a time window when comparing the
current time
- Fixed Travis deploy stage by removing caching for $GOPATH
- Parse for [traditional cron](https://en.wikipedia.org/wiki/Cron) strings, rather than [GoDoc cron](https://godoc.org/github.com/robfig/cron) strings.

### Changed
- Removed the Visual Studio 2017 image in AppVeyor to prevent random failures
- Made some slight quality-of-life adjustments to build-gcs-release.sh.

## [2.0.0-alpha.12] - 2018-01-09
### Added
- Add check subdue mechanism. Checks can now be subdued for specified time
windows.
- Silenced entries now include a `begin` timestamp for scheduled maintenance.
- Store clients can now use [watchers](https://github.com/sensu/sensu-go/pull/792) to be notified of changes to objects in the store.
- Add check `Cron` field. Checks can now be scheduled according to the cron
string stored in this field.
- Add a distributed queue package for use in the backend.
- Token substitution is now available for checks.
- CLI functionality for check `Cron` field.
- Add an e2e test for cron scheduling.
- Add an e2e test for check hook execution.

## [2.0.0-alpha.11] - 2017-12-19
### Breaking Changes
- The `Source` field on a check has been renamed to `ProxyEntityID`. Any checks
using the Source field will have to be recreated.

### Added
- Silenced entries with ExpireOnResolve set to true will now be deleted when an
event which has previously failing was resolved
- TCP/UDP sockets now accept 1.x backward compatible payloads. 1.x Check Result gets translated to a 2.x Event.
- Custom attributes can be added to the agent at start.
- New and improved Check Hooks are implemented (see whats new about hooks here: [Hooks](https://github.com/sensu/sensu-alpha-documentation/blob/master/08-hooks.md))
- Add check subdue CLI support.

### Changed
- Avoid using reflection in time.InWindows function.
- Use multiple parallel jobs in CI tools to speed up the tests
- Pulled in latest [github.com/coreos/etcd](https://github.com/coreos/etcd).
- Includes fix for panic that occurred on shutdown.
- Refer to their
[changelog](https://github.com/gyuho/etcd/blob/f444abaae344e562fc69323c75e1cf772c436543/CHANGELOG.md)
for more.
- Switch to using [github.com/golang/dep](https://github.com/golang/dep) for
managing dependencies; `vendor/` directory has been removed.
- See [README](README.md) for usage.

## [2.0.0-alpha.10] - 2017-12-12
### Added
- End-to-end test for the silencing functionality
- Silenced events are now identified in sensuctl

### Changed
- Events that transitioned from incidents to a healthy state are no longer
filtered by the pipeline
- Errcheck was added to the build script, and the project was given a once-over
to clean up existing errcheck lint.
- Creating a silenced entry via sensuctl no longer requires an expiry value

### Fixed
- Entities can now be silenced using their entity subscription
- Fixed a bug in the agent where it was ignoring keepalive interval and timeout
settings on start
- Keepalives now alert when entities go away!
- Fixed a bug in package dynamic that could lead to an error in json.Marshal
in certain cases.
- Fixed an issue in keepalived to handle cases of nil entities in keepalive
messages

## [2.0.0-alpha.9] - 2017-12-5
### Added
- Proxy entities are now dynamically created through the "Source" attribute of a
check configuration
- Flag to sensuctl configure allowing it to be configured non-interactively
(usage: --non-interactive or -n)
- New function SetField in package dynamic, for setting fields on types
supporting extended attributes.
- Automatically append entity:entityID subscription for agent entities
- Add silenced command to sensuctl for silencing checks and subscriptions.
- Add healthz endpoint to agent api for checking agent liveness.
- Add ability to pass JSON event data to check command STDIN.
- Add POST /events endpoint to manually create, update, and resolve events.
- Add "event resolve" command to sensuctl to manually resolve events.
- Add the time.InWindow & time.InWindows functions to support time windows, used
in filters and check subdue

### Fixed
- Fixed a bug in how silenced entries were deleted. Only one silenced entry will
be deleted at a time, regardless of wildcard presence for subscription or check.

## [2.0.0-alpha.8] - 2017-11-28
### Added
- New "event delete" subcommand in sensuctl
- The "Store" interface is now properly documented
- The incoming request body size is now limited to 512 KB
- Silenced entries in the store now have a TTL so they automatically expire
- Initial support for custom attributes in various Sensu objects
- Add "Error" type for capturing pipeline errors
- Add registration events for new agents
- Add a migration tool for the store directly within sensu-backend

### Changed
- Refactoring of the sensu-backend API
- Modified the description for the API URL when configuring sensuctl
- A docker image with the master tag is built for every commit on master branch
- The "latest" docker tag is only pushed once a new release is created

### Fixed
- Fix the "asset update" subcommand in sensuctl
- Fix Go linting in build script
- Fix querying across organizations and environments with sensuctl
- Set a standard redirect policy to sensuctl HTTP client

### Removed
- Removed extraneous GetEnv & GetOrg getter methods<|MERGE_RESOLUTION|>--- conflicted
+++ resolved
@@ -7,16 +7,14 @@
 
 ## Unreleased
 
-<<<<<<< HEAD
 ### Added
 - Added a `timeout` flag to `sensu-backend init`.
 
+### Changed
+- Removed deprecated flags in `sensuctl silenced update` subcommand.
+
 ### Fixed
 - `sensu-backend init` now logs any TLS failures encountered.
-=======
-### Changed
-- Removed deprecated flags in `sensuctl silenced update` subcommand.
->>>>>>> 93a63c74
 
 ## [5.19.1] - 2020-04-13
 
