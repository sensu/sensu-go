--- conflicted
+++ resolved
@@ -15,14 +15,11 @@
 and sensu-agent start.
 - Keepalives can now be published via the HTTP API.
 - Token substitution templates can now express escape-quoted strings.
-<<<<<<< HEAD
 - Fixed a bug where keepalives would not always fire correctly when using
 the postgres event store.
 - The REST API now uses a timeout of 3 seconds by default when querying
 etcd health.
-=======
 - The system's libc_type attribute is now populated on alpine containers.
->>>>>>> ad962eda
 
 ## [5.19.0] - 2020-03-26
 
