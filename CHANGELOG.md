--- conflicted
+++ resolved
@@ -20,11 +20,8 @@
 - Fixed a panic that could occur when seeding initial data.
 - [Web] Compress dashboard assets
 - [Web] Fixed regression where dashboard assets were no longer compressed.
-<<<<<<< HEAD
 - Fixed listing of silenced entries by check or subscription.
-=======
 - The docker-compose.yaml file now refers to the sensu/sensu:latest image.
->>>>>>> c5dcf23a
 
 ## [5.8.0] - 2019-05-22
 
