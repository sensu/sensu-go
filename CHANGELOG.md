--- conflicted
+++ resolved
@@ -9,12 +9,9 @@
 ## Unreleased
 
 ### Fixed
-<<<<<<< HEAD
 - Errors while publishing proxy check requests do not block scheduling for other
 entities.
-=======
 - Listing namespaces in sensuctl with `--chunk-size` now works properly.
->>>>>>> 94fc02e3
 
 ## [5.20.2] - 2020-05-26
 
