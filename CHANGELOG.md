# Changelog
All notable changes to this project will be documented in this file.

The format is based on [Keep a Changelog](http://keepachangelog.com/en/1.0.0/)
and this project adheres to [Semantic
Versioning](http://semver.org/spec/v2.0.0.html).

## Unreleased

### Fixed
- Require that pipe handlers have a command set.
- The config file default path is now shown in the help for sensu-backend start
and sensu-agent start.
- Keepalives can now be published via the HTTP API.
- Token substitution templates can now express escape-quoted strings.
<<<<<<< HEAD
- sensu-agent will not longer allow configuring keepalive timeouts less than
the keepalive interval.
- Eventd can no longer mistake keepalive events for checks with TTL.
- Keepalives now generate a new event UUID for each keepalive failure event.
- Agents now correctly reset keepalive switches on reconnect, fixing a bug
where old keepalive timeout settings would persist too long.
=======
- The system's libc_type attribute is now populated on alpine containers.
>>>>>>> ad962eda

## [5.19.0] - 2020-03-26

### Added
- The `sensu.io/managed_by` label is now automatically applied to resources
created via `sensuctl create`.
- Added `created_by` to object metadata and populate that field via the HTTP API.
- Added agent discovery of libc type, VM system/role, and cloud provider.
- Added `float_type` field to system type to store which float type (softfloat,
hardfloat) a system is using.
- Additional Tessen resource metrics can now be registered at runtime.
- Added a generic client POST function that can return the response.
- Tessen now reports the type of store used for events ("etcd or "postgres").

### Changed
- Updated the store so that it may _create_ wrapped resources.
- Bonsai client now logs at debug level instead of info level.
- The dashboard service now returns an error if the client User-Agent is curl
or sensuctl. This should prevent users from using the dashboard port by
mistake.

### Fixed
- Fixed a bug where the agent could connect to a backend using a namespace that
doesn't exist.
- Subscriptions can no longer be empty strings (#2932)
- The proper HTTP status codes are returned for unauthenticated & permission
denied errors in the REST API.
- Fixed a bug where keepalives would not always fire correctly when using
the postgres event store.

## [5.18.1] - 2020-03-10

### Fixed
- Check history is now in FIFO order, not ordered by executed timestamp.
- Fixed bug where flapping would incorrectly end when `total_state_change` was
  below `high_flap_threshold` instead of below `low_flap_threshold`.
- sensu-backend no longers hang indefinitely if a file lock for the asset
manager cannot be obtained, and returns instead an error after 60 seconds.
- Stopped using the etcd embedded client, which seems to trigger nil pointer
panics when used against an etcd that is shutting down.
- 64-bit align the `Resource` struct in the store cache to fix a crash on
32-bit systems.
- Fixed a bug where sensu-backend would restart when agents disconnect.

## [5.18.0] - 2020-02-24

### Added
- Added the `/version` API in sensu-agent.
- Indicate in log messages which filter dropped an event.

### Fixed
- sensuctl now supports the http_proxy, https_proxy, and no_proxy environment
variables.
- returns 401 instead of 500 when issues occur refreshing the access token.
- Support Bonsai assets versions prefixed with the letter `v`.
- Fixed a bug where wrapped resources were not getting their namespaces set by
the default sensuctl configuration.
- read/writes `initializationKey` to/from `EtcdRoot`, while support legacy as fallback (read-only)
- check for a non-200 response when fetching assets
- `/silenced` now supports API filtering (commercial feature).
- Fixed event payload validation on the backend events API to validate the
payload with the URL parameters on the /events/:entity/:check endpoint and
reject events that do not match.
- The `auth/test` endpoint now returns the correct error messages.
- The `log-level` configuration option is now properly applied when running the
Sensu Agent Windows service.

### Changed
- Updated Go version from 1.13.5 to 1.13.7.
- Default `event.entity.entity_class` to `proxy` in the POST/PUT `/events` API.
- Proxy entities are now automatically created when events are published with an
entity that does not exist.

## [5.17.2] - 2020-02-19

### Fixed

- Fixed a bug where on an internal restart, enterprise HTTP routes could fail
to intialize.

## [5.17.1] - 2020-01-31

### Fixed
- Cluster configuration of sensuctl should be reset when `configure` is called.
- Some namespaces would not appear in the curated namespace functionality under
certain circonstances.
- Fix a bug with tar assets that contain hardlinked files.
- Assets name may contain capital letters.
- When `--trusted-ca-file` is used to configure sensuctl, it now detects and saves
the absolute file path in the cluster config.
- [Web] Changing order on event list will no longer cause filters to be reset.
- [Web] URLs inside annotations are now rendered as links.

## [5.17.0] - 2020-01-28

### Added
- Added the secrets provider interface and secrets provider manager to be used
by commercial secrets providers. Implemented for checks, mutators, and handlers.
- Added the `secrets` field to checks, mutators, and handlers.
- Added the `keepalive-handlers` configuration flag on the agent to specify the
entity's keepalive handlers.
- Added `event.entity.name` as a supported field selector.

### Fixed
- Fixed a memory leak in the entity cache.
- [Web] Labels with links can now be followed.
- [Web] Fixed a inconsistent crash that occurred in Firefox browsers.
- [Web] Fixed bug where event history was duplicated in the event timeline
chart.
- [Web] Fixed issue where silenced entries with a start date would result in a
crash.
- Fixed a bug where `sensuctl entity delete` was not returning an error
when attempting to delete a non-existent entity.
- sensuctl command assets installed via Bonsai will now use the "sensuctl"
namespace.
- Fixed a memory leak in the entity cache
- Users with implicit permissions to a namespace can now display resources
within that namespace via the Web UI.
- Explicit access to namespaces can only be granted via cluster-wide RBAC
resources.
- Split rules ClusterRole and Role verbs, resources and resource names on comma.
- Add support for the `--format` flag in the `sensuctl command list` subcommand.
- Namespace can be ommited from event when performing an HTTP POST request to
the `/events` endpoint.
- Fixed a bug where failing check TTL events could occur event if keepalive
failures had already occurred.

## [5.16.1] - 2019-12-18

### Fixed
- Initialize the sensu_go_events_processed counter with the `success` label so
it's always displayed.
- Fixed a performance regression that was introduced in 5.15.0, which would
cause the API to timeout past 20k agent sessions.

## [5.16.0] - 2019-12-11

### Added
- Display the JWT expiration Unix timestamp in `sensuctl config view`.
- Added the 'sensu-backend init' subcommand.
- Added a new flag, --etcd-client-urls, which should be used with sensu-backend
when it is not operating as an etcd member. The flag is also used by the new
sensu-backend init tool.
- Added the cluster's distribution to Tessen data.
- Added a new field, ClusterIDHex, to the ClusterHealth datatype.
- Added the `--etcd-discovery` and `--etcd-discovery-srv` flags to
`sensu-backend`. These are used to take advantage of the embedded etcd's
auto-discovery features.
- Added `--keepalive-critical-timeout` to define the time after which a
critical keepalive event should be created for an agent.
- Added `--keepalive-warning-timeout` which is an alias of `--keepalive-timeout`
for backwards compatibility.

### Fixed
- Add a timeout to etcd requests when retrieving the nodes health.
- Show the correct default value for the format flag in `sensuctl dump` help
usage.
- Installing sensuctl commands via Bonsai will now check for correct labels
before checking if the asset has 1 or more builds.
- Listing assets with no results returns an empty array.
- Fixed a panic that could occur when creating resources in a namespace that
does not exist.
- [Web] Links to documentation now point to the version of the product being run
instead of the latest; helpful when running an older version of Sensu.
- Fixed issue where keepalive events and events created through the agent's
socket interface could be missing a namespace.
- Fixed an issue where 'sensuctl cluster health' would hang indefinitely.
- Fixed several issues around the metadata of resources encoded using the
wrapped-json format, where the metadata would go missing when listing
resources or prevent resources from being created.

### Changed
- The backend will no longer automatically be seeded with a default admin
username and password. Users will need to run 'sensu-backend init' on every
new installation.
- Several deprecated flags were removed from sensu-backend.
- [Web] Changes to navigation. The app bar has been replaced by an omnipresent
drawer increasing the available space for content. Additionally, each page now
includes breadcrumbs.
- [Web] Switching namespaces is easier than ever, with the new and improved
switcher. The new component can be accessed from the drawer or with the shortcut
ctrl+k. For those with many namespaces the switcher now includes fuzzy search
and improved keyboard navigation.
- 'sensuctl cluster health' will now use a 3s timeout when gathering cluster
health information.
- 'sensuctl cluster health' now collects cluster health information concurrently.

## [5.15.0] - 2019-11-18

### Fixed
- Added better error logging for mutator execution.
- Fixed the order of flap detection weighting for checks.
- The pprof server now only binds to localhost.

### Added
- Added the `APIKey` resource and HTTP API support for POST, GET, and DELETE.
- Added sensuctl commands to manage the `APIKey` resource.
- Added support for api keys to be used in api authentication.
- Added support for sensu-backend service environment variables.
- Added support for timezones in check cron strings.
- Added support for extending sensuctl support with commands.

### Changed
- Moved `corev2.BonsaiAsset` to `bonsai.Asset` and moved
`corev2.OutdatedBonsaiAsset` to `bonsai.OutdatedAsset` along with subsequent
bonsai package refactors.
- Colons and periods are now allowed to be used in all resource names, with
the exception of users.

## [5.14.2] - 2019-11-04

### Changed
- Upgraded etcd to 3.3.17
- Listing namespaces is now done implicitly based on access to resources within
a namespace. Users will no longer be able to list all namespaces by default, in
new installations. Existing installations will function as before. Operators can
change to the new behaviour, by modifying the system:user role.

### Fixed
- As a result of upgrading etcd, TLS etcd clients that lose their connection will
successfully reconnect when using --no-embed-etcd.
- Check TTL switches are now correctly buried when associated events and entities
are deleted.
- Keepalive switches are now correctly buried when the keepalive event is deleted.
- Sensu now uses far fewer leases for keepalives and check TTLs, resulting in a
stability improvement for most deployments.
- Fixed a minor UX issue in interactive filter commands in sensuctl.
- Silences now successfully apply to proxy entities where the check doesn't contain
  the same subscriptions as the entity (#3356)

## [5.14.1] - 2019-10-16

### Added
- Added prometheus gauges for check schedulers.

### Fixed
- Opening an already open Bolt database should not cause sensu-agent to hang
indefinitely.
- [CLI] Dump multiple types as YAML to a file would print separator STDOUT
instead of specified file
- Fixed a bug where Sensu would crash with a panic due to a send on a closed channel.

## [5.14.0] - 2019-10-08

### Added
- [Web] Added an additional option to the error dialog allowing users to
completely wipe the application's persisted state; in lieu of them having to
manually wipe their local / session storage. This may help in the rare cases
where something in said state is leading to an uncaught exception.
- [Web] For operating systems with support for selecting a preferred light /dark
theme, the application now respects the system preference by default.
- sensuctl dump can now list the types of supported resources with --types.
- Added the `sensu_agent_version` field to the `Entity` resource, which reflects
the Sensu semver version of the agent entity.
- Added the `--etcd-heartbeat-interval` and `--etcd-election-timeout` flags to
`sensu-backend`

### Changed
- [Web] Github is not always the best place for feature requests and discussion,
as such we've changed CTA for feedback to point to Discourse instead of the
web repository's issues page.
- [Web] When a user lands on a page inside a namespace that no longer exists or
they do not have access to, the drawer is now opened so that namespace switcher
is front and center. Hopefully this should reduce any confusion around next
steps.
- Support agent TLS authentication, usable with a licensed sensu-backend.
- Updated Go version from 1.12.3 to 1.13.1.
- [GraphQL] `putWrapped` mutation now accepts wrapped JSON with empty
outer objectmeta.

### Fixed
- [Web] Fixed issue where a user with an appropriate role may have been unable
to resolve events, queue checks, and create silenced entries.
- Splayed proxy checks are now executed every interval, instead of every
`interval + interval * splay_coverage`.
- [GraphQL] Ensures that proxy entity label & annotations are redacted.
- Fixed a bug in the ring where round robin schedules would not recover
after quorum loss.
- [Web] Unauthorized errors emitted while creating silences or resolving events
are now caught and a toast is presented to communicate what occurred.
- [Web] Internal errors are now avoided when a user attempts to queue an ad-hoc
check for a keepalive.
- Do not separate asset builds into several assets unless the the tabular format
is used in `sensuctl asset list`.
- Fix the 'flag accessed but not defined' error in `sensuctl asset outdated`
- Fix generic API client's `SetTypeMeta` method. The APIGroup is now correctly
configured and by virtue unintended authorization denied errs are avoided.
- Fixed a bug where checks would stop executing after a network error.
- Fixed a bug where sensuctl create with stdin was not working.

## [5.13.2] - 2019-09-19

### Fixed
- Enterprise bug fix.

## [5.13.1] - 2019-09-10

### Fixed
- Multi-build asset definitions with no matching filters will no longer cause a panic.

## [5.13.0] - 2019-09-09

### Added
- Added the `sensuctl env` command.
- sensuctl asset add (fetches & adds assets from Bonsai).
- sensuctl asset outdated (checks for newer versions of assets from Bonsai).
- Add HTTP and directory support to `sensuctl create`
- Only validate check interval/cron when publish true

### Fixed
- sensuctl dump no longer silently discards errors.
- Interactive check create and update modes now have 'none' as the first
highlighted option, instead of nagios-perfdata.
- Fixed a bug where silences would not expire on event resolution.

## [5.12.0] - 2019-08-22

### Added
- Added functionality for the agent `--allow-list` configuration, which
whitelists check and check hook executables.
- Added the `runtime_assets` field to `HookConfig`. Assets are enabled
for check hook execution.
- Added backwards compatible content negotiation to the websocket connection.
Protobuf will be used for serialization/deserialization unless indicated by the
backend to use JSON.
- Added delete functionality for assets in the API and sensuctl.
- Added `sensuctl dump` to dump resources to a file or STDOUT.
- Added `event.check.name` as a supported field selector.
- [Web] Added timeline chart to event details view.
- Added `entity.system.arm_version` to record the value of `GOARM` at compile time.
- Added `ProviderType` field to `AuthProviderClaims`
- Added `builds` field to the `Asset` type to allow assets to specify different
URLs for each platform/architecture/arch_version.

### Changed
- The project now uses Go modules instead of dep for dependency management.
- The internal reverse proxy relied on by the dashboard has been eliminated.
- The generic etcd watcher now keeps track of revisions.
- The resource caches can now rebuild themselves in case of failures.
- Event and Entity resources can now be created without an explicit namespace;
the system will refer to the namespace in the URL.
- Events and Entities can now be created with the POST verb.
- [Web] Changed styling of namespace labels.
- Log token substitution failures more clearly.

### Fixed
- Fixed the tabular output of `sensuctl filter list` so inclusive filter expressions
are joined with `&&` and exclusive filter expressions are joined with `||`.
- The REST API now correctly only returns events for the specific entity
queried in the `GET /events/:entity` endpoint (#3141)
- Prevent a segmentation fault when running `sensuctl config view` without
configuration.
- Added entity name to the interactive sensuctl survey.
- Check hooks with `stdin: true` now receive actual event data on STDIN instead
  of an empty event.
- Prevent a segmentation fault on the agent when a command execution returns an
error.
- [Web] Fixed issue where a bad or revoked access token could crash the app.

### Removed
- Removed encoded protobuf payloads from log messages (when decoded, they can reveal
redacted secrets).

## [5.11.1] - 2019-07-18

### Fixed
- The agent now sends heartbeats to the backend in order to detect network
failures and reconnect faster.
- The default handshake timeout for the WebSocket connection negotiation has
been lowered from 45 to 15 seconds and is now configurable.

## [5.11.0] - 2019-07-10

### Added
- Silenced entries are now retrieved from the cache when determining if an event
is silenced.
- Added --disable-assets flag to sensu-agent.
- Added ability to query mutators to the GraphQL service
- Added ability to query event filters to the GraphQL service
- Added prometheus metrics for topics in wizard bus and agent sessions.
- The buffer size and worker count of keepalived, eventd & pipelined can now be
configured on sensu-backend.
- Added a `headers` field to the `Asset` struct. Headers is a map of key/value
string pairs used as HTTP headers for asset retrieval.
- Added the current user to the output of `sensuctl config view`.
- [Web] Adds list and details views for mutators
- [Web] Adds list and details views for event filters
- Added sensuctl delete command

### Changed
- [Web] Updated embedded web assets from `46cd0ee` ... `8f50155`
- The REST API now returns the `201 Created` success status response code for
POST & PUT requests instead of `204 No Content`.

### Fixed
- The REST API now returns an error when trying to delete an entity that does
not exist.
- Fixed a bug where basic authorization was not being performed on the agent websocket connection.
- Fixed an aliasing regression where event timestamps from the /events API
were not getting properly populated.
- Fixed a bug where multiple nested set handlers could be incorrectly flagged as
deeply nested.
- Fixed a bug where round robin proxy checks could fail to execute.
- Fixed a bug where watchers could enter a tight loop, causing very high CPU
usage until sensu-backend was restarted.

## [5.10.1] - 2019-06-25

### Fixed
- Fixed the entity_attributes in proxy_requests so all attributes must match
instead of only one of them.
- Fixed a bug where events were not deleted when their corresponding entity was.

## [5.10.0] - 2019-06-18

### Added
- Added POST `/api/core/v2/tessen/metrics`.
- Added the ability in TessenD to listen for metric points on the message bus,
populate, and send them to the Tessen service.
- [Web] Adds ability to delete entities
- [GraphQL] Adds simple auto-suggestion feature.
- Added a tag to all Tessen metrics to differentiate internal builds.
- Added a unique sensu cluster id, accessible by GET `/api/core/v2/cluster/id`.
- Added `sensuctl cluster id` which exposes the unique sensu cluster id.

### Changed
- [Web] Updated embedded web assets from `275386a` ... `46cd0ee`
- Refactoring of the REST API.
- Changed the identifying cluster id in TessenD from the etcd cluster id to
the sensu cluster id.
- [GraphQL] Updates `PutResource` mutation to accept an `upsert` boolean flag parameter. The `upsert` param defaults to `true`, but if set to `false` the mutation will return an error when attempting to create a duplicate resource.
- Eventd has been refactored. Users should not perceive any changes, but a
substantial amount of business logic has been moved into other packages.
- The `sensuctl create` command now accepts resources without a declared
namespace. If the namespace is omitted, the resource will be created in the
current namespace, or overridden by the `--namespace` flag.
- Eventd now uses a constant number of requests to etcd when working with
silenced entries, instead of a number that is proportional to the number of
subscriptions in a check.

### Fixed
- The check state and check total_state_change properties are now more correct.
- Scheduling proxy checks now consumes far fewer CPU resources.
- [Web] Unless required- scrollbars on code blocks are hidden.
- [Web] Ensure that we redirect user to a valid namespace when first signing in.
- [Web] Correctly display timeout value for handlers.
- [Web] Avoid exception when parsing non-standard cron statements. (Eg.
`@every 1h` or `@weekly`)
- The resources metadata are now validated with the request URI.

## [5.9.0] - 2019-05-29

### Added
- [GraphQL] Added field to retrieve REST API representation of a resource to
  each core type
- [Web] Add views for handlers

### Changed
- [Web] Updated embedded web assets from `9d91d7f` ... `275386a`
- [Web] Implements simpler & more efficient filtering.
- [GraphQL] fields that previously accepted a JS filter have been deprecated and
  replaced with a simpler syntax.

### Fixed
- Fixed the behaviors for check `Occurrences` and `OccurrencesWatermark`.
- Fixed a panic that could occur when seeding initial data.
- [Web] Compress dashboard assets
- [Web] Fixed regression where dashboard assets were no longer compressed.
- Fixed listing of silenced entries by check or subscription.
- The docker-compose.yaml file now refers to the sensu/sensu:latest image.

## [5.8.0] - 2019-05-22

### Added
- Added per resource counts to tessen data collection.
- Added event processing counts to tessen data collection.
- Added ability to query for `Handlers` (individual and collections) from the GraphQL query endpoint.
- Added `/version` to retrieve the current etcd server/cluster version and the sensu-backend version.
- --etcd-cipher-suites option is now available for sensu-backend.
- Added the `--chunk-size` flag to `sensuctl * list` sub-commands

### Changed
- eventd and keepalived now use 1000 handlers for events.
- etcd database size and request size are now configurable.
- Most resources now use protobuf serialization in etcd.

### Fixed
- Only bury switchsets of checks that no longer have a TTL, in order to reduce
the number of write operations made to etcd.
- Fixed keepalives switchsets for entities with deregistration.
- Fixed continue token generation in namespace and user pagination.

## [5.7.0] - 2019-05-09

### Added
- Added a Windows service wrapper for sensu-agent. See
"sensu-agent service --help" for more information.

### Fixed
- Fixed `sensuctl` color output on Windows.
- Fixed a regression in `sensuctl cluster` json/wrapped-json output.
- Fixed a regression that caused listing objects for a given namespace to also
  include results from namespaces sharing a similar prefix.

## [5.6.0] - 2019-04-30

### Added
- Added filtering support to `sensuctl`. This feature only works against a
  `sensu-backend` with a valid enterprise license.
- Added fields getter functions for resources available via the REST API.
- Added the message bus to Tessend in order to track Tessen configuration changes from the API.
- Added a performance optimizing `Count()` function to the generic store.
- Added a hexadecimal Cluster ID title to the `sensuctl cluster health` and
`sensuctl cluster member-list` commands in tabular format.
- Added a `Header` field to the `HealthResponse` type returned by `/health`.

### Fixed
- Fixed the agent `--annotations` and `--labels` flags.

## [5.5.1] - 2019-04-15

### Changed
- Added parsing annoatations to sensu-agent, both from agent.yml and command line arguments
- Updated Go version from 1.11.4 to 1.12.3 for CI builds.
- Changed the 1.x `client` field to `source` in the 1.x compatible agent socket. The `client` field is now deprecated.
- Deprecated the agent TCP/UDP sockets in favor of the agent rest api.
- [GraphQL] Added mutation to create / update using wrapped resources.
- [GraphQL] Added field returning wrapped resource given ID.
- apid uses a new generic router for listing resources.
- The store uses the generic List function for listing resources.

### Fixed
- Fixed an issue where etcd watchers were used incorrectly. This was causing
100% CPU usage in some components, as they would loop endlessly trying to get
results from watchers that broke, due to their stream terminating. Other
components would simply stop updating. Watchers now get reinstated when the
client regains connectivity.
- Fixed the `/events/:entity` route in the REST API.
- Fixed a bug where the --labels arg was not working as expected in sensu-agent.

## [5.5.0] - 2019-04-03

### Added
- Added the TessenD daemon.
- Added an etcd watcher for tessen configuration.
- Added ring support for TessenD so that the service is invoked in a
round-robin fashion within a cluster.
- Added `tessen opt-in` command to `sensuctl`.
- Added `tessen opt-out` command to `sensuctl`.
- Added `tessen info` command to `sensuctl`.
- Added more verbose logging to indicate when a proxy request matches an entity according to its entity attributes.

### Removed
- Removed the unused etcd watcher for hook configurations.

### Fixed
- [Web] Ensure user chip is never rendered when creator is not present.

## [5.4.0] - 2019-03-27

### Added
- Add support for pagination to the API
- Add two new flags for `backend` daemon to optionally allow for separate TLS
  cert/key for dashboard. the flags are: `--dashboard-cert-file` and
  `--dashboard-key-file`. The dashboard will use the same TLS config of the API
  unless these new flags are specified.
- Added notion of asset collections to dashboard daemon
- Added a store for Tessen opt-in/opt-out configuration.
- Added /tessen GET and PUT endpoints to the API.
- Added queueing to the agent /events API

### Changed
- [Web] Updated dependencies that had warnings
- [Web] Updated dependency babel to ^7.4
- [Web] Updated UI library to ^3.8

### Fixed
- Fixed a bug in `sensuctl` where global/persistent flags, such as `--namespace`
  and `--config-dir`, would get ignored if they were passed after a sub-command
  local flag, such as `--format`.
- Fixed a bug in `sensuctl` where handlers and filters would only be deleted
  from the default namespace, unless a `--namespace` flag was specified.
- Fixed a bug where events could be stored without a timestamp.
- Fixed a bug where metrics could be persisted to etcd in some cases.
- Fixed a bug where agents would sometimes refuse to terminate on SIGTERM and
  SIGINT.
- Fixed a bug where agents would always try to reconnect to the same backend,
  even when multiple backends were specified. Agents will now try to connect to
  other backends, in pseudorandom fashion.
- [Web] Avoids crash when the creator of a check is inaccessible.
- [Api] Respond with 404 from the users endpoint when user for given name cannot
  be found.
- Commands wrap on the event details page and will display "-" if there is no
  command (keepalives)

## [5.3.0] - 2019-03-11

### Added
- Added additional check config and entity information to event details page.
- Fixed all known TLS vulnerabilities affecting the backend server:
    - TLS min version increased to 1.2
    - Removed ALL but perfect-forward-secrecy ciphers
- Removed requirement of specifying `--trusted-ca-file` when using TLS on backend
- Prevented backend from loading server TLS configuration for http client
- Enforced uniform TLS configuration for all three backend components (apid, agentd, dashboardd)
- Set http client timeout to 15 seconds for sensuctl
- Round robin scheduling is now fully functional.
- Web UI offline state detection and and alert banner.

### Changed
- Asset downloading now uses buffered I/O.

### Fixed
- Check results sent via the agent socket now support handlers.
- `sensuctl user list` can now output yaml and wrapped-json
- Fixed bug with how long commands were displayed on check details page.
- Assets downloads no longer specify a client timeout.
- Fixed a bug where agent entity subscriptions would be communicated to the
  backend incorrectly. Due to the scheduler using the subscriptions from the
  HTTP header, this does not have any effect on scheduling.
- Web - Fixes issue where timeout value was not displayed.
- Fixed bug with how long commands were displayed on check details page.

### Removed
- Removed the concept of "edition" and the edition header.

## [5.2.1] - 2019-02-11

### Fixed
- Fixed a regression in the agent that would not allow proxy checks to be
run for subsequent executions.
### Added
- Web UI - support for labels and annotations

## [5.2.0] - 2019-02-06

### Added
- Added support for the following TLS related options to `sensuctl`:
`--trusted-ca-file` and `--insecure-skip-tls-verify`. This allows sensuctl
users to use a self-signed certificate without adding it to the operating
system's CA store, either by explicitly trusting the signer, or by disabling
TLS hostname verification.
- Added a generic watcher in the store.
- Added `RemoveProvider` method to authenticator.
- Check output truncation support has been added. Check output can be truncated
by adjusting the max_output_size and discard_output properties.
- Added ability to silence/unsilence from the event details page.
- Added support for wrapped resources in the API with `sensuctl create` &
`sensuctl edit`.
- Web UI - platform version displays on the entity details page.
- Web UI - include proxy request configuration on check details page.
- Web UI - display deregistration config on the entity details page.

### Changed
- Removed unused workflow `rel_build_and_test` in CircleCI config.
- Moved the `Provider` interface to `api/core/v2` package.
- Moved the `Authenticator` interface to `backend/authentication` package.
- Updated confirmation messages for sensuctl commands: `Created`, `Deleted` and
`Updated` instead of `OK`.
- Exported some functions and methods in the CLI client.
- The API authenticator now identifies providers by their name only.

### Fixed
- Check TTL failure events are now much more reliable, and will persist even
in the presence cluster member failures and cluster restarts.
- Fix snakeCase version of keys in typeMap for acronyms.
- Fixed a bug in keepalive processing that could result in a crash.
- Pin childprocess to v0.9.0 in CircleCI so fpm can be installed.
- Substitutions applied to command & hooks are now omitted from events.
- Fixes a bug where generic store methods assumed a namespace was provided for non-namespaced resources.
- Keepalive and check TTL database state is now properly garbage-collected on
entity deletion.
- Fixed a bug where `sensuctl version` required configuration files to exist.
- Updates the copy on the confirm disable dialog to accurately reflect the
operation.

## [5.1.1] - 2019-01-24

### Added
- Added the notion of authentication providers.

### Changed
- Improved logging for errors in proxy check requests.
- Updated Go version from 1.10 to 1.11.4.
- Refactoring of the internal authentication mechanism into a `basic`
authentication provider.
- Modified private generic store methods as public functions.
- Improved logging for errors in proxy check requests.
- Updated Go version from 1.10 to 1.11.4.
- Changed keepalive event to include check.output

### Fixed
- Fixed a bug where `sensuctl edit` was not removing the temp file it created.
- Fixed a bug where adhoc checks were not retrieving asset dependencies.
- Fixed a bug where check updates would cause the check to immediately fire.
- Fixed a bug where a bad line in check output would abort metric extraction.
An error is now logged instead, and extraction continues after a bad line is encountered.
- Keepalive events will now continue to fire after cluster restarts.
- Fixed a panic in the dashboardd shutdown routine.
- Fixed a bug where deleting a non-existent entity with sensuctl would not return an error.
- Web UI - toolbar menu buttons now switch with dark theme.
- Web UI - some buttons easier to see with dark theme.
- Agents will now take proxy entity names into consideration when guarding
against duplicate check requests.

### Changed
- Improved logging for errors in proxy check requests.
- Updated Go version from 1.10 to 1.11.4.

## [5.1.0] - 2018-12-18

### Added
- Support for the trusted-ca-file and insecure-skip-tls-verify flags in
  sensu-agent. These flags have the same meaning and use as their sensu-backend
  counterparts.

### Changed
- Default location for sensu-backend data has changed from /var/lib/sensu to
  /var/lib/sensu/sensu-backend. See release notes for more information.

### Fixed
- Keepalive and check TTL failure events now fire continuously until resolved.
- Listing an empty set of assets now correctly returns [] instead of null.
- Fixed API endpoint used by the CLI to create hooks via the 'sensuctl create'
  command. It's now possible to create objects of type 'Hook' with this command
  again.
- Firefox status icons not fully rendering

## [5.0.1] - 2018-12-12

### Changed
- Added --etcd-advertise-client-urls options to docker-compose.yaml sensu-backend start command

### Fixed
- Prevent a panic when using an external etcd cluster.
- Silences List in web ui sorted by ascending order; defaults to descending
- Reduces shuffling of items as events list updates
- Fixed error in UI where status value could not be coerced
- Copy local environment variables into execution context when running checks
- Ensure environment variables are joined with a semicolon on Windows
- Command arguments are no longer needlessly escaped on Windows
- Backend environments are now included in handler & mutator execution requests.

## [5.0.0] - 2018-11-30

### Added
- Add the `etcd-advertise-client-urls` config attribute to sensu-backend
- Support for multiple API versions added to sensuctl create
- Support for metadata added to wrapped resources (yaml, wrapped-json)
- Added the backend configuration attributes `api-listen-address` & `api-url`.
- Adds feedback when rerunning check[s] in the web app

### Removed
- Check subdue functionality has been disabled. Users that have checks with
subdues defined should delete and recreate the check. The subdue feature was
found to have issues, and we are re-working the feature for a future release.
- Filter when functionality has been disabled. Users that have filters with
'when' properties defined should delete and recreate the filter. Filter when
uses the same facility as check subdue for handling time windows.
- Removed event.Hooks and event.Silenced deprecated fields
- Extensions have been removed until we have time to revisit the feature.

### Changed
- Assets and checks environments are now merged, with a preference given to the
  values coming from the check's environment.
- Assets and handlers environments are now merged, with a preference given to the
  values coming from the handler's environment.
- Assets and mutators environments are now merged, with a preference given to the
  values coming from the mutator's environment.
- Metadata from wrappers and resources is now merged, with a preference given to
the values coming from the wrapper. Labels and annotations are deep-merged.
- Round-robin scheduling has been temporarily disabled.
- The dashboard now uses the `api-url` configuration attribute to connect to the
API.

### Fixed
- Fixed several resource leaks in the check scheduler.
- Fixed a bug in the dashboard where entities could not be silenced.
- Fix the `sensuctl cluster health` command.
- Fixed issue filtering by status on the events page
- Fixed interactive operations on entities in the CLI
- Removed rerun and check links for keepalives on event details page.
- Web UI - Made silencing language more clear on Silences List page
- Fixed a bug where resources from namespaces that share a common prefix, eg:
  "sensu" and "sensu-devel", could be listed together.
- Fixed a bug in the agent where the agent would deadlock after a significant
period of disconnection from the backend.
- Fixed a bug where logging events without checks would cause a nil panic.
- Removed the ability to rerun keepalives on the events list page
- A panic in keepalive/check ttl monitors causing a panic.
- Monitors are now properly namespaced in etcd.
- Updating a users groups will no longer corrupt their password
- Prevent empty error messages in sensuctl.
- Fixed a bug where keepalive failures could be influenced by check TTL
successes, and vice versa.
- Fixed a bug where check TTL events were not formed correctly.
- Fixed a web-ui bug causing the app to crash on window resize in FireFox

### Breaking Changes
- The backend configuration attributes `api-host` & `api-port` have been
replaced with `api-listen-address`.

## [2.0.0-beta.8-1] - 2018-11-15

### Added
- Assets are included on check details page.
- Adds links to view entities and checks from the events page.
- Added an agent/cmd package, migrated startup logic out of agent main
- Improved debug logging in pipeline filtering.
- Add object metadata to entities (including labels).
- Add filter query support for labels.
- Add support for setting labels on agents with the command line.
- The sensuctl tool now supports yaml.
- Add support for `--all-namespaces` flag in `sensuctl extension list`
subcommand.
- Added functionality to the dynamic synthesize function, allowing it to
flatten embedded and non-embedded fields to the top level.
- Added the sensuctl edit command.
- Added javascript filtering.

### Removed
- Govaluate is no longer part of sensu-go.

### Fixed
- Display appropriate fallback when an entity's lastSeen field is empty.
- Silences List in web ui sorted by ascending order
- Sorting button now works properly
- Fixed unresponsive silencing entry form begin date input.
- Removed lastSeen field from check summary
- Fixed a panic on the backend when handling keepalives from older agent versions.
- Fixed a bug that would prevent some keepalive failures from occurring.
- Improved event validation error messages.
- Improved agent logging for statsd events.
- Fixues issue with tooltip positioning.
- Fixed bug with toolbar menus collapsing into the overflow menu
- The agent now reconnects to the backend if its first connection attempt
  fails.
- Avoid infinite loop when code cannot be highlighted.

### Changes
- Deprecated the sensu-agent `--id` flag, `--name` should be used instead.

### Breaking Changes
- Environments and organizations have been replaced with namespaces.
- Removed unused asset metadata field.
- Agent subscriptions are now specified in the config file as an array instead
  instead of a comma-delimited list of strings.
- Extended attributes have been removed and replaced with labels. Labels are
string-string key-value pairs.
- Silenced `id`/`ID` field has changed to `name`/`Name`.
- Entity `id`/`ID` field has changed to `name`/`Name`.
- Entity `class`/`Class` field has changed to `entity_class`/`EntityClass`.
- Check `proxy_entity_id`/`ProxyEntityID` field has changed to `proxy_entity_name`/`ProxyEntityName`.
- Objects containing both a `name`/`Name` and `namespace`/`Namespace` field have been
replaced with `metadata`/`ObjectMeta` (which contains both of those fields).
- Role-based access control (RBAC) has been completely redesigned.
- Filter and token substitution variable names now match API naming. Most names
that were previously UpperCased are now lower_cased.
- Filter statements are now called expressions. Users should update their
filter definitions to use this new naming.

## [2.0.0-beta.7-1] - 2018-10-26

### Added
- Asset functionality for mutators and handlers.
- Web ui allows publishing and unpublishing on checks page.
- Web ui allows publishing and unpublishing on check details page.
- Web ui code highlighting added.

### fixed
- fixes exception thrown when web ui browser window is resized.

## [2.0.0-beta.6-2] - 2018-10-22

### Added
- Add windows/386 to binary gcs releases
- TLS authentication and encryption for etcd client and peer communication.
- Added a debug log message for interval timer initial offset.
- Added a privilege escalation test for RBAC.

### Removed
- Staging resources and configurations have been removed from sensu-go.
- Removed handlers/slack from sensu/sensu-go. It can now be found in
sensu/slack-handler.
- Removed the `Error` store and type.

### Changed
- Changed sensu-agent's internal asset manager to use BoltDB.
- Changed sensuctl title colour to use terminal's configured default for bold
text.
- The backend no longer forcibly binds to localhost.
- Keepalive intervals and timeouts are now configured in the check object of
keepalive events.
- The sensu-agent binary is now located at ./cmd/sensu-agent.
- Sensuctl no longer uses auto text wrapping.
- The backend no longer requires embedded etcd. External etcd instances can be
used by providing the --no-embed option. In this case, the client will dial
the URLs provided by --listen-client-urls.
- The sensu-agent binary is now located at ./cmd/sensu-agent.
- Sensuctl no longer uses auto text wrapping.
- The backend no longer requires embedded etcd. External etcd instances can be
used by providing the --no-embed option. In this case, the client will dial
the URLs provided by --listen-client-urls.
- Deprecated daemon `Status()` functions and `/info` (`/info` will be
re-implemented in https://github.com/sensu/sensu-go/issues/1739).
- The sensu-backend flags related to etcd are now all prefixed with `etcd` and
the older versions are now deprecated.
- Web ui entity recent events are sorted by last ok.
- etcd is now the last component to shutdown during a graceful shutdown.
- Web ui entity recent events are sorted by last ok
- Deprecated --custom-attributes in the sensu-agent command, changed to
--extended-attributes.
- Interfaced command execution and mocked it for testing.
- Updated the version of `libprotoc` used to 3.6.1.

### Fixed
- Fixed a bug in `sensuctl configure` where an output format called `none` could
  be selected instead of `tabular`.
- Fixes a bug in `sensuctl cluster health` so the correct error is handled.
- Fixed a bug where assets could not extract git tarballs.
- Fixed a bug where assets would not install if given cache directory was a
relative path.
- Fixed a bug where an agent's collection of system information could delay
sending of keepalive messages.
- Fixed a bug in nagios perfdata parsing.
- Etcd client URLs can now be a comma-separated list.
- Fixed a bug where output metric format could not be unset.
- Fixed a bug where the agent does not validate the ID at startup.
- Fixed a bug in `sensuctl cluster health` that resulted in an unmarshal
error in an unhealthy cluster.
- Fixed a bug in the web ui, removed references to keepaliveTimeout.
- Keepalive checks now have a history.
- Some keepalive events were misinterpreted as resolution events, which caused
these events to be handled instead of filtered.
- Some failing keepalive events were not properly emitted after a restart of
sensu-backend.
- The check output attribute is still present in JSON-encoded events even if
empty.
- Prevent an empty Path environment variable for agents on Windows.
- Fixed a bug in `sensuctl check update` interactive mode. Boolean defaults
were being displayed rather than the check's current values.
- Use the provided etcd client TLS information when the flag `--no-embed-etcd`
is used.
- Increase duration delta in TestPeriodicKeepalive integration test.
- Fixed some problems introduced by Go 1.11.

### Breaking Changes
- Removed the KeepaliveTimeout attribute from entities.

## [2.0.0-beta.4] - 2018-08-14

### Added
- Added the Sensu edition in sensuctl config view subcommand.
- List the supported resource types in sensuctl.
- Added agent ID and IP address to backend session connect/disconnect logs
- Licenses collection for RHEL Dockerfiles and separated RHEL Dockerfiles.

### Changed
- API responses are inspected after each request for the Sensu Edition header.
- Rename list-rules subcommand to info in sensuctl role commmand with alias
for backward compatibility.
- Updated gogo/protobuf and golang/protobuf versions.
- Health API now returns etcd alarms in addition to cluster health.

### Fixed
- Fixed agentd so it does not subscribe to empty subscriptions.
- Rules are now implicitly granting read permission to their configured
environment & organization.
- The splay_coverage attribute is no longer mandatory in sensuctl for proxy
check requests and use its default value instead.
- sensu-agent & sensu-backend no longer display help usage and duplicated error
message on startup failure.
- `Issued` & `History` are now set on keepalive events.
- Resolves a potential panic in `sensuctl cluster health`.
- Fixed a bug in InfluxDB metric parsing. The timestamp is now optional and
compliant with InfluxDB line protocol.
- Fixed an issue where adhoc checks would not be issued to all agents in a
clustered installation.

### Breaking Changes
- Corrects the check field `total_state-change` json tag to `total_state_change`.

## [2.0.0-beta.3-1] - 2018-08-02

### Added
- Added unit test coverage for check routers.
- Added API support for cluster management.
- Added sensuctl cluster member-list command.
- Added Sensu edition detection in sensuctl.
- Added sensuctl cluster member-add command.
- Added API client support for enterprise license management.
- Added a header to API calls that returns the current Sensu Edition.
- Added sensuctl cluster health command.

### Changed
- The Backend struct has been refactored to allow easier customization in
enterprise edition.
- Use etcd monitor instead of in-memory monitor.
- Refactoring of the cmd package for sensuctl to allow easier customization in
the enterprise edition.
- Upgrade dep to v0.5.0
- Added cluster health information to /health endpoint in sensu-backend.

### Fixed
- Fixed `sensuctl completion` help for bash and zsh.
- Fixed a bug in build.sh where versions for Windows and Mac OS were not
generated correctly.
- Display the name of extensions with table formatting in sensuctl.
- Fixed TLS issue that occurred when dashboard communicated with API.
- Check TTL now works with round robin checks.
- Format string for --format flag help now shows actual arguments.
- Push the sensu/sensu:nightly docker image to the Docker Hub.
- Replaced dummy certs with ones that won't expire until 100 years in the
future.
- Fixed a bug where clustered round robin check execution executed checks
too often.
- Catch errors in type assertions in cli.
- Fixed a bug where users could accidentally create invalid gRPC handlers.

### Removed
- Removed check subdue e2e test.
- Removed unused Peek method in the Ring data structure.

### Breaking Changes
- Removed deprecated import command.

## [2.0.0-beta.2] - 2018-06-28

### Added
- Performed an audit of events and checks. Added `event.HasCheck()` nil checks
prior to assuming the existence of said check.
- Added a Create method to the entities api.
- Added the ability to set round robin scheduling in sensuctl
- Added Output field to GRPC handlers
- Additional logging around handlers
- Accept additional time formats in sensuctl
- Entities can now be created via sensuctl.
- Added the format `wrapped-json` to sensuctl `configure`, `list` and `info`
commands, which is compatible with `sensuctl create`.
- Added debug event log with all event data.
- Added yml.example configurations for staging backend and agents.
- Added test resources in `testing/config/resources.json` to be used in staging.
- Added all missing configuration options to `agent.yml.example` and
`backend.yml.example`.
- Added environment variables to checks.
- Added logging redaction integration test.
- Added check token substitution integration test.
- Added the `sensuctl config view` subcommand.
- Added extension service configuration to staging resources.
- Added some documentation around extensions.
- Added Dockerfile.rhel to build RHEL containers.

### Changed
- Upgraded gometalinter to v2.
- Add logging around the Sensu event pipeline.
- Split out the docker commands in build script so that building images and
  pushing can be done separately.
- Migrated the InfluxDB handler from the sensu-go repository to
github.com/nikkiki/sensu-influxdb-handler
- Entry point for sensu-backend has been changed to
  `github.com/sensu/sensu-go/cmd/sensu-backend`
- Don't allow unknown fields in types that do not support custom attributes
when creating resources with `sensuctl create`.
- Provided additional context to metric event logs.
- Updated goversion in the appveyor configuration for minor releases.
- Use a default hostname if one cannot be retrieved.
- Return an error from `sensuctl configure` when the configured organization
or environment does not exist.
- Remove an unnecessary parameter from sensuctl environment create.
- The profile environment & organization values are used by default when
creating a resource with sensuctl.
- Migrated docker image to sensu Docker Hub organization from sensuapp.
- Use the sensu/sensu image instead of sensu/sensu-go in Docker Hub.

### Fixed
- Prevent panic when verifying if a metric event is silenced.
- Add logging around the Sensu event pipeline
- Marked silenced and hooks fields in event as deprecated
- Fixed a bug where hooks could not be created with `create -f`
- Metrics with zero-values are now displayed correctly
- Fix handler validation routine
- Fixed a small bug in the opentsdb transformer so that it trims trailing
whitespace characters.
- Sensu-agent logs an error if the statsd listener is unable to start due to an
invalid address or is stopped due to any other error.
- Fixed a bug where --organization and --environment flags were hidden for all
commands
- Fix a bug where environments could not be created with sensuctl create
- StatsD listener on Windows is functional
- Add version output for dev and nightly builds (#1320).
- Improve git version detection by directly querying for the most recent tag.
- Fixed `sensuctl create -f` for `Role`
- Fixed `sensuctl create -f` for `Event`
- Added validation for asset SHA512 checksum, requiring that it be at least 128
characters and therefore fixing a bug in sensuctl
- Silenced IDs are now generated when not set in `create -f` resources
- API requests that result in a 404 response are now logged
- Fixed a bug where only a single resource could be created with
`sensuctl create` at a time.
- Fixed a bug where environments couldn't be deleted if there was an asset in
the organization they reside in.
- Dashboard's backend reverse proxy now works with TLS certs are configured.
- Fixed a bug with the IN operator in query statements.
- Boolean fields with a value of `false` now appear in json format (removed
`omitempty` from protobufs).
- The sensuctl create command no longer prints a spurious warning when
non-default organizations or environments are configured.
- When installing assets, errors no longer cause file descriptors to leak, or
lockfiles to not be cleaned up.
- Fixed a bug where the CLI default for round robin checks was not appearing.
- Missing custom attributes in govaluate expressions no longer result in
an error being logged. Instead, a debug message is logged.
- Update AppVeyor API token to enable GitHub deployments.
- Allow creation of metric events via backend API.
- Fixed a bug where in some circumstances checks created with sensuctl create
would never fail.
- Fixed a goroutine leak in the ring.
- Fixed `sensuctl completion` help for bash and zsh.

### Removed
- Removed Linux/386 & Windows/386 e2e jobs on Travis CI & AppVeyor
- Removed check output metric extraction e2e test, in favor of more detailed
integration coverage.
- Removed the `leader` package
- Removed logging redaction e2e test, in favor of integration coverage.
- Removed check token substitution e2e test, in favor of integration coverage.
- Removed round robin scheduling e2e test.
- Removed proxy check e2e test.
- Removed check scheduling e2e test.
- Removed keepalive e2e test.
- Removed event handler e2e test.
- Removed `sensuctl` create e2e tests.
- Removed hooks e2e test.
- Removed assets e2e test.
- Removed agent reconnection e2e test.
- Removed extensions e2e test.

## [2.0.0-beta.1] - 2018-05-07
### Added
- Add Ubuntu 18.04 repository
- Support for managing mutators via sensuctl.
- Added ability to sort events in web UI.
- Add PUT support to APId for the various resource types.
- Added flags to disable the agent's API and Socket listeners
- Made Changelog examples in CONTRIBUTING.md more obvious
- Added cli support for setting environment variables in mutators and handlers.
- Added gRPC extension service definition.
- The slack handler now uses the iconURL & username flag parameters.
- Support for nightlies in build/packaging tooling.
- Added extension registry support to apid.
- Added extension registry to the store.
- Add sensuctl create command.
- Adds a statsd server to the sensu-agent which runs statsd at a configurable
flush interval and converts gostatsd metrics to Sensu Metric Format.
- Add event filtering to extensions.
- Proper 404 page for web UI.
- Add sensuctl extension command.
- Add extensions to pipelined.
- Added more tests surrounding the sensu-agent's statsd server and udp port.
- Add the `--statsd-event-handlers` flag to sensu-agent which configures the
event handlers for statsd metrics.
- Add default user with username "sensu" with global, read-only permissions.
- Add end-to-end test for extensions.
- Add configuration setting for backend and agent log level.
- Add extension package for building third-party Sensu extensions in Go.
- Add the `--statsd-disable` flag to sensu-agent which configures the
statsd listener. The listener is enabled by default.
- Added an influx-db handler for events containing metrics.
- Add 'remove-when' and 'set-when' subcommands to sensuctl filter command.
- Added the Transformer interface.
- Added a Graphite Plain Text transformer.
- Add support for `metric_format` and `metric_handlers` fields in the Check and
CheckConfig structs.
- Add CLI support for `metric_format` and `metric_handlers` fields in `sensuctl`.
- Add support for metric extraction from check output for `graphite_plaintext`
transformer.
- Added a OpenTSDB transformer.
- Add support for metric extraction from check output for `opentsdb_line`
- Added a Nagios performance data transformer.
- Add support for metric extraction from check output for `nagios_perfdata`
- Added an InfluxDB Line transformer.
- Add support for metric extraction from check output for `influxdb_line`
transformer.
- Add e2e test for metric extraction.

### Changed
- Changed the maximum number of open file descriptors on a system to from 1024
(default) to 65535.
- Increased the default etcd size limit from 2GB to 4GB.
- Move Hooks and Silenced out of Event and into Check.
- Handle round-robin scheduling in wizardbus.
- Added informational logging for failed entity keepalives.
- Replaced fileb0x with vfsgen for bundling static assets into binary. Nodejs 8+
and yarn are now dependencies for building the backend.
- Updated etcd to 3.3.2 from 3.3.1 to fix an issue with autocompaction settings.
- Updated and corrected logging style for variable fields.
- Build protobufs with go generate.
- Creating roles via sensuctl now supports passing flags for setting permissions
  rules.
- Removed -c (check) flag in sensuctl check execute command.
- Fix a deadlock in the monitor.
- Don't allow the bus to drop messages.
- Events list can properly be viewed on mobile.
- Updated Sirupsen/logrus to sirupsen/logrus and other applicable dependencies using the former.
- Set default log level to 'warn'.
- Optimize check marshaling.
- Silenced API only accepts 'id' parameter on DELETE requests.
- Disable gostatsd internal metric collection.
- Improved log entries produced by pipelined.
- Allow the InfluxDB handler to parse the Sensu metric for an InfluxDB field tag
and measurement.
- Removed organization and environment flags from create command.
- Changed `metric_format` to `output_metric_format`.
- Changed `metric_handlers` to `output_metric_handlers`.

### Fixed
- Terminate processes gracefully in e2e tests, allowing ports to be reused.
- Shut down sessions properly when agent connections are disrupted.
- Fixed shutdown log message in backend
- Stopped double-writing events in eventd
- Agents from different orgs/envs with the same ID connected to the same backend
  no longer overwrite each other's messagebus subscriptions.
- Fix the manual packaging process.
- Properly log the event being handled in pipelined
- The http_check.sh example script now hides its output
- Silenced entries using an asterisk can be deleted
- Improve json unmarshaling performance.
- Events created from the metrics passed to the statsd listener are no longer
swallowed. The events are sent through the pipeline.
- Fixed a bug where the Issued field was never populated.
- When creating a new statsd server, use the default flush interval if given 0.
- Fixed a bug where check and checkconfig handlers and subscriptions are null in rendered JSON.
- Allow checks and hooks to escape zombie processes that have timed out.
- Install all dependencies with `dep ensure` in build.sh.
- Fixed an issue in which some agents intermittently miss check requests.
- Agent statsd daemon listens on IPv4 for Windows.
- Include zero-valued integers in JSON output for all types.
- Check event entities now have a last_seen timestamp.
- Improved silenced entry display and UX.
- Fixed a small bug in the opentsdb transformer so that it trims trailing
whitespace characters.

## [2.0.0-nightly.1] - 2018-03-07
### Added
- A `--debug` flag on sensu-backend for enabling a pprof HTTP endpoint on localhost.
- Add CLI support for adhoc check requests.
- Check scheduler now handles adhoc check requests.
- Added `set-FIELD` and `remove-FIELD` commands for all updatable fields
of a check. This allows updating single fields and completely clearing out
non-required fields.
- Add built-in only_check_output mutator to pipelined.
- Allow publish, cron, ttl, timeout, low flap threshold and more fields to be
set when importing legacy settings.
- Add CPU architecture in system information of entities.
- The `sensuctl user change-password` subcommand now accepts flag parameters.
- Configured and enabled etcd autocompaction.
- Add event metrics type, implementing the Sensu Metrics Format.
- Agents now try to reconnect to the backend if the connection is lost.
- Added non-functional selections for resolving and silencing to web ui
- Add LastOk to check type. This will be updated to reflect the last timestamp
of a successful check.
- Added GraphQL explorer to web UI.
- Added check occurrences and occurrences_watermark attributes from Sensu 1.x.
- Added issue template for GitHub.
- Added custom functions to evaluate a unix timestamp in govaluate.

### Changed
- Refactor Check data structure to not depend on CheckConfig. This is a breaking
change that will cause existing Sensu alpha installations to break if upgraded.
This change was made before beta release so that further breaking changes could
be avoided.
- Make indentation in protocol buffers files consistent.
- Refactor Hook data structure. This is similar to what was done to Check,
except that HookConfig is now embedded in Hook.
- Refactor CheckExecutor and AdhocRequestExecutor into an Executor interface.
- Changed the sensu-backend etcd flag constants to match the etcd flag names.
- Upgraded to Etcd v3.3.1
- Removed 3DES from the list of allowed ciphers in the backend and agent.
- Password input fields are now aligned in  `sensuctl user change-password`
subcommand.
- Agent backend URLs without a port specified will now default to port 8081.
- Travis encrypted variables have been updated to work with travis-ci.org
- Upgraded all builds to use Go 1.10.
- Use megacheck instead of errcheck.
- Cleaned agent configuration.
- We no longer duplicate hook execution for types that fall into both an exit
code and severity (ex. 0, ok).
- Updated the sensuctl guidelines.
- Changed travis badge to use travis-ci.org in README.md.
- Govaluate's modifier tokens can now be optionally forbidden.
- Increase the stack size on Travis CI.
- Refactor store, queue and ring interfaces, and daemon I/O details.
- Separated global from local flags in sensuctl usage.

### Fixed
- Fixed a bug in time.InWindow that in some cases would cause subdued checks to
be executed.
- Fixed a bug in the HTTP API where resource names could not contain special
characters.
- Resolved a bug in the keepalive monitor timer which was causing it to
erroneously expire.
- Resolved a bug in how an executor processes checks. If a check contains proxy
requests, the check should not duplicately execute after the proxy requests.
- Removed an erroneous validation statement in check handler.
- Fixed HookList `hooks` validation and updated `type` validation message to
allow "0" as a valid type.
- Events' check statuses & execution times are now properly added to CheckHistory.
- Sensu v1 Check's with TTL, timeout and threshold values can now be imported
correctly.
- Use uint32 for status so it's not empty when marshalling.
- Automatically create a "default" environment when creating a new organization.

## [2.0.0-alpha.17] - 2018-02-13
### Added
- Add .gitattributes file with merge strategy for the Changelog.
- Context switcher added for dashboard.
- Add API support for adhoc check requests.
- Check scheduler now supports round-robin scheduling.
- Added better error checking for CLI commands and support for mutually
exclusive fields.
- Added `--interactive` flag to CLI which is required to run interactive mode.
- Added CLI role rule-add Organization and Environment interactive prompts.
- Added events page list and simple buttons to filter

### Changed
- Silenced `begin` supports human readable time (Format: Jan 02 2006 3:04PM MST)
in `sensuctl` with optional timezone. Stores the field as unix epoch time.
- Increased the timeout in the store's watchers tests.
- Incremental retry mechanism when waiting for agent and backend in e2e tests.
- Renamed CLI asset create interactive prompt "Org" to "Organization".

### Fixed
- Fixed required flags in `sensuctl` so requirements are enforced.
- Add support for embedded fields to dynamic.Marshal.

## [2.0.0-alpha.16] - 2018-02-07
### Added
- Add an e2e test for proxy check requests.
- Add integration tests to our CI.
- Context switcher added for dashboard
- Add api support for adhoc check requests.

### Fixed
- Tracks in-progress checks with a map and mutex rather than an array to
increase time efficiency and synchronize goroutines reading from and writing
to that map.
- Fixed a bug where we were attempting to kill processes that had already
finished before its allotted execution timeout.
- Fixed a bug where an event could erroneously be shown as silenced.
- Properly log errors whenever a check request can't be published.
- Fixed some build tags for tests using etcd stores.
- Keepalive monitors now get updated with changes to a keepalive timeout.
- Prevent tests timeout in queue package
- Prevent tests timeout in ring package
- Fixed a bug in the queue package where timestamps were not parsed correctly.
- Fixed Ring's Next method hanging in cases where watch events are not propagated.

### Changed
- Queues are now durable.
- Refactoring of the check scheduling integration tests.
- CLI resource delete confirmation is now `(y/N)`.

### Removed
- Dependency github.com/chzyer/readline

## [2.0.0-alpha.15] - 2018-01-30
### Added
- Add function for matching entities to a proxy check request.
- Added functions for publishing proxy check requests.
- Added proxy request validation.
- CLI functionality for proxy check requests (add set-proxy-requests command).
- Entities have been added to the state manager and synchronizer.
- Added package leader, for facilitating execution by a single backend.
- Proxy check requests are now published to all entities described in
`ProxyRequests` and `EntityAttributes`.
- Add quick navigation component for dashboard

### Changed
- Govaluate logic is now wrapped in the `util/eval` package.
- Cron and Interval scheduling are now mutually exclusive.

### Fixed
- Fixed a bug where retrieving check hooks were only from the check's
organization, rather than the check's environment, too.

## [2.0.0-alpha.14] - 2018-01-23
### Added
- Add `Timeout` field to CheckConfig.
- CLI functionality for check `Timeout` field.
- Add timeout support for check execution.
- Add timeout support for check hook execution.
- Token substitution is now available for check hooks
- Add an e2e test for logging redaction
- Support for `When` field in `Filter` which enables filtering based on days
and times of the week.
- New gRPC inspired GraphQL implementation. See
[graphql/README](backend/apid/graphql/README.md) for usage.
- Support for TTLs in check configs to monitor stale check results.

### Changed
- Moved monitor code out of keepalived and into its own package.
- Moved KeyBuilder from etcd package to store package.

## [2.0.0-alpha.13] - 2018-01-16
### Added
- Logging redaction for entities

### Fixed
- Fixed e2e test for token substitution on Windows
- Fixed check subdue unit test for token substitution on Windows
- Consider the first and last seconds of a time window when comparing the
current time
- Fixed Travis deploy stage by removing caching for $GOPATH
- Parse for [traditional cron](https://en.wikipedia.org/wiki/Cron) strings, rather than [GoDoc cron](https://godoc.org/github.com/robfig/cron) strings.

### Changed
- Removed the Visual Studio 2017 image in AppVeyor to prevent random failures
- Made some slight quality-of-life adjustments to build-gcs-release.sh.

## [2.0.0-alpha.12] - 2018-01-09
### Added
- Add check subdue mechanism. Checks can now be subdued for specified time
windows.
- Silenced entries now include a `begin` timestamp for scheduled maintenance.
- Store clients can now use [watchers](https://github.com/sensu/sensu-go/pull/792) to be notified of changes to objects in the store.
- Add check `Cron` field. Checks can now be scheduled according to the cron
string stored in this field.
- Add a distributed queue package for use in the backend.
- Token substitution is now available for checks.
- CLI functionality for check `Cron` field.
- Add an e2e test for cron scheduling.
- Add an e2e test for check hook execution.

## [2.0.0-alpha.11] - 2017-12-19
### Breaking Changes
- The `Source` field on a check has been renamed to `ProxyEntityID`. Any checks
using the Source field will have to be recreated.

### Added
- Silenced entries with ExpireOnResolve set to true will now be deleted when an
event which has previously failing was resolved
- TCP/UDP sockets now accept 1.x backward compatible payloads. 1.x Check Result gets translated to a 2.x Event.
- Custom attributes can be added to the agent at start.
- New and improved Check Hooks are implemented (see whats new about hooks here: [Hooks](https://github.com/sensu/sensu-alpha-documentation/blob/master/08-hooks.md))
- Add check subdue CLI support.

### Changed
- Avoid using reflection in time.InWindows function.
- Use multiple parallel jobs in CI tools to speed up the tests
- Pulled in latest [github.com/coreos/etcd](https://github.com/coreos/etcd).
- Includes fix for panic that occurred on shutdown.
- Refer to their
[changelog](https://github.com/gyuho/etcd/blob/f444abaae344e562fc69323c75e1cf772c436543/CHANGELOG.md)
for more.
- Switch to using [github.com/golang/dep](https://github.com/golang/dep) for
managing dependencies; `vendor/` directory has been removed.
- See [README](README.md) for usage.

## [2.0.0-alpha.10] - 2017-12-12
### Added
- End-to-end test for the silencing functionality
- Silenced events are now identified in sensuctl

### Changed
- Events that transitioned from incidents to a healthy state are no longer
filtered by the pipeline
- Errcheck was added to the build script, and the project was given a once-over
to clean up existing errcheck lint.
- Creating a silenced entry via sensuctl no longer requires an expiry value

### Fixed
- Entities can now be silenced using their entity subscription
- Fixed a bug in the agent where it was ignoring keepalive interval and timeout
settings on start
- Keepalives now alert when entities go away!
- Fixed a bug in package dynamic that could lead to an error in json.Marshal
in certain cases.
- Fixed an issue in keepalived to handle cases of nil entities in keepalive
messages

## [2.0.0-alpha.9] - 2017-12-5
### Added
- Proxy entities are now dynamically created through the "Source" attribute of a
check configuration
- Flag to sensuctl configure allowing it to be configured non-interactively
(usage: --non-interactive or -n)
- New function SetField in package dynamic, for setting fields on types
supporting extended attributes.
- Automatically append entity:entityID subscription for agent entities
- Add silenced command to sensuctl for silencing checks and subscriptions.
- Add healthz endpoint to agent api for checking agent liveness.
- Add ability to pass JSON event data to check command STDIN.
- Add POST /events endpoint to manually create, update, and resolve events.
- Add "event resolve" command to sensuctl to manually resolve events.
- Add the time.InWindow & time.InWindows functions to support time windows, used
in filters and check subdue

### Fixed
- Fixed a bug in how silenced entries were deleted. Only one silenced entry will
be deleted at a time, regardless of wildcard presence for subscription or check.

## [2.0.0-alpha.8] - 2017-11-28
### Added
- New "event delete" subcommand in sensuctl
- The "Store" interface is now properly documented
- The incoming request body size is now limited to 512 KB
- Silenced entries in the store now have a TTL so they automatically expire
- Initial support for custom attributes in various Sensu objects
- Add "Error" type for capturing pipeline errors
- Add registration events for new agents
- Add a migration tool for the store directly within sensu-backend

### Changed
- Refactoring of the sensu-backend API
- Modified the description for the API URL when configuring sensuctl
- A docker image with the master tag is built for every commit on master branch
- The "latest" docker tag is only pushed once a new release is created

### Fixed
- Fix the "asset update" subcommand in sensuctl
- Fix Go linting in build script
- Fix querying across organizations and environments with sensuctl
- Set a standard redirect policy to sensuctl HTTP client

### Removed
- Removed extraneous GetEnv & GetOrg getter methods<|MERGE_RESOLUTION|>--- conflicted
+++ resolved
@@ -13,16 +13,13 @@
 and sensu-agent start.
 - Keepalives can now be published via the HTTP API.
 - Token substitution templates can now express escape-quoted strings.
-<<<<<<< HEAD
 - sensu-agent will not longer allow configuring keepalive timeouts less than
 the keepalive interval.
 - Eventd can no longer mistake keepalive events for checks with TTL.
 - Keepalives now generate a new event UUID for each keepalive failure event.
 - Agents now correctly reset keepalive switches on reconnect, fixing a bug
 where old keepalive timeout settings would persist too long.
-=======
 - The system's libc_type attribute is now populated on alpine containers.
->>>>>>> ad962eda
 
 ## [5.19.0] - 2020-03-26
 
