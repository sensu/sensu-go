# Changelog
All notable changes to this project will be documented in this file.

The format is based on [Keep a Changelog](http://keepachangelog.com/en/1.0.0/)
and this project adheres to [Semantic
Versioning](http://semver.org/spec/v2.0.0.html).

## Unreleased

### Fixed
- Fixed a bug where `sensuctl edit` was not removing the temp file it created.
- Fixed a bug where adhoc checks were not retrieving asset dependencies.
- Fixed a bug where check updates would cause the check to immediately fire.
- Fixed a bug where a bad line in check output would abort metric extraction.
An error is now logged instead, and extraction continues after a bad line is encountered.
<<<<<<< HEAD
- Keepalive events will now continue to fire after cluster restarts.
=======
- Fixed a panic in the dashboardd shutdown routine.
>>>>>>> d2250e5b

## [5.1.0] - 2018-12-18

### Added
- Support for the trusted-ca-file and insecure-skip-tls-verify flags in
  sensu-agent. These flags have the same meaning and use as their sensu-backend
  counterparts.

### Changed
- Default location for sensu-backend data has changed from /var/lib/sensu to
  /var/lib/sensu/sensu-backend. See release notes for more information.

### Fixed
- Keepalive and check TTL failure events now fire continuously until resolved.
- Listing an empty set of assets now correctly returns [] instead of null.
- Fixed API endpoint used by the CLI to create hooks via the 'sensuctl create'
  command. It's now possible to create objects of type 'Hook' with this command
  again.
- Firefox status icons not fully rendering

## [5.0.1] - 2018-12-12

### Changed
- Added --etcd-advertise-client-urls options to docker-compose.yaml sensu-backend start command

### Fixed
- Prevent a panic when using an external etcd cluster.
- Silences List in web ui sorted by ascending order; defaults to descending
- Reduces shuffling of items as events list updates
- Fixed error in UI where status value could not be coerced
- Copy local environment variables into execution context when running checks
- Ensure environment variables are joined with a semicolon on Windows
- Command arguments are no longer needlessly escaped on Windows
- Backend environments are now included in handler & mutator execution requests.

## [5.0.0] - 2018-11-30

### Added
- Add the `etcd-advertise-client-urls` config attribute to sensu-backend
- Support for multiple API versions added to sensuctl create
- Support for metadata added to wrapped resources (yaml, wrapped-json)
- Added the backend configuration attributes `api-listen-address` & `api-url`.
- Adds feedback when rerunning check[s] in the web app

### Removed
- Check subdue functionality has been disabled. Users that have checks with
subdues defined should delete and recreate the check. The subdue feature was
found to have issues, and we are re-working the feature for a future release.
- Filter when functionality has been disabled. Users that have filters with
'when' properties defined should delete and recreate the filter. Filter when
uses the same facility as check subdue for handling time windows.
- Removed event.Hooks and event.Silenced deprecated fields
- Extensions have been removed until we have time to revisit the feature.

### Changed
- Assets and checks environments are now merged, with a preference given to the
  values coming from the check's environment.
- Assets and handlers environments are now merged, with a preference given to the
  values coming from the handler's environment.
- Assets and mutators environments are now merged, with a preference given to the
  values coming from the mutator's environment.
- Metadata from wrappers and resources is now merged, with a preference given to
the values coming from the wrapper. Labels and annotations are deep-merged.
- Round-robin scheduling has been temporarily disabled.
- The dashboard now uses the `api-url` configuration attribute to connect to the
API.

### Fixed
- Fixed several resource leaks in the check scheduler.
- Fixed a bug in the dashboard where entities could not be silenced.
- Fix the `sensuctl cluster health` command.
- Fixed issue filtering by status on the events page
- Fixed interactive operations on entities in the CLI
- Removed rerun and check links for keepalives on event details page.
- Web UI - Made silencing language more clear on Silences List page
- Fixed a bug where resources from namespaces that share a common prefix, eg:
  "sensu" and "sensu-devel", could be listed together.
- Fixed a bug in the agent where the agent would deadlock after a significant
period of disconnection from the backend.
- Fixed a bug where logging events without checks would cause a nil panic.
- Removed the ability to rerun keepalives on the events list page
- A panic in keepalive/check ttl monitors causing a panic.
- Monitors are now properly namespaced in etcd.
- Updating a users groups will no longer corrupt their password
- Prevent empty error messages in sensuctl.
- Fixed a bug where keepalive failures could be influenced by check TTL
successes, and vice versa.
- Fixed a bug where check TTL events were not formed correctly.
- Fixed a web-ui bug causing the app to crash on window resize in FireFox

### Breaking Changes
- The backend configuration attributes `api-host` & `api-port` have been
replaced with `api-listen-address`.

## [2.0.0-beta.8-1] - 2018-11-15

### Added
- Assets are included on check details page.
- Adds links to view entities and checks from the events page.
- Added an agent/cmd package, migrated startup logic out of agent main
- Improved debug logging in pipeline filtering.
- Add object metadata to entities (including labels).
- Add filter query support for labels.
- Add support for setting labels on agents with the command line.
- The sensuctl tool now supports yaml.
- Add support for `--all-namespaces` flag in `sensuctl extension list`
subcommand.
- Added functionality to the dynamic synthesize function, allowing it to
flatten embedded and non-embedded fields to the top level.
- Added the sensuctl edit command.
- Added javascript filtering.

### Removed
- Govaluate is no longer part of sensu-go.

### Fixed
- Display appropriate fallback when an entity's lastSeen field is empty.
- Silences List in web ui sorted by ascending order
- Sorting button now works properly
- Fixed unresponsive silencing entry form begin date input.
- Removed lastSeen field from check summary
- Fixed a panic on the backend when handling keepalives from older agent versions.
- Fixed a bug that would prevent some keepalive failures from occurring.
- Improved event validation error messages.
- Improved agent logging for statsd events.
- Fixues issue with tooltip positioning.
- Fixed bug with toolbar menus collapsing into the overflow menu
- The agent now reconnects to the backend if its first connection attempt
  fails.
- Avoid infinite loop when code cannot be highlighted.

### Changes
- Deprecated the sensu-agent `--id` flag, `--name` should be used instead.

### Breaking Changes
- Environments and organizations have been replaced with namespaces.
- Removed unused asset metadata field.
- Agent subscriptions are now specified in the config file as an array instead
  instead of a comma-delimited list of strings.
- Extended attributes have been removed and replaced with labels. Labels are
string-string key-value pairs.
- Silenced `id`/`ID` field has changed to `name`/`Name`.
- Entity `id`/`ID` field has changed to `name`/`Name`.
- Entity `class`/`Class` field has changed to `entity_class`/`EntityClass`.
- Check `proxy_entity_id`/`ProxyEntityID` field has changed to `proxy_entity_name`/`ProxyEntityName`.
- Objects containing both a `name`/`Name` and `namespace`/`Namespace` field have been
replaced with `metadata`/`ObjectMeta` (which contains both of those fields).
- Role-based access control (RBAC) has been completely redesigned.
- Filter and token substitution variable names now match API naming. Most names
that were previously UpperCased are now lower_cased.
- Filter statements are now called expressions. Users should update their
filter definitions to use this new naming.

## [2.0.0-beta.7-1] - 2018-10-26

### Added
- Asset functionality for mutators and handlers.
- Web ui allows publishing and unpublishing on checks page.
- Web ui allows publishing and unpublishing on check details page.
- Web ui code highlighting added.

### fixed
- fixes exception thrown when web ui browser window is resized.

## [2.0.0-beta.6-2] - 2018-10-22

### Added
- Add windows/386 to binary gcs releases
- TLS authentication and encryption for etcd client and peer communication.
- Added a debug log message for interval timer initial offset.
- Added a privilege escalation test for RBAC.

### Removed
- Staging resources and configurations have been removed from sensu-go.
- Removed handlers/slack from sensu/sensu-go. It can now be found in
sensu/slack-handler.
- Removed the `Error` store and type.

### Changed
- Changed sensu-agent's internal asset manager to use BoltDB.
- Changed sensuctl title colour to use terminal's configured default for bold
text.
- The backend no longer forcibly binds to localhost.
- Keepalive intervals and timeouts are now configured in the check object of
keepalive events.
- The sensu-agent binary is now located at ./cmd/sensu-agent.
- Sensuctl no longer uses auto text wrapping.
- The backend no longer requires embedded etcd. External etcd instances can be
used by providing the --no-embed option. In this case, the client will dial
the URLs provided by --listen-client-urls.
- The sensu-agent binary is now located at ./cmd/sensu-agent.
- Sensuctl no longer uses auto text wrapping.
- The backend no longer requires embedded etcd. External etcd instances can be
used by providing the --no-embed option. In this case, the client will dial
the URLs provided by --listen-client-urls.
- Deprecated daemon `Status()` functions and `/info` (`/info` will be
re-implemented in https://github.com/sensu/sensu-go/issues/1739).
- The sensu-backend flags related to etcd are now all prefixed with `etcd` and
the older versions are now deprecated.
- Web ui entity recent events are sorted by last ok.
- etcd is now the last component to shutdown during a graceful shutdown.
- Web ui entity recent events are sorted by last ok
- Deprecated --custom-attributes in the sensu-agent command, changed to
--extended-attributes.
- Interfaced command execution and mocked it for testing.
- Updated the version of `libprotoc` used to 3.6.1.

### Fixed
- Fixed a bug in `sensuctl configure` where an output format called `none` could
  be selected instead of `tabular`.
- Fixes a bug in `sensuctl cluster health` so the correct error is handled.
- Fixed a bug where assets could not extract git tarballs.
- Fixed a bug where assets would not install if given cache directory was a
relative path.
- Fixed a bug where an agent's collection of system information could delay
sending of keepalive messages.
- Fixed a bug in nagios perfdata parsing.
- Etcd client URLs can now be a comma-separated list.
- Fixed a bug where output metric format could not be unset.
- Fixed a bug where the agent does not validate the ID at startup.
- Fixed a bug in `sensuctl cluster health` that resulted in an unmarshal
error in an unhealthy cluster.
- Fixed a bug in the web ui, removed references to keepaliveTimeout.
- Keepalive checks now have a history.
- Some keepalive events were misinterpreted as resolution events, which caused
these events to be handled instead of filtered.
- Some failing keepalive events were not properly emitted after a restart of
sensu-backend.
- The check output attribute is still present in JSON-encoded events even if
empty.
- Prevent an empty Path environment variable for agents on Windows.
- Fixed a bug in `sensuctl check update` interactive mode. Boolean defaults
were being displayed rather than the check's current values.
- Use the provided etcd client TLS information when the flag `--no-embed-etcd`
is used.
- Increase duration delta in TestPeriodicKeepalive integration test.
- Fixed some problems introduced by Go 1.11.

### Breaking Changes
- Removed the KeepaliveTimeout attribute from entities.

## [2.0.0-beta.4] - 2018-08-14

### Added
- Added the Sensu edition in sensuctl config view subcommand.
- List the supported resource types in sensuctl.
- Added agent ID and IP address to backend session connect/disconnect logs
- Licenses collection for RHEL Dockerfiles and separated RHEL Dockerfiles.

### Changed
- API responses are inspected after each request for the Sensu Edition header.
- Rename list-rules subcommand to info in sensuctl role commmand with alias
for backward compatibility.
- Updated gogo/protobuf and golang/protobuf versions.
- Health API now returns etcd alarms in addition to cluster health.

### Fixed
- Fixed agentd so it does not subscribe to empty subscriptions.
- Rules are now implicitly granting read permission to their configured
environment & organization.
- The splay_coverage attribute is no longer mandatory in sensuctl for proxy
check requests and use its default value instead.
- sensu-agent & sensu-backend no longer display help usage and duplicated error
message on startup failure.
- `Issued` & `History` are now set on keepalive events.
- Resolves a potential panic in `sensuctl cluster health`.
- Fixed a bug in InfluxDB metric parsing. The timestamp is now optional and
compliant with InfluxDB line protocol.
- Fixed an issue where adhoc checks would not be issued to all agents in a
clustered installation.

### Breaking Changes
- Corrects the check field `total_state-change` json tag to `total_state_change`.

## [2.0.0-beta.3-1] - 2018-08-02

### Added
- Added unit test coverage for check routers.
- Added API support for cluster management.
- Added sensuctl cluster member-list command.
- Added Sensu edition detection in sensuctl.
- Added sensuctl cluster member-add command.
- Added API client support for enterprise license management.
- Added a header to API calls that returns the current Sensu Edition.
- Added sensuctl cluster health command.

### Changed
- The Backend struct has been refactored to allow easier customization in
enterprise edition.
- Use etcd monitor instead of in-memory monitor.
- Refactoring of the cmd package for sensuctl to allow easier customization in
the enterprise edition.
- Upgrade dep to v0.5.0
- Added cluster health information to /health endpoint in sensu-backend.

### Fixed
- Fixed `sensuctl completion` help for bash and zsh.
- Fixed a bug in build.sh where versions for Windows and Mac OS were not
generated correctly.
- Display the name of extensions with table formatting in sensuctl.
- Fixed TLS issue that occurred when dashboard communicated with API.
- Check TTL now works with round robin checks.
- Format string for --format flag help now shows actual arguments.
- Push the sensu/sensu:nightly docker image to the Docker Hub.
- Replaced dummy certs with ones that won't expire until 100 years in the
future.
- Fixed a bug where clustered round robin check execution executed checks
too often.
- Catch errors in type assertions in cli.
- Fixed a bug where users could accidentally create invalid gRPC handlers.

### Removed
- Removed check subdue e2e test.
- Removed unused Peek method in the Ring data structure.

### Breaking Changes
- Removed deprecated import command.

## [2.0.0-beta.2] - 2018-06-28

### Added
- Performed an audit of events and checks. Added `event.HasCheck()` nil checks
prior to assuming the existence of said check.
- Added a Create method to the entities api.
- Added the ability to set round robin scheduling in sensuctl
- Added Output field to GRPC handlers
- Additional logging around handlers
- Accept additional time formats in sensuctl
- Entities can now be created via sensuctl.
- Added the format `wrapped-json` to sensuctl `configure`, `list` and `info`
commands, which is compatible with `sensuctl create`.
- Added debug event log with all event data.
- Added yml.example configurations for staging backend and agents.
- Added test resources in `testing/config/resources.json` to be used in staging.
- Added all missing configuration options to `agent.yml.example` and
`backend.yml.example`.
- Added environment variables to checks.
- Added logging redaction integration test.
- Added check token substitution integration test.
- Added the `sensuctl config view` subcommand.
- Added extension service configuration to staging resources.
- Added some documentation around extensions.
- Added Dockerfile.rhel to build RHEL containers.

### Changed
- Upgraded gometalinter to v2.
- Add logging around the Sensu event pipeline.
- Split out the docker commands in build script so that building images and
  pushing can be done separately.
- Migrated the InfluxDB handler from the sensu-go repository to
github.com/nikkiki/sensu-influxdb-handler
- Entry point for sensu-backend has been changed to
  `github.com/sensu/sensu-go/cmd/sensu-backend`
- Don't allow unknown fields in types that do not support custom attributes
when creating resources with `sensuctl create`.
- Provided additional context to metric event logs.
- Updated goversion in the appveyor configuration for minor releases.
- Use a default hostname if one cannot be retrieved.
- Return an error from `sensuctl configure` when the configured organization
or environment does not exist.
- Remove an unnecessary parameter from sensuctl environment create.
- The profile environment & organization values are used by default when
creating a resource with sensuctl.
- Migrated docker image to sensu Docker Hub organization from sensuapp.
- Use the sensu/sensu image instead of sensu/sensu-go in Docker Hub.

### Fixed
- Prevent panic when verifying if a metric event is silenced.
- Add logging around the Sensu event pipeline
- Marked silenced and hooks fields in event as deprecated
- Fixed a bug where hooks could not be created with `create -f`
- Metrics with zero-values are now displayed correctly
- Fix handler validation routine
- Fixed a small bug in the opentsdb transformer so that it trims trailing
whitespace characters.
- Sensu-agent logs an error if the statsd listener is unable to start due to an
invalid address or is stopped due to any other error.
- Fixed a bug where --organization and --environment flags were hidden for all
commands
- Fix a bug where environments could not be created with sensuctl create
- StatsD listener on Windows is functional
- Add version output for dev and nightly builds (#1320).
- Improve git version detection by directly querying for the most recent tag.
- Fixed `sensuctl create -f` for `Role`
- Fixed `sensuctl create -f` for `Event`
- Added validation for asset SHA512 checksum, requiring that it be at least 128
characters and therefore fixing a bug in sensuctl
- Silenced IDs are now generated when not set in `create -f` resources
- API requests that result in a 404 response are now logged
- Fixed a bug where only a single resource could be created with
`sensuctl create` at a time.
- Fixed a bug where environments couldn't be deleted if there was an asset in
the organization they reside in.
- Dashboard's backend reverse proxy now works with TLS certs are configured.
- Fixed a bug with the IN operator in query statements.
- Boolean fields with a value of `false` now appear in json format (removed
`omitempty` from protobufs).
- The sensuctl create command no longer prints a spurious warning when
non-default organizations or environments are configured.
- When installing assets, errors no longer cause file descriptors to leak, or
lockfiles to not be cleaned up.
- Fixed a bug where the CLI default for round robin checks was not appearing.
- Missing custom attributes in govaluate expressions no longer result in
an error being logged. Instead, a debug message is logged.
- Update AppVeyor API token to enable GitHub deployments.
- Allow creation of metric events via backend API.
- Fixed a bug where in some circumstances checks created with sensuctl create
would never fail.
- Fixed a goroutine leak in the ring.
- Fixed `sensuctl completion` help for bash and zsh.

### Removed
- Removed Linux/386 & Windows/386 e2e jobs on Travis CI & AppVeyor
- Removed check output metric extraction e2e test, in favor of more detailed
integration coverage.
- Removed the `leader` package
- Removed logging redaction e2e test, in favor of integration coverage.
- Removed check token substitution e2e test, in favor of integration coverage.
- Removed round robin scheduling e2e test.
- Removed proxy check e2e test.
- Removed check scheduling e2e test.
- Removed keepalive e2e test.
- Removed event handler e2e test.
- Removed `sensuctl` create e2e tests.
- Removed hooks e2e test.
- Removed assets e2e test.
- Removed agent reconnection e2e test.
- Removed extensions e2e test.

## [2.0.0-beta.1] - 2018-05-07
### Added
- Add Ubuntu 18.04 repository
- Support for managing mutators via sensuctl.
- Added ability to sort events in web UI.
- Add PUT support to APId for the various resource types.
- Added flags to disable the agent's API and Socket listeners
- Made Changelog examples in CONTRIBUTING.md more obvious
- Added cli support for setting environment variables in mutators and handlers.
- Added gRPC extension service definition.
- The slack handler now uses the iconURL & username flag parameters.
- Support for nightlies in build/packaging tooling.
- Added extension registry support to apid.
- Added extension registry to the store.
- Add sensuctl create command.
- Adds a statsd server to the sensu-agent which runs statsd at a configurable
flush interval and converts gostatsd metrics to Sensu Metric Format.
- Add event filtering to extensions.
- Proper 404 page for web UI.
- Add sensuctl extension command.
- Add extensions to pipelined.
- Added more tests surrounding the sensu-agent's statsd server and udp port.
- Add the `--statsd-event-handlers` flag to sensu-agent which configures the
event handlers for statsd metrics.
- Add default user with username "sensu" with global, read-only permissions.
- Add end-to-end test for extensions.
- Add configuration setting for backend and agent log level.
- Add extension package for building third-party Sensu extensions in Go.
- Add the `--statsd-disable` flag to sensu-agent which configures the
statsd listener. The listener is enabled by default.
- Added an influx-db handler for events containing metrics.
- Add 'remove-when' and 'set-when' subcommands to sensuctl filter command.
- Added the Transformer interface.
- Added a Graphite Plain Text transformer.
- Add support for `metric_format` and `metric_handlers` fields in the Check and
CheckConfig structs.
- Add CLI support for `metric_format` and `metric_handlers` fields in `sensuctl`.
- Add support for metric extraction from check output for `graphite_plaintext`
transformer.
- Added a OpenTSDB transformer.
- Add support for metric extraction from check output for `opentsdb_line`
- Added a Nagios performance data transformer.
- Add support for metric extraction from check output for `nagios_perfdata`
- Added an InfluxDB Line transformer.
- Add support for metric extraction from check output for `influxdb_line`
transformer.
- Add e2e test for metric extraction.

### Changed
- Changed the maximum number of open file descriptors on a system to from 1024
(default) to 65535.
- Increased the default etcd size limit from 2GB to 4GB.
- Move Hooks and Silenced out of Event and into Check.
- Handle round-robin scheduling in wizardbus.
- Added informational logging for failed entity keepalives.
- Replaced fileb0x with vfsgen for bundling static assets into binary. Nodejs 8+
and yarn are now dependencies for building the backend.
- Updated etcd to 3.3.2 from 3.3.1 to fix an issue with autocompaction settings.
- Updated and corrected logging style for variable fields.
- Build protobufs with go generate.
- Creating roles via sensuctl now supports passing flags for setting permissions
  rules.
- Removed -c (check) flag in sensuctl check execute command.
- Fix a deadlock in the monitor.
- Don't allow the bus to drop messages.
- Events list can properly be viewed on mobile.
- Updated Sirupsen/logrus to sirupsen/logrus and other applicable dependencies using the former.
- Set default log level to 'warn'.
- Optimize check marshaling.
- Silenced API only accepts 'id' parameter on DELETE requests.
- Disable gostatsd internal metric collection.
- Improved log entries produced by pipelined.
- Allow the InfluxDB handler to parse the Sensu metric for an InfluxDB field tag
and measurement.
- Removed organization and environment flags from create command.
- Changed `metric_format` to `output_metric_format`.
- Changed `metric_handlers` to `output_metric_handlers`.

### Fixed
- Terminate processes gracefully in e2e tests, allowing ports to be reused.
- Shut down sessions properly when agent connections are disrupted.
- Fixed shutdown log message in backend
- Stopped double-writing events in eventd
- Agents from different orgs/envs with the same ID connected to the same backend
  no longer overwrite each other's messagebus subscriptions.
- Fix the manual packaging process.
- Properly log the event being handled in pipelined
- The http_check.sh example script now hides its output
- Silenced entries using an asterisk can be deleted
- Improve json unmarshaling performance.
- Events created from the metrics passed to the statsd listener are no longer
swallowed. The events are sent through the pipeline.
- Fixed a bug where the Issued field was never populated.
- When creating a new statsd server, use the default flush interval if given 0.
- Fixed a bug where check and checkconfig handlers and subscriptions are null in rendered JSON.
- Allow checks and hooks to escape zombie processes that have timed out.
- Install all dependencies with `dep ensure` in build.sh.
- Fixed an issue in which some agents intermittently miss check requests.
- Agent statsd daemon listens on IPv4 for Windows.
- Include zero-valued integers in JSON output for all types.
- Check event entities now have a last_seen timestamp.
- Improved silenced entry display and UX.
- Fixed a small bug in the opentsdb transformer so that it trims trailing
whitespace characters.

## [2.0.0-nightly.1] - 2018-03-07
### Added
- A `--debug` flag on sensu-backend for enabling a pprof HTTP endpoint on localhost.
- Add CLI support for adhoc check requests.
- Check scheduler now handles adhoc check requests.
- Added `set-FIELD` and `remove-FIELD` commands for all updatable fields
of a check. This allows updating single fields and completely clearing out
non-required fields.
- Add built-in only_check_output mutator to pipelined.
- Allow publish, cron, ttl, timeout, low flap threshold and more fields to be
set when importing legacy settings.
- Add CPU architecture in system information of entities.
- The `sensuctl user change-password` subcommand now accepts flag parameters.
- Configured and enabled etcd autocompaction.
- Add event metrics type, implementing the Sensu Metrics Format.
- Agents now try to reconnect to the backend if the connection is lost.
- Added non-functional selections for resolving and silencing to web ui
- Add LastOk to check type. This will be updated to reflect the last timestamp
of a successful check.
- Added GraphQL explorer to web UI.
- Added check occurrences and occurrences_watermark attributes from Sensu 1.x.
- Added issue template for GitHub.
- Added custom functions to evaluate a unix timestamp in govaluate.

### Changed
- Refactor Check data structure to not depend on CheckConfig. This is a breaking
change that will cause existing Sensu alpha installations to break if upgraded.
This change was made before beta release so that further breaking changes could
be avoided.
- Make indentation in protocol buffers files consistent.
- Refactor Hook data structure. This is similar to what was done to Check,
except that HookConfig is now embedded in Hook.
- Refactor CheckExecutor and AdhocRequestExecutor into an Executor interface.
- Changed the sensu-backend etcd flag constants to match the etcd flag names.
- Upgraded to Etcd v3.3.1
- Removed 3DES from the list of allowed ciphers in the backend and agent.
- Password input fields are now aligned in  `sensuctl user change-password`
subcommand.
- Agent backend URLs without a port specified will now default to port 8081.
- Travis encrypted variables have been updated to work with travis-ci.org
- Upgraded all builds to use Go 1.10.
- Use megacheck instead of errcheck.
- Cleaned agent configuration.
- We no longer duplicate hook execution for types that fall into both an exit
code and severity (ex. 0, ok).
- Updated the sensuctl guidelines.
- Changed travis badge to use travis-ci.org in README.md.
- Govaluate's modifier tokens can now be optionally forbidden.
- Increase the stack size on Travis CI.
- Refactor store, queue and ring interfaces, and daemon I/O details.
- Separated global from local flags in sensuctl usage.

### Fixed
- Fixed a bug in time.InWindow that in some cases would cause subdued checks to
be executed.
- Fixed a bug in the HTTP API where resource names could not contain special
characters.
- Resolved a bug in the keepalive monitor timer which was causing it to
erroneously expire.
- Resolved a bug in how an executor processes checks. If a check contains proxy
requests, the check should not duplicately execute after the proxy requests.
- Removed an erroneous validation statement in check handler.
- Fixed HookList `hooks` validation and updated `type` validation message to
allow "0" as a valid type.
- Events' check statuses & execution times are now properly added to CheckHistory.
- Sensu v1 Check's with TTL, timeout and threshold values can now be imported
correctly.
- Use uint32 for status so it's not empty when marshalling.
- Automatically create a "default" environment when creating a new organization.

## [2.0.0-alpha.17] - 2018-02-13
### Added
- Add .gitattributes file with merge strategy for the Changelog.
- Context switcher added for dashboard.
- Add API support for adhoc check requests.
- Check scheduler now supports round-robin scheduling.
- Added better error checking for CLI commands and support for mutually
exclusive fields.
- Added `--interactive` flag to CLI which is required to run interactive mode.
- Added CLI role rule-add Organization and Environment interactive prompts.
- Added events page list and simple buttons to filter

### Changed
- Silenced `begin` supports human readable time (Format: Jan 02 2006 3:04PM MST)
in `sensuctl` with optional timezone. Stores the field as unix epoch time.
- Increased the timeout in the store's watchers tests.
- Incremental retry mechanism when waiting for agent and backend in e2e tests.
- Renamed CLI asset create interactive prompt "Org" to "Organization".

### Fixed
- Fixed required flags in `sensuctl` so requirements are enforced.
- Add support for embedded fields to dynamic.Marshal.

## [2.0.0-alpha.16] - 2018-02-07
### Added
- Add an e2e test for proxy check requests.
- Add integration tests to our CI.
- Context switcher added for dashboard
- Add api support for adhoc check requests.

### Fixed
- Tracks in-progress checks with a map and mutex rather than an array to
increase time efficiency and synchronize goroutines reading from and writing
to that map.
- Fixed a bug where we were attempting to kill processes that had already
finished before its allotted execution timeout.
- Fixed a bug where an event could erroneously be shown as silenced.
- Properly log errors whenever a check request can't be published.
- Fixed some build tags for tests using etcd stores.
- Keepalive monitors now get updated with changes to a keepalive timeout.
- Prevent tests timeout in queue package
- Prevent tests timeout in ring package
- Fixed a bug in the queue package where timestamps were not parsed correctly.
- Fixed Ring's Next method hanging in cases where watch events are not propagated.

### Changed
- Queues are now durable.
- Refactoring of the check scheduling integration tests.
- CLI resource delete confirmation is now `(y/N)`.

### Removed
- Dependency github.com/chzyer/readline

## [2.0.0-alpha.15] - 2018-01-30
### Added
- Add function for matching entities to a proxy check request.
- Added functions for publishing proxy check requests.
- Added proxy request validation.
- CLI functionality for proxy check requests (add set-proxy-requests command).
- Entities have been added to the state manager and synchronizer.
- Added package leader, for facilitating execution by a single backend.
- Proxy check requests are now published to all entities described in
`ProxyRequests` and `EntityAttributes`.
- Add quick navigation component for dashboard

### Changed
- Govaluate logic is now wrapped in the `util/eval` package.
- Cron and Interval scheduling are now mutually exclusive.

### Fixed
- Fixed a bug where retrieving check hooks were only from the check's
organization, rather than the check's environment, too.

## [2.0.0-alpha.14] - 2018-01-23
### Added
- Add `Timeout` field to CheckConfig.
- CLI functionality for check `Timeout` field.
- Add timeout support for check execution.
- Add timeout support for check hook execution.
- Token substitution is now available for check hooks
- Add an e2e test for logging redaction
- Support for `When` field in `Filter` which enables filtering based on days
and times of the week.
- New gRPC inspired GraphQL implementation. See
[graphql/README](backend/apid/graphql/README.md) for usage.
- Support for TTLs in check configs to monitor stale check results.

### Changed
- Moved monitor code out of keepalived and into its own package.
- Moved KeyBuilder from etcd package to store package.

## [2.0.0-alpha.13] - 2018-01-16
### Added
- Logging redaction for entities

### Changed
- Removed the Visual Studio 2017 image in AppVeyor to prevent random failures

### Fixed
- Fixed e2e test for token substitution on Windows
- Fixed check subdue unit test for token substitution on Windows
- Consider the first and last seconds of a time window when comparing the
current time
- Fixed Travis deploy stage by removing caching for $GOPATH
- Parse for [traditional cron](https://en.wikipedia.org/wiki/Cron) strings, rather than [GoDoc cron](https://godoc.org/github.com/robfig/cron) strings.

### Changed
- Removed the Visual Studio 2017 image in AppVeyor to prevent random failures
- Made some slight quality-of-life adjustments to build-gcs-release.sh.

### Fixed
- Fixed e2e test for token substitution on Windows
- Fixed check subdue unit test for token substitution on Windows
- Consider the first and last seconds of a time window when comparing the
current time
- Fixed Travis deploy stage by removing caching for $GOPATH
- Parse for [traditional cron](https://en.wikipedia.org/wiki/Cron) strings, rather than [GoDoc cron](https://godoc.org/github.com/robfig/cron) strings.

## [2.0.0-alpha.12] - 2018-01-09
### Added
- Add check subdue mechanism. Checks can now be subdued for specified time
windows.
- Silenced entries now include a `begin` timestamp for scheduled maintenance.
- Store clients can now use [watchers](https://github.com/sensu/sensu-go/pull/792) to be notified of changes to objects in the store.
- Add check `Cron` field. Checks can now be scheduled according to the cron
string stored in this field.
- Add a distributed queue package for use in the backend.
- Token substitution is now available for checks.
- CLI functionality for check `Cron` field.
- Add an e2e test for cron scheduling.
- Add an e2e test for check hook execution.

## [2.0.0-alpha.11] - 2017-12-19
### Breaking Changes
- The `Source` field on a check has been renamed to `ProxyEntityID`. Any checks
using the Source field will have to be recreated.

### Added
- Silenced entries with ExpireOnResolve set to true will now be deleted when an
event which has previously failing was resolved
- TCP/UDP sockets now accept 1.x backward compatible payloads. 1.x Check Result gets translated to a 2.x Event.
- Custom attributes can be added to the agent at start.
- New and improved Check Hooks are implemented (see whats new about hooks here: [Hooks](https://github.com/sensu/sensu-alpha-documentation/blob/master/08-hooks.md))
- Add check subdue CLI support.

### Changed
- Avoid using reflection in time.InWindows function.
- Use multiple parallel jobs in CI tools to speed up the tests
- Pulled in latest [github.com/coreos/etcd](https://github.com/coreos/etcd).
- Includes fix for panic that occurred on shutdown.
- Refer to their
[changelog](https://github.com/gyuho/etcd/blob/f444abaae344e562fc69323c75e1cf772c436543/CHANGELOG.md)
for more.
- Switch to using [github.com/golang/dep](https://github.com/golang/dep) for
managing dependencies; `vendor/` directory has been removed.
- See [README](README.md) for usage.

## [2.0.0-alpha.10] - 2017-12-12
### Added
- End-to-end test for the silencing functionality
- Silenced events are now identified in sensuctl

### Changed
- Events that transitioned from incidents to a healthy state are no longer
filtered by the pipeline
- Errcheck was added to the build script, and the project was given a once-over
to clean up existing errcheck lint.
- Creating a silenced entry via sensuctl no longer requires an expiry value

### Fixed
- Entities can now be silenced using their entity subscription
- Fixed a bug in the agent where it was ignoring keepalive interval and timeout
settings on start
- Keepalives now alert when entities go away!
- Fixed a bug in package dynamic that could lead to an error in json.Marshal
in certain cases.
- Fixed an issue in keepalived to handle cases of nil entities in keepalive
messages

## [2.0.0-alpha.9] - 2017-12-5
### Added
- Proxy entities are now dynamically created through the "Source" attribute of a
check configuration
- Flag to sensuctl configure allowing it to be configured non-interactively
(usage: --non-interactive or -n)
- New function SetField in package dynamic, for setting fields on types
supporting extended attributes.
- Automatically append entity:entityID subscription for agent entities
- Add silenced command to sensuctl for silencing checks and subscriptions.
- Add healthz endpoint to agent api for checking agent liveness.
- Add ability to pass JSON event data to check command STDIN.
- Add POST /events endpoint to manually create, update, and resolve events.
- Add "event resolve" command to sensuctl to manually resolve events.
- Add the time.InWindow & time.InWindows functions to support time windows, used
in filters and check subdue

### Fixed
- Fixed a bug in how silenced entries were deleted. Only one silenced entry will
be deleted at a time, regardless of wildcard presence for subscription or check.

## [2.0.0-alpha.8] - 2017-11-28
### Added
- New "event delete" subcommand in sensuctl
- The "Store" interface is now properly documented
- The incoming request body size is now limited to 512 KB
- Silenced entries in the store now have a TTL so they automatically expire
- Initial support for custom attributes in various Sensu objects
- Add "Error" type for capturing pipeline errors
- Add registration events for new agents
- Add a migration tool for the store directly within sensu-backend

### Changed
- Refactoring of the sensu-backend API
- Modified the description for the API URL when configuring sensuctl
- A docker image with the master tag is built for every commit on master branch
- The "latest" docker tag is only pushed once a new release is created

### Fixed
- Fix the "asset update" subcommand in sensuctl
- Fix Go linting in build script
- Fix querying across organizations and environments with sensuctl
- Set a standard redirect policy to sensuctl HTTP client

### Removed
- Removed extraneous GetEnv & GetOrg getter methods<|MERGE_RESOLUTION|>--- conflicted
+++ resolved
@@ -13,11 +13,8 @@
 - Fixed a bug where check updates would cause the check to immediately fire.
 - Fixed a bug where a bad line in check output would abort metric extraction.
 An error is now logged instead, and extraction continues after a bad line is encountered.
-<<<<<<< HEAD
 - Keepalive events will now continue to fire after cluster restarts.
-=======
 - Fixed a panic in the dashboardd shutdown routine.
->>>>>>> d2250e5b
 
 ## [5.1.0] - 2018-12-18
 
