# Changelog
All notable changes to this project will be documented in this file.

The format is based on [Keep a Changelog](http://keepachangelog.com/en/1.0.0/)
and this project adheres to [Semantic
Versioning](http://semver.org/spec/v2.0.0.html).

## Unreleased

### Added
- Display the JWT expiration Unix timestamp in `sensuctl config view`.
- Added the 'sensu-backend init' subcommand.
- Added a new flag, --etcd-client-urls, which should be used with sensu-backend
when it is not operating as an etcd member. The flag is also used by the new
sensu-backend init tool.
- Added the cluster's distribution to Tessen data.
<<<<<<< HEAD
- Added the `--etcd-discovery` and `--etcd-discovery-srv` flags to
`sensu-backend`. These are used to take advantage of the embedded etcd's
auto-discovery features.
=======
- Added `--keepalive-critical-timeout` to define the time after which a
critical keepalive event should be created for an agent.
- Added `--keepalive-warning-timeout` which is an alias of `--keepalive-timeout`
for backwards compatibility.
>>>>>>> 3f69d663

### Fixed
- Add a timeout to etcd requests when retrieving the nodes health.
- Show the correct default value for the format flag in `sensuctl dump` help
usage.
- Installing sensuctl commands via Bonsai will now check for correct labels
before checking if the asset has 1 or more builds.
- Listing assets with no results returns an empty array.
- Fixed a panic that could occur when creating resources in a namespace that
does not exist.
- Fixed issue where keepalive events and events created through the agent's
socket interface could be missing a namespace.
- Fixed several issues around the metadata of resources encoded using the
wrapped-json format, where the metadata would go missing when listing
resources or prevent resources from being created.

### Changed
- The backend will no longer automatically be seeded with a default admin
username and password. Users will need to run 'sensu-backend init' on every
new installation.
- Several deprecated flags were removed from sensu-backend.

## [5.15.0] - 2019-11-18

### Fixed
- Added better error logging for mutator execution.
- Fixed the order of flap detection weighting for checks.
- The pprof server now only binds to localhost.

### Added
- Added the `APIKey` resource and HTTP API support for POST, GET, and DELETE.
- Added sensuctl commands to manage the `APIKey` resource.
- Added support for api keys to be used in api authentication.
- Added support for sensu-backend service environment variables.
- Added support for timezones in check cron strings.
- Added support for extending sensuctl support with commands.

### Changed
- Moved `corev2.BonsaiAsset` to `bonsai.Asset` and moved
`corev2.OutdatedBonsaiAsset` to `bonsai.OutdatedAsset` along with subsequent
bonsai package refactors.
- Colons and periods are now allowed to be used in all resource names, with
the exception of users.

## [5.14.2] - 2019-11-04

### Changed
- Upgraded etcd to 3.3.17
- Listing namespaces is now done implicitly based on access to resources within
a namespace. Users will no longer be able to list all namespaces by default, in
new installations. Existing installations will function as before. Operators can
change to the new behaviour, by modifying the system:user role.

### Fixed
- As a result of upgrading etcd, TLS etcd clients that lose their connection will
successfully reconnect when using --no-embed-etcd.
- Check TTL switches are now correctly buried when associated events and entities
are deleted.
- Keepalive switches are now correctly buried when the keepalive event is deleted.
- Sensu now uses far fewer leases for keepalives and check TTLs, resulting in a
stability improvement for most deployments.
- Fixed a minor UX issue in interactive filter commands in sensuctl.
- Silences now successfully apply to proxy entities where the check doesn't contain
  the same subscriptions as the entity (#3356)

## [5.14.1] - 2019-10-16

### Added
- Added prometheus gauges for check schedulers.

### Fixed
- Opening an already open Bolt database should not cause sensu-agent to hang
indefinitely.
- [CLI] Dump multiple types as YAML to a file would print separator STDOUT
instead of specified file
- Fixed a bug where Sensu would crash with a panic due to a send on a closed channel.

## [5.14.0] - 2019-10-08

### Added
- [Web] Added an additional option to the error dialog allowing users to
completely wipe the application's persisted state; in lieu of them having to
manually wipe their local / session storage. This may help in the rare cases
where something in said state is leading to an uncaught exception.
- [Web] For operating systems with support for selecting a preferred light /dark
theme, the application now respects the system preference by default.
- sensuctl dump can now list the types of supported resources with --types.
- Added the `sensu_agent_version` field to the `Entity` resource, which reflects
the Sensu semver version of the agent entity.
- Added the `--etcd-heartbeat-interval` and `--etcd-election-timeout` flags to
`sensu-backend`

### Changed
- [Web] Github is not always the best place for feature requests and discussion,
as such we've changed CTA for feedback to point to Discourse instead of the
web repository's issues page.
- [Web] When a user lands on a page inside a namespace that no longer exists or
they do not have access to, the drawer is now opened so that namespace switcher
is front and center. Hopefully this should reduce any confusion around next
steps.
- Support agent TLS authentication, usable with a licensed sensu-backend.
- Updated Go version from 1.12.3 to 1.13.1.
- [GraphQL] `putWrapped` mutation now accepts wrapped JSON with empty
outer objectmeta.

### Fixed
- [Web] Fixed issue where a user with an appropriate role may have been unable
to resolve events, queue checks, and create silenced entries.
- Splayed proxy checks are now executed every interval, instead of every
`interval + interval * splay_coverage`.
- [GraphQL] Ensures that proxy entity label & annotations are redacted.
- Fixed a bug in the ring where round robin schedules would not recover
after quorum loss.
- [Web] Unauthorized errors emitted while creating silences or resolving events
are now caught and a toast is presented to communicate what occurred.
- [Web] Internal errors are now avoided when a user attempts to queue an ad-hoc
check for a keepalive.
- Do not separate asset builds into several assets unless the the tabular format
is used in `sensuctl asset list`.
- Fix the 'flag accessed but not defined' error in `sensuctl asset outdated`
- Fix generic API client's `SetTypeMeta` method. The APIGroup is now correctly
configured and by virtue unintended authorization denied errs are avoided.
- Fixed a bug where checks would stop executing after a network error.
- Fixed a bug where sensuctl create with stdin was not working.

## [5.13.2] - 2019-09-19

### Fixed
- Enterprise bug fix.

## [5.13.1] - 2019-09-10

### Fixed
- Multi-build asset definitions with no matching filters will no longer cause a panic.

## [5.13.0] - 2019-09-09

### Added
- Added the `sensuctl env` command.
- sensuctl asset add (fetches & adds assets from Bonsai).
- sensuctl asset outdated (checks for newer versions of assets from Bonsai).
- Add HTTP and directory support to `sensuctl create`
- Only validate check interval/cron when publish true

### Fixed
- sensuctl dump no longer silently discards errors.
- Interactive check create and update modes now have 'none' as the first
highlighted option, instead of nagios-perfdata.
- Fixed a bug where silences would not expire on event resolution.

## [5.12.0] - 2019-08-22

### Added
- Added functionality for the agent `--allow-list` configuration, which
whitelists check and check hook executables.
- Added the `runtime_assets` field to `HookConfig`. Assets are enabled
for check hook execution.
- Added backwards compatible content negotiation to the websocket connection.
Protobuf will be used for serialization/deserialization unless indicated by the
backend to use JSON.
- Added delete functionality for assets in the API and sensuctl.
- Added `sensuctl dump` to dump resources to a file or STDOUT.
- Added `event.check.name` as a supported field selector.
- [Web] Added timeline chart to event details view.
- Added `entity.system.arm_version` to record the value of `GOARM` at compile time.
- Added `ProviderType` field to `AuthProviderClaims`
- Added `builds` field to the `Asset` type to allow assets to specify different
URLs for each platform/architecture/arch_version.

### Changed
- The project now uses Go modules instead of dep for dependency management.
- The internal reverse proxy relied on by the dashboard has been eliminated.
- The generic etcd watcher now keeps track of revisions.
- The resource caches can now rebuild themselves in case of failures.
- Event and Entity resources can now be created without an explicit namespace;
the system will refer to the namespace in the URL.
- Events and Entities can now be created with the POST verb.
- [Web] Changed styling of namespace labels.
- Log token substitution failures more clearly.

### Fixed
- Fixed the tabular output of `sensuctl filter list` so inclusive filter expressions
are joined with `&&` and exclusive filter expressions are joined with `||`.
- The REST API now correctly only returns events for the specific entity
queried in the `GET /events/:entity` endpoint (#3141)
- Prevent a segmentation fault when running `sensuctl config view` without
configuration.
- Added entity name to the interactive sensuctl survey.
- Check hooks with `stdin: true` now receive actual event data on STDIN instead
  of an empty event.
- Prevent a segmentation fault on the agent when a command execution returns an
error.
- [Web] Fixed issue where a bad or revoked access token could crash the app.

### Removed
- Removed encoded protobuf payloads from log messages (when decoded, they can reveal
redacted secrets).

## [5.11.1] - 2019-07-18

### Fixed
- The agent now sends heartbeats to the backend in order to detect network
failures and reconnect faster.
- The default handshake timeout for the WebSocket connection negotiation has
been lowered from 45 to 15 seconds and is now configurable.

## [5.11.0] - 2019-07-10

### Added
- Silenced entries are now retrieved from the cache when determining if an event
is silenced.
- Added --disable-assets flag to sensu-agent.
- Added ability to query mutators to the GraphQL service
- Added ability to query event filters to the GraphQL service
- Added prometheus metrics for topics in wizard bus and agent sessions.
- The buffer size and worker count of keepalived, eventd & pipelined can now be
configured on sensu-backend.
- Added a `headers` field to the `Asset` struct. Headers is a map of key/value
string pairs used as HTTP headers for asset retrieval.
- Added the current user to the output of `sensuctl config view`.
- [Web] Adds list and details views for mutators
- [Web] Adds list and details views for event filters
- Added sensuctl delete command

### Changed
- [Web] Updated embedded web assets from `46cd0ee` ... `8f50155`
- The REST API now returns the `201 Created` success status response code for
POST & PUT requests instead of `204 No Content`.

### Fixed
- The REST API now returns an error when trying to delete an entity that does
not exist.
- Fixed a bug where basic authorization was not being performed on the agent websocket connection.
- Fixed an aliasing regression where event timestamps from the /events API
were not getting properly populated.
- Fixed a bug where multiple nested set handlers could be incorrectly flagged as
deeply nested.
- Fixed a bug where round robin proxy checks could fail to execute.
- Fixed a bug where watchers could enter a tight loop, causing very high CPU
usage until sensu-backend was restarted.

## [5.10.1] - 2019-06-25

### Fixed
- Fixed the entity_attributes in proxy_requests so all attributes must match
instead of only one of them.
- Fixed a bug where events were not deleted when their corresponding entity was.

## [5.10.0] - 2019-06-18

### Added
- Added POST `/api/core/v2/tessen/metrics`.
- Added the ability in TessenD to listen for metric points on the message bus,
populate, and send them to the Tessen service.
- [Web] Adds ability to delete entities
- [GraphQL] Adds simple auto-suggestion feature.
- Added a tag to all Tessen metrics to differentiate internal builds.
- Added a unique sensu cluster id, accessible by GET `/api/core/v2/cluster/id`.
- Added `sensuctl cluster id` which exposes the unique sensu cluster id.

### Changed
- [Web] Updated embedded web assets from `275386a` ... `46cd0ee`
- Refactoring of the REST API.
- Changed the identifying cluster id in TessenD from the etcd cluster id to
the sensu cluster id.
- [GraphQL] Updates `PutResource` mutation to accept an `upsert` boolean flag parameter. The `upsert` param defaults to `true`, but if set to `false` the mutation will return an error when attempting to create a duplicate resource.
- Eventd has been refactored. Users should not perceive any changes, but a
substantial amount of business logic has been moved into other packages.
- The `sensuctl create` command now accepts resources without a declared
namespace. If the namespace is omitted, the resource will be created in the
current namespace, or overridden by the `--namespace` flag.
- Eventd now uses a constant number of requests to etcd when working with
silenced entries, instead of a number that is proportional to the number of
subscriptions in a check.

### Fixed
- The check state and check total_state_change properties are now more correct.
- Scheduling proxy checks now consumes far fewer CPU resources.
- [Web] Unless required- scrollbars on code blocks are hidden.
- [Web] Ensure that we redirect user to a valid namespace when first signing in.
- [Web] Correctly display timeout value for handlers.
- [Web] Avoid exception when parsing non-standard cron statements. (Eg.
`@every 1h` or `@weekly`)
- The resources metadata are now validated with the request URI.

## [5.9.0] - 2019-05-29

### Added
- [GraphQL] Added field to retrieve REST API representation of a resource to
  each core type
- [Web] Add views for handlers

### Changed
- [Web] Updated embedded web assets from `9d91d7f` ... `275386a`
- [Web] Implements simpler & more efficient filtering.
- [GraphQL] fields that previously accepted a JS filter have been deprecated and
  replaced with a simpler syntax.

### Fixed
- Fixed the behaviors for check `Occurrences` and `OccurrencesWatermark`.
- Fixed a panic that could occur when seeding initial data.
- [Web] Compress dashboard assets
- [Web] Fixed regression where dashboard assets were no longer compressed.
- Fixed listing of silenced entries by check or subscription.
- The docker-compose.yaml file now refers to the sensu/sensu:latest image.

## [5.8.0] - 2019-05-22

### Added
- Added per resource counts to tessen data collection.
- Added event processing counts to tessen data collection.
- Added ability to query for `Handlers` (individual and collections) from the GraphQL query endpoint.
- Added `/version` to retrieve the current etcd server/cluster version and the sensu-backend version.
- --etcd-cipher-suites option is now available for sensu-backend.
- Added the `--chunk-size` flag to `sensuctl * list` sub-commands

### Changed
- eventd and keepalived now use 1000 handlers for events.
- etcd database size and request size are now configurable.
- Most resources now use protobuf serialization in etcd.

### Fixed
- Only bury switchsets of checks that no longer have a TTL, in order to reduce
the number of write operations made to etcd.
- Fixed keepalives switchsets for entities with deregistration.
- Fixed continue token generation in namespace and user pagination.

## [5.7.0] - 2019-05-09

### Added
- Added a Windows service wrapper for sensu-agent. See
"sensu-agent service --help" for more information.

### Fixed
- Fixed `sensuctl` color output on Windows.
- Fixed a regression in `sensuctl cluster` json/wrapped-json output.
- Fixed a regression that caused listing objects for a given namespace to also
  include results from namespaces sharing a similar prefix.

## [5.6.0] - 2019-04-30

### Added
- Added filtering support to `sensuctl`. This feature only works against a
  `sensu-backend` with a valid enterprise license.
- Added fields getter functions for resources available via the REST API.
- Added the message bus to Tessend in order to track Tessen configuration changes from the API.
- Added a performance optimizing `Count()` function to the generic store.
- Added a hexadecimal Cluster ID title to the `sensuctl cluster health` and
`sensuctl cluster member-list` commands in tabular format.
- Added a `Header` field to the `HealthResponse` type returned by `/health`.

### Fixed
- Fixed the agent `--annotations` and `--labels` flags.

## [5.5.1] - 2019-04-15

### Changed
- Added parsing annoatations to sensu-agent, both from agent.yml and command line arguments
- Updated Go version from 1.11.4 to 1.12.3 for CI builds.
- Changed the 1.x `client` field to `source` in the 1.x compatible agent socket. The `client` field is now deprecated.
- Deprecated the agent TCP/UDP sockets in favor of the agent rest api.
- [GraphQL] Added mutation to create / update using wrapped resources.
- [GraphQL] Added field returning wrapped resource given ID.
- apid uses a new generic router for listing resources.
- The store uses the generic List function for listing resources.

### Fixed
- Fixed an issue where etcd watchers were used incorrectly. This was causing
100% CPU usage in some components, as they would loop endlessly trying to get
results from watchers that broke, due to their stream terminating. Other
components would simply stop updating. Watchers now get reinstated when the
client regains connectivity.
- Fixed the `/events/:entity` route in the REST API.
- Fixed a bug where the --labels arg was not working as expected in sensu-agent.

## [5.5.0] - 2019-04-03

### Added
- Added the TessenD daemon.
- Added an etcd watcher for tessen configuration.
- Added ring support for TessenD so that the service is invoked in a
round-robin fashion within a cluster.
- Added `tessen opt-in` command to `sensuctl`.
- Added `tessen opt-out` command to `sensuctl`.
- Added `tessen info` command to `sensuctl`.
- Added more verbose logging to indicate when a proxy request matches an entity according to its entity attributes.

### Removed
- Removed the unused etcd watcher for hook configurations.

### Fixed
- [Web] Ensure user chip is never rendered when creator is not present.

## [5.4.0] - 2019-03-27

### Added
- Add support for pagination to the API
- Add two new flags for `backend` daemon to optionally allow for separate TLS
  cert/key for dashboard. the flags are: `--dashboard-cert-file` and
  `--dashboard-key-file`. The dashboard will use the same TLS config of the API
  unless these new flags are specified.
- Added notion of asset collections to dashboard daemon
- Added a store for Tessen opt-in/opt-out configuration.
- Added /tessen GET and PUT endpoints to the API.
- Added queueing to the agent /events API

### Changed
- [Web] Updated dependencies that had warnings
- [Web] Updated dependency babel to ^7.4
- [Web] Updated UI library to ^3.8

### Fixed
- Fixed a bug in `sensuctl` where global/persistent flags, such as `--namespace`
  and `--config-dir`, would get ignored if they were passed after a sub-command
  local flag, such as `--format`.
- Fixed a bug in `sensuctl` where handlers and filters would only be deleted
  from the default namespace, unless a `--namespace` flag was specified.
- Fixed a bug where events could be stored without a timestamp.
- Fixed a bug where metrics could be persisted to etcd in some cases.
- Fixed a bug where agents would sometimes refuse to terminate on SIGTERM and
  SIGINT.
- Fixed a bug where agents would always try to reconnect to the same backend,
  even when multiple backends were specified. Agents will now try to connect to
  other backends, in pseudorandom fashion.
- [Web] Avoids crash when the creator of a check is inaccessible.
- [Api] Respond with 404 from the users endpoint when user for given name cannot
  be found.
- Commands wrap on the event details page and will display "-" if there is no
  command (keepalives)

## [5.3.0] - 2019-03-11

### Added
- Added additional check config and entity information to event details page.
- Fixed all known TLS vulnerabilities affecting the backend server:
    - TLS min version increased to 1.2
    - Removed ALL but perfect-forward-secrecy ciphers
- Removed requirement of specifying `--trusted-ca-file` when using TLS on backend
- Prevented backend from loading server TLS configuration for http client
- Enforced uniform TLS configuration for all three backend components (apid, agentd, dashboardd)
- Set http client timeout to 15 seconds for sensuctl
- Round robin scheduling is now fully functional.
- Web UI offline state detection and and alert banner.

### Changed
- Asset downloading now uses buffered I/O.

### Fixed
- Check results sent via the agent socket now support handlers.
- `sensuctl user list` can now output yaml and wrapped-json
- Fixed bug with how long commands were displayed on check details page.
- Assets downloads no longer specify a client timeout.
- Fixed a bug where agent entity subscriptions would be communicated to the
  backend incorrectly. Due to the scheduler using the subscriptions from the
  HTTP header, this does not have any effect on scheduling.
- Web - Fixes issue where timeout value was not displayed.
- Fixed bug with how long commands were displayed on check details page.

### Removed
- Removed the concept of "edition" and the edition header.

## [5.2.1] - 2019-02-11

### Fixed
- Fixed a regression in the agent that would not allow proxy checks to be
run for subsequent executions.
### Added
- Web UI - support for labels and annotations

## [5.2.0] - 2019-02-06

### Added
- Added support for the following TLS related options to `sensuctl`:
`--trusted-ca-file` and `--insecure-skip-tls-verify`. This allows sensuctl
users to use a self-signed certificate without adding it to the operating
system's CA store, either by explicitly trusting the signer, or by disabling
TLS hostname verification.
- Added a generic watcher in the store.
- Added `RemoveProvider` method to authenticator.
- Check output truncation support has been added. Check output can be truncated
by adjusting the max_output_size and discard_output properties.
- Added ability to silence/unsilence from the event details page.
- Added support for wrapped resources in the API with `sensuctl create` &
`sensuctl edit`.
- Web UI - platform version displays on the entity details page.
- Web UI - include proxy request configuration on check details page.
- Web UI - display deregistration config on the entity details page.

### Changed
- Removed unused workflow `rel_build_and_test` in CircleCI config.
- Moved the `Provider` interface to `api/core/v2` package.
- Moved the `Authenticator` interface to `backend/authentication` package.
- Updated confirmation messages for sensuctl commands: `Created`, `Deleted` and
`Updated` instead of `OK`.
- Exported some functions and methods in the CLI client.
- The API authenticator now identifies providers by their name only.

### Fixed
- Check TTL failure events are now much more reliable, and will persist even
in the presence cluster member failures and cluster restarts.
- Fix snakeCase version of keys in typeMap for acronyms.
- Fixed a bug in keepalive processing that could result in a crash.
- Pin childprocess to v0.9.0 in CircleCI so fpm can be installed.
- Substitutions applied to command & hooks are now omitted from events.
- Fixes a bug where generic store methods assumed a namespace was provided for non-namespaced resources.
- Keepalive and check TTL database state is now properly garbage-collected on
entity deletion.
- Fixed a bug where `sensuctl version` required configuration files to exist.
- Updates the copy on the confirm disable dialog to accurately reflect the
operation.

## [5.1.1] - 2019-01-24

### Added
- Added the notion of authentication providers.

### Changed
- Improved logging for errors in proxy check requests.
- Updated Go version from 1.10 to 1.11.4.
- Refactoring of the internal authentication mechanism into a `basic`
authentication provider.
- Modified private generic store methods as public functions.
- Improved logging for errors in proxy check requests.
- Updated Go version from 1.10 to 1.11.4.
- Changed keepalive event to include check.output

### Fixed
- Fixed a bug where `sensuctl edit` was not removing the temp file it created.
- Fixed a bug where adhoc checks were not retrieving asset dependencies.
- Fixed a bug where check updates would cause the check to immediately fire.
- Fixed a bug where a bad line in check output would abort metric extraction.
An error is now logged instead, and extraction continues after a bad line is encountered.
- Keepalive events will now continue to fire after cluster restarts.
- Fixed a panic in the dashboardd shutdown routine.
- Fixed a bug where deleting a non-existent entity with sensuctl would not return an error.
- Web UI - toolbar menu buttons now switch with dark theme.
- Web UI - some buttons easier to see with dark theme.
- Agents will now take proxy entity names into consideration when guarding
against duplicate check requests.

### Changed
- Improved logging for errors in proxy check requests.
- Updated Go version from 1.10 to 1.11.4.

## [5.1.0] - 2018-12-18

### Added
- Support for the trusted-ca-file and insecure-skip-tls-verify flags in
  sensu-agent. These flags have the same meaning and use as their sensu-backend
  counterparts.

### Changed
- Default location for sensu-backend data has changed from /var/lib/sensu to
  /var/lib/sensu/sensu-backend. See release notes for more information.

### Fixed
- Keepalive and check TTL failure events now fire continuously until resolved.
- Listing an empty set of assets now correctly returns [] instead of null.
- Fixed API endpoint used by the CLI to create hooks via the 'sensuctl create'
  command. It's now possible to create objects of type 'Hook' with this command
  again.
- Firefox status icons not fully rendering

## [5.0.1] - 2018-12-12

### Changed
- Added --etcd-advertise-client-urls options to docker-compose.yaml sensu-backend start command

### Fixed
- Prevent a panic when using an external etcd cluster.
- Silences List in web ui sorted by ascending order; defaults to descending
- Reduces shuffling of items as events list updates
- Fixed error in UI where status value could not be coerced
- Copy local environment variables into execution context when running checks
- Ensure environment variables are joined with a semicolon on Windows
- Command arguments are no longer needlessly escaped on Windows
- Backend environments are now included in handler & mutator execution requests.

## [5.0.0] - 2018-11-30

### Added
- Add the `etcd-advertise-client-urls` config attribute to sensu-backend
- Support for multiple API versions added to sensuctl create
- Support for metadata added to wrapped resources (yaml, wrapped-json)
- Added the backend configuration attributes `api-listen-address` & `api-url`.
- Adds feedback when rerunning check[s] in the web app

### Removed
- Check subdue functionality has been disabled. Users that have checks with
subdues defined should delete and recreate the check. The subdue feature was
found to have issues, and we are re-working the feature for a future release.
- Filter when functionality has been disabled. Users that have filters with
'when' properties defined should delete and recreate the filter. Filter when
uses the same facility as check subdue for handling time windows.
- Removed event.Hooks and event.Silenced deprecated fields
- Extensions have been removed until we have time to revisit the feature.

### Changed
- Assets and checks environments are now merged, with a preference given to the
  values coming from the check's environment.
- Assets and handlers environments are now merged, with a preference given to the
  values coming from the handler's environment.
- Assets and mutators environments are now merged, with a preference given to the
  values coming from the mutator's environment.
- Metadata from wrappers and resources is now merged, with a preference given to
the values coming from the wrapper. Labels and annotations are deep-merged.
- Round-robin scheduling has been temporarily disabled.
- The dashboard now uses the `api-url` configuration attribute to connect to the
API.

### Fixed
- Fixed several resource leaks in the check scheduler.
- Fixed a bug in the dashboard where entities could not be silenced.
- Fix the `sensuctl cluster health` command.
- Fixed issue filtering by status on the events page
- Fixed interactive operations on entities in the CLI
- Removed rerun and check links for keepalives on event details page.
- Web UI - Made silencing language more clear on Silences List page
- Fixed a bug where resources from namespaces that share a common prefix, eg:
  "sensu" and "sensu-devel", could be listed together.
- Fixed a bug in the agent where the agent would deadlock after a significant
period of disconnection from the backend.
- Fixed a bug where logging events without checks would cause a nil panic.
- Removed the ability to rerun keepalives on the events list page
- A panic in keepalive/check ttl monitors causing a panic.
- Monitors are now properly namespaced in etcd.
- Updating a users groups will no longer corrupt their password
- Prevent empty error messages in sensuctl.
- Fixed a bug where keepalive failures could be influenced by check TTL
successes, and vice versa.
- Fixed a bug where check TTL events were not formed correctly.
- Fixed a web-ui bug causing the app to crash on window resize in FireFox

### Breaking Changes
- The backend configuration attributes `api-host` & `api-port` have been
replaced with `api-listen-address`.

## [2.0.0-beta.8-1] - 2018-11-15

### Added
- Assets are included on check details page.
- Adds links to view entities and checks from the events page.
- Added an agent/cmd package, migrated startup logic out of agent main
- Improved debug logging in pipeline filtering.
- Add object metadata to entities (including labels).
- Add filter query support for labels.
- Add support for setting labels on agents with the command line.
- The sensuctl tool now supports yaml.
- Add support for `--all-namespaces` flag in `sensuctl extension list`
subcommand.
- Added functionality to the dynamic synthesize function, allowing it to
flatten embedded and non-embedded fields to the top level.
- Added the sensuctl edit command.
- Added javascript filtering.

### Removed
- Govaluate is no longer part of sensu-go.

### Fixed
- Display appropriate fallback when an entity's lastSeen field is empty.
- Silences List in web ui sorted by ascending order
- Sorting button now works properly
- Fixed unresponsive silencing entry form begin date input.
- Removed lastSeen field from check summary
- Fixed a panic on the backend when handling keepalives from older agent versions.
- Fixed a bug that would prevent some keepalive failures from occurring.
- Improved event validation error messages.
- Improved agent logging for statsd events.
- Fixues issue with tooltip positioning.
- Fixed bug with toolbar menus collapsing into the overflow menu
- The agent now reconnects to the backend if its first connection attempt
  fails.
- Avoid infinite loop when code cannot be highlighted.

### Changes
- Deprecated the sensu-agent `--id` flag, `--name` should be used instead.

### Breaking Changes
- Environments and organizations have been replaced with namespaces.
- Removed unused asset metadata field.
- Agent subscriptions are now specified in the config file as an array instead
  instead of a comma-delimited list of strings.
- Extended attributes have been removed and replaced with labels. Labels are
string-string key-value pairs.
- Silenced `id`/`ID` field has changed to `name`/`Name`.
- Entity `id`/`ID` field has changed to `name`/`Name`.
- Entity `class`/`Class` field has changed to `entity_class`/`EntityClass`.
- Check `proxy_entity_id`/`ProxyEntityID` field has changed to `proxy_entity_name`/`ProxyEntityName`.
- Objects containing both a `name`/`Name` and `namespace`/`Namespace` field have been
replaced with `metadata`/`ObjectMeta` (which contains both of those fields).
- Role-based access control (RBAC) has been completely redesigned.
- Filter and token substitution variable names now match API naming. Most names
that were previously UpperCased are now lower_cased.
- Filter statements are now called expressions. Users should update their
filter definitions to use this new naming.

## [2.0.0-beta.7-1] - 2018-10-26

### Added
- Asset functionality for mutators and handlers.
- Web ui allows publishing and unpublishing on checks page.
- Web ui allows publishing and unpublishing on check details page.
- Web ui code highlighting added.

### fixed
- fixes exception thrown when web ui browser window is resized.

## [2.0.0-beta.6-2] - 2018-10-22

### Added
- Add windows/386 to binary gcs releases
- TLS authentication and encryption for etcd client and peer communication.
- Added a debug log message for interval timer initial offset.
- Added a privilege escalation test for RBAC.

### Removed
- Staging resources and configurations have been removed from sensu-go.
- Removed handlers/slack from sensu/sensu-go. It can now be found in
sensu/slack-handler.
- Removed the `Error` store and type.

### Changed
- Changed sensu-agent's internal asset manager to use BoltDB.
- Changed sensuctl title colour to use terminal's configured default for bold
text.
- The backend no longer forcibly binds to localhost.
- Keepalive intervals and timeouts are now configured in the check object of
keepalive events.
- The sensu-agent binary is now located at ./cmd/sensu-agent.
- Sensuctl no longer uses auto text wrapping.
- The backend no longer requires embedded etcd. External etcd instances can be
used by providing the --no-embed option. In this case, the client will dial
the URLs provided by --listen-client-urls.
- The sensu-agent binary is now located at ./cmd/sensu-agent.
- Sensuctl no longer uses auto text wrapping.
- The backend no longer requires embedded etcd. External etcd instances can be
used by providing the --no-embed option. In this case, the client will dial
the URLs provided by --listen-client-urls.
- Deprecated daemon `Status()` functions and `/info` (`/info` will be
re-implemented in https://github.com/sensu/sensu-go/issues/1739).
- The sensu-backend flags related to etcd are now all prefixed with `etcd` and
the older versions are now deprecated.
- Web ui entity recent events are sorted by last ok.
- etcd is now the last component to shutdown during a graceful shutdown.
- Web ui entity recent events are sorted by last ok
- Deprecated --custom-attributes in the sensu-agent command, changed to
--extended-attributes.
- Interfaced command execution and mocked it for testing.
- Updated the version of `libprotoc` used to 3.6.1.

### Fixed
- Fixed a bug in `sensuctl configure` where an output format called `none` could
  be selected instead of `tabular`.
- Fixes a bug in `sensuctl cluster health` so the correct error is handled.
- Fixed a bug where assets could not extract git tarballs.
- Fixed a bug where assets would not install if given cache directory was a
relative path.
- Fixed a bug where an agent's collection of system information could delay
sending of keepalive messages.
- Fixed a bug in nagios perfdata parsing.
- Etcd client URLs can now be a comma-separated list.
- Fixed a bug where output metric format could not be unset.
- Fixed a bug where the agent does not validate the ID at startup.
- Fixed a bug in `sensuctl cluster health` that resulted in an unmarshal
error in an unhealthy cluster.
- Fixed a bug in the web ui, removed references to keepaliveTimeout.
- Keepalive checks now have a history.
- Some keepalive events were misinterpreted as resolution events, which caused
these events to be handled instead of filtered.
- Some failing keepalive events were not properly emitted after a restart of
sensu-backend.
- The check output attribute is still present in JSON-encoded events even if
empty.
- Prevent an empty Path environment variable for agents on Windows.
- Fixed a bug in `sensuctl check update` interactive mode. Boolean defaults
were being displayed rather than the check's current values.
- Use the provided etcd client TLS information when the flag `--no-embed-etcd`
is used.
- Increase duration delta in TestPeriodicKeepalive integration test.
- Fixed some problems introduced by Go 1.11.

### Breaking Changes
- Removed the KeepaliveTimeout attribute from entities.

## [2.0.0-beta.4] - 2018-08-14

### Added
- Added the Sensu edition in sensuctl config view subcommand.
- List the supported resource types in sensuctl.
- Added agent ID and IP address to backend session connect/disconnect logs
- Licenses collection for RHEL Dockerfiles and separated RHEL Dockerfiles.

### Changed
- API responses are inspected after each request for the Sensu Edition header.
- Rename list-rules subcommand to info in sensuctl role commmand with alias
for backward compatibility.
- Updated gogo/protobuf and golang/protobuf versions.
- Health API now returns etcd alarms in addition to cluster health.

### Fixed
- Fixed agentd so it does not subscribe to empty subscriptions.
- Rules are now implicitly granting read permission to their configured
environment & organization.
- The splay_coverage attribute is no longer mandatory in sensuctl for proxy
check requests and use its default value instead.
- sensu-agent & sensu-backend no longer display help usage and duplicated error
message on startup failure.
- `Issued` & `History` are now set on keepalive events.
- Resolves a potential panic in `sensuctl cluster health`.
- Fixed a bug in InfluxDB metric parsing. The timestamp is now optional and
compliant with InfluxDB line protocol.
- Fixed an issue where adhoc checks would not be issued to all agents in a
clustered installation.

### Breaking Changes
- Corrects the check field `total_state-change` json tag to `total_state_change`.

## [2.0.0-beta.3-1] - 2018-08-02

### Added
- Added unit test coverage for check routers.
- Added API support for cluster management.
- Added sensuctl cluster member-list command.
- Added Sensu edition detection in sensuctl.
- Added sensuctl cluster member-add command.
- Added API client support for enterprise license management.
- Added a header to API calls that returns the current Sensu Edition.
- Added sensuctl cluster health command.

### Changed
- The Backend struct has been refactored to allow easier customization in
enterprise edition.
- Use etcd monitor instead of in-memory monitor.
- Refactoring of the cmd package for sensuctl to allow easier customization in
the enterprise edition.
- Upgrade dep to v0.5.0
- Added cluster health information to /health endpoint in sensu-backend.

### Fixed
- Fixed `sensuctl completion` help for bash and zsh.
- Fixed a bug in build.sh where versions for Windows and Mac OS were not
generated correctly.
- Display the name of extensions with table formatting in sensuctl.
- Fixed TLS issue that occurred when dashboard communicated with API.
- Check TTL now works with round robin checks.
- Format string for --format flag help now shows actual arguments.
- Push the sensu/sensu:nightly docker image to the Docker Hub.
- Replaced dummy certs with ones that won't expire until 100 years in the
future.
- Fixed a bug where clustered round robin check execution executed checks
too often.
- Catch errors in type assertions in cli.
- Fixed a bug where users could accidentally create invalid gRPC handlers.

### Removed
- Removed check subdue e2e test.
- Removed unused Peek method in the Ring data structure.

### Breaking Changes
- Removed deprecated import command.

## [2.0.0-beta.2] - 2018-06-28

### Added
- Performed an audit of events and checks. Added `event.HasCheck()` nil checks
prior to assuming the existence of said check.
- Added a Create method to the entities api.
- Added the ability to set round robin scheduling in sensuctl
- Added Output field to GRPC handlers
- Additional logging around handlers
- Accept additional time formats in sensuctl
- Entities can now be created via sensuctl.
- Added the format `wrapped-json` to sensuctl `configure`, `list` and `info`
commands, which is compatible with `sensuctl create`.
- Added debug event log with all event data.
- Added yml.example configurations for staging backend and agents.
- Added test resources in `testing/config/resources.json` to be used in staging.
- Added all missing configuration options to `agent.yml.example` and
`backend.yml.example`.
- Added environment variables to checks.
- Added logging redaction integration test.
- Added check token substitution integration test.
- Added the `sensuctl config view` subcommand.
- Added extension service configuration to staging resources.
- Added some documentation around extensions.
- Added Dockerfile.rhel to build RHEL containers.

### Changed
- Upgraded gometalinter to v2.
- Add logging around the Sensu event pipeline.
- Split out the docker commands in build script so that building images and
  pushing can be done separately.
- Migrated the InfluxDB handler from the sensu-go repository to
github.com/nikkiki/sensu-influxdb-handler
- Entry point for sensu-backend has been changed to
  `github.com/sensu/sensu-go/cmd/sensu-backend`
- Don't allow unknown fields in types that do not support custom attributes
when creating resources with `sensuctl create`.
- Provided additional context to metric event logs.
- Updated goversion in the appveyor configuration for minor releases.
- Use a default hostname if one cannot be retrieved.
- Return an error from `sensuctl configure` when the configured organization
or environment does not exist.
- Remove an unnecessary parameter from sensuctl environment create.
- The profile environment & organization values are used by default when
creating a resource with sensuctl.
- Migrated docker image to sensu Docker Hub organization from sensuapp.
- Use the sensu/sensu image instead of sensu/sensu-go in Docker Hub.

### Fixed
- Prevent panic when verifying if a metric event is silenced.
- Add logging around the Sensu event pipeline
- Marked silenced and hooks fields in event as deprecated
- Fixed a bug where hooks could not be created with `create -f`
- Metrics with zero-values are now displayed correctly
- Fix handler validation routine
- Fixed a small bug in the opentsdb transformer so that it trims trailing
whitespace characters.
- Sensu-agent logs an error if the statsd listener is unable to start due to an
invalid address or is stopped due to any other error.
- Fixed a bug where --organization and --environment flags were hidden for all
commands
- Fix a bug where environments could not be created with sensuctl create
- StatsD listener on Windows is functional
- Add version output for dev and nightly builds (#1320).
- Improve git version detection by directly querying for the most recent tag.
- Fixed `sensuctl create -f` for `Role`
- Fixed `sensuctl create -f` for `Event`
- Added validation for asset SHA512 checksum, requiring that it be at least 128
characters and therefore fixing a bug in sensuctl
- Silenced IDs are now generated when not set in `create -f` resources
- API requests that result in a 404 response are now logged
- Fixed a bug where only a single resource could be created with
`sensuctl create` at a time.
- Fixed a bug where environments couldn't be deleted if there was an asset in
the organization they reside in.
- Dashboard's backend reverse proxy now works with TLS certs are configured.
- Fixed a bug with the IN operator in query statements.
- Boolean fields with a value of `false` now appear in json format (removed
`omitempty` from protobufs).
- The sensuctl create command no longer prints a spurious warning when
non-default organizations or environments are configured.
- When installing assets, errors no longer cause file descriptors to leak, or
lockfiles to not be cleaned up.
- Fixed a bug where the CLI default for round robin checks was not appearing.
- Missing custom attributes in govaluate expressions no longer result in
an error being logged. Instead, a debug message is logged.
- Update AppVeyor API token to enable GitHub deployments.
- Allow creation of metric events via backend API.
- Fixed a bug where in some circumstances checks created with sensuctl create
would never fail.
- Fixed a goroutine leak in the ring.
- Fixed `sensuctl completion` help for bash and zsh.

### Removed
- Removed Linux/386 & Windows/386 e2e jobs on Travis CI & AppVeyor
- Removed check output metric extraction e2e test, in favor of more detailed
integration coverage.
- Removed the `leader` package
- Removed logging redaction e2e test, in favor of integration coverage.
- Removed check token substitution e2e test, in favor of integration coverage.
- Removed round robin scheduling e2e test.
- Removed proxy check e2e test.
- Removed check scheduling e2e test.
- Removed keepalive e2e test.
- Removed event handler e2e test.
- Removed `sensuctl` create e2e tests.
- Removed hooks e2e test.
- Removed assets e2e test.
- Removed agent reconnection e2e test.
- Removed extensions e2e test.

## [2.0.0-beta.1] - 2018-05-07
### Added
- Add Ubuntu 18.04 repository
- Support for managing mutators via sensuctl.
- Added ability to sort events in web UI.
- Add PUT support to APId for the various resource types.
- Added flags to disable the agent's API and Socket listeners
- Made Changelog examples in CONTRIBUTING.md more obvious
- Added cli support for setting environment variables in mutators and handlers.
- Added gRPC extension service definition.
- The slack handler now uses the iconURL & username flag parameters.
- Support for nightlies in build/packaging tooling.
- Added extension registry support to apid.
- Added extension registry to the store.
- Add sensuctl create command.
- Adds a statsd server to the sensu-agent which runs statsd at a configurable
flush interval and converts gostatsd metrics to Sensu Metric Format.
- Add event filtering to extensions.
- Proper 404 page for web UI.
- Add sensuctl extension command.
- Add extensions to pipelined.
- Added more tests surrounding the sensu-agent's statsd server and udp port.
- Add the `--statsd-event-handlers` flag to sensu-agent which configures the
event handlers for statsd metrics.
- Add default user with username "sensu" with global, read-only permissions.
- Add end-to-end test for extensions.
- Add configuration setting for backend and agent log level.
- Add extension package for building third-party Sensu extensions in Go.
- Add the `--statsd-disable` flag to sensu-agent which configures the
statsd listener. The listener is enabled by default.
- Added an influx-db handler for events containing metrics.
- Add 'remove-when' and 'set-when' subcommands to sensuctl filter command.
- Added the Transformer interface.
- Added a Graphite Plain Text transformer.
- Add support for `metric_format` and `metric_handlers` fields in the Check and
CheckConfig structs.
- Add CLI support for `metric_format` and `metric_handlers` fields in `sensuctl`.
- Add support for metric extraction from check output for `graphite_plaintext`
transformer.
- Added a OpenTSDB transformer.
- Add support for metric extraction from check output for `opentsdb_line`
- Added a Nagios performance data transformer.
- Add support for metric extraction from check output for `nagios_perfdata`
- Added an InfluxDB Line transformer.
- Add support for metric extraction from check output for `influxdb_line`
transformer.
- Add e2e test for metric extraction.

### Changed
- Changed the maximum number of open file descriptors on a system to from 1024
(default) to 65535.
- Increased the default etcd size limit from 2GB to 4GB.
- Move Hooks and Silenced out of Event and into Check.
- Handle round-robin scheduling in wizardbus.
- Added informational logging for failed entity keepalives.
- Replaced fileb0x with vfsgen for bundling static assets into binary. Nodejs 8+
and yarn are now dependencies for building the backend.
- Updated etcd to 3.3.2 from 3.3.1 to fix an issue with autocompaction settings.
- Updated and corrected logging style for variable fields.
- Build protobufs with go generate.
- Creating roles via sensuctl now supports passing flags for setting permissions
  rules.
- Removed -c (check) flag in sensuctl check execute command.
- Fix a deadlock in the monitor.
- Don't allow the bus to drop messages.
- Events list can properly be viewed on mobile.
- Updated Sirupsen/logrus to sirupsen/logrus and other applicable dependencies using the former.
- Set default log level to 'warn'.
- Optimize check marshaling.
- Silenced API only accepts 'id' parameter on DELETE requests.
- Disable gostatsd internal metric collection.
- Improved log entries produced by pipelined.
- Allow the InfluxDB handler to parse the Sensu metric for an InfluxDB field tag
and measurement.
- Removed organization and environment flags from create command.
- Changed `metric_format` to `output_metric_format`.
- Changed `metric_handlers` to `output_metric_handlers`.

### Fixed
- Terminate processes gracefully in e2e tests, allowing ports to be reused.
- Shut down sessions properly when agent connections are disrupted.
- Fixed shutdown log message in backend
- Stopped double-writing events in eventd
- Agents from different orgs/envs with the same ID connected to the same backend
  no longer overwrite each other's messagebus subscriptions.
- Fix the manual packaging process.
- Properly log the event being handled in pipelined
- The http_check.sh example script now hides its output
- Silenced entries using an asterisk can be deleted
- Improve json unmarshaling performance.
- Events created from the metrics passed to the statsd listener are no longer
swallowed. The events are sent through the pipeline.
- Fixed a bug where the Issued field was never populated.
- When creating a new statsd server, use the default flush interval if given 0.
- Fixed a bug where check and checkconfig handlers and subscriptions are null in rendered JSON.
- Allow checks and hooks to escape zombie processes that have timed out.
- Install all dependencies with `dep ensure` in build.sh.
- Fixed an issue in which some agents intermittently miss check requests.
- Agent statsd daemon listens on IPv4 for Windows.
- Include zero-valued integers in JSON output for all types.
- Check event entities now have a last_seen timestamp.
- Improved silenced entry display and UX.
- Fixed a small bug in the opentsdb transformer so that it trims trailing
whitespace characters.

## [2.0.0-nightly.1] - 2018-03-07
### Added
- A `--debug` flag on sensu-backend for enabling a pprof HTTP endpoint on localhost.
- Add CLI support for adhoc check requests.
- Check scheduler now handles adhoc check requests.
- Added `set-FIELD` and `remove-FIELD` commands for all updatable fields
of a check. This allows updating single fields and completely clearing out
non-required fields.
- Add built-in only_check_output mutator to pipelined.
- Allow publish, cron, ttl, timeout, low flap threshold and more fields to be
set when importing legacy settings.
- Add CPU architecture in system information of entities.
- The `sensuctl user change-password` subcommand now accepts flag parameters.
- Configured and enabled etcd autocompaction.
- Add event metrics type, implementing the Sensu Metrics Format.
- Agents now try to reconnect to the backend if the connection is lost.
- Added non-functional selections for resolving and silencing to web ui
- Add LastOk to check type. This will be updated to reflect the last timestamp
of a successful check.
- Added GraphQL explorer to web UI.
- Added check occurrences and occurrences_watermark attributes from Sensu 1.x.
- Added issue template for GitHub.
- Added custom functions to evaluate a unix timestamp in govaluate.

### Changed
- Refactor Check data structure to not depend on CheckConfig. This is a breaking
change that will cause existing Sensu alpha installations to break if upgraded.
This change was made before beta release so that further breaking changes could
be avoided.
- Make indentation in protocol buffers files consistent.
- Refactor Hook data structure. This is similar to what was done to Check,
except that HookConfig is now embedded in Hook.
- Refactor CheckExecutor and AdhocRequestExecutor into an Executor interface.
- Changed the sensu-backend etcd flag constants to match the etcd flag names.
- Upgraded to Etcd v3.3.1
- Removed 3DES from the list of allowed ciphers in the backend and agent.
- Password input fields are now aligned in  `sensuctl user change-password`
subcommand.
- Agent backend URLs without a port specified will now default to port 8081.
- Travis encrypted variables have been updated to work with travis-ci.org
- Upgraded all builds to use Go 1.10.
- Use megacheck instead of errcheck.
- Cleaned agent configuration.
- We no longer duplicate hook execution for types that fall into both an exit
code and severity (ex. 0, ok).
- Updated the sensuctl guidelines.
- Changed travis badge to use travis-ci.org in README.md.
- Govaluate's modifier tokens can now be optionally forbidden.
- Increase the stack size on Travis CI.
- Refactor store, queue and ring interfaces, and daemon I/O details.
- Separated global from local flags in sensuctl usage.

### Fixed
- Fixed a bug in time.InWindow that in some cases would cause subdued checks to
be executed.
- Fixed a bug in the HTTP API where resource names could not contain special
characters.
- Resolved a bug in the keepalive monitor timer which was causing it to
erroneously expire.
- Resolved a bug in how an executor processes checks. If a check contains proxy
requests, the check should not duplicately execute after the proxy requests.
- Removed an erroneous validation statement in check handler.
- Fixed HookList `hooks` validation and updated `type` validation message to
allow "0" as a valid type.
- Events' check statuses & execution times are now properly added to CheckHistory.
- Sensu v1 Check's with TTL, timeout and threshold values can now be imported
correctly.
- Use uint32 for status so it's not empty when marshalling.
- Automatically create a "default" environment when creating a new organization.

## [2.0.0-alpha.17] - 2018-02-13
### Added
- Add .gitattributes file with merge strategy for the Changelog.
- Context switcher added for dashboard.
- Add API support for adhoc check requests.
- Check scheduler now supports round-robin scheduling.
- Added better error checking for CLI commands and support for mutually
exclusive fields.
- Added `--interactive` flag to CLI which is required to run interactive mode.
- Added CLI role rule-add Organization and Environment interactive prompts.
- Added events page list and simple buttons to filter

### Changed
- Silenced `begin` supports human readable time (Format: Jan 02 2006 3:04PM MST)
in `sensuctl` with optional timezone. Stores the field as unix epoch time.
- Increased the timeout in the store's watchers tests.
- Incremental retry mechanism when waiting for agent and backend in e2e tests.
- Renamed CLI asset create interactive prompt "Org" to "Organization".

### Fixed
- Fixed required flags in `sensuctl` so requirements are enforced.
- Add support for embedded fields to dynamic.Marshal.

## [2.0.0-alpha.16] - 2018-02-07
### Added
- Add an e2e test for proxy check requests.
- Add integration tests to our CI.
- Context switcher added for dashboard
- Add api support for adhoc check requests.

### Fixed
- Tracks in-progress checks with a map and mutex rather than an array to
increase time efficiency and synchronize goroutines reading from and writing
to that map.
- Fixed a bug where we were attempting to kill processes that had already
finished before its allotted execution timeout.
- Fixed a bug where an event could erroneously be shown as silenced.
- Properly log errors whenever a check request can't be published.
- Fixed some build tags for tests using etcd stores.
- Keepalive monitors now get updated with changes to a keepalive timeout.
- Prevent tests timeout in queue package
- Prevent tests timeout in ring package
- Fixed a bug in the queue package where timestamps were not parsed correctly.
- Fixed Ring's Next method hanging in cases where watch events are not propagated.

### Changed
- Queues are now durable.
- Refactoring of the check scheduling integration tests.
- CLI resource delete confirmation is now `(y/N)`.

### Removed
- Dependency github.com/chzyer/readline

## [2.0.0-alpha.15] - 2018-01-30
### Added
- Add function for matching entities to a proxy check request.
- Added functions for publishing proxy check requests.
- Added proxy request validation.
- CLI functionality for proxy check requests (add set-proxy-requests command).
- Entities have been added to the state manager and synchronizer.
- Added package leader, for facilitating execution by a single backend.
- Proxy check requests are now published to all entities described in
`ProxyRequests` and `EntityAttributes`.
- Add quick navigation component for dashboard

### Changed
- Govaluate logic is now wrapped in the `util/eval` package.
- Cron and Interval scheduling are now mutually exclusive.

### Fixed
- Fixed a bug where retrieving check hooks were only from the check's
organization, rather than the check's environment, too.

## [2.0.0-alpha.14] - 2018-01-23
### Added
- Add `Timeout` field to CheckConfig.
- CLI functionality for check `Timeout` field.
- Add timeout support for check execution.
- Add timeout support for check hook execution.
- Token substitution is now available for check hooks
- Add an e2e test for logging redaction
- Support for `When` field in `Filter` which enables filtering based on days
and times of the week.
- New gRPC inspired GraphQL implementation. See
[graphql/README](backend/apid/graphql/README.md) for usage.
- Support for TTLs in check configs to monitor stale check results.

### Changed
- Moved monitor code out of keepalived and into its own package.
- Moved KeyBuilder from etcd package to store package.

## [2.0.0-alpha.13] - 2018-01-16
### Added
- Logging redaction for entities

### Fixed
- Fixed e2e test for token substitution on Windows
- Fixed check subdue unit test for token substitution on Windows
- Consider the first and last seconds of a time window when comparing the
current time
- Fixed Travis deploy stage by removing caching for $GOPATH
- Parse for [traditional cron](https://en.wikipedia.org/wiki/Cron) strings, rather than [GoDoc cron](https://godoc.org/github.com/robfig/cron) strings.

### Changed
- Removed the Visual Studio 2017 image in AppVeyor to prevent random failures
- Made some slight quality-of-life adjustments to build-gcs-release.sh.

## [2.0.0-alpha.12] - 2018-01-09
### Added
- Add check subdue mechanism. Checks can now be subdued for specified time
windows.
- Silenced entries now include a `begin` timestamp for scheduled maintenance.
- Store clients can now use [watchers](https://github.com/sensu/sensu-go/pull/792) to be notified of changes to objects in the store.
- Add check `Cron` field. Checks can now be scheduled according to the cron
string stored in this field.
- Add a distributed queue package for use in the backend.
- Token substitution is now available for checks.
- CLI functionality for check `Cron` field.
- Add an e2e test for cron scheduling.
- Add an e2e test for check hook execution.

## [2.0.0-alpha.11] - 2017-12-19
### Breaking Changes
- The `Source` field on a check has been renamed to `ProxyEntityID`. Any checks
using the Source field will have to be recreated.

### Added
- Silenced entries with ExpireOnResolve set to true will now be deleted when an
event which has previously failing was resolved
- TCP/UDP sockets now accept 1.x backward compatible payloads. 1.x Check Result gets translated to a 2.x Event.
- Custom attributes can be added to the agent at start.
- New and improved Check Hooks are implemented (see whats new about hooks here: [Hooks](https://github.com/sensu/sensu-alpha-documentation/blob/master/08-hooks.md))
- Add check subdue CLI support.

### Changed
- Avoid using reflection in time.InWindows function.
- Use multiple parallel jobs in CI tools to speed up the tests
- Pulled in latest [github.com/coreos/etcd](https://github.com/coreos/etcd).
- Includes fix for panic that occurred on shutdown.
- Refer to their
[changelog](https://github.com/gyuho/etcd/blob/f444abaae344e562fc69323c75e1cf772c436543/CHANGELOG.md)
for more.
- Switch to using [github.com/golang/dep](https://github.com/golang/dep) for
managing dependencies; `vendor/` directory has been removed.
- See [README](README.md) for usage.

## [2.0.0-alpha.10] - 2017-12-12
### Added
- End-to-end test for the silencing functionality
- Silenced events are now identified in sensuctl

### Changed
- Events that transitioned from incidents to a healthy state are no longer
filtered by the pipeline
- Errcheck was added to the build script, and the project was given a once-over
to clean up existing errcheck lint.
- Creating a silenced entry via sensuctl no longer requires an expiry value

### Fixed
- Entities can now be silenced using their entity subscription
- Fixed a bug in the agent where it was ignoring keepalive interval and timeout
settings on start
- Keepalives now alert when entities go away!
- Fixed a bug in package dynamic that could lead to an error in json.Marshal
in certain cases.
- Fixed an issue in keepalived to handle cases of nil entities in keepalive
messages

## [2.0.0-alpha.9] - 2017-12-5
### Added
- Proxy entities are now dynamically created through the "Source" attribute of a
check configuration
- Flag to sensuctl configure allowing it to be configured non-interactively
(usage: --non-interactive or -n)
- New function SetField in package dynamic, for setting fields on types
supporting extended attributes.
- Automatically append entity:entityID subscription for agent entities
- Add silenced command to sensuctl for silencing checks and subscriptions.
- Add healthz endpoint to agent api for checking agent liveness.
- Add ability to pass JSON event data to check command STDIN.
- Add POST /events endpoint to manually create, update, and resolve events.
- Add "event resolve" command to sensuctl to manually resolve events.
- Add the time.InWindow & time.InWindows functions to support time windows, used
in filters and check subdue

### Fixed
- Fixed a bug in how silenced entries were deleted. Only one silenced entry will
be deleted at a time, regardless of wildcard presence for subscription or check.

## [2.0.0-alpha.8] - 2017-11-28
### Added
- New "event delete" subcommand in sensuctl
- The "Store" interface is now properly documented
- The incoming request body size is now limited to 512 KB
- Silenced entries in the store now have a TTL so they automatically expire
- Initial support for custom attributes in various Sensu objects
- Add "Error" type for capturing pipeline errors
- Add registration events for new agents
- Add a migration tool for the store directly within sensu-backend

### Changed
- Refactoring of the sensu-backend API
- Modified the description for the API URL when configuring sensuctl
- A docker image with the master tag is built for every commit on master branch
- The "latest" docker tag is only pushed once a new release is created

### Fixed
- Fix the "asset update" subcommand in sensuctl
- Fix Go linting in build script
- Fix querying across organizations and environments with sensuctl
- Set a standard redirect policy to sensuctl HTTP client

### Removed
- Removed extraneous GetEnv & GetOrg getter methods<|MERGE_RESOLUTION|>--- conflicted
+++ resolved
@@ -14,16 +14,13 @@
 when it is not operating as an etcd member. The flag is also used by the new
 sensu-backend init tool.
 - Added the cluster's distribution to Tessen data.
-<<<<<<< HEAD
 - Added the `--etcd-discovery` and `--etcd-discovery-srv` flags to
 `sensu-backend`. These are used to take advantage of the embedded etcd's
 auto-discovery features.
-=======
 - Added `--keepalive-critical-timeout` to define the time after which a
 critical keepalive event should be created for an agent.
 - Added `--keepalive-warning-timeout` which is an alias of `--keepalive-timeout`
 for backwards compatibility.
->>>>>>> 3f69d663
 
 ### Fixed
 - Add a timeout to etcd requests when retrieving the nodes health.
