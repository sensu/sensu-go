# Changelog
All notable changes to this project will be documented in this file.

The format is based on [Keep a Changelog](http://keepachangelog.com/en/1.0.0/)
and this project adheres to [Semantic
Versioning](http://semver.org/spec/v2.0.0.html).

## Unreleased

### Fixed
- Fixed a web-ui bug causing the app to crash on window resize in FireFox

### [5.0.0] - 2018-11-30

### Added
- Add the `etcd-advertise-client-urls` config attribute to sensu-backend
- Support for multiple API versions added to sensuctl create
- Support for metadata added to wrapped resources (yaml, wrapped-json)
- Added the backend configuration attributes `api-listen-address` & `api-url`.

### Removed
- Check subdue functionality has been disabled. Users that have checks with
subdues defined should delete and recreate the check. The subdue feature was
found to have issues, and we are re-working the feature for a future release.
- Filter when functionality has been disabled. Users that have filters with
'when' properties defined should delete and recreate the filter. Filter when
uses the same facility as check subdue for handling time windows.
- Removed event.Hooks and event.Silenced deprecated fields
- Extensions have been removed until we have time to revisit the feature.

### Changed
- Assets and checks environments are now merged, with a preference given to the
  values coming from the check's environment.
- Assets and handlers environments are now merged, with a preference given to the
  values coming from the handler's environment.
- Assets and mutators environments are now merged, with a preference given to the
  values coming from the mutator's environment.
- Metadata from wrappers and resources is now merged, with a preference given to
the values coming from the wrapper. Labels and annotations are deep-merged.
- Round-robin scheduling has been temporarily disabled.
- The dashboard now uses the `api-url` configuration attribute to connect to the
API.

### Fixed
- Fixed several resource leaks in the check scheduler.
- Fixed a bug in the dashboard where entities could not be silenced.
- Fix the `sensuctl cluster health` command.
- Fixed issue filtering by status on the events page
- Fixed interactive operations on entities in the CLI
- Removed rerun and check links for keepalives on event details page.
- Web UI - Made silencing language more clear on Silences List page
- Fixed a bug where resources from namespaces that share a common prefix, eg:
  "sensu" and "sensu-devel", could be listed together.
- Fixed a bug in the agent where the agent would deadlock after a significant
period of disconnection from the backend.
- Fixed a bug where logging events without checks would cause a nil panic.
- Removed the ability to rerun keepalives on the events list page
- A panic in keepalive/check ttl monitors causing a panic.
- Monitors are now properly namespaced in etcd.
- Updating a users groups will no longer corrupt their password
<<<<<<< HEAD
- Prevent empty error messages in sensuctl.
=======
- Fixed a bug where keepalive failures could be influenced by check TTL
successes, and vice versa.
- Fixed a bug where check TTL events were not formed correctly.
>>>>>>> 4b18f6d8

### Breaking Changes
- The backend configuration attributes `api-host` & `api-port` have been
replaced with `api-listen-address`.

## [2.0.0-beta.8-1] - 2018-11-15

### Added
- Assets are included on check details page.
- Adds links to view entities and checks from the events page.
- Added an agent/cmd package, migrated startup logic out of agent main
- Improved debug logging in pipeline filtering.
- Add object metadata to entities (including labels).
- Add filter query support for labels.
- Add support for setting labels on agents with the command line.
- The sensuctl tool now supports yaml.
- Add support for `--all-namespaces` flag in `sensuctl extension list`
subcommand.
- Added functionality to the dynamic synthesize function, allowing it to
flatten embedded and non-embedded fields to the top level.
- Added the sensuctl edit command.
- Added javascript filtering.

### Removed
- Govaluate is no longer part of sensu-go.

### Fixed
- Display appropriate fallback when an entity's lastSeen field is empty.
- Silences List in web ui sorted by ascending order
- Sorting button now works properly
- Fixed unresponsive silencing entry form begin date input.
- Removed lastSeen field from check summary
- Fixed a panic on the backend when handling keepalives from older agent versions.
- Fixed a bug that would prevent some keepalive failures from occurring.
- Improved event validation error messages.
- Improved agent logging for statsd events.
- Fixues issue with tooltip positioning.
- Fixed bug with toolbar menus collapsing into the overflow menu
- The agent now reconnects to the backend if its first connection attempt
  fails.
- Avoid infinite loop when code cannot be highlighted.

### Changes
- Deprecated the sensu-agent `--id` flag, `--name` should be used instead.

### Breaking Changes
- Environments and organizations have been replaced with namespaces.
- Removed unused asset metadata field.
- Agent subscriptions are now specified in the config file as an array instead
  instead of a comma-delimited list of strings.
- Extended attributes have been removed and replaced with labels. Labels are
string-string key-value pairs.
- Silenced `id`/`ID` field has changed to `name`/`Name`.
- Entity `id`/`ID` field has changed to `name`/`Name`.
- Entity `class`/`Class` field has changed to `entity_class`/`EntityClass`.
- Check `proxy_entity_id`/`ProxyEntityID` field has changed to `proxy_entity_name`/`ProxyEntityName`.
- Objects containing both a `name`/`Name` and `namespace`/`Namespace` field have been
replaced with `metadata`/`ObjectMeta` (which contains both of those fields).
- Role-based access control (RBAC) has been completely redesigned.
- Filter and token substitution variable names now match API naming. Most names
that were previously UpperCased are now lower_cased.
- Filter statements are now called expressions. Users should update their
filter definitions to use this new naming.

## [2.0.0-beta.7-1] - 2018-10-26

### Added
- Asset functionality for mutators and handlers.
- Web ui allows publishing and unpublishing on checks page.
- Web ui allows publishing and unpublishing on check details page.
- Web ui code highlighting added.

### fixed
- fixes exception thrown when web ui browser window is resized.

## [2.0.0-beta.6-2] - 2018-10-22

### Added
- Add windows/386 to binary gcs releases
- TLS authentication and encryption for etcd client and peer communication.
- Added a debug log message for interval timer initial offset.
- Added a privilege escalation test for RBAC.

### Removed
- Staging resources and configurations have been removed from sensu-go.
- Removed handlers/slack from sensu/sensu-go. It can now be found in
sensu/slack-handler.
- Removed the `Error` store and type.

### Changed
- Changed sensu-agent's internal asset manager to use BoltDB.
- Changed sensuctl title colour to use terminal's configured default for bold
text.
- The backend no longer forcibly binds to localhost.
- Keepalive intervals and timeouts are now configured in the check object of
keepalive events.
- The sensu-agent binary is now located at ./cmd/sensu-agent.
- Sensuctl no longer uses auto text wrapping.
- The backend no longer requires embedded etcd. External etcd instances can be
used by providing the --no-embed option. In this case, the client will dial
the URLs provided by --listen-client-urls.
- The sensu-agent binary is now located at ./cmd/sensu-agent.
- Sensuctl no longer uses auto text wrapping.
- The backend no longer requires embedded etcd. External etcd instances can be
used by providing the --no-embed option. In this case, the client will dial
the URLs provided by --listen-client-urls.
- Deprecated daemon `Status()` functions and `/info` (`/info` will be
re-implemented in https://github.com/sensu/sensu-go/issues/1739).
- The sensu-backend flags related to etcd are now all prefixed with `etcd` and
the older versions are now deprecated.
- Web ui entity recent events are sorted by last ok.
- etcd is now the last component to shutdown during a graceful shutdown.
- Web ui entity recent events are sorted by last ok
- Deprecated --custom-attributes in the sensu-agent command, changed to
--extended-attributes.
- Interfaced command execution and mocked it for testing.
- Updated the version of `libprotoc` used to 3.6.1.

### Fixed
- Fixed a bug in `sensuctl configure` where an output format called `none` could
  be selected instead of `tabular`.
- Fixes a bug in `sensuctl cluster health` so the correct error is handled.
- Fixed a bug where assets could not extract git tarballs.
- Fixed a bug where assets would not install if given cache directory was a
relative path.
- Fixed a bug where an agent's collection of system information could delay
sending of keepalive messages.
- Fixed a bug in nagios perfdata parsing.
- Etcd client URLs can now be a comma-separated list.
- Fixed a bug where output metric format could not be unset.
- Fixed a bug where the agent does not validate the ID at startup.
- Fixed a bug in `sensuctl cluster health` that resulted in an unmarshal
error in an unhealthy cluster.
- Fixed a bug in the web ui, removed references to keepaliveTimeout.
- Keepalive checks now have a history.
- Some keepalive events were misinterpreted as resolution events, which caused
these events to be handled instead of filtered.
- Some failing keepalive events were not properly emitted after a restart of
sensu-backend.
- The check output attribute is still present in JSON-encoded events even if
empty.
- Prevent an empty Path environment variable for agents on Windows.
- Fixed a bug in `sensuctl check update` interactive mode. Boolean defaults
were being displayed rather than the check's current values.
- Use the provided etcd client TLS information when the flag `--no-embed-etcd`
is used.
- Increase duration delta in TestPeriodicKeepalive integration test.
- Fixed some problems introduced by Go 1.11.

### Breaking Changes
- Removed the KeepaliveTimeout attribute from entities.

## [2.0.0-beta.4] - 2018-08-14

### Added
- Added the Sensu edition in sensuctl config view subcommand.
- List the supported resource types in sensuctl.
- Added agent ID and IP address to backend session connect/disconnect logs
- Licenses collection for RHEL Dockerfiles and separated RHEL Dockerfiles.

### Changed
- API responses are inspected after each request for the Sensu Edition header.
- Rename list-rules subcommand to info in sensuctl role commmand with alias
for backward compatibility.
- Updated gogo/protobuf and golang/protobuf versions.
- Health API now returns etcd alarms in addition to cluster health.

### Fixed
- Fixed agentd so it does not subscribe to empty subscriptions.
- Rules are now implicitly granting read permission to their configured
environment & organization.
- The splay_coverage attribute is no longer mandatory in sensuctl for proxy
check requests and use its default value instead.
- sensu-agent & sensu-backend no longer display help usage and duplicated error
message on startup failure.
- `Issued` & `History` are now set on keepalive events.
- Resolves a potential panic in `sensuctl cluster health`.
- Fixed a bug in InfluxDB metric parsing. The timestamp is now optional and
compliant with InfluxDB line protocol.
- Fixed an issue where adhoc checks would not be issued to all agents in a
clustered installation.

### Breaking Changes
- Corrects the check field `total_state-change` json tag to `total_state_change`.

## [2.0.0-beta.3-1] - 2018-08-02

### Added
- Added unit test coverage for check routers.
- Added API support for cluster management.
- Added sensuctl cluster member-list command.
- Added Sensu edition detection in sensuctl.
- Added sensuctl cluster member-add command.
- Added API client support for enterprise license management.
- Added a header to API calls that returns the current Sensu Edition.
- Added sensuctl cluster health command.

### Changed
- The Backend struct has been refactored to allow easier customization in
enterprise edition.
- Use etcd monitor instead of in-memory monitor.
- Refactoring of the cmd package for sensuctl to allow easier customization in
the enterprise edition.
- Upgrade dep to v0.5.0
- Added cluster health information to /health endpoint in sensu-backend.

### Fixed
- Fixed `sensuctl completion` help for bash and zsh.
- Fixed a bug in build.sh where versions for Windows and Mac OS were not
generated correctly.
- Display the name of extensions with table formatting in sensuctl.
- Fixed TLS issue that occurred when dashboard communicated with API.
- Check TTL now works with round robin checks.
- Format string for --format flag help now shows actual arguments.
- Push the sensu/sensu:nightly docker image to the Docker Hub.
- Replaced dummy certs with ones that won't expire until 100 years in the
future.
- Fixed a bug where clustered round robin check execution executed checks
too often.
- Catch errors in type assertions in cli.
- Fixed a bug where users could accidentally create invalid gRPC handlers.

### Removed
- Removed check subdue e2e test.
- Removed unused Peek method in the Ring data structure.

### Breaking Changes
- Removed deprecated import command.

## [2.0.0-beta.2] - 2018-06-28

### Added
- Performed an audit of events and checks. Added `event.HasCheck()` nil checks
prior to assuming the existence of said check.
- Added a Create method to the entities api.
- Added the ability to set round robin scheduling in sensuctl
- Added Output field to GRPC handlers
- Additional logging around handlers
- Accept additional time formats in sensuctl
- Entities can now be created via sensuctl.
- Added the format `wrapped-json` to sensuctl `configure`, `list` and `info`
commands, which is compatible with `sensuctl create`.
- Added debug event log with all event data.
- Added yml.example configurations for staging backend and agents.
- Added test resources in `testing/config/resources.json` to be used in staging.
- Added all missing configuration options to `agent.yml.example` and
`backend.yml.example`.
- Added environment variables to checks.
- Added logging redaction integration test.
- Added check token substitution integration test.
- Added the `sensuctl config view` subcommand.
- Added extension service configuration to staging resources.
- Added some documentation around extensions.
- Added Dockerfile.rhel to build RHEL containers.

### Changed
- Upgraded gometalinter to v2.
- Add logging around the Sensu event pipeline.
- Split out the docker commands in build script so that building images and
  pushing can be done separately.
- Migrated the InfluxDB handler from the sensu-go repository to
github.com/nikkiki/sensu-influxdb-handler
- Entry point for sensu-backend has been changed to
  `github.com/sensu/sensu-go/cmd/sensu-backend`
- Don't allow unknown fields in types that do not support custom attributes
when creating resources with `sensuctl create`.
- Provided additional context to metric event logs.
- Updated goversion in the appveyor configuration for minor releases.
- Use a default hostname if one cannot be retrieved.
- Return an error from `sensuctl configure` when the configured organization
or environment does not exist.
- Remove an unnecessary parameter from sensuctl environment create.
- The profile environment & organization values are used by default when
creating a resource with sensuctl.
- Migrated docker image to sensu Docker Hub organization from sensuapp.
- Use the sensu/sensu image instead of sensu/sensu-go in Docker Hub.

### Fixed
- Prevent panic when verifying if a metric event is silenced.
- Add logging around the Sensu event pipeline
- Marked silenced and hooks fields in event as deprecated
- Fixed a bug where hooks could not be created with `create -f`
- Metrics with zero-values are now displayed correctly
- Fix handler validation routine
- Fixed a small bug in the opentsdb transformer so that it trims trailing
whitespace characters.
- Sensu-agent logs an error if the statsd listener is unable to start due to an
invalid address or is stopped due to any other error.
- Fixed a bug where --organization and --environment flags were hidden for all
commands
- Fix a bug where environments could not be created with sensuctl create
- StatsD listener on Windows is functional
- Add version output for dev and nightly builds (#1320).
- Improve git version detection by directly querying for the most recent tag.
- Fixed `sensuctl create -f` for `Role`
- Fixed `sensuctl create -f` for `Event`
- Added validation for asset SHA512 checksum, requiring that it be at least 128
characters and therefore fixing a bug in sensuctl
- Silenced IDs are now generated when not set in `create -f` resources
- API requests that result in a 404 response are now logged
- Fixed a bug where only a single resource could be created with
`sensuctl create` at a time.
- Fixed a bug where environments couldn't be deleted if there was an asset in
the organization they reside in.
- Dashboard's backend reverse proxy now works with TLS certs are configured.
- Fixed a bug with the IN operator in query statements.
- Boolean fields with a value of `false` now appear in json format (removed
`omitempty` from protobufs).
- The sensuctl create command no longer prints a spurious warning when
non-default organizations or environments are configured.
- When installing assets, errors no longer cause file descriptors to leak, or
lockfiles to not be cleaned up.
- Fixed a bug where the CLI default for round robin checks was not appearing.
- Missing custom attributes in govaluate expressions no longer result in
an error being logged. Instead, a debug message is logged.
- Update AppVeyor API token to enable GitHub deployments.
- Allow creation of metric events via backend API.
- Fixed a bug where in some circumstances checks created with sensuctl create
would never fail.
- Fixed a goroutine leak in the ring.
- Fixed `sensuctl completion` help for bash and zsh.

### Removed
- Removed Linux/386 & Windows/386 e2e jobs on Travis CI & AppVeyor
- Removed check output metric extraction e2e test, in favor of more detailed
integration coverage.
- Removed the `leader` package
- Removed logging redaction e2e test, in favor of integration coverage.
- Removed check token substitution e2e test, in favor of integration coverage.
- Removed round robin scheduling e2e test.
- Removed proxy check e2e test.
- Removed check scheduling e2e test.
- Removed keepalive e2e test.
- Removed event handler e2e test.
- Removed `sensuctl` create e2e tests.
- Removed hooks e2e test.
- Removed assets e2e test.
- Removed agent reconnection e2e test.
- Removed extensions e2e test.

## [2.0.0-beta.1] - 2018-05-07
### Added
- Add Ubuntu 18.04 repository
- Support for managing mutators via sensuctl.
- Added ability to sort events in web UI.
- Add PUT support to APId for the various resource types.
- Added flags to disable the agent's API and Socket listeners
- Made Changelog examples in CONTRIBUTING.md more obvious
- Added cli support for setting environment variables in mutators and handlers.
- Added gRPC extension service definition.
- The slack handler now uses the iconURL & username flag parameters.
- Support for nightlies in build/packaging tooling.
- Added extension registry support to apid.
- Added extension registry to the store.
- Add sensuctl create command.
- Adds a statsd server to the sensu-agent which runs statsd at a configurable
flush interval and converts gostatsd metrics to Sensu Metric Format.
- Add event filtering to extensions.
- Proper 404 page for web UI.
- Add sensuctl extension command.
- Add extensions to pipelined.
- Added more tests surrounding the sensu-agent's statsd server and udp port.
- Add the `--statsd-event-handlers` flag to sensu-agent which configures the
event handlers for statsd metrics.
- Add default user with username "sensu" with global, read-only permissions.
- Add end-to-end test for extensions.
- Add configuration setting for backend and agent log level.
- Add extension package for building third-party Sensu extensions in Go.
- Add the `--statsd-disable` flag to sensu-agent which configures the
statsd listener. The listener is enabled by default.
- Added an influx-db handler for events containing metrics.
- Add 'remove-when' and 'set-when' subcommands to sensuctl filter command.
- Added the Transformer interface.
- Added a Graphite Plain Text transformer.
- Add support for `metric_format` and `metric_handlers` fields in the Check and
CheckConfig structs.
- Add CLI support for `metric_format` and `metric_handlers` fields in `sensuctl`.
- Add support for metric extraction from check output for `graphite_plaintext`
transformer.
- Added a OpenTSDB transformer.
- Add support for metric extraction from check output for `opentsdb_line`
- Added a Nagios performance data transformer.
- Add support for metric extraction from check output for `nagios_perfdata`
- Added an InfluxDB Line transformer.
- Add support for metric extraction from check output for `influxdb_line`
transformer.
- Add e2e test for metric extraction.

### Changed
- Changed the maximum number of open file descriptors on a system to from 1024
(default) to 65535.
- Increased the default etcd size limit from 2GB to 4GB.
- Move Hooks and Silenced out of Event and into Check.
- Handle round-robin scheduling in wizardbus.
- Added informational logging for failed entity keepalives.
- Replaced fileb0x with vfsgen for bundling static assets into binary. Nodejs 8+
and yarn are now dependencies for building the backend.
- Updated etcd to 3.3.2 from 3.3.1 to fix an issue with autocompaction settings.
- Updated and corrected logging style for variable fields.
- Build protobufs with go generate.
- Creating roles via sensuctl now supports passing flags for setting permissions
  rules.
- Removed -c (check) flag in sensuctl check execute command.
- Fix a deadlock in the monitor.
- Don't allow the bus to drop messages.
- Events list can properly be viewed on mobile.
- Updated Sirupsen/logrus to sirupsen/logrus and other applicable dependencies using the former.
- Set default log level to 'warn'.
- Optimize check marshaling.
- Silenced API only accepts 'id' parameter on DELETE requests.
- Disable gostatsd internal metric collection.
- Improved log entries produced by pipelined.
- Allow the InfluxDB handler to parse the Sensu metric for an InfluxDB field tag
and measurement.
- Removed organization and environment flags from create command.
- Changed `metric_format` to `output_metric_format`.
- Changed `metric_handlers` to `output_metric_handlers`.

### Fixed
- Terminate processes gracefully in e2e tests, allowing ports to be reused.
- Shut down sessions properly when agent connections are disrupted.
- Fixed shutdown log message in backend
- Stopped double-writing events in eventd
- Agents from different orgs/envs with the same ID connected to the same backend
  no longer overwrite each other's messagebus subscriptions.
- Fix the manual packaging process.
- Properly log the event being handled in pipelined
- The http_check.sh example script now hides its output
- Silenced entries using an asterisk can be deleted
- Improve json unmarshaling performance.
- Events created from the metrics passed to the statsd listener are no longer
swallowed. The events are sent through the pipeline.
- Fixed a bug where the Issued field was never populated.
- When creating a new statsd server, use the default flush interval if given 0.
- Fixed a bug where check and checkconfig handlers and subscriptions are null in rendered JSON.
- Allow checks and hooks to escape zombie processes that have timed out.
- Install all dependencies with `dep ensure` in build.sh.
- Fixed an issue in which some agents intermittently miss check requests.
- Agent statsd daemon listens on IPv4 for Windows.
- Include zero-valued integers in JSON output for all types.
- Check event entities now have a last_seen timestamp.
- Improved silenced entry display and UX.
- Fixed a small bug in the opentsdb transformer so that it trims trailing
whitespace characters.

## [2.0.0-nightly.1] - 2018-03-07
### Added
- A `--debug` flag on sensu-backend for enabling a pprof HTTP endpoint on localhost.
- Add CLI support for adhoc check requests.
- Check scheduler now handles adhoc check requests.
- Added `set-FIELD` and `remove-FIELD` commands for all updatable fields
of a check. This allows updating single fields and completely clearing out
non-required fields.
- Add built-in only_check_output mutator to pipelined.
- Allow publish, cron, ttl, timeout, low flap threshold and more fields to be
set when importing legacy settings.
- Add CPU architecture in system information of entities.
- The `sensuctl user change-password` subcommand now accepts flag parameters.
- Configured and enabled etcd autocompaction.
- Add event metrics type, implementing the Sensu Metrics Format.
- Agents now try to reconnect to the backend if the connection is lost.
- Added non-functional selections for resolving and silencing to web ui
- Add LastOk to check type. This will be updated to reflect the last timestamp
of a successful check.
- Added GraphQL explorer to web UI.
- Added check occurrences and occurrences_watermark attributes from Sensu 1.x.
- Added issue template for GitHub.
- Added custom functions to evaluate a unix timestamp in govaluate.

### Changed
- Refactor Check data structure to not depend on CheckConfig. This is a breaking
change that will cause existing Sensu alpha installations to break if upgraded.
This change was made before beta release so that further breaking changes could
be avoided.
- Make indentation in protocol buffers files consistent.
- Refactor Hook data structure. This is similar to what was done to Check,
except that HookConfig is now embedded in Hook.
- Refactor CheckExecutor and AdhocRequestExecutor into an Executor interface.
- Changed the sensu-backend etcd flag constants to match the etcd flag names.
- Upgraded to Etcd v3.3.1
- Removed 3DES from the list of allowed ciphers in the backend and agent.
- Password input fields are now aligned in  `sensuctl user change-password`
subcommand.
- Agent backend URLs without a port specified will now default to port 8081.
- Travis encrypted variables have been updated to work with travis-ci.org
- Upgraded all builds to use Go 1.10.
- Use megacheck instead of errcheck.
- Cleaned agent configuration.
- We no longer duplicate hook execution for types that fall into both an exit
code and severity (ex. 0, ok).
- Updated the sensuctl guidelines.
- Changed travis badge to use travis-ci.org in README.md.
- Govaluate's modifier tokens can now be optionally forbidden.
- Increase the stack size on Travis CI.
- Refactor store, queue and ring interfaces, and daemon I/O details.
- Separated global from local flags in sensuctl usage.

### Fixed
- Fixed a bug in time.InWindow that in some cases would cause subdued checks to
be executed.
- Fixed a bug in the HTTP API where resource names could not contain special
characters.
- Resolved a bug in the keepalive monitor timer which was causing it to
erroneously expire.
- Resolved a bug in how an executor processes checks. If a check contains proxy
requests, the check should not duplicately execute after the proxy requests.
- Removed an erroneous validation statement in check handler.
- Fixed HookList `hooks` validation and updated `type` validation message to
allow "0" as a valid type.
- Events' check statuses & execution times are now properly added to CheckHistory.
- Sensu v1 Check's with TTL, timeout and threshold values can now be imported
correctly.
- Use uint32 for status so it's not empty when marshalling.
- Automatically create a "default" environment when creating a new organization.

## [2.0.0-alpha.17] - 2018-02-13
### Added
- Add .gitattributes file with merge strategy for the Changelog.
- Context switcher added for dashboard.
- Add API support for adhoc check requests.
- Check scheduler now supports round-robin scheduling.
- Added better error checking for CLI commands and support for mutually
exclusive fields.
- Added `--interactive` flag to CLI which is required to run interactive mode.
- Added CLI role rule-add Organization and Environment interactive prompts.
- Added events page list and simple buttons to filter

### Changed
- Silenced `begin` supports human readable time (Format: Jan 02 2006 3:04PM MST)
in `sensuctl` with optional timezone. Stores the field as unix epoch time.
- Increased the timeout in the store's watchers tests.
- Incremental retry mechanism when waiting for agent and backend in e2e tests.
- Renamed CLI asset create interactive prompt "Org" to "Organization".

### Fixed
- Fixed required flags in `sensuctl` so requirements are enforced.
- Add support for embedded fields to dynamic.Marshal.

## [2.0.0-alpha.16] - 2018-02-07
### Added
- Add an e2e test for proxy check requests.
- Add integration tests to our CI.
- Context switcher added for dashboard
- Add api support for adhoc check requests.

### Fixed
- Tracks in-progress checks with a map and mutex rather than an array to
increase time efficiency and synchronize goroutines reading from and writing
to that map.
- Fixed a bug where we were attempting to kill processes that had already
finished before its allotted execution timeout.
- Fixed a bug where an event could erroneously be shown as silenced.
- Properly log errors whenever a check request can't be published.
- Fixed some build tags for tests using etcd stores.
- Keepalive monitors now get updated with changes to a keepalive timeout.
- Prevent tests timeout in queue package
- Prevent tests timeout in ring package
- Fixed a bug in the queue package where timestamps were not parsed correctly.
- Fixed Ring's Next method hanging in cases where watch events are not propagated.

### Changed
- Queues are now durable.
- Refactoring of the check scheduling integration tests.
- CLI resource delete confirmation is now `(y/N)`.

### Removed
- Dependency github.com/chzyer/readline

## [2.0.0-alpha.15] - 2018-01-30
### Added
- Add function for matching entities to a proxy check request.
- Added functions for publishing proxy check requests.
- Added proxy request validation.
- CLI functionality for proxy check requests (add set-proxy-requests command).
- Entities have been added to the state manager and synchronizer.
- Added package leader, for facilitating execution by a single backend.
- Proxy check requests are now published to all entities described in
`ProxyRequests` and `EntityAttributes`.
- Add quick navigation component for dashboard

### Changed
- Govaluate logic is now wrapped in the `util/eval` package.
- Cron and Interval scheduling are now mutually exclusive.

### Fixed
- Fixed a bug where retrieving check hooks were only from the check's
organization, rather than the check's environment, too.

## [2.0.0-alpha.14] - 2018-01-23
### Added
- Add `Timeout` field to CheckConfig.
- CLI functionality for check `Timeout` field.
- Add timeout support for check execution.
- Add timeout support for check hook execution.
- Token substitution is now available for check hooks
- Add an e2e test for logging redaction
- Support for `When` field in `Filter` which enables filtering based on days
and times of the week.
- New gRPC inspired GraphQL implementation. See
[graphql/README](backend/apid/graphql/README.md) for usage.
- Support for TTLs in check configs to monitor stale check results.

### Changed
- Moved monitor code out of keepalived and into its own package.
- Moved KeyBuilder from etcd package to store package.

## [2.0.0-alpha.13] - 2018-01-16
### Added
- Logging redaction for entities

### Changed
- Removed the Visual Studio 2017 image in AppVeyor to prevent random failures

### Fixed
- Fixed e2e test for token substitution on Windows
- Fixed check subdue unit test for token substitution on Windows
- Consider the first and last seconds of a time window when comparing the
current time
- Fixed Travis deploy stage by removing caching for $GOPATH
- Parse for [traditional cron](https://en.wikipedia.org/wiki/Cron) strings, rather than [GoDoc cron](https://godoc.org/github.com/robfig/cron) strings.

### Changed
- Removed the Visual Studio 2017 image in AppVeyor to prevent random failures
- Made some slight quality-of-life adjustments to build-gcs-release.sh.

### Fixed
- Fixed e2e test for token substitution on Windows
- Fixed check subdue unit test for token substitution on Windows
- Consider the first and last seconds of a time window when comparing the
current time
- Fixed Travis deploy stage by removing caching for $GOPATH
- Parse for [traditional cron](https://en.wikipedia.org/wiki/Cron) strings, rather than [GoDoc cron](https://godoc.org/github.com/robfig/cron) strings.

## [2.0.0-alpha.12] - 2018-01-09
### Added
- Add check subdue mechanism. Checks can now be subdued for specified time
windows.
- Silenced entries now include a `begin` timestamp for scheduled maintenance.
- Store clients can now use [watchers](https://github.com/sensu/sensu-go/pull/792) to be notified of changes to objects in the store.
- Add check `Cron` field. Checks can now be scheduled according to the cron
string stored in this field.
- Add a distributed queue package for use in the backend.
- Token substitution is now available for checks.
- CLI functionality for check `Cron` field.
- Add an e2e test for cron scheduling.
- Add an e2e test for check hook execution.

## [2.0.0-alpha.11] - 2017-12-19
### Breaking Changes
- The `Source` field on a check has been renamed to `ProxyEntityID`. Any checks
using the Source field will have to be recreated.

### Added
- Silenced entries with ExpireOnResolve set to true will now be deleted when an
event which has previously failing was resolved
- TCP/UDP sockets now accept 1.x backward compatible payloads. 1.x Check Result gets translated to a 2.x Event.
- Custom attributes can be added to the agent at start.
- New and improved Check Hooks are implemented (see whats new about hooks here: [Hooks](https://github.com/sensu/sensu-alpha-documentation/blob/master/08-hooks.md))
- Add check subdue CLI support.

### Changed
- Avoid using reflection in time.InWindows function.
- Use multiple parallel jobs in CI tools to speed up the tests
- Pulled in latest [github.com/coreos/etcd](https://github.com/coreos/etcd).
- Includes fix for panic that occurred on shutdown.
- Refer to their
[changelog](https://github.com/gyuho/etcd/blob/f444abaae344e562fc69323c75e1cf772c436543/CHANGELOG.md)
for more.
- Switch to using [github.com/golang/dep](https://github.com/golang/dep) for
managing dependencies; `vendor/` directory has been removed.
- See [README](README.md) for usage.

## [2.0.0-alpha.10] - 2017-12-12
### Added
- End-to-end test for the silencing functionality
- Silenced events are now identified in sensuctl

### Changed
- Events that transitioned from incidents to a healthy state are no longer
filtered by the pipeline
- Errcheck was added to the build script, and the project was given a once-over
to clean up existing errcheck lint.
- Creating a silenced entry via sensuctl no longer requires an expiry value

### Fixed
- Entities can now be silenced using their entity subscription
- Fixed a bug in the agent where it was ignoring keepalive interval and timeout
settings on start
- Keepalives now alert when entities go away!
- Fixed a bug in package dynamic that could lead to an error in json.Marshal
in certain cases.
- Fixed an issue in keepalived to handle cases of nil entities in keepalive
messages

## [2.0.0-alpha.9] - 2017-12-5
### Added
- Proxy entities are now dynamically created through the "Source" attribute of a
check configuration
- Flag to sensuctl configure allowing it to be configured non-interactively
(usage: --non-interactive or -n)
- New function SetField in package dynamic, for setting fields on types
supporting extended attributes.
- Automatically append entity:entityID subscription for agent entities
- Add silenced command to sensuctl for silencing checks and subscriptions.
- Add healthz endpoint to agent api for checking agent liveness.
- Add ability to pass JSON event data to check command STDIN.
- Add POST /events endpoint to manually create, update, and resolve events.
- Add "event resolve" command to sensuctl to manually resolve events.
- Add the time.InWindow & time.InWindows functions to support time windows, used
in filters and check subdue

### Fixed
- Fixed a bug in how silenced entries were deleted. Only one silenced entry will
be deleted at a time, regardless of wildcard presence for subscription or check.

## [2.0.0-alpha.8] - 2017-11-28
### Added
- New "event delete" subcommand in sensuctl
- The "Store" interface is now properly documented
- The incoming request body size is now limited to 512 KB
- Silenced entries in the store now have a TTL so they automatically expire
- Initial support for custom attributes in various Sensu objects
- Add "Error" type for capturing pipeline errors
- Add registration events for new agents
- Add a migration tool for the store directly within sensu-backend

### Changed
- Refactoring of the sensu-backend API
- Modified the description for the API URL when configuring sensuctl
- A docker image with the master tag is built for every commit on master branch
- The "latest" docker tag is only pushed once a new release is created

### Fixed
- Fix the "asset update" subcommand in sensuctl
- Fix Go linting in build script
- Fix querying across organizations and environments with sensuctl
- Set a standard redirect policy to sensuctl HTTP client

### Removed
- Removed extraneous GetEnv & GetOrg getter methods<|MERGE_RESOLUTION|>--- conflicted
+++ resolved
@@ -58,13 +58,10 @@
 - A panic in keepalive/check ttl monitors causing a panic.
 - Monitors are now properly namespaced in etcd.
 - Updating a users groups will no longer corrupt their password
-<<<<<<< HEAD
 - Prevent empty error messages in sensuctl.
-=======
 - Fixed a bug where keepalive failures could be influenced by check TTL
 successes, and vice versa.
 - Fixed a bug where check TTL events were not formed correctly.
->>>>>>> 4b18f6d8
 
 ### Breaking Changes
 - The backend configuration attributes `api-host` & `api-port` have been
