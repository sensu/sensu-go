--- conflicted
+++ resolved
@@ -13,12 +13,9 @@
 - [Web] Added the ability for labels and annotations with links to images to be
 displayed inline.
 - [Web] Added additional modes for those with colour blindness.
-<<<<<<< HEAD
 - Users can now increment the logging level by sending SIGUSR1 to the
 sensu-backend or sensu-agent process.
-=======
 - Added a new `sensuctl describe-type` command to list all resource types.
->>>>>>> 3a442830
 
 ### Changed
 - Warning messages from Resty library are now suppressed in sensuctl.
