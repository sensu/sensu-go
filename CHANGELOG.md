--- conflicted
+++ resolved
@@ -10,13 +10,10 @@
 ### Fixed
 - [Web] Fixed issue where silenced entries with a start date would result in a
 crash.
-<<<<<<< HEAD
 - Some namespaces would not appear in the curated namespace functionality under
 certain circonstances.
-=======
 - Fix a bug with tar assets that contain hardlinked files.
 - Assets name may contain capital letters.
->>>>>>> 5517aeaa
 
 ## [5.17.0] - 2020-01-28
 
