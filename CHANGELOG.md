--- conflicted
+++ resolved
@@ -7,15 +7,12 @@
 
 ## Unreleased
 
-<<<<<<< HEAD
 ### Fixed
 - Opening an already open Bolt database should not cause sensu-agent to hang
 indefinitely.
 
 ## [5.14.0] - 2019-10-03
-=======
 ## [5.14.0] - 2019-10-08
->>>>>>> 49220cba
 
 ### Added
 - [Web] Added an additional option to the error dialog allowing users to
