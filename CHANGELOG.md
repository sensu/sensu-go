--- conflicted
+++ resolved
@@ -29,12 +29,9 @@
 - Add the `--statsd-event-handlers` flag to sensu-agent which configures the
 event handlers for statsd metrics.
 - Add default user with username "sensu" with global, read-only permissions.
-<<<<<<< HEAD
+- Add end-to-end test for extensions.
 - Add the `--statsd-disable` flag to sensu-agent which configures the
 statsd listener. The listener is enabled by default.
-=======
-- Add end-to-end test for extensions.
->>>>>>> ccf58190
 
 ### Changed
 - Changed the maximum number of open file descriptors on a system to from 1024
