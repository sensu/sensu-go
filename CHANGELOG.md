# Changelog
All notable changes to this project will be documented in this file.

The format is based on [Keep a Changelog](http://keepachangelog.com/en/1.0.0/)
and this project adheres to [Semantic
Versioning](http://semver.org/spec/v2.0.0.html).

## Unreleased
<<<<<<< HEAD
- Added `etcd-log-level` configuration flag for setting the log level of the
  embedded etcd server.
- Added API key authentication support to sensuctl
=======

### Added
- Added `etcd-log-level` configuration flag for setting the log level of the
embedded etcd server.

### Changed
- Upgraded Go version from 1.13.15 to 1.16.
- Upgraded Etcd version from 3.3.22 to 3.4.15.
>>>>>>> cfcf0d08

## [6.3.0] - 2021-04-07

### Added
- Added ResourceTemplate resource. ResourceTemplate will be used to populate
namespaces with initial resources.
- Added `GetResourceV3Watcher()` to the `store/etcd` package.
- Add `EntityServiceClass` constant to the `corev2` package, representing BSM Services.
- Added ResourceTemplate instantiation on namespace creation.
- Added more context when logging JavaScript filter evaluation errors.

### Fixed
- Both V2 & V3 resources are now validated when used with storev2.
- Initialize labels & annotations for v3 resources when fields are nil.
- Fixed the `agent-managed-entity` agent config attribute when no labels are
defined.
- Fixed a bug where the scheduler could crash in rare circumstances, when using
round robin checks.
- Fixed a bug where build information would get calculated for every keepalive
in OSS builds.
- Don't trigger internal restart on SIGHUP.
- Concatenated YAML files now support CRLF.
- Remove extraneous auto-completion suggestions.

## [6.2.7] - 2021-04-01

### Fixed
- Fixed a potential crash in tessend.
- Fixed a potential deadlock in agentd.
- Fixed a bug where some Etcd watchers could try to process watch events holding
invalid pointers.

## [6.2.3] - 2021-01-21

### Fixed
- Fixed the `agent-managed-entity` agent config attribute when no labels are
defined.
- Fixed a bug where events from namespaces other than the one requested could
appear in sensuctl dump output. The bug only applied to users who had access to
the other namespaces.

## [6.2.1, 6.2.2] - 2021-01-08

### Fixed
- The expire field of silenced entries represents the configured expiration, in
seconds, not the remaining duration.
- Allow agents labels & annotations to be configured via configuration flags.
- Fixed a bug where a small amount of extra etcd or postgres traffic was
generated on keepalive failure.
- Event check history now contains an entry for the first received event.

## [6.2.0] - 2020-12-17

### Added
- Sensuctl and sensu-backend ask for password retype when a new password is
created when in interactive mode.
- Build info is now exposed as a prometheus metric via the /metrics endpoint.
- Added `/health` endpoint to agentd.
- Added the Scheduler field to Check and CheckConfig.
- Add support for environment variables to define configuration file paths of
sensu-backend (`SENSU_BACKEND_CONFIG_FILE`) & sensu-agent (`SENSU_CONFIG_FILE`).
- Added event sequence numbers.
- Entities may now be managed exclusively by their agents when sensu-agent is
started with the new `agent-managed-entity` configuration attribute.

### Changed
- Adjust the date and duration formats used when listing and displaying silenced
entries in sensuctl.
- Make `event_id` usage in logging consistent.
- Changed sensuctl commands that only contain subcommands to exit with status
code 46 when no arguments or incorrect arguments are given.

### Fixed
- The config-file flag is no longer order dependant.
- Added description to sensuctl dump command.
- The sensuctl command descriptions now have consistent capitalization.
- The `v3.V3EntityToV2()` API function now properly carries over the metadata's
  `CreatedBy` field.

## [6.1.4] - 2020-12-16

### Fixed
- Fixed a bug where the entity API could panic.
- The agent asset fetcher now respects the HTTP proxy environment variables when trusted-ca-file is configured.
- Improve error message around asset checksum mismatch.

## [6.1.2, 6.1.3] - 2020-10-28

### Fixed
- Fixed a crash in the backend and agent related to Javascript execution.
- `sensuctl edit` no longer automatically adds the `sensu.io/managed_by` label.

## [6.1.1] - 2020-10-22

### Fixed
- Fixed a bug where silences could take longer to expire than they should, if
the cluster goes through a restart, or an etcd election.
- Fixed a bug where sensu-agent would not shut down correctly.
- The per-entity subscription now persists with PATCH requests.
- sensuctl now resolves symbolic links.
- Allow HookConfig to be exported via `sensuctl dump`.
- Properly log any API error in `sensuctl dump`.
- An RBAC rule with the `update` permission now properly authorizes PATCH
requests.
- eventd errors now include additional context for debugging.
- Entities are now properly created using `sensuctl create`.

## [6.1.0] - 2020-10-05

### Added
- A warning is now logged when a runtime asset was requested but does not exist.
- Added Prometheus transformer for extracting metrics from check output
using the Prometheus Exposition Text Format.
- The backend flag `--api-request-limit` is now available to configure the
maximum API request body size, in bytes.
- Add support for the PATCH method on the REST API for most configuration
resources.

### Changed
- The trusted CA file is now used for agent, backend and sensuctl asset retrieval.

### Fixed
- The backend will no longer start when the dashboard TLS configuration is not
fully specified.
- Include the agent entity in data passed to the command process' STDIN.
- Per-entity subscriptions (ex. `entity:entityName`) are always available on agent entities,
even if removed via the `/entities` API.
- Fixed a crash in the backend and agent related to Javascript execution.
- Proxy entities that are used in round-robin check requests are no longer stale.
- Fixed a bug where entity listing would be incorrect if agent entities were
created via the API instead of with sensu-agent.
- Close the response body when done reading from it while downloading assets.
- `sensuctl user hash-password` command no longer requires a config to run.

## [5.21.2] - 2020-08-31

### Fixed
- Failed check events now get written to the event log file.

## [6.0.0] - 2020-08-04

### Added
- Log a warning when secrets cannot be sent to an agent because mTLS is not
enabled.
- Added the is_silenced boolean key to event.Check object.

### Fixed
- Clarifies wording around a secret provider error message.
- Logs and returns an error if a mutator cannot be found.
- User-Agent header is only set on new client creation rather than on each
request.
- Fixed a bug where highly concurrent event filtering could result in a panic.
- Fixed a bug where nil labels or annotations in an event filtering context
would result in a bad user experience, with the user having to explicitly
check if the annotations or labels are undefined. Now, the user is guaranteed
that labels and annotations are always defined, though they may be empty.
- Automatically capitalize the roleRef and subject types in ClusterRoleBindings
and RoleBindings.
- Log the proper CA certificate path in the error message when it can't be
properly parsed by the agent.
- Fix the log entry field for the check's name in schedulerd.
- Store fewer keys in etcd for agents.
- Keepalive and round robin scheduling leases are now dealt with more efficiently.

### Breaking
- The web interface is now a standalone product and no longer distributed
inside the sensu-backend binary. Refer to https://github.com/sensu/web for
more.
- The database schema for entities has changed. After upgrading, users will not
be able to use their database with older versions of Sensu.
- After initial creation, sensu-agent entity configuration cannot be changed
by modifying the agent's configuration file.

### Changed
- Entities are now stored as two separate data structures, in order to optimize
data access patterns.
- The `dead` and `handleUpdate` methods in keepalived now use `EntityConfig` and
`EntityState` respectively.
- The `dead()` and `createProxyEntity()` methods in eventd now use
  `corev3.EntityConfig` and `corev3.EntityState`.
- sensu-agent configuration can now be managed via the HTTP API.
- ClusterRoleBinding and RoleBinding subjects names can now contain any unicode
characters.
- Enriches output of `sensuctl asset add` with help usage for how to use the runtime asset.
- Unless the entity is a proxy entity, updates to entities now ignore state
  related fields.
- Upgraded Go version from 1.13.7 to 1.13.15.
- Upgraded etcd version from 3.3.17 to 3.3.22.

## [5.21.1] - 2020-08-05

### Changed
- Improves logging around the agent websocket connection.

### Fixed
- Fixed potential Web UI crash when fetching events in namespace with > 1000 events.
- Errors produced in the agent by assets, check validation, token substitution,
and event unmarshaling are logged once again.

## [5.21.0] - 2020-06-10

### Added
- Added `SENSU_LICENSE_FILE` environment variable to handler executions.
- Added the `sensuctl user hash-password` command to generate password hashes
- Added the ability to reset passwords via the backend API & `sensuctl user
reset-password`
- The user resource now has a `password_hash` field to specify the password
hash, in place of the cleartext password
- Added the beginnings of the core/v3 API.
- Added automatically generated tests for the core/v2 API.

### Changed
- `sensu-agent`'s default log level is now `info` instead of `warn`.
- `sensuctl command exec` now spawns the plugin directly instead of going
  through a sub-shell.

### Fixed
- The password verification logic when running `sensuctl user change-password`
has been moved from sensuctl to the backend API.
- Errors while publishing proxy check requests do not block scheduling for other
entities.
- Listing namespaces in sensuctl with `--chunk-size` now works properly.
- Prevent the agent from immediately exiting in certain scenarios where
components are disabled.
- Fixed an issue where a GraphQL query could fail when querying a namespace
containing event data in excess of 2GBs.
- Deregistration events now contain a timestamp.
- Checks configured with missing hooks no longer cause the agent to crash.

## [5.20.2] - 2020-05-26

### Added
- Added the username as a field to the API request logger.

### Changed
- The Process struct only contains the name of the process.

### Fixed
- The proper libc implementation is now displayed for Ubuntu entities.
- Add validation for subjects in RBAC RoleBinding and ClusterRoleBinding.
- Fixed a bug where single-letter subscriptions were not allowed, even though
they were intended to be.
- Fix retrieving command assets from bonsai.

## [5.20.1] - 2020-05-15
*No changelog for this release.*

### Added
- Added the ability to omit types from sensuctl dump when using the "all" flag.

### Fixed
- Fixed a bug in sensuctl dump where duplicate resource names could be specified.

## [5.20.0] - 2020-05-12

### Added
- Added ability to make the Resty HTTP Timeout configurable.
- Added the `event.is_silenced` & `event.check.is_silenced` field selectors.
- Added `processes` field to the system type to store agent local processes (commercial feature).
- Users can now increment the logging level by sending SIGUSR1 to the
sensu-backend or sensu-agent process.
- Added a new `sensuctl describe-type` command to list all resource types.
- Added `labels` and `annotations` as backend config options.
- Added token substitution for assets.
- Added `Edition` field to version information.
- Added `GoVersion` field to version information.
- Assets paths are now accessible to consumers via an environment variable.
- Added a helper function to token substitution to retrieve an asset path.
- Windows agent now has log rotation capabilities.
- [Web] Added check hook output to event details page.

### Changed
- Warning messages from Resty library are now suppressed in sensuctl.
- Notepad is now the default editor on Windows, instead of vi.
- [Web] Any leading and trailing whitespace is now trimmed from the username
when authenticating.
- [Web] A toast is now displayed when a user attempts to delete an event but
does not have appropriate authorization.
- [Web] Only the first five groups a user belongs to are displayed in the
preferences dialog. Showing too many made it difficult for users to locate the
sign-out button.

### Fixed
- Windows agent now accepts and remembers arguments passed to 'service run' and
'service install'.
- Windows agent synchronizes writes to its log file, ensuring that file size
will update with every log line written.
- Windows agent now logs to both console and log file when 'service run' is used.
- [Web] Fixed issue where the de-registration handler would always show up as
undefined on the entity details page.

## [5.19.3] - 2020-04-30

### Added
- Added a `timeout` flag to `sensu-backend init`.
- [Web] Added the ability for labels and annotations with links to images to be
displayed inline.
- [Web] Added additional modes for those with colour blindness.
- Added support for restarting the backend via SIGHUP. Config reloading is not
supported yet.

### Changed
- Removed deprecated flags in `sensuctl silenced update` subcommand.
### Fixed
- `sensu-backend init` now logs any TLS failures encountered.
- Fixes a bug in multi-line metric extraction that appeared in windows agents.
- Fixed an authn bug where sensu-backend would restart when agents disconnect.
- Fixed a bug where check state and last_ok were not computed until the second
instance of the event.
- Fix the validation for env_vars to allow the equal sign in values.
- Log to the warning level when an asset is not installed because none of the
filters matched.
- Return underlying errors when fetching an asset.
- Fixed a bug where the etcd event store would return prefixed matches rather than exact matches when getting events by entity.
- `sensuctl logout` now resets the TLS configuration.
- [Web] Fixes issue where labels with links could lead to a crash.
- Added a global rate limit for fetching assets so that asset retries are not abusive (can be
configured using `--assets-rate-limit` and `--assets-burst-limit` on the agent and backend).
- [Web] Fixed an issue where trying to use an unregistered theme could lead to a
crash.
- Fixed a bug that would cause the backend to crash.
- Fixed a bug that would cause messages like "unary invoker failed" to appear
in the logs.
- Fixed several goroutine leaks.
- Fixed a bug that would cause the backend to crash when the etcd client got an
error saying "etcdserver: too many requests".

## [5.19.2] - 2020-04-27
*No changelog for this release.*

## [5.19.1] - 2020-04-13

### Fixed
- Require that pipe handlers have a command set.
- The config file default path is now shown in the help for sensu-backend start
and sensu-agent start.
- Keepalives can now be published via the HTTP API.
- Token substitution templates can now express escape-quoted strings.
- [Web] Fixes issue where labels with links could lead to a crash.
- Fixed a bug where keepalives would not always fire correctly when using
the postgres event store.
- The REST API now uses a timeout of 3 seconds by default when querying
etcd health.
- sensu-agent will not longer allow configuring keepalive timeouts less than
the keepalive interval.
- Eventd can no longer mistake keepalive events for checks with TTL.
- Keepalives now generate a new event UUID for each keepalive failure event.
- Agents now correctly reset keepalive switches on reconnect, fixing a bug
where old keepalive timeout settings would persist too long.
- The system's libc_type attribute is now populated on alpine containers.

## [5.19.0] - 2020-03-26

### Added
- The `sensu.io/managed_by` label is now automatically applied to resources
created via `sensuctl create`.
- Added `created_by` to object metadata and populate that field via the HTTP API.
- Added agent discovery of libc type, VM system/role, and cloud provider.
- Added `float_type` field to system type to store which float type (softfloat,
hardfloat) a system is using.
- Additional Tessen resource metrics can now be registered at runtime.
- Added a generic client POST function that can return the response.
- Tessen now reports the type of store used for events ("etcd or "postgres").

### Changed
- Updated the store so that it may _create_ wrapped resources.
- Bonsai client now logs at debug level instead of info level.
- The dashboard service now returns an error if the client User-Agent is curl
or sensuctl. This should prevent users from using the dashboard port by
mistake.

### Fixed
- Fixed a bug where the agent could connect to a backend using a namespace that
doesn't exist.
- Subscriptions can no longer be empty strings (#2932)
- The proper HTTP status codes are returned for unauthenticated & permission
denied errors in the REST API.

## [5.18.1] - 2020-03-10

### Fixed
- Check history is now in FIFO order, not ordered by executed timestamp.
- Fixed bug where flapping would incorrectly end when `total_state_change` was
  below `high_flap_threshold` instead of below `low_flap_threshold`.
- sensu-backend no longers hang indefinitely if a file lock for the asset
manager cannot be obtained, and returns instead an error after 60 seconds.
- Stopped using the etcd embedded client, which seems to trigger nil pointer
panics when used against an etcd that is shutting down.
- 64-bit align the `Resource` struct in the store cache to fix a crash on
32-bit systems.
- Fixed a bug where sensu-backend would restart when agents disconnect.

## [5.18.0] - 2020-02-24

### Added
- Added the `/version` API in sensu-agent.
- Indicate in log messages which filter dropped an event.

### Fixed
- sensuctl now supports the http_proxy, https_proxy, and no_proxy environment
variables.
- returns 401 instead of 500 when issues occur refreshing the access token.
- Support Bonsai assets versions prefixed with the letter `v`.
- Fixed a bug where wrapped resources were not getting their namespaces set by
the default sensuctl configuration.
- read/writes `initializationKey` to/from `EtcdRoot`, while support legacy as fallback (read-only)
- check for a non-200 response when fetching assets
- `/silenced` now supports API filtering (commercial feature).
- Fixed event payload validation on the backend events API to validate the
payload with the URL parameters on the /events/:entity/:check endpoint and
reject events that do not match.
- The `auth/test` endpoint now returns the correct error messages.
- The `log-level` configuration option is now properly applied when running the
Sensu Agent Windows service.

### Changed
- Updated Go version from 1.13.5 to 1.13.7.
- Default `event.entity.entity_class` to `proxy` in the POST/PUT `/events` API.
- Proxy entities are now automatically created when events are published with an
entity that does not exist.

## [5.17.2] - 2020-02-19

### Fixed

- Fixed a bug where on an internal restart, enterprise HTTP routes could fail
to intialize.

## [5.17.1] - 2020-01-31

### Fixed
- Cluster configuration of sensuctl should be reset when `configure` is called.
- Some namespaces would not appear in the curated namespace functionality under
certain circonstances.
- Fix a bug with tar assets that contain hardlinked files.
- Assets name may contain capital letters.
- When `--trusted-ca-file` is used to configure sensuctl, it now detects and saves
the absolute file path in the cluster config.
- [Web] Changing order on event list will no longer cause filters to be reset.
- [Web] URLs inside annotations are now rendered as links.

## [5.17.0] - 2020-01-28

### Added
- Added the secrets provider interface and secrets provider manager to be used
by commercial secrets providers. Implemented for checks, mutators, and handlers.
- Added the `secrets` field to checks, mutators, and handlers.
- Added the `keepalive-handlers` configuration flag on the agent to specify the
entity's keepalive handlers.
- Added `event.entity.name` as a supported field selector.

### Fixed
- Fixed a memory leak in the entity cache.
- [Web] Labels with links can now be followed.
- [Web] Fixed a inconsistent crash that occurred in Firefox browsers.
- [Web] Fixed bug where event history was duplicated in the event timeline
chart.
- [Web] Fixed issue where silenced entries with a start date would result in a
crash.
- Fixed a bug where `sensuctl entity delete` was not returning an error
when attempting to delete a non-existent entity.
- sensuctl command assets installed via Bonsai will now use the "sensuctl"
namespace.
- Fixed a memory leak in the entity cache
- Users with implicit permissions to a namespace can now display resources
within that namespace via the Web UI.
- Explicit access to namespaces can only be granted via cluster-wide RBAC
resources.
- Split rules ClusterRole and Role verbs, resources and resource names on comma.
- Add support for the `--format` flag in the `sensuctl command list` subcommand.
- Namespace can be ommited from event when performing an HTTP POST request to
the `/events` endpoint.
- Fixed a bug where failing check TTL events could occur event if keepalive
failures had already occurred.

## [5.16.1] - 2019-12-18

### Fixed
- Initialize the sensu_go_events_processed counter with the `success` label so
it's always displayed.
- Fixed a performance regression that was introduced in 5.15.0, which would
cause the API to timeout past 20k agent sessions.

## [5.16.0] - 2019-12-11

### Added
- Display the JWT expiration Unix timestamp in `sensuctl config view`.
- Added the 'sensu-backend init' subcommand.
- Added a new flag, --etcd-client-urls, which should be used with sensu-backend
when it is not operating as an etcd member. The flag is also used by the new
sensu-backend init tool.
- Added the cluster's distribution to Tessen data.
- Added a new field, ClusterIDHex, to the ClusterHealth datatype.
- Added the `--etcd-discovery` and `--etcd-discovery-srv` flags to
`sensu-backend`. These are used to take advantage of the embedded etcd's
auto-discovery features.
- Added `--keepalive-critical-timeout` to define the time after which a
critical keepalive event should be created for an agent.
- Added `--keepalive-warning-timeout` which is an alias of `--keepalive-timeout`
for backwards compatibility.

### Fixed
- Add a timeout to etcd requests when retrieving the nodes health.
- Show the correct default value for the format flag in `sensuctl dump` help
usage.
- Installing sensuctl commands via Bonsai will now check for correct labels
before checking if the asset has 1 or more builds.
- Listing assets with no results returns an empty array.
- Fixed a panic that could occur when creating resources in a namespace that
does not exist.
- [Web] Links to documentation now point to the version of the product being run
instead of the latest; helpful when running an older version of Sensu.
- Fixed issue where keepalive events and events created through the agent's
socket interface could be missing a namespace.
- Fixed an issue where 'sensuctl cluster health' would hang indefinitely.
- Fixed several issues around the metadata of resources encoded using the
wrapped-json format, where the metadata would go missing when listing
resources or prevent resources from being created.

### Changed
- The backend will no longer automatically be seeded with a default admin
username and password. Users will need to run 'sensu-backend init' on every
new installation.
- Several deprecated flags were removed from sensu-backend.
- [Web] Changes to navigation. The app bar has been replaced by an omnipresent
drawer increasing the available space for content. Additionally, each page now
includes breadcrumbs.
- [Web] Switching namespaces is easier than ever, with the new and improved
switcher. The new component can be accessed from the drawer or with the shortcut
ctrl+k. For those with many namespaces the switcher now includes fuzzy search
and improved keyboard navigation.
- 'sensuctl cluster health' will now use a 3s timeout when gathering cluster
health information.
- 'sensuctl cluster health' now collects cluster health information concurrently.

## [5.15.0] - 2019-11-18

### Fixed
- Added better error logging for mutator execution.
- Fixed the order of flap detection weighting for checks.
- The pprof server now only binds to localhost.

### Added
- Added the `APIKey` resource and HTTP API support for POST, GET, and DELETE.
- Added sensuctl commands to manage the `APIKey` resource.
- Added support for api keys to be used in api authentication.
- Added support for sensu-backend service environment variables.
- Added support for timezones in check cron strings.
- Added support for extending sensuctl support with commands.

### Changed
- Moved `corev2.BonsaiAsset` to `bonsai.Asset` and moved
`corev2.OutdatedBonsaiAsset` to `bonsai.OutdatedAsset` along with subsequent
bonsai package refactors.
- Colons and periods are now allowed to be used in all resource names, with
the exception of users.

## [5.14.2] - 2019-11-04

### Changed
- Upgraded etcd to 3.3.17
- Listing namespaces is now done implicitly based on access to resources within
a namespace. Users will no longer be able to list all namespaces by default, in
new installations. Existing installations will function as before. Operators can
change to the new behaviour, by modifying the system:user role.

### Fixed
- As a result of upgrading etcd, TLS etcd clients that lose their connection will
successfully reconnect when using --no-embed-etcd.
- Check TTL switches are now correctly buried when associated events and entities
are deleted.
- Keepalive switches are now correctly buried when the keepalive event is deleted.
- Sensu now uses far fewer leases for keepalives and check TTLs, resulting in a
stability improvement for most deployments.
- Fixed a minor UX issue in interactive filter commands in sensuctl.
- Silences now successfully apply to proxy entities where the check doesn't contain
  the same subscriptions as the entity (#3356)

## [5.14.1] - 2019-10-16

### Added
- Added prometheus gauges for check schedulers.

### Fixed
- Opening an already open Bolt database should not cause sensu-agent to hang
indefinitely.
- [CLI] Dump multiple types as YAML to a file would print separator STDOUT
instead of specified file
- Fixed a bug where Sensu would crash with a panic due to a send on a closed channel.

## [5.14.0] - 2019-10-08

### Added
- [Web] Added an additional option to the error dialog allowing users to
completely wipe the application's persisted state; in lieu of them having to
manually wipe their local / session storage. This may help in the rare cases
where something in said state is leading to an uncaught exception.
- [Web] For operating systems with support for selecting a preferred light /dark
theme, the application now respects the system preference by default.
- sensuctl dump can now list the types of supported resources with --types.
- Added the `sensu_agent_version` field to the `Entity` resource, which reflects
the Sensu semver version of the agent entity.
- Added the `--etcd-heartbeat-interval` and `--etcd-election-timeout` flags to
`sensu-backend`

### Changed
- [Web] Github is not always the best place for feature requests and discussion,
as such we've changed CTA for feedback to point to Discourse instead of the
web repository's issues page.
- [Web] When a user lands on a page inside a namespace that no longer exists or
they do not have access to, the drawer is now opened so that namespace switcher
is front and center. Hopefully this should reduce any confusion around next
steps.
- Support agent TLS authentication, usable with a licensed sensu-backend.
- Updated Go version from 1.12.3 to 1.13.1.
- [GraphQL] `putWrapped` mutation now accepts wrapped JSON with empty
outer objectmeta.

### Fixed
- [Web] Fixed issue where a user with an appropriate role may have been unable
to resolve events, queue checks, and create silenced entries.
- Splayed proxy checks are now executed every interval, instead of every
`interval + interval * splay_coverage`.
- [GraphQL] Ensures that proxy entity label & annotations are redacted.
- Fixed a bug in the ring where round robin schedules would not recover
after quorum loss.
- [Web] Unauthorized errors emitted while creating silences or resolving events
are now caught and a toast is presented to communicate what occurred.
- [Web] Internal errors are now avoided when a user attempts to queue an ad-hoc
check for a keepalive.
- Do not separate asset builds into several assets unless the the tabular format
is used in `sensuctl asset list`.
- Fix the 'flag accessed but not defined' error in `sensuctl asset outdated`
- Fix generic API client's `SetTypeMeta` method. The APIGroup is now correctly
configured and by virtue unintended authorization denied errs are avoided.
- Fixed a bug where checks would stop executing after a network error.
- Fixed a bug where sensuctl create with stdin was not working.

## [5.13.2] - 2019-09-19

### Fixed
- Enterprise bug fix.

## [5.13.1] - 2019-09-10

### Fixed
- Multi-build asset definitions with no matching filters will no longer cause a panic.

## [5.13.0] - 2019-09-09

### Added
- Added the `sensuctl env` command.
- sensuctl asset add (fetches & adds assets from Bonsai).
- sensuctl asset outdated (checks for newer versions of assets from Bonsai).
- Add HTTP and directory support to `sensuctl create`
- Only validate check interval/cron when publish true

### Fixed
- sensuctl dump no longer silently discards errors.
- Interactive check create and update modes now have 'none' as the first
highlighted option, instead of nagios-perfdata.
- Fixed a bug where silences would not expire on event resolution.

## [5.12.0] - 2019-08-22

### Added
- Added functionality for the agent `--allow-list` configuration, which
whitelists check and check hook executables.
- Added the `runtime_assets` field to `HookConfig`. Assets are enabled
for check hook execution.
- Added backwards compatible content negotiation to the websocket connection.
Protobuf will be used for serialization/deserialization unless indicated by the
backend to use JSON.
- Added delete functionality for assets in the API and sensuctl.
- Added `sensuctl dump` to dump resources to a file or STDOUT.
- Added `event.check.name` as a supported field selector.
- [Web] Added timeline chart to event details view.
- Added `entity.system.arm_version` to record the value of `GOARM` at compile time.
- Added `ProviderType` field to `AuthProviderClaims`
- Added `builds` field to the `Asset` type to allow assets to specify different
URLs for each platform/architecture/arch_version.

### Changed
- The project now uses Go modules instead of dep for dependency management.
- The internal reverse proxy relied on by the dashboard has been eliminated.
- The generic etcd watcher now keeps track of revisions.
- The resource caches can now rebuild themselves in case of failures.
- Event and Entity resources can now be created without an explicit namespace;
the system will refer to the namespace in the URL.
- Events and Entities can now be created with the POST verb.
- [Web] Changed styling of namespace labels.
- Log token substitution failures more clearly.

### Fixed
- Fixed the tabular output of `sensuctl filter list` so inclusive filter expressions
are joined with `&&` and exclusive filter expressions are joined with `||`.
- The REST API now correctly only returns events for the specific entity
queried in the `GET /events/:entity` endpoint (#3141)
- Prevent a segmentation fault when running `sensuctl config view` without
configuration.
- Added entity name to the interactive sensuctl survey.
- Check hooks with `stdin: true` now receive actual event data on STDIN instead
  of an empty event.
- Prevent a segmentation fault on the agent when a command execution returns an
error.
- [Web] Fixed issue where a bad or revoked access token could crash the app.

### Removed
- Removed encoded protobuf payloads from log messages (when decoded, they can reveal
redacted secrets).

## [5.11.1] - 2019-07-18

### Fixed
- The agent now sends heartbeats to the backend in order to detect network
failures and reconnect faster.
- The default handshake timeout for the WebSocket connection negotiation has
been lowered from 45 to 15 seconds and is now configurable.

## [5.11.0] - 2019-07-10

### Added
- Silenced entries are now retrieved from the cache when determining if an event
is silenced.
- Added --disable-assets flag to sensu-agent.
- Added ability to query mutators to the GraphQL service
- Added ability to query event filters to the GraphQL service
- Added prometheus metrics for topics in wizard bus and agent sessions.
- The buffer size and worker count of keepalived, eventd & pipelined can now be
configured on sensu-backend.
- Added a `headers` field to the `Asset` struct. Headers is a map of key/value
string pairs used as HTTP headers for asset retrieval.
- Added the current user to the output of `sensuctl config view`.
- [Web] Adds list and details views for mutators
- [Web] Adds list and details views for event filters
- Added sensuctl delete command

### Changed
- [Web] Updated embedded web assets from `46cd0ee` ... `8f50155`
- The REST API now returns the `201 Created` success status response code for
POST & PUT requests instead of `204 No Content`.

### Fixed
- The REST API now returns an error when trying to delete an entity that does
not exist.
- Fixed a bug where basic authorization was not being performed on the agent websocket connection.
- Fixed an aliasing regression where event timestamps from the /events API
were not getting properly populated.
- Fixed a bug where multiple nested set handlers could be incorrectly flagged as
deeply nested.
- Fixed a bug where round robin proxy checks could fail to execute.
- Fixed a bug where watchers could enter a tight loop, causing very high CPU
usage until sensu-backend was restarted.

## [5.10.1] - 2019-06-25

### Fixed
- Fixed the entity_attributes in proxy_requests so all attributes must match
instead of only one of them.
- Fixed a bug where events were not deleted when their corresponding entity was.

## [5.10.0] - 2019-06-18

### Added
- Added POST `/api/core/v2/tessen/metrics`.
- Added the ability in TessenD to listen for metric points on the message bus,
populate, and send them to the Tessen service.
- [Web] Adds ability to delete entities
- [GraphQL] Adds simple auto-suggestion feature.
- Added a tag to all Tessen metrics to differentiate internal builds.
- Added a unique sensu cluster id, accessible by GET `/api/core/v2/cluster/id`.
- Added `sensuctl cluster id` which exposes the unique sensu cluster id.

### Changed
- [Web] Updated embedded web assets from `275386a` ... `46cd0ee`
- Refactoring of the REST API.
- Changed the identifying cluster id in TessenD from the etcd cluster id to
the sensu cluster id.
- [GraphQL] Updates `PutResource` mutation to accept an `upsert` boolean flag parameter. The `upsert` param defaults to `true`, but if set to `false` the mutation will return an error when attempting to create a duplicate resource.
- Eventd has been refactored. Users should not perceive any changes, but a
substantial amount of business logic has been moved into other packages.
- The `sensuctl create` command now accepts resources without a declared
namespace. If the namespace is omitted, the resource will be created in the
current namespace, or overridden by the `--namespace` flag.
- Eventd now uses a constant number of requests to etcd when working with
silenced entries, instead of a number that is proportional to the number of
subscriptions in a check.

### Fixed
- The check state and check total_state_change properties are now more correct.
- Scheduling proxy checks now consumes far fewer CPU resources.
- [Web] Unless required- scrollbars on code blocks are hidden.
- [Web] Ensure that we redirect user to a valid namespace when first signing in.
- [Web] Correctly display timeout value for handlers.
- [Web] Avoid exception when parsing non-standard cron statements. (Eg.
`@every 1h` or `@weekly`)
- The resources metadata are now validated with the request URI.

## [5.9.0] - 2019-05-29

### Added
- [GraphQL] Added field to retrieve REST API representation of a resource to
  each core type
- [Web] Add views for handlers

### Changed
- [Web] Updated embedded web assets from `9d91d7f` ... `275386a`
- [Web] Implements simpler & more efficient filtering.
- [GraphQL] fields that previously accepted a JS filter have been deprecated and
  replaced with a simpler syntax.

### Fixed
- Fixed the behaviors for check `Occurrences` and `OccurrencesWatermark`.
- Fixed a panic that could occur when seeding initial data.
- [Web] Compress dashboard assets
- [Web] Fixed regression where dashboard assets were no longer compressed.
- Fixed listing of silenced entries by check or subscription.
- The docker-compose.yaml file now refers to the sensu/sensu:latest image.

## [5.8.0] - 2019-05-22

### Added
- Added per resource counts to tessen data collection.
- Added event processing counts to tessen data collection.
- Added ability to query for `Handlers` (individual and collections) from the GraphQL query endpoint.
- Added `/version` to retrieve the current etcd server/cluster version and the sensu-backend version.
- --etcd-cipher-suites option is now available for sensu-backend.
- Added the `--chunk-size` flag to `sensuctl * list` sub-commands

### Changed
- eventd and keepalived now use 1000 handlers for events.
- etcd database size and request size are now configurable.
- Most resources now use protobuf serialization in etcd.

### Fixed
- Only bury switchsets of checks that no longer have a TTL, in order to reduce
the number of write operations made to etcd.
- Fixed keepalives switchsets for entities with deregistration.
- Fixed continue token generation in namespace and user pagination.

## [5.7.0] - 2019-05-09

### Added
- Added a Windows service wrapper for sensu-agent. See
"sensu-agent service --help" for more information.

### Fixed
- Fixed `sensuctl` color output on Windows.
- Fixed a regression in `sensuctl cluster` json/wrapped-json output.
- Fixed a regression that caused listing objects for a given namespace to also
  include results from namespaces sharing a similar prefix.

## [5.6.0] - 2019-04-30

### Added
- Added filtering support to `sensuctl`. This feature only works against a
  `sensu-backend` with a valid enterprise license.
- Added fields getter functions for resources available via the REST API.
- Added the message bus to Tessend in order to track Tessen configuration changes from the API.
- Added a performance optimizing `Count()` function to the generic store.
- Added a hexadecimal Cluster ID title to the `sensuctl cluster health` and
`sensuctl cluster member-list` commands in tabular format.
- Added a `Header` field to the `HealthResponse` type returned by `/health`.

### Fixed
- Fixed the agent `--annotations` and `--labels` flags.

## [5.5.1] - 2019-04-15

### Changed
- Added parsing annoatations to sensu-agent, both from agent.yml and command line arguments
- Updated Go version from 1.11.4 to 1.12.3 for CI builds.
- Changed the 1.x `client` field to `source` in the 1.x compatible agent socket. The `client` field is now deprecated.
- Deprecated the agent TCP/UDP sockets in favor of the agent rest api.
- [GraphQL] Added mutation to create / update using wrapped resources.
- [GraphQL] Added field returning wrapped resource given ID.
- apid uses a new generic router for listing resources.
- The store uses the generic List function for listing resources.

### Fixed
- Fixed an issue where etcd watchers were used incorrectly. This was causing
100% CPU usage in some components, as they would loop endlessly trying to get
results from watchers that broke, due to their stream terminating. Other
components would simply stop updating. Watchers now get reinstated when the
client regains connectivity.
- Fixed the `/events/:entity` route in the REST API.
- Fixed a bug where the --labels arg was not working as expected in sensu-agent.

## [5.5.0] - 2019-04-03

### Added
- Added the TessenD daemon.
- Added an etcd watcher for tessen configuration.
- Added ring support for TessenD so that the service is invoked in a
round-robin fashion within a cluster.
- Added `tessen opt-in` command to `sensuctl`.
- Added `tessen opt-out` command to `sensuctl`.
- Added `tessen info` command to `sensuctl`.
- Added more verbose logging to indicate when a proxy request matches an entity according to its entity attributes.

### Removed
- Removed the unused etcd watcher for hook configurations.

### Fixed
- [Web] Ensure user chip is never rendered when creator is not present.

## [5.4.0] - 2019-03-27

### Added
- Add support for pagination to the API
- Add two new flags for `backend` daemon to optionally allow for separate TLS
  cert/key for dashboard. the flags are: `--dashboard-cert-file` and
  `--dashboard-key-file`. The dashboard will use the same TLS config of the API
  unless these new flags are specified.
- Added notion of asset collections to dashboard daemon
- Added a store for Tessen opt-in/opt-out configuration.
- Added /tessen GET and PUT endpoints to the API.
- Added queueing to the agent /events API

### Changed
- [Web] Updated dependencies that had warnings
- [Web] Updated dependency babel to ^7.4
- [Web] Updated UI library to ^3.8

### Fixed
- Fixed a bug in `sensuctl` where global/persistent flags, such as `--namespace`
  and `--config-dir`, would get ignored if they were passed after a sub-command
  local flag, such as `--format`.
- Fixed a bug in `sensuctl` where handlers and filters would only be deleted
  from the default namespace, unless a `--namespace` flag was specified.
- Fixed a bug where events could be stored without a timestamp.
- Fixed a bug where metrics could be persisted to etcd in some cases.
- Fixed a bug where agents would sometimes refuse to terminate on SIGTERM and
  SIGINT.
- Fixed a bug where agents would always try to reconnect to the same backend,
  even when multiple backends were specified. Agents will now try to connect to
  other backends, in pseudorandom fashion.
- [Web] Avoids crash when the creator of a check is inaccessible.
- [Api] Respond with 404 from the users endpoint when user for given name cannot
  be found.
- Commands wrap on the event details page and will display "-" if there is no
  command (keepalives)

## [5.3.0] - 2019-03-11

### Added
- Added additional check config and entity information to event details page.
- Fixed all known TLS vulnerabilities affecting the backend server:
    - TLS min version increased to 1.2
    - Removed ALL but perfect-forward-secrecy ciphers
- Removed requirement of specifying `--trusted-ca-file` when using TLS on backend
- Prevented backend from loading server TLS configuration for http client
- Enforced uniform TLS configuration for all three backend components (apid, agentd, dashboardd)
- Set http client timeout to 15 seconds for sensuctl
- Round robin scheduling is now fully functional.
- Web UI offline state detection and and alert banner.

### Changed
- Asset downloading now uses buffered I/O.

### Fixed
- Check results sent via the agent socket now support handlers.
- `sensuctl user list` can now output yaml and wrapped-json
- Fixed bug with how long commands were displayed on check details page.
- Assets downloads no longer specify a client timeout.
- Fixed a bug where agent entity subscriptions would be communicated to the
  backend incorrectly. Due to the scheduler using the subscriptions from the
  HTTP header, this does not have any effect on scheduling.
- Web - Fixes issue where timeout value was not displayed.
- Fixed bug with how long commands were displayed on check details page.

### Removed
- Removed the concept of "edition" and the edition header.

## [5.2.1] - 2019-02-11

### Fixed
- Fixed a regression in the agent that would not allow proxy checks to be
run for subsequent executions.
### Added
- Web UI - support for labels and annotations

## [5.2.0] - 2019-02-06

### Added
- Added support for the following TLS related options to `sensuctl`:
`--trusted-ca-file` and `--insecure-skip-tls-verify`. This allows sensuctl
users to use a self-signed certificate without adding it to the operating
system's CA store, either by explicitly trusting the signer, or by disabling
TLS hostname verification.
- Added a generic watcher in the store.
- Added `RemoveProvider` method to authenticator.
- Check output truncation support has been added. Check output can be truncated
by adjusting the max_output_size and discard_output properties.
- Added ability to silence/unsilence from the event details page.
- Added support for wrapped resources in the API with `sensuctl create` &
`sensuctl edit`.
- Web UI - platform version displays on the entity details page.
- Web UI - include proxy request configuration on check details page.
- Web UI - display deregistration config on the entity details page.

### Changed
- Removed unused workflow `rel_build_and_test` in CircleCI config.
- Moved the `Provider` interface to `api/core/v2` package.
- Moved the `Authenticator` interface to `backend/authentication` package.
- Updated confirmation messages for sensuctl commands: `Created`, `Deleted` and
`Updated` instead of `OK`.
- Exported some functions and methods in the CLI client.
- The API authenticator now identifies providers by their name only.

### Fixed
- Check TTL failure events are now much more reliable, and will persist even
in the presence cluster member failures and cluster restarts.
- Fix snakeCase version of keys in typeMap for acronyms.
- Fixed a bug in keepalive processing that could result in a crash.
- Pin childprocess to v0.9.0 in CircleCI so fpm can be installed.
- Substitutions applied to command & hooks are now omitted from events.
- Fixes a bug where generic store methods assumed a namespace was provided for non-namespaced resources.
- Keepalive and check TTL database state is now properly garbage-collected on
entity deletion.
- Fixed a bug where `sensuctl version` required configuration files to exist.
- Updates the copy on the confirm disable dialog to accurately reflect the
operation.

## [5.1.1] - 2019-01-24

### Added
- Added the notion of authentication providers.

### Changed
- Improved logging for errors in proxy check requests.
- Updated Go version from 1.10 to 1.11.4.
- Refactoring of the internal authentication mechanism into a `basic`
authentication provider.
- Modified private generic store methods as public functions.
- Improved logging for errors in proxy check requests.
- Updated Go version from 1.10 to 1.11.4.
- Changed keepalive event to include check.output

### Fixed
- Fixed a bug where `sensuctl edit` was not removing the temp file it created.
- Fixed a bug where adhoc checks were not retrieving asset dependencies.
- Fixed a bug where check updates would cause the check to immediately fire.
- Fixed a bug where a bad line in check output would abort metric extraction.
An error is now logged instead, and extraction continues after a bad line is encountered.
- Keepalive events will now continue to fire after cluster restarts.
- Fixed a panic in the dashboardd shutdown routine.
- Fixed a bug where deleting a non-existent entity with sensuctl would not return an error.
- Web UI - toolbar menu buttons now switch with dark theme.
- Web UI - some buttons easier to see with dark theme.
- Agents will now take proxy entity names into consideration when guarding
against duplicate check requests.

### Changed
- Improved logging for errors in proxy check requests.
- Updated Go version from 1.10 to 1.11.4.

## [5.1.0] - 2018-12-18

### Added
- Support for the trusted-ca-file and insecure-skip-tls-verify flags in
  sensu-agent. These flags have the same meaning and use as their sensu-backend
  counterparts.

### Changed
- Default location for sensu-backend data has changed from /var/lib/sensu to
  /var/lib/sensu/sensu-backend. See release notes for more information.

### Fixed
- Keepalive and check TTL failure events now fire continuously until resolved.
- Listing an empty set of assets now correctly returns [] instead of null.
- Fixed API endpoint used by the CLI to create hooks via the 'sensuctl create'
  command. It's now possible to create objects of type 'Hook' with this command
  again.
- Firefox status icons not fully rendering

## [5.0.1] - 2018-12-12

### Changed
- Added --etcd-advertise-client-urls options to docker-compose.yaml sensu-backend start command

### Fixed
- Prevent a panic when using an external etcd cluster.
- Silences List in web ui sorted by ascending order; defaults to descending
- Reduces shuffling of items as events list updates
- Fixed error in UI where status value could not be coerced
- Copy local environment variables into execution context when running checks
- Ensure environment variables are joined with a semicolon on Windows
- Command arguments are no longer needlessly escaped on Windows
- Backend environments are now included in handler & mutator execution requests.

## [5.0.0] - 2018-11-30

### Added
- Add the `etcd-advertise-client-urls` config attribute to sensu-backend
- Support for multiple API versions added to sensuctl create
- Support for metadata added to wrapped resources (yaml, wrapped-json)
- Added the backend configuration attributes `api-listen-address` & `api-url`.
- Adds feedback when rerunning check[s] in the web app

### Removed
- Check subdue functionality has been disabled. Users that have checks with
subdues defined should delete and recreate the check. The subdue feature was
found to have issues, and we are re-working the feature for a future release.
- Filter when functionality has been disabled. Users that have filters with
'when' properties defined should delete and recreate the filter. Filter when
uses the same facility as check subdue for handling time windows.
- Removed event.Hooks and event.Silenced deprecated fields
- Extensions have been removed until we have time to revisit the feature.

### Changed
- Assets and checks environments are now merged, with a preference given to the
  values coming from the check's environment.
- Assets and handlers environments are now merged, with a preference given to the
  values coming from the handler's environment.
- Assets and mutators environments are now merged, with a preference given to the
  values coming from the mutator's environment.
- Metadata from wrappers and resources is now merged, with a preference given to
the values coming from the wrapper. Labels and annotations are deep-merged.
- Round-robin scheduling has been temporarily disabled.
- The dashboard now uses the `api-url` configuration attribute to connect to the
API.

### Fixed
- Fixed several resource leaks in the check scheduler.
- Fixed a bug in the dashboard where entities could not be silenced.
- Fix the `sensuctl cluster health` command.
- Fixed issue filtering by status on the events page
- Fixed interactive operations on entities in the CLI
- Removed rerun and check links for keepalives on event details page.
- Web UI - Made silencing language more clear on Silences List page
- Fixed a bug where resources from namespaces that share a common prefix, eg:
  "sensu" and "sensu-devel", could be listed together.
- Fixed a bug in the agent where the agent would deadlock after a significant
period of disconnection from the backend.
- Fixed a bug where logging events without checks would cause a nil panic.
- Removed the ability to rerun keepalives on the events list page
- A panic in keepalive/check ttl monitors causing a panic.
- Monitors are now properly namespaced in etcd.
- Updating a users groups will no longer corrupt their password
- Prevent empty error messages in sensuctl.
- Fixed a bug where keepalive failures could be influenced by check TTL
successes, and vice versa.
- Fixed a bug where check TTL events were not formed correctly.
- Fixed a web-ui bug causing the app to crash on window resize in FireFox

### Breaking Changes
- The backend configuration attributes `api-host` & `api-port` have been
replaced with `api-listen-address`.

## [2.0.0-beta.8-1] - 2018-11-15

### Added
- Assets are included on check details page.
- Adds links to view entities and checks from the events page.
- Added an agent/cmd package, migrated startup logic out of agent main
- Improved debug logging in pipeline filtering.
- Add object metadata to entities (including labels).
- Add filter query support for labels.
- Add support for setting labels on agents with the command line.
- The sensuctl tool now supports yaml.
- Add support for `--all-namespaces` flag in `sensuctl extension list`
subcommand.
- Added functionality to the dynamic synthesize function, allowing it to
flatten embedded and non-embedded fields to the top level.
- Added the sensuctl edit command.
- Added javascript filtering.

### Removed
- Govaluate is no longer part of sensu-go.

### Fixed
- Display appropriate fallback when an entity's lastSeen field is empty.
- Silences List in web ui sorted by ascending order
- Sorting button now works properly
- Fixed unresponsive silencing entry form begin date input.
- Removed lastSeen field from check summary
- Fixed a panic on the backend when handling keepalives from older agent versions.
- Fixed a bug that would prevent some keepalive failures from occurring.
- Improved event validation error messages.
- Improved agent logging for statsd events.
- Fixues issue with tooltip positioning.
- Fixed bug with toolbar menus collapsing into the overflow menu
- The agent now reconnects to the backend if its first connection attempt
  fails.
- Avoid infinite loop when code cannot be highlighted.

### Changes
- Deprecated the sensu-agent `--id` flag, `--name` should be used instead.

### Breaking Changes
- Environments and organizations have been replaced with namespaces.
- Removed unused asset metadata field.
- Agent subscriptions are now specified in the config file as an array instead
  instead of a comma-delimited list of strings.
- Extended attributes have been removed and replaced with labels. Labels are
string-string key-value pairs.
- Silenced `id`/`ID` field has changed to `name`/`Name`.
- Entity `id`/`ID` field has changed to `name`/`Name`.
- Entity `class`/`Class` field has changed to `entity_class`/`EntityClass`.
- Check `proxy_entity_id`/`ProxyEntityID` field has changed to `proxy_entity_name`/`ProxyEntityName`.
- Objects containing both a `name`/`Name` and `namespace`/`Namespace` field have been
replaced with `metadata`/`ObjectMeta` (which contains both of those fields).
- Role-based access control (RBAC) has been completely redesigned.
- Filter and token substitution variable names now match API naming. Most names
that were previously UpperCased are now lower_cased.
- Filter statements are now called expressions. Users should update their
filter definitions to use this new naming.

## [2.0.0-beta.7-1] - 2018-10-26

### Added
- Asset functionality for mutators and handlers.
- Web ui allows publishing and unpublishing on checks page.
- Web ui allows publishing and unpublishing on check details page.
- Web ui code highlighting added.

### fixed
- fixes exception thrown when web ui browser window is resized.

## [2.0.0-beta.6-2] - 2018-10-22

### Added
- Add windows/386 to binary gcs releases
- TLS authentication and encryption for etcd client and peer communication.
- Added a debug log message for interval timer initial offset.
- Added a privilege escalation test for RBAC.

### Removed
- Staging resources and configurations have been removed from sensu-go.
- Removed handlers/slack from sensu/sensu-go. It can now be found in
sensu/slack-handler.
- Removed the `Error` store and type.

### Changed
- Changed sensu-agent's internal asset manager to use BoltDB.
- Changed sensuctl title colour to use terminal's configured default for bold
text.
- The backend no longer forcibly binds to localhost.
- Keepalive intervals and timeouts are now configured in the check object of
keepalive events.
- The sensu-agent binary is now located at ./cmd/sensu-agent.
- Sensuctl no longer uses auto text wrapping.
- The backend no longer requires embedded etcd. External etcd instances can be
used by providing the --no-embed option. In this case, the client will dial
the URLs provided by --listen-client-urls.
- The sensu-agent binary is now located at ./cmd/sensu-agent.
- Sensuctl no longer uses auto text wrapping.
- The backend no longer requires embedded etcd. External etcd instances can be
used by providing the --no-embed option. In this case, the client will dial
the URLs provided by --listen-client-urls.
- Deprecated daemon `Status()` functions and `/info` (`/info` will be
re-implemented in https://github.com/sensu/sensu-go/issues/1739).
- The sensu-backend flags related to etcd are now all prefixed with `etcd` and
the older versions are now deprecated.
- Web ui entity recent events are sorted by last ok.
- etcd is now the last component to shutdown during a graceful shutdown.
- Web ui entity recent events are sorted by last ok
- Deprecated --custom-attributes in the sensu-agent command, changed to
--extended-attributes.
- Interfaced command execution and mocked it for testing.
- Updated the version of `libprotoc` used to 3.6.1.

### Fixed
- Fixed a bug in `sensuctl configure` where an output format called `none` could
  be selected instead of `tabular`.
- Fixes a bug in `sensuctl cluster health` so the correct error is handled.
- Fixed a bug where assets could not extract git tarballs.
- Fixed a bug where assets would not install if given cache directory was a
relative path.
- Fixed a bug where an agent's collection of system information could delay
sending of keepalive messages.
- Fixed a bug in nagios perfdata parsing.
- Etcd client URLs can now be a comma-separated list.
- Fixed a bug where output metric format could not be unset.
- Fixed a bug where the agent does not validate the ID at startup.
- Fixed a bug in `sensuctl cluster health` that resulted in an unmarshal
error in an unhealthy cluster.
- Fixed a bug in the web ui, removed references to keepaliveTimeout.
- Keepalive checks now have a history.
- Some keepalive events were misinterpreted as resolution events, which caused
these events to be handled instead of filtered.
- Some failing keepalive events were not properly emitted after a restart of
sensu-backend.
- The check output attribute is still present in JSON-encoded events even if
empty.
- Prevent an empty Path environment variable for agents on Windows.
- Fixed a bug in `sensuctl check update` interactive mode. Boolean defaults
were being displayed rather than the check's current values.
- Use the provided etcd client TLS information when the flag `--no-embed-etcd`
is used.
- Increase duration delta in TestPeriodicKeepalive integration test.
- Fixed some problems introduced by Go 1.11.

### Breaking Changes
- Removed the KeepaliveTimeout attribute from entities.

## [2.0.0-beta.4] - 2018-08-14

### Added
- Added the Sensu edition in sensuctl config view subcommand.
- List the supported resource types in sensuctl.
- Added agent ID and IP address to backend session connect/disconnect logs
- Licenses collection for RHEL Dockerfiles and separated RHEL Dockerfiles.

### Changed
- API responses are inspected after each request for the Sensu Edition header.
- Rename list-rules subcommand to info in sensuctl role commmand with alias
for backward compatibility.
- Updated gogo/protobuf and golang/protobuf versions.
- Health API now returns etcd alarms in addition to cluster health.

### Fixed
- Fixed agentd so it does not subscribe to empty subscriptions.
- Rules are now implicitly granting read permission to their configured
environment & organization.
- The splay_coverage attribute is no longer mandatory in sensuctl for proxy
check requests and use its default value instead.
- sensu-agent & sensu-backend no longer display help usage and duplicated error
message on startup failure.
- `Issued` & `History` are now set on keepalive events.
- Resolves a potential panic in `sensuctl cluster health`.
- Fixed a bug in InfluxDB metric parsing. The timestamp is now optional and
compliant with InfluxDB line protocol.
- Fixed an issue where adhoc checks would not be issued to all agents in a
clustered installation.

### Breaking Changes
- Corrects the check field `total_state-change` json tag to `total_state_change`.

## [2.0.0-beta.3-1] - 2018-08-02

### Added
- Added unit test coverage for check routers.
- Added API support for cluster management.
- Added sensuctl cluster member-list command.
- Added Sensu edition detection in sensuctl.
- Added sensuctl cluster member-add command.
- Added API client support for enterprise license management.
- Added a header to API calls that returns the current Sensu Edition.
- Added sensuctl cluster health command.

### Changed
- The Backend struct has been refactored to allow easier customization in
enterprise edition.
- Use etcd monitor instead of in-memory monitor.
- Refactoring of the cmd package for sensuctl to allow easier customization in
the enterprise edition.
- Upgrade dep to v0.5.0
- Added cluster health information to /health endpoint in sensu-backend.

### Fixed
- Fixed `sensuctl completion` help for bash and zsh.
- Fixed a bug in build.sh where versions for Windows and Mac OS were not
generated correctly.
- Display the name of extensions with table formatting in sensuctl.
- Fixed TLS issue that occurred when dashboard communicated with API.
- Check TTL now works with round robin checks.
- Format string for --format flag help now shows actual arguments.
- Push the sensu/sensu:nightly docker image to the Docker Hub.
- Replaced dummy certs with ones that won't expire until 100 years in the
future.
- Fixed a bug where clustered round robin check execution executed checks
too often.
- Catch errors in type assertions in cli.
- Fixed a bug where users could accidentally create invalid gRPC handlers.

### Removed
- Removed check subdue e2e test.
- Removed unused Peek method in the Ring data structure.

### Breaking Changes
- Removed deprecated import command.

## [2.0.0-beta.2] - 2018-06-28

### Added
- Performed an audit of events and checks. Added `event.HasCheck()` nil checks
prior to assuming the existence of said check.
- Added a Create method to the entities api.
- Added the ability to set round robin scheduling in sensuctl
- Added Output field to GRPC handlers
- Additional logging around handlers
- Accept additional time formats in sensuctl
- Entities can now be created via sensuctl.
- Added the format `wrapped-json` to sensuctl `configure`, `list` and `info`
commands, which is compatible with `sensuctl create`.
- Added debug event log with all event data.
- Added yml.example configurations for staging backend and agents.
- Added test resources in `testing/config/resources.json` to be used in staging.
- Added all missing configuration options to `agent.yml.example` and
`backend.yml.example`.
- Added environment variables to checks.
- Added logging redaction integration test.
- Added check token substitution integration test.
- Added the `sensuctl config view` subcommand.
- Added extension service configuration to staging resources.
- Added some documentation around extensions.
- Added Dockerfile.rhel to build RHEL containers.

### Changed
- Upgraded gometalinter to v2.
- Add logging around the Sensu event pipeline.
- Split out the docker commands in build script so that building images and
  pushing can be done separately.
- Migrated the InfluxDB handler from the sensu-go repository to
github.com/nikkiki/sensu-influxdb-handler
- Entry point for sensu-backend has been changed to
  `github.com/sensu/sensu-go/cmd/sensu-backend`
- Don't allow unknown fields in types that do not support custom attributes
when creating resources with `sensuctl create`.
- Provided additional context to metric event logs.
- Updated goversion in the appveyor configuration for minor releases.
- Use a default hostname if one cannot be retrieved.
- Return an error from `sensuctl configure` when the configured organization
or environment does not exist.
- Remove an unnecessary parameter from sensuctl environment create.
- The profile environment & organization values are used by default when
creating a resource with sensuctl.
- Migrated docker image to sensu Docker Hub organization from sensuapp.
- Use the sensu/sensu image instead of sensu/sensu-go in Docker Hub.

### Fixed
- Prevent panic when verifying if a metric event is silenced.
- Add logging around the Sensu event pipeline
- Marked silenced and hooks fields in event as deprecated
- Fixed a bug where hooks could not be created with `create -f`
- Metrics with zero-values are now displayed correctly
- Fix handler validation routine
- Fixed a small bug in the opentsdb transformer so that it trims trailing
whitespace characters.
- Sensu-agent logs an error if the statsd listener is unable to start due to an
invalid address or is stopped due to any other error.
- Fixed a bug where --organization and --environment flags were hidden for all
commands
- Fix a bug where environments could not be created with sensuctl create
- StatsD listener on Windows is functional
- Add version output for dev and nightly builds (#1320).
- Improve git version detection by directly querying for the most recent tag.
- Fixed `sensuctl create -f` for `Role`
- Fixed `sensuctl create -f` for `Event`
- Added validation for asset SHA512 checksum, requiring that it be at least 128
characters and therefore fixing a bug in sensuctl
- Silenced IDs are now generated when not set in `create -f` resources
- API requests that result in a 404 response are now logged
- Fixed a bug where only a single resource could be created with
`sensuctl create` at a time.
- Fixed a bug where environments couldn't be deleted if there was an asset in
the organization they reside in.
- Dashboard's backend reverse proxy now works with TLS certs are configured.
- Fixed a bug with the IN operator in query statements.
- Boolean fields with a value of `false` now appear in json format (removed
`omitempty` from protobufs).
- The sensuctl create command no longer prints a spurious warning when
non-default organizations or environments are configured.
- When installing assets, errors no longer cause file descriptors to leak, or
lockfiles to not be cleaned up.
- Fixed a bug where the CLI default for round robin checks was not appearing.
- Missing custom attributes in govaluate expressions no longer result in
an error being logged. Instead, a debug message is logged.
- Update AppVeyor API token to enable GitHub deployments.
- Allow creation of metric events via backend API.
- Fixed a bug where in some circumstances checks created with sensuctl create
would never fail.
- Fixed a goroutine leak in the ring.
- Fixed `sensuctl completion` help for bash and zsh.

### Removed
- Removed Linux/386 & Windows/386 e2e jobs on Travis CI & AppVeyor
- Removed check output metric extraction e2e test, in favor of more detailed
integration coverage.
- Removed the `leader` package
- Removed logging redaction e2e test, in favor of integration coverage.
- Removed check token substitution e2e test, in favor of integration coverage.
- Removed round robin scheduling e2e test.
- Removed proxy check e2e test.
- Removed check scheduling e2e test.
- Removed keepalive e2e test.
- Removed event handler e2e test.
- Removed `sensuctl` create e2e tests.
- Removed hooks e2e test.
- Removed assets e2e test.
- Removed agent reconnection e2e test.
- Removed extensions e2e test.

## [2.0.0-beta.1] - 2018-05-07
### Added
- Add Ubuntu 18.04 repository
- Support for managing mutators via sensuctl.
- Added ability to sort events in web UI.
- Add PUT support to APId for the various resource types.
- Added flags to disable the agent's API and Socket listeners
- Made Changelog examples in CONTRIBUTING.md more obvious
- Added cli support for setting environment variables in mutators and handlers.
- Added gRPC extension service definition.
- The slack handler now uses the iconURL & username flag parameters.
- Support for nightlies in build/packaging tooling.
- Added extension registry support to apid.
- Added extension registry to the store.
- Add sensuctl create command.
- Adds a statsd server to the sensu-agent which runs statsd at a configurable
flush interval and converts gostatsd metrics to Sensu Metric Format.
- Add event filtering to extensions.
- Proper 404 page for web UI.
- Add sensuctl extension command.
- Add extensions to pipelined.
- Added more tests surrounding the sensu-agent's statsd server and udp port.
- Add the `--statsd-event-handlers` flag to sensu-agent which configures the
event handlers for statsd metrics.
- Add default user with username "sensu" with global, read-only permissions.
- Add end-to-end test for extensions.
- Add configuration setting for backend and agent log level.
- Add extension package for building third-party Sensu extensions in Go.
- Add the `--statsd-disable` flag to sensu-agent which configures the
statsd listener. The listener is enabled by default.
- Added an influx-db handler for events containing metrics.
- Add 'remove-when' and 'set-when' subcommands to sensuctl filter command.
- Added the Transformer interface.
- Added a Graphite Plain Text transformer.
- Add support for `metric_format` and `metric_handlers` fields in the Check and
CheckConfig structs.
- Add CLI support for `metric_format` and `metric_handlers` fields in `sensuctl`.
- Add support for metric extraction from check output for `graphite_plaintext`
transformer.
- Added a OpenTSDB transformer.
- Add support for metric extraction from check output for `opentsdb_line`
- Added a Nagios performance data transformer.
- Add support for metric extraction from check output for `nagios_perfdata`
- Added an InfluxDB Line transformer.
- Add support for metric extraction from check output for `influxdb_line`
transformer.
- Add e2e test for metric extraction.

### Changed
- Changed the maximum number of open file descriptors on a system to from 1024
(default) to 65535.
- Increased the default etcd size limit from 2GB to 4GB.
- Move Hooks and Silenced out of Event and into Check.
- Handle round-robin scheduling in wizardbus.
- Added informational logging for failed entity keepalives.
- Replaced fileb0x with vfsgen for bundling static assets into binary. Nodejs 8+
and yarn are now dependencies for building the backend.
- Updated etcd to 3.3.2 from 3.3.1 to fix an issue with autocompaction settings.
- Updated and corrected logging style for variable fields.
- Build protobufs with go generate.
- Creating roles via sensuctl now supports passing flags for setting permissions
  rules.
- Removed -c (check) flag in sensuctl check execute command.
- Fix a deadlock in the monitor.
- Don't allow the bus to drop messages.
- Events list can properly be viewed on mobile.
- Updated Sirupsen/logrus to sirupsen/logrus and other applicable dependencies using the former.
- Set default log level to 'warn'.
- Optimize check marshaling.
- Silenced API only accepts 'id' parameter on DELETE requests.
- Disable gostatsd internal metric collection.
- Improved log entries produced by pipelined.
- Allow the InfluxDB handler to parse the Sensu metric for an InfluxDB field tag
and measurement.
- Removed organization and environment flags from create command.
- Changed `metric_format` to `output_metric_format`.
- Changed `metric_handlers` to `output_metric_handlers`.

### Fixed
- Terminate processes gracefully in e2e tests, allowing ports to be reused.
- Shut down sessions properly when agent connections are disrupted.
- Fixed shutdown log message in backend
- Stopped double-writing events in eventd
- Agents from different orgs/envs with the same ID connected to the same backend
  no longer overwrite each other's messagebus subscriptions.
- Fix the manual packaging process.
- Properly log the event being handled in pipelined
- The http_check.sh example script now hides its output
- Silenced entries using an asterisk can be deleted
- Improve json unmarshaling performance.
- Events created from the metrics passed to the statsd listener are no longer
swallowed. The events are sent through the pipeline.
- Fixed a bug where the Issued field was never populated.
- When creating a new statsd server, use the default flush interval if given 0.
- Fixed a bug where check and checkconfig handlers and subscriptions are null in rendered JSON.
- Allow checks and hooks to escape zombie processes that have timed out.
- Install all dependencies with `dep ensure` in build.sh.
- Fixed an issue in which some agents intermittently miss check requests.
- Agent statsd daemon listens on IPv4 for Windows.
- Include zero-valued integers in JSON output for all types.
- Check event entities now have a last_seen timestamp.
- Improved silenced entry display and UX.
- Fixed a small bug in the opentsdb transformer so that it trims trailing
whitespace characters.

## [2.0.0-nightly.1] - 2018-03-07
### Added
- A `--debug` flag on sensu-backend for enabling a pprof HTTP endpoint on localhost.
- Add CLI support for adhoc check requests.
- Check scheduler now handles adhoc check requests.
- Added `set-FIELD` and `remove-FIELD` commands for all updatable fields
of a check. This allows updating single fields and completely clearing out
non-required fields.
- Add built-in only_check_output mutator to pipelined.
- Allow publish, cron, ttl, timeout, low flap threshold and more fields to be
set when importing legacy settings.
- Add CPU architecture in system information of entities.
- The `sensuctl user change-password` subcommand now accepts flag parameters.
- Configured and enabled etcd autocompaction.
- Add event metrics type, implementing the Sensu Metrics Format.
- Agents now try to reconnect to the backend if the connection is lost.
- Added non-functional selections for resolving and silencing to web ui
- Add LastOk to check type. This will be updated to reflect the last timestamp
of a successful check.
- Added GraphQL explorer to web UI.
- Added check occurrences and occurrences_watermark attributes from Sensu 1.x.
- Added issue template for GitHub.
- Added custom functions to evaluate a unix timestamp in govaluate.

### Changed
- Refactor Check data structure to not depend on CheckConfig. This is a breaking
change that will cause existing Sensu alpha installations to break if upgraded.
This change was made before beta release so that further breaking changes could
be avoided.
- Make indentation in protocol buffers files consistent.
- Refactor Hook data structure. This is similar to what was done to Check,
except that HookConfig is now embedded in Hook.
- Refactor CheckExecutor and AdhocRequestExecutor into an Executor interface.
- Changed the sensu-backend etcd flag constants to match the etcd flag names.
- Upgraded to Etcd v3.3.1
- Removed 3DES from the list of allowed ciphers in the backend and agent.
- Password input fields are now aligned in  `sensuctl user change-password`
subcommand.
- Agent backend URLs without a port specified will now default to port 8081.
- Travis encrypted variables have been updated to work with travis-ci.org
- Upgraded all builds to use Go 1.10.
- Use megacheck instead of errcheck.
- Cleaned agent configuration.
- We no longer duplicate hook execution for types that fall into both an exit
code and severity (ex. 0, ok).
- Updated the sensuctl guidelines.
- Changed travis badge to use travis-ci.org in README.md.
- Govaluate's modifier tokens can now be optionally forbidden.
- Increase the stack size on Travis CI.
- Refactor store, queue and ring interfaces, and daemon I/O details.
- Separated global from local flags in sensuctl usage.

### Fixed
- Fixed a bug in time.InWindow that in some cases would cause subdued checks to
be executed.
- Fixed a bug in the HTTP API where resource names could not contain special
characters.
- Resolved a bug in the keepalive monitor timer which was causing it to
erroneously expire.
- Resolved a bug in how an executor processes checks. If a check contains proxy
requests, the check should not duplicately execute after the proxy requests.
- Removed an erroneous validation statement in check handler.
- Fixed HookList `hooks` validation and updated `type` validation message to
allow "0" as a valid type.
- Events' check statuses & execution times are now properly added to CheckHistory.
- Sensu v1 Check's with TTL, timeout and threshold values can now be imported
correctly.
- Use uint32 for status so it's not empty when marshalling.
- Automatically create a "default" environment when creating a new organization.

## [2.0.0-alpha.17] - 2018-02-13
### Added
- Add .gitattributes file with merge strategy for the Changelog.
- Context switcher added for dashboard.
- Add API support for adhoc check requests.
- Check scheduler now supports round-robin scheduling.
- Added better error checking for CLI commands and support for mutually
exclusive fields.
- Added `--interactive` flag to CLI which is required to run interactive mode.
- Added CLI role rule-add Organization and Environment interactive prompts.
- Added events page list and simple buttons to filter

### Changed
- Silenced `begin` supports human readable time (Format: Jan 02 2006 3:04PM MST)
in `sensuctl` with optional timezone. Stores the field as unix epoch time.
- Increased the timeout in the store's watchers tests.
- Incremental retry mechanism when waiting for agent and backend in e2e tests.
- Renamed CLI asset create interactive prompt "Org" to "Organization".

### Fixed
- Fixed required flags in `sensuctl` so requirements are enforced.
- Add support for embedded fields to dynamic.Marshal.

## [2.0.0-alpha.16] - 2018-02-07
### Added
- Add an e2e test for proxy check requests.
- Add integration tests to our CI.
- Context switcher added for dashboard
- Add api support for adhoc check requests.

### Fixed
- Tracks in-progress checks with a map and mutex rather than an array to
increase time efficiency and synchronize goroutines reading from and writing
to that map.
- Fixed a bug where we were attempting to kill processes that had already
finished before its allotted execution timeout.
- Fixed a bug where an event could erroneously be shown as silenced.
- Properly log errors whenever a check request can't be published.
- Fixed some build tags for tests using etcd stores.
- Keepalive monitors now get updated with changes to a keepalive timeout.
- Prevent tests timeout in queue package
- Prevent tests timeout in ring package
- Fixed a bug in the queue package where timestamps were not parsed correctly.
- Fixed Ring's Next method hanging in cases where watch events are not propagated.

### Changed
- Queues are now durable.
- Refactoring of the check scheduling integration tests.
- CLI resource delete confirmation is now `(y/N)`.

### Removed
- Dependency github.com/chzyer/readline

## [2.0.0-alpha.15] - 2018-01-30
### Added
- Add function for matching entities to a proxy check request.
- Added functions for publishing proxy check requests.
- Added proxy request validation.
- CLI functionality for proxy check requests (add set-proxy-requests command).
- Entities have been added to the state manager and synchronizer.
- Added package leader, for facilitating execution by a single backend.
- Proxy check requests are now published to all entities described in
`ProxyRequests` and `EntityAttributes`.
- Add quick navigation component for dashboard

### Changed
- Govaluate logic is now wrapped in the `util/eval` package.
- Cron and Interval scheduling are now mutually exclusive.

### Fixed
- Fixed a bug where retrieving check hooks were only from the check's
organization, rather than the check's environment, too.

## [2.0.0-alpha.14] - 2018-01-23
### Added
- Add `Timeout` field to CheckConfig.
- CLI functionality for check `Timeout` field.
- Add timeout support for check execution.
- Add timeout support for check hook execution.
- Token substitution is now available for check hooks
- Add an e2e test for logging redaction
- Support for `When` field in `Filter` which enables filtering based on days
and times of the week.
- New gRPC inspired GraphQL implementation. See
[graphql/README](backend/apid/graphql/README.md) for usage.
- Support for TTLs in check configs to monitor stale check results.

### Changed
- Moved monitor code out of keepalived and into its own package.
- Moved KeyBuilder from etcd package to store package.

## [2.0.0-alpha.13] - 2018-01-16
### Added
- Logging redaction for entities

### Fixed
- Fixed e2e test for token substitution on Windows
- Fixed check subdue unit test for token substitution on Windows
- Consider the first and last seconds of a time window when comparing the
current time
- Fixed Travis deploy stage by removing caching for $GOPATH
- Parse for [traditional cron](https://en.wikipedia.org/wiki/Cron) strings, rather than [GoDoc cron](https://godoc.org/github.com/robfig/cron) strings.

### Changed
- Removed the Visual Studio 2017 image in AppVeyor to prevent random failures
- Made some slight quality-of-life adjustments to build-gcs-release.sh.

## [2.0.0-alpha.12] - 2018-01-09
### Added
- Add check subdue mechanism. Checks can now be subdued for specified time
windows.
- Silenced entries now include a `begin` timestamp for scheduled maintenance.
- Store clients can now use [watchers](https://github.com/sensu/sensu-go/pull/792) to be notified of changes to objects in the store.
- Add check `Cron` field. Checks can now be scheduled according to the cron
string stored in this field.
- Add a distributed queue package for use in the backend.
- Token substitution is now available for checks.
- CLI functionality for check `Cron` field.
- Add an e2e test for cron scheduling.
- Add an e2e test for check hook execution.

## [2.0.0-alpha.11] - 2017-12-19
### Breaking Changes
- The `Source` field on a check has been renamed to `ProxyEntityID`. Any checks
using the Source field will have to be recreated.

### Added
- Silenced entries with ExpireOnResolve set to true will now be deleted when an
event which has previously failing was resolved
- TCP/UDP sockets now accept 1.x backward compatible payloads. 1.x Check Result gets translated to a 2.x Event.
- Custom attributes can be added to the agent at start.
- New and improved Check Hooks are implemented (see whats new about hooks here: [Hooks](https://github.com/sensu/sensu-alpha-documentation/blob/master/08-hooks.md))
- Add check subdue CLI support.

### Changed
- Avoid using reflection in time.InWindows function.
- Use multiple parallel jobs in CI tools to speed up the tests
- Pulled in latest [github.com/coreos/etcd](https://github.com/coreos/etcd).
- Includes fix for panic that occurred on shutdown.
- Refer to their
[changelog](https://github.com/gyuho/etcd/blob/f444abaae344e562fc69323c75e1cf772c436543/CHANGELOG.md)
for more.
- Switch to using [github.com/golang/dep](https://github.com/golang/dep) for
managing dependencies; `vendor/` directory has been removed.
- See [README](README.md) for usage.

## [2.0.0-alpha.10] - 2017-12-12
### Added
- End-to-end test for the silencing functionality
- Silenced events are now identified in sensuctl

### Changed
- Events that transitioned from incidents to a healthy state are no longer
filtered by the pipeline
- Errcheck was added to the build script, and the project was given a once-over
to clean up existing errcheck lint.
- Creating a silenced entry via sensuctl no longer requires an expiry value

### Fixed
- Entities can now be silenced using their entity subscription
- Fixed a bug in the agent where it was ignoring keepalive interval and timeout
settings on start
- Keepalives now alert when entities go away!
- Fixed a bug in package dynamic that could lead to an error in json.Marshal
in certain cases.
- Fixed an issue in keepalived to handle cases of nil entities in keepalive
messages

## [2.0.0-alpha.9] - 2017-12-5
### Added
- Proxy entities are now dynamically created through the "Source" attribute of a
check configuration
- Flag to sensuctl configure allowing it to be configured non-interactively
(usage: --non-interactive or -n)
- New function SetField in package dynamic, for setting fields on types
supporting extended attributes.
- Automatically append entity:entityID subscription for agent entities
- Add silenced command to sensuctl for silencing checks and subscriptions.
- Add healthz endpoint to agent api for checking agent liveness.
- Add ability to pass JSON event data to check command STDIN.
- Add POST /events endpoint to manually create, update, and resolve events.
- Add "event resolve" command to sensuctl to manually resolve events.
- Add the time.InWindow & time.InWindows functions to support time windows, used
in filters and check subdue

### Fixed
- Fixed a bug in how silenced entries were deleted. Only one silenced entry will
be deleted at a time, regardless of wildcard presence for subscription or check.

## [2.0.0-alpha.8] - 2017-11-28
### Added
- New "event delete" subcommand in sensuctl
- The "Store" interface is now properly documented
- The incoming request body size is now limited to 512 KB
- Silenced entries in the store now have a TTL so they automatically expire
- Initial support for custom attributes in various Sensu objects
- Add "Error" type for capturing pipeline errors
- Add registration events for new agents
- Add a migration tool for the store directly within sensu-backend

### Changed
- Refactoring of the sensu-backend API
- Modified the description for the API URL when configuring sensuctl
- A docker image with the master tag is built for every commit on master branch
- The "latest" docker tag is only pushed once a new release is created

### Fixed
- Fix the "asset update" subcommand in sensuctl
- Fix Go linting in build script
- Fix querying across organizations and environments with sensuctl
- Set a standard redirect policy to sensuctl HTTP client

### Removed
- Removed extraneous GetEnv & GetOrg getter methods<|MERGE_RESOLUTION|>--- conflicted
+++ resolved
@@ -5,21 +5,14 @@
 and this project adheres to [Semantic
 Versioning](http://semver.org/spec/v2.0.0.html).
 
-## Unreleased
-<<<<<<< HEAD
-- Added `etcd-log-level` configuration flag for setting the log level of the
-  embedded etcd server.
-- Added API key authentication support to sensuctl
-=======
-
 ### Added
 - Added `etcd-log-level` configuration flag for setting the log level of the
 embedded etcd server.
+- Added API key authentication support to sensuctl.
 
 ### Changed
 - Upgraded Go version from 1.13.15 to 1.16.
 - Upgraded Etcd version from 3.3.22 to 3.4.15.
->>>>>>> cfcf0d08
 
 ## [6.3.0] - 2021-04-07
 
