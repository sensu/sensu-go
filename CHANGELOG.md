# Changelog
All notable changes to this project will be documented in this file.

The format is based on [Keep a Changelog](http://keepachangelog.com/en/1.0.0/)
and this project adheres to [Semantic
Versioning](http://semver.org/spec/v2.0.0.html).


## Unreleased

### Added
- Added ability to make the Resty HTTP Timeout configurable.
- Added the `event.is_silenced` & `event.check.is_silenced` field selectors.
- Added `processes` field to the system type to store agent local processes (commercial feature).
- Users can now increment the logging level by sending SIGUSR1 to the
sensu-backend or sensu-agent process.
- Added a new `sensuctl describe-type` command to list all resource types.
- Added `labels` and `annotations` as backend config options.
- Added token substitution for assets.
- Added `Edition` field to version information.
- Added `GoVersion` field to version information.
<<<<<<< HEAD
- Assets paths are now accessible to consumers via an environment variable.
- Added a helper function to token substitution to retrieve an asset path.
=======
- Windows agent now has log rotation capabilities.
>>>>>>> 20e4d08e

### Changed
- Warning messages from Resty library are now suppressed in sensuctl.
- Notepad is now the default editor on Windows, instead of vi.

### Fixed
- Windows agent now accepts and remembers arguments passed to 'service run' and
'service install'.
- Windows agent synchronizes writes to its log file, ensuring that file size
will update with every log line written.
- Windows agent now logs to both console and log file when 'service run' is used.

## [5.19.3] - 2020-04-30

### Added
- Added a `timeout` flag to `sensu-backend init`.
- [Web] Added the ability for labels and annotations with links to images to be
displayed inline.
- [Web] Added additional modes for those with colour blindness.
- Added support for restarting the backend via SIGHUP. Config reloading is not
supported yet.

### Changed
- Removed deprecated flags in `sensuctl silenced update` subcommand.
### Fixed
- `sensu-backend init` now logs any TLS failures encountered.
- Fixes a bug in multi-line metric extraction that appeared in windows agents.
- Fixed an authn bug where sensu-backend would restart when agents disconnect.
- Fixed a bug where check state and last_ok were not computed until the second
instance of the event.
- Fix the validation for env_vars to allow the equal sign in values.
- Log to the warning level when an asset is not installed because none of the
filters matched.
- Return underlying errors when fetching an asset.
- Fixed a bug where the etcd event store would return prefixed matches rather than exact matches when getting events by entity.
- `sensuctl logout` now resets the TLS configuration.
- [Web] Fixes issue where labels with links could lead to a crash.
- Added a global rate limit for fetching assets so that asset retries are not abusive (can be
configured using `--assets-rate-limit` and `--assets-burst-limit` on the agent and backend).
- [Web] Fixed an issue where trying to use an unregistered theme could lead to a
crash.
- Fixed a bug that would cause the backend to crash.
- Fixed a bug that would cause messages like "unary invoker failed" to appear
in the logs.
- Fixed several goroutine leaks.
- Fixed a bug that would cause the backend to crash when the etcd client got an
error saying "etcdserver: too many requests".

## [5.19.2] - 2020-04-27
*No changelog for this release.*

## [5.19.1] - 2020-04-13

### Fixed
- Require that pipe handlers have a command set.
- The config file default path is now shown in the help for sensu-backend start
and sensu-agent start.
- Keepalives can now be published via the HTTP API.
- Token substitution templates can now express escape-quoted strings.
- [Web] Fixes issue where labels with links could lead to a crash.
- Fixed a bug where keepalives would not always fire correctly when using
the postgres event store.
- The REST API now uses a timeout of 3 seconds by default when querying
etcd health.
- sensu-agent will not longer allow configuring keepalive timeouts less than
the keepalive interval.
- Eventd can no longer mistake keepalive events for checks with TTL.
- Keepalives now generate a new event UUID for each keepalive failure event.
- Agents now correctly reset keepalive switches on reconnect, fixing a bug
where old keepalive timeout settings would persist too long.
- The system's libc_type attribute is now populated on alpine containers.

## [5.19.0] - 2020-03-26

### Added
- The `sensu.io/managed_by` label is now automatically applied to resources
created via `sensuctl create`.
- Added `created_by` to object metadata and populate that field via the HTTP API.
- Added agent discovery of libc type, VM system/role, and cloud provider.
- Added `float_type` field to system type to store which float type (softfloat,
hardfloat) a system is using.
- Additional Tessen resource metrics can now be registered at runtime.
- Added a generic client POST function that can return the response.
- Tessen now reports the type of store used for events ("etcd or "postgres").

### Changed
- Updated the store so that it may _create_ wrapped resources.
- Bonsai client now logs at debug level instead of info level.
- The dashboard service now returns an error if the client User-Agent is curl
or sensuctl. This should prevent users from using the dashboard port by
mistake.

### Fixed
- Fixed a bug where the agent could connect to a backend using a namespace that
doesn't exist.
- Subscriptions can no longer be empty strings (#2932)
- The proper HTTP status codes are returned for unauthenticated & permission
denied errors in the REST API.

## [5.18.1] - 2020-03-10

### Fixed
- Check history is now in FIFO order, not ordered by executed timestamp.
- Fixed bug where flapping would incorrectly end when `total_state_change` was
  below `high_flap_threshold` instead of below `low_flap_threshold`.
- sensu-backend no longers hang indefinitely if a file lock for the asset
manager cannot be obtained, and returns instead an error after 60 seconds.
- Stopped using the etcd embedded client, which seems to trigger nil pointer
panics when used against an etcd that is shutting down.
- 64-bit align the `Resource` struct in the store cache to fix a crash on
32-bit systems.
- Fixed a bug where sensu-backend would restart when agents disconnect.

## [5.18.0] - 2020-02-24

### Added
- Added the `/version` API in sensu-agent.
- Indicate in log messages which filter dropped an event.

### Fixed
- sensuctl now supports the http_proxy, https_proxy, and no_proxy environment
variables.
- returns 401 instead of 500 when issues occur refreshing the access token.
- Support Bonsai assets versions prefixed with the letter `v`.
- Fixed a bug where wrapped resources were not getting their namespaces set by
the default sensuctl configuration.
- read/writes `initializationKey` to/from `EtcdRoot`, while support legacy as fallback (read-only)
- check for a non-200 response when fetching assets
- `/silenced` now supports API filtering (commercial feature).
- Fixed event payload validation on the backend events API to validate the
payload with the URL parameters on the /events/:entity/:check endpoint and
reject events that do not match.
- The `auth/test` endpoint now returns the correct error messages.
- The `log-level` configuration option is now properly applied when running the
Sensu Agent Windows service.

### Changed
- Updated Go version from 1.13.5 to 1.13.7.
- Default `event.entity.entity_class` to `proxy` in the POST/PUT `/events` API.
- Proxy entities are now automatically created when events are published with an
entity that does not exist.

## [5.17.2] - 2020-02-19

### Fixed

- Fixed a bug where on an internal restart, enterprise HTTP routes could fail
to intialize.

## [5.17.1] - 2020-01-31

### Fixed
- Cluster configuration of sensuctl should be reset when `configure` is called.
- Some namespaces would not appear in the curated namespace functionality under
certain circonstances.
- Fix a bug with tar assets that contain hardlinked files.
- Assets name may contain capital letters.
- When `--trusted-ca-file` is used to configure sensuctl, it now detects and saves
the absolute file path in the cluster config.
- [Web] Changing order on event list will no longer cause filters to be reset.
- [Web] URLs inside annotations are now rendered as links.

## [5.17.0] - 2020-01-28

### Added
- Added the secrets provider interface and secrets provider manager to be used
by commercial secrets providers. Implemented for checks, mutators, and handlers.
- Added the `secrets` field to checks, mutators, and handlers.
- Added the `keepalive-handlers` configuration flag on the agent to specify the
entity's keepalive handlers.
- Added `event.entity.name` as a supported field selector.

### Fixed
- Fixed a memory leak in the entity cache.
- [Web] Labels with links can now be followed.
- [Web] Fixed a inconsistent crash that occurred in Firefox browsers.
- [Web] Fixed bug where event history was duplicated in the event timeline
chart.
- [Web] Fixed issue where silenced entries with a start date would result in a
crash.
- Fixed a bug where `sensuctl entity delete` was not returning an error
when attempting to delete a non-existent entity.
- sensuctl command assets installed via Bonsai will now use the "sensuctl"
namespace.
- Fixed a memory leak in the entity cache
- Users with implicit permissions to a namespace can now display resources
within that namespace via the Web UI.
- Explicit access to namespaces can only be granted via cluster-wide RBAC
resources.
- Split rules ClusterRole and Role verbs, resources and resource names on comma.
- Add support for the `--format` flag in the `sensuctl command list` subcommand.
- Namespace can be ommited from event when performing an HTTP POST request to
the `/events` endpoint.
- Fixed a bug where failing check TTL events could occur event if keepalive
failures had already occurred.

## [5.16.1] - 2019-12-18

### Fixed
- Initialize the sensu_go_events_processed counter with the `success` label so
it's always displayed.
- Fixed a performance regression that was introduced in 5.15.0, which would
cause the API to timeout past 20k agent sessions.

## [5.16.0] - 2019-12-11

### Added
- Display the JWT expiration Unix timestamp in `sensuctl config view`.
- Added the 'sensu-backend init' subcommand.
- Added a new flag, --etcd-client-urls, which should be used with sensu-backend
when it is not operating as an etcd member. The flag is also used by the new
sensu-backend init tool.
- Added the cluster's distribution to Tessen data.
- Added a new field, ClusterIDHex, to the ClusterHealth datatype.
- Added the `--etcd-discovery` and `--etcd-discovery-srv` flags to
`sensu-backend`. These are used to take advantage of the embedded etcd's
auto-discovery features.
- Added `--keepalive-critical-timeout` to define the time after which a
critical keepalive event should be created for an agent.
- Added `--keepalive-warning-timeout` which is an alias of `--keepalive-timeout`
for backwards compatibility.

### Fixed
- Add a timeout to etcd requests when retrieving the nodes health.
- Show the correct default value for the format flag in `sensuctl dump` help
usage.
- Installing sensuctl commands via Bonsai will now check for correct labels
before checking if the asset has 1 or more builds.
- Listing assets with no results returns an empty array.
- Fixed a panic that could occur when creating resources in a namespace that
does not exist.
- [Web] Links to documentation now point to the version of the product being run
instead of the latest; helpful when running an older version of Sensu.
- Fixed issue where keepalive events and events created through the agent's
socket interface could be missing a namespace.
- Fixed an issue where 'sensuctl cluster health' would hang indefinitely.
- Fixed several issues around the metadata of resources encoded using the
wrapped-json format, where the metadata would go missing when listing
resources or prevent resources from being created.

### Changed
- The backend will no longer automatically be seeded with a default admin
username and password. Users will need to run 'sensu-backend init' on every
new installation.
- Several deprecated flags were removed from sensu-backend.
- [Web] Changes to navigation. The app bar has been replaced by an omnipresent
drawer increasing the available space for content. Additionally, each page now
includes breadcrumbs.
- [Web] Switching namespaces is easier than ever, with the new and improved
switcher. The new component can be accessed from the drawer or with the shortcut
ctrl+k. For those with many namespaces the switcher now includes fuzzy search
and improved keyboard navigation.
- 'sensuctl cluster health' will now use a 3s timeout when gathering cluster
health information.
- 'sensuctl cluster health' now collects cluster health information concurrently.

## [5.15.0] - 2019-11-18

### Fixed
- Added better error logging for mutator execution.
- Fixed the order of flap detection weighting for checks.
- The pprof server now only binds to localhost.

### Added
- Added the `APIKey` resource and HTTP API support for POST, GET, and DELETE.
- Added sensuctl commands to manage the `APIKey` resource.
- Added support for api keys to be used in api authentication.
- Added support for sensu-backend service environment variables.
- Added support for timezones in check cron strings.
- Added support for extending sensuctl support with commands.

### Changed
- Moved `corev2.BonsaiAsset` to `bonsai.Asset` and moved
`corev2.OutdatedBonsaiAsset` to `bonsai.OutdatedAsset` along with subsequent
bonsai package refactors.
- Colons and periods are now allowed to be used in all resource names, with
the exception of users.

## [5.14.2] - 2019-11-04

### Changed
- Upgraded etcd to 3.3.17
- Listing namespaces is now done implicitly based on access to resources within
a namespace. Users will no longer be able to list all namespaces by default, in
new installations. Existing installations will function as before. Operators can
change to the new behaviour, by modifying the system:user role.

### Fixed
- As a result of upgrading etcd, TLS etcd clients that lose their connection will
successfully reconnect when using --no-embed-etcd.
- Check TTL switches are now correctly buried when associated events and entities
are deleted.
- Keepalive switches are now correctly buried when the keepalive event is deleted.
- Sensu now uses far fewer leases for keepalives and check TTLs, resulting in a
stability improvement for most deployments.
- Fixed a minor UX issue in interactive filter commands in sensuctl.
- Silences now successfully apply to proxy entities where the check doesn't contain
  the same subscriptions as the entity (#3356)

## [5.14.1] - 2019-10-16

### Added
- Added prometheus gauges for check schedulers.

### Fixed
- Opening an already open Bolt database should not cause sensu-agent to hang
indefinitely.
- [CLI] Dump multiple types as YAML to a file would print separator STDOUT
instead of specified file
- Fixed a bug where Sensu would crash with a panic due to a send on a closed channel.

## [5.14.0] - 2019-10-08

### Added
- [Web] Added an additional option to the error dialog allowing users to
completely wipe the application's persisted state; in lieu of them having to
manually wipe their local / session storage. This may help in the rare cases
where something in said state is leading to an uncaught exception.
- [Web] For operating systems with support for selecting a preferred light /dark
theme, the application now respects the system preference by default.
- sensuctl dump can now list the types of supported resources with --types.
- Added the `sensu_agent_version` field to the `Entity` resource, which reflects
the Sensu semver version of the agent entity.
- Added the `--etcd-heartbeat-interval` and `--etcd-election-timeout` flags to
`sensu-backend`

### Changed
- [Web] Github is not always the best place for feature requests and discussion,
as such we've changed CTA for feedback to point to Discourse instead of the
web repository's issues page.
- [Web] When a user lands on a page inside a namespace that no longer exists or
they do not have access to, the drawer is now opened so that namespace switcher
is front and center. Hopefully this should reduce any confusion around next
steps.
- Support agent TLS authentication, usable with a licensed sensu-backend.
- Updated Go version from 1.12.3 to 1.13.1.
- [GraphQL] `putWrapped` mutation now accepts wrapped JSON with empty
outer objectmeta.

### Fixed
- [Web] Fixed issue where a user with an appropriate role may have been unable
to resolve events, queue checks, and create silenced entries.
- Splayed proxy checks are now executed every interval, instead of every
`interval + interval * splay_coverage`.
- [GraphQL] Ensures that proxy entity label & annotations are redacted.
- Fixed a bug in the ring where round robin schedules would not recover
after quorum loss.
- [Web] Unauthorized errors emitted while creating silences or resolving events
are now caught and a toast is presented to communicate what occurred.
- [Web] Internal errors are now avoided when a user attempts to queue an ad-hoc
check for a keepalive.
- Do not separate asset builds into several assets unless the the tabular format
is used in `sensuctl asset list`.
- Fix the 'flag accessed but not defined' error in `sensuctl asset outdated`
- Fix generic API client's `SetTypeMeta` method. The APIGroup is now correctly
configured and by virtue unintended authorization denied errs are avoided.
- Fixed a bug where checks would stop executing after a network error.
- Fixed a bug where sensuctl create with stdin was not working.

## [5.13.2] - 2019-09-19

### Fixed
- Enterprise bug fix.

## [5.13.1] - 2019-09-10

### Fixed
- Multi-build asset definitions with no matching filters will no longer cause a panic.

## [5.13.0] - 2019-09-09

### Added
- Added the `sensuctl env` command.
- sensuctl asset add (fetches & adds assets from Bonsai).
- sensuctl asset outdated (checks for newer versions of assets from Bonsai).
- Add HTTP and directory support to `sensuctl create`
- Only validate check interval/cron when publish true

### Fixed
- sensuctl dump no longer silently discards errors.
- Interactive check create and update modes now have 'none' as the first
highlighted option, instead of nagios-perfdata.
- Fixed a bug where silences would not expire on event resolution.

## [5.12.0] - 2019-08-22

### Added
- Added functionality for the agent `--allow-list` configuration, which
whitelists check and check hook executables.
- Added the `runtime_assets` field to `HookConfig`. Assets are enabled
for check hook execution.
- Added backwards compatible content negotiation to the websocket connection.
Protobuf will be used for serialization/deserialization unless indicated by the
backend to use JSON.
- Added delete functionality for assets in the API and sensuctl.
- Added `sensuctl dump` to dump resources to a file or STDOUT.
- Added `event.check.name` as a supported field selector.
- [Web] Added timeline chart to event details view.
- Added `entity.system.arm_version` to record the value of `GOARM` at compile time.
- Added `ProviderType` field to `AuthProviderClaims`
- Added `builds` field to the `Asset` type to allow assets to specify different
URLs for each platform/architecture/arch_version.

### Changed
- The project now uses Go modules instead of dep for dependency management.
- The internal reverse proxy relied on by the dashboard has been eliminated.
- The generic etcd watcher now keeps track of revisions.
- The resource caches can now rebuild themselves in case of failures.
- Event and Entity resources can now be created without an explicit namespace;
the system will refer to the namespace in the URL.
- Events and Entities can now be created with the POST verb.
- [Web] Changed styling of namespace labels.
- Log token substitution failures more clearly.

### Fixed
- Fixed the tabular output of `sensuctl filter list` so inclusive filter expressions
are joined with `&&` and exclusive filter expressions are joined with `||`.
- The REST API now correctly only returns events for the specific entity
queried in the `GET /events/:entity` endpoint (#3141)
- Prevent a segmentation fault when running `sensuctl config view` without
configuration.
- Added entity name to the interactive sensuctl survey.
- Check hooks with `stdin: true` now receive actual event data on STDIN instead
  of an empty event.
- Prevent a segmentation fault on the agent when a command execution returns an
error.
- [Web] Fixed issue where a bad or revoked access token could crash the app.

### Removed
- Removed encoded protobuf payloads from log messages (when decoded, they can reveal
redacted secrets).

## [5.11.1] - 2019-07-18

### Fixed
- The agent now sends heartbeats to the backend in order to detect network
failures and reconnect faster.
- The default handshake timeout for the WebSocket connection negotiation has
been lowered from 45 to 15 seconds and is now configurable.

## [5.11.0] - 2019-07-10

### Added
- Silenced entries are now retrieved from the cache when determining if an event
is silenced.
- Added --disable-assets flag to sensu-agent.
- Added ability to query mutators to the GraphQL service
- Added ability to query event filters to the GraphQL service
- Added prometheus metrics for topics in wizard bus and agent sessions.
- The buffer size and worker count of keepalived, eventd & pipelined can now be
configured on sensu-backend.
- Added a `headers` field to the `Asset` struct. Headers is a map of key/value
string pairs used as HTTP headers for asset retrieval.
- Added the current user to the output of `sensuctl config view`.
- [Web] Adds list and details views for mutators
- [Web] Adds list and details views for event filters
- Added sensuctl delete command

### Changed
- [Web] Updated embedded web assets from `46cd0ee` ... `8f50155`
- The REST API now returns the `201 Created` success status response code for
POST & PUT requests instead of `204 No Content`.

### Fixed
- The REST API now returns an error when trying to delete an entity that does
not exist.
- Fixed a bug where basic authorization was not being performed on the agent websocket connection.
- Fixed an aliasing regression where event timestamps from the /events API
were not getting properly populated.
- Fixed a bug where multiple nested set handlers could be incorrectly flagged as
deeply nested.
- Fixed a bug where round robin proxy checks could fail to execute.
- Fixed a bug where watchers could enter a tight loop, causing very high CPU
usage until sensu-backend was restarted.

## [5.10.1] - 2019-06-25

### Fixed
- Fixed the entity_attributes in proxy_requests so all attributes must match
instead of only one of them.
- Fixed a bug where events were not deleted when their corresponding entity was.

## [5.10.0] - 2019-06-18

### Added
- Added POST `/api/core/v2/tessen/metrics`.
- Added the ability in TessenD to listen for metric points on the message bus,
populate, and send them to the Tessen service.
- [Web] Adds ability to delete entities
- [GraphQL] Adds simple auto-suggestion feature.
- Added a tag to all Tessen metrics to differentiate internal builds.
- Added a unique sensu cluster id, accessible by GET `/api/core/v2/cluster/id`.
- Added `sensuctl cluster id` which exposes the unique sensu cluster id.

### Changed
- [Web] Updated embedded web assets from `275386a` ... `46cd0ee`
- Refactoring of the REST API.
- Changed the identifying cluster id in TessenD from the etcd cluster id to
the sensu cluster id.
- [GraphQL] Updates `PutResource` mutation to accept an `upsert` boolean flag parameter. The `upsert` param defaults to `true`, but if set to `false` the mutation will return an error when attempting to create a duplicate resource.
- Eventd has been refactored. Users should not perceive any changes, but a
substantial amount of business logic has been moved into other packages.
- The `sensuctl create` command now accepts resources without a declared
namespace. If the namespace is omitted, the resource will be created in the
current namespace, or overridden by the `--namespace` flag.
- Eventd now uses a constant number of requests to etcd when working with
silenced entries, instead of a number that is proportional to the number of
subscriptions in a check.

### Fixed
- The check state and check total_state_change properties are now more correct.
- Scheduling proxy checks now consumes far fewer CPU resources.
- [Web] Unless required- scrollbars on code blocks are hidden.
- [Web] Ensure that we redirect user to a valid namespace when first signing in.
- [Web] Correctly display timeout value for handlers.
- [Web] Avoid exception when parsing non-standard cron statements. (Eg.
`@every 1h` or `@weekly`)
- The resources metadata are now validated with the request URI.

## [5.9.0] - 2019-05-29

### Added
- [GraphQL] Added field to retrieve REST API representation of a resource to
  each core type
- [Web] Add views for handlers

### Changed
- [Web] Updated embedded web assets from `9d91d7f` ... `275386a`
- [Web] Implements simpler & more efficient filtering.
- [GraphQL] fields that previously accepted a JS filter have been deprecated and
  replaced with a simpler syntax.

### Fixed
- Fixed the behaviors for check `Occurrences` and `OccurrencesWatermark`.
- Fixed a panic that could occur when seeding initial data.
- [Web] Compress dashboard assets
- [Web] Fixed regression where dashboard assets were no longer compressed.
- Fixed listing of silenced entries by check or subscription.
- The docker-compose.yaml file now refers to the sensu/sensu:latest image.

## [5.8.0] - 2019-05-22

### Added
- Added per resource counts to tessen data collection.
- Added event processing counts to tessen data collection.
- Added ability to query for `Handlers` (individual and collections) from the GraphQL query endpoint.
- Added `/version` to retrieve the current etcd server/cluster version and the sensu-backend version.
- --etcd-cipher-suites option is now available for sensu-backend.
- Added the `--chunk-size` flag to `sensuctl * list` sub-commands

### Changed
- eventd and keepalived now use 1000 handlers for events.
- etcd database size and request size are now configurable.
- Most resources now use protobuf serialization in etcd.

### Fixed
- Only bury switchsets of checks that no longer have a TTL, in order to reduce
the number of write operations made to etcd.
- Fixed keepalives switchsets for entities with deregistration.
- Fixed continue token generation in namespace and user pagination.

## [5.7.0] - 2019-05-09

### Added
- Added a Windows service wrapper for sensu-agent. See
"sensu-agent service --help" for more information.

### Fixed
- Fixed `sensuctl` color output on Windows.
- Fixed a regression in `sensuctl cluster` json/wrapped-json output.
- Fixed a regression that caused listing objects for a given namespace to also
  include results from namespaces sharing a similar prefix.

## [5.6.0] - 2019-04-30

### Added
- Added filtering support to `sensuctl`. This feature only works against a
  `sensu-backend` with a valid enterprise license.
- Added fields getter functions for resources available via the REST API.
- Added the message bus to Tessend in order to track Tessen configuration changes from the API.
- Added a performance optimizing `Count()` function to the generic store.
- Added a hexadecimal Cluster ID title to the `sensuctl cluster health` and
`sensuctl cluster member-list` commands in tabular format.
- Added a `Header` field to the `HealthResponse` type returned by `/health`.

### Fixed
- Fixed the agent `--annotations` and `--labels` flags.

## [5.5.1] - 2019-04-15

### Changed
- Added parsing annoatations to sensu-agent, both from agent.yml and command line arguments
- Updated Go version from 1.11.4 to 1.12.3 for CI builds.
- Changed the 1.x `client` field to `source` in the 1.x compatible agent socket. The `client` field is now deprecated.
- Deprecated the agent TCP/UDP sockets in favor of the agent rest api.
- [GraphQL] Added mutation to create / update using wrapped resources.
- [GraphQL] Added field returning wrapped resource given ID.
- apid uses a new generic router for listing resources.
- The store uses the generic List function for listing resources.

### Fixed
- Fixed an issue where etcd watchers were used incorrectly. This was causing
100% CPU usage in some components, as they would loop endlessly trying to get
results from watchers that broke, due to their stream terminating. Other
components would simply stop updating. Watchers now get reinstated when the
client regains connectivity.
- Fixed the `/events/:entity` route in the REST API.
- Fixed a bug where the --labels arg was not working as expected in sensu-agent.

## [5.5.0] - 2019-04-03

### Added
- Added the TessenD daemon.
- Added an etcd watcher for tessen configuration.
- Added ring support for TessenD so that the service is invoked in a
round-robin fashion within a cluster.
- Added `tessen opt-in` command to `sensuctl`.
- Added `tessen opt-out` command to `sensuctl`.
- Added `tessen info` command to `sensuctl`.
- Added more verbose logging to indicate when a proxy request matches an entity according to its entity attributes.

### Removed
- Removed the unused etcd watcher for hook configurations.

### Fixed
- [Web] Ensure user chip is never rendered when creator is not present.

## [5.4.0] - 2019-03-27

### Added
- Add support for pagination to the API
- Add two new flags for `backend` daemon to optionally allow for separate TLS
  cert/key for dashboard. the flags are: `--dashboard-cert-file` and
  `--dashboard-key-file`. The dashboard will use the same TLS config of the API
  unless these new flags are specified.
- Added notion of asset collections to dashboard daemon
- Added a store for Tessen opt-in/opt-out configuration.
- Added /tessen GET and PUT endpoints to the API.
- Added queueing to the agent /events API

### Changed
- [Web] Updated dependencies that had warnings
- [Web] Updated dependency babel to ^7.4
- [Web] Updated UI library to ^3.8

### Fixed
- Fixed a bug in `sensuctl` where global/persistent flags, such as `--namespace`
  and `--config-dir`, would get ignored if they were passed after a sub-command
  local flag, such as `--format`.
- Fixed a bug in `sensuctl` where handlers and filters would only be deleted
  from the default namespace, unless a `--namespace` flag was specified.
- Fixed a bug where events could be stored without a timestamp.
- Fixed a bug where metrics could be persisted to etcd in some cases.
- Fixed a bug where agents would sometimes refuse to terminate on SIGTERM and
  SIGINT.
- Fixed a bug where agents would always try to reconnect to the same backend,
  even when multiple backends were specified. Agents will now try to connect to
  other backends, in pseudorandom fashion.
- [Web] Avoids crash when the creator of a check is inaccessible.
- [Api] Respond with 404 from the users endpoint when user for given name cannot
  be found.
- Commands wrap on the event details page and will display "-" if there is no
  command (keepalives)

## [5.3.0] - 2019-03-11

### Added
- Added additional check config and entity information to event details page.
- Fixed all known TLS vulnerabilities affecting the backend server:
    - TLS min version increased to 1.2
    - Removed ALL but perfect-forward-secrecy ciphers
- Removed requirement of specifying `--trusted-ca-file` when using TLS on backend
- Prevented backend from loading server TLS configuration for http client
- Enforced uniform TLS configuration for all three backend components (apid, agentd, dashboardd)
- Set http client timeout to 15 seconds for sensuctl
- Round robin scheduling is now fully functional.
- Web UI offline state detection and and alert banner.

### Changed
- Asset downloading now uses buffered I/O.

### Fixed
- Check results sent via the agent socket now support handlers.
- `sensuctl user list` can now output yaml and wrapped-json
- Fixed bug with how long commands were displayed on check details page.
- Assets downloads no longer specify a client timeout.
- Fixed a bug where agent entity subscriptions would be communicated to the
  backend incorrectly. Due to the scheduler using the subscriptions from the
  HTTP header, this does not have any effect on scheduling.
- Web - Fixes issue where timeout value was not displayed.
- Fixed bug with how long commands were displayed on check details page.

### Removed
- Removed the concept of "edition" and the edition header.

## [5.2.1] - 2019-02-11

### Fixed
- Fixed a regression in the agent that would not allow proxy checks to be
run for subsequent executions.
### Added
- Web UI - support for labels and annotations

## [5.2.0] - 2019-02-06

### Added
- Added support for the following TLS related options to `sensuctl`:
`--trusted-ca-file` and `--insecure-skip-tls-verify`. This allows sensuctl
users to use a self-signed certificate without adding it to the operating
system's CA store, either by explicitly trusting the signer, or by disabling
TLS hostname verification.
- Added a generic watcher in the store.
- Added `RemoveProvider` method to authenticator.
- Check output truncation support has been added. Check output can be truncated
by adjusting the max_output_size and discard_output properties.
- Added ability to silence/unsilence from the event details page.
- Added support for wrapped resources in the API with `sensuctl create` &
`sensuctl edit`.
- Web UI - platform version displays on the entity details page.
- Web UI - include proxy request configuration on check details page.
- Web UI - display deregistration config on the entity details page.

### Changed
- Removed unused workflow `rel_build_and_test` in CircleCI config.
- Moved the `Provider` interface to `api/core/v2` package.
- Moved the `Authenticator` interface to `backend/authentication` package.
- Updated confirmation messages for sensuctl commands: `Created`, `Deleted` and
`Updated` instead of `OK`.
- Exported some functions and methods in the CLI client.
- The API authenticator now identifies providers by their name only.

### Fixed
- Check TTL failure events are now much more reliable, and will persist even
in the presence cluster member failures and cluster restarts.
- Fix snakeCase version of keys in typeMap for acronyms.
- Fixed a bug in keepalive processing that could result in a crash.
- Pin childprocess to v0.9.0 in CircleCI so fpm can be installed.
- Substitutions applied to command & hooks are now omitted from events.
- Fixes a bug where generic store methods assumed a namespace was provided for non-namespaced resources.
- Keepalive and check TTL database state is now properly garbage-collected on
entity deletion.
- Fixed a bug where `sensuctl version` required configuration files to exist.
- Updates the copy on the confirm disable dialog to accurately reflect the
operation.

## [5.1.1] - 2019-01-24

### Added
- Added the notion of authentication providers.

### Changed
- Improved logging for errors in proxy check requests.
- Updated Go version from 1.10 to 1.11.4.
- Refactoring of the internal authentication mechanism into a `basic`
authentication provider.
- Modified private generic store methods as public functions.
- Improved logging for errors in proxy check requests.
- Updated Go version from 1.10 to 1.11.4.
- Changed keepalive event to include check.output

### Fixed
- Fixed a bug where `sensuctl edit` was not removing the temp file it created.
- Fixed a bug where adhoc checks were not retrieving asset dependencies.
- Fixed a bug where check updates would cause the check to immediately fire.
- Fixed a bug where a bad line in check output would abort metric extraction.
An error is now logged instead, and extraction continues after a bad line is encountered.
- Keepalive events will now continue to fire after cluster restarts.
- Fixed a panic in the dashboardd shutdown routine.
- Fixed a bug where deleting a non-existent entity with sensuctl would not return an error.
- Web UI - toolbar menu buttons now switch with dark theme.
- Web UI - some buttons easier to see with dark theme.
- Agents will now take proxy entity names into consideration when guarding
against duplicate check requests.

### Changed
- Improved logging for errors in proxy check requests.
- Updated Go version from 1.10 to 1.11.4.

## [5.1.0] - 2018-12-18

### Added
- Support for the trusted-ca-file and insecure-skip-tls-verify flags in
  sensu-agent. These flags have the same meaning and use as their sensu-backend
  counterparts.

### Changed
- Default location for sensu-backend data has changed from /var/lib/sensu to
  /var/lib/sensu/sensu-backend. See release notes for more information.

### Fixed
- Keepalive and check TTL failure events now fire continuously until resolved.
- Listing an empty set of assets now correctly returns [] instead of null.
- Fixed API endpoint used by the CLI to create hooks via the 'sensuctl create'
  command. It's now possible to create objects of type 'Hook' with this command
  again.
- Firefox status icons not fully rendering

## [5.0.1] - 2018-12-12

### Changed
- Added --etcd-advertise-client-urls options to docker-compose.yaml sensu-backend start command

### Fixed
- Prevent a panic when using an external etcd cluster.
- Silences List in web ui sorted by ascending order; defaults to descending
- Reduces shuffling of items as events list updates
- Fixed error in UI where status value could not be coerced
- Copy local environment variables into execution context when running checks
- Ensure environment variables are joined with a semicolon on Windows
- Command arguments are no longer needlessly escaped on Windows
- Backend environments are now included in handler & mutator execution requests.

## [5.0.0] - 2018-11-30

### Added
- Add the `etcd-advertise-client-urls` config attribute to sensu-backend
- Support for multiple API versions added to sensuctl create
- Support for metadata added to wrapped resources (yaml, wrapped-json)
- Added the backend configuration attributes `api-listen-address` & `api-url`.
- Adds feedback when rerunning check[s] in the web app

### Removed
- Check subdue functionality has been disabled. Users that have checks with
subdues defined should delete and recreate the check. The subdue feature was
found to have issues, and we are re-working the feature for a future release.
- Filter when functionality has been disabled. Users that have filters with
'when' properties defined should delete and recreate the filter. Filter when
uses the same facility as check subdue for handling time windows.
- Removed event.Hooks and event.Silenced deprecated fields
- Extensions have been removed until we have time to revisit the feature.

### Changed
- Assets and checks environments are now merged, with a preference given to the
  values coming from the check's environment.
- Assets and handlers environments are now merged, with a preference given to the
  values coming from the handler's environment.
- Assets and mutators environments are now merged, with a preference given to the
  values coming from the mutator's environment.
- Metadata from wrappers and resources is now merged, with a preference given to
the values coming from the wrapper. Labels and annotations are deep-merged.
- Round-robin scheduling has been temporarily disabled.
- The dashboard now uses the `api-url` configuration attribute to connect to the
API.

### Fixed
- Fixed several resource leaks in the check scheduler.
- Fixed a bug in the dashboard where entities could not be silenced.
- Fix the `sensuctl cluster health` command.
- Fixed issue filtering by status on the events page
- Fixed interactive operations on entities in the CLI
- Removed rerun and check links for keepalives on event details page.
- Web UI - Made silencing language more clear on Silences List page
- Fixed a bug where resources from namespaces that share a common prefix, eg:
  "sensu" and "sensu-devel", could be listed together.
- Fixed a bug in the agent where the agent would deadlock after a significant
period of disconnection from the backend.
- Fixed a bug where logging events without checks would cause a nil panic.
- Removed the ability to rerun keepalives on the events list page
- A panic in keepalive/check ttl monitors causing a panic.
- Monitors are now properly namespaced in etcd.
- Updating a users groups will no longer corrupt their password
- Prevent empty error messages in sensuctl.
- Fixed a bug where keepalive failures could be influenced by check TTL
successes, and vice versa.
- Fixed a bug where check TTL events were not formed correctly.
- Fixed a web-ui bug causing the app to crash on window resize in FireFox

### Breaking Changes
- The backend configuration attributes `api-host` & `api-port` have been
replaced with `api-listen-address`.

## [2.0.0-beta.8-1] - 2018-11-15

### Added
- Assets are included on check details page.
- Adds links to view entities and checks from the events page.
- Added an agent/cmd package, migrated startup logic out of agent main
- Improved debug logging in pipeline filtering.
- Add object metadata to entities (including labels).
- Add filter query support for labels.
- Add support for setting labels on agents with the command line.
- The sensuctl tool now supports yaml.
- Add support for `--all-namespaces` flag in `sensuctl extension list`
subcommand.
- Added functionality to the dynamic synthesize function, allowing it to
flatten embedded and non-embedded fields to the top level.
- Added the sensuctl edit command.
- Added javascript filtering.

### Removed
- Govaluate is no longer part of sensu-go.

### Fixed
- Display appropriate fallback when an entity's lastSeen field is empty.
- Silences List in web ui sorted by ascending order
- Sorting button now works properly
- Fixed unresponsive silencing entry form begin date input.
- Removed lastSeen field from check summary
- Fixed a panic on the backend when handling keepalives from older agent versions.
- Fixed a bug that would prevent some keepalive failures from occurring.
- Improved event validation error messages.
- Improved agent logging for statsd events.
- Fixues issue with tooltip positioning.
- Fixed bug with toolbar menus collapsing into the overflow menu
- The agent now reconnects to the backend if its first connection attempt
  fails.
- Avoid infinite loop when code cannot be highlighted.

### Changes
- Deprecated the sensu-agent `--id` flag, `--name` should be used instead.

### Breaking Changes
- Environments and organizations have been replaced with namespaces.
- Removed unused asset metadata field.
- Agent subscriptions are now specified in the config file as an array instead
  instead of a comma-delimited list of strings.
- Extended attributes have been removed and replaced with labels. Labels are
string-string key-value pairs.
- Silenced `id`/`ID` field has changed to `name`/`Name`.
- Entity `id`/`ID` field has changed to `name`/`Name`.
- Entity `class`/`Class` field has changed to `entity_class`/`EntityClass`.
- Check `proxy_entity_id`/`ProxyEntityID` field has changed to `proxy_entity_name`/`ProxyEntityName`.
- Objects containing both a `name`/`Name` and `namespace`/`Namespace` field have been
replaced with `metadata`/`ObjectMeta` (which contains both of those fields).
- Role-based access control (RBAC) has been completely redesigned.
- Filter and token substitution variable names now match API naming. Most names
that were previously UpperCased are now lower_cased.
- Filter statements are now called expressions. Users should update their
filter definitions to use this new naming.

## [2.0.0-beta.7-1] - 2018-10-26

### Added
- Asset functionality for mutators and handlers.
- Web ui allows publishing and unpublishing on checks page.
- Web ui allows publishing and unpublishing on check details page.
- Web ui code highlighting added.

### fixed
- fixes exception thrown when web ui browser window is resized.

## [2.0.0-beta.6-2] - 2018-10-22

### Added
- Add windows/386 to binary gcs releases
- TLS authentication and encryption for etcd client and peer communication.
- Added a debug log message for interval timer initial offset.
- Added a privilege escalation test for RBAC.

### Removed
- Staging resources and configurations have been removed from sensu-go.
- Removed handlers/slack from sensu/sensu-go. It can now be found in
sensu/slack-handler.
- Removed the `Error` store and type.

### Changed
- Changed sensu-agent's internal asset manager to use BoltDB.
- Changed sensuctl title colour to use terminal's configured default for bold
text.
- The backend no longer forcibly binds to localhost.
- Keepalive intervals and timeouts are now configured in the check object of
keepalive events.
- The sensu-agent binary is now located at ./cmd/sensu-agent.
- Sensuctl no longer uses auto text wrapping.
- The backend no longer requires embedded etcd. External etcd instances can be
used by providing the --no-embed option. In this case, the client will dial
the URLs provided by --listen-client-urls.
- The sensu-agent binary is now located at ./cmd/sensu-agent.
- Sensuctl no longer uses auto text wrapping.
- The backend no longer requires embedded etcd. External etcd instances can be
used by providing the --no-embed option. In this case, the client will dial
the URLs provided by --listen-client-urls.
- Deprecated daemon `Status()` functions and `/info` (`/info` will be
re-implemented in https://github.com/sensu/sensu-go/issues/1739).
- The sensu-backend flags related to etcd are now all prefixed with `etcd` and
the older versions are now deprecated.
- Web ui entity recent events are sorted by last ok.
- etcd is now the last component to shutdown during a graceful shutdown.
- Web ui entity recent events are sorted by last ok
- Deprecated --custom-attributes in the sensu-agent command, changed to
--extended-attributes.
- Interfaced command execution and mocked it for testing.
- Updated the version of `libprotoc` used to 3.6.1.

### Fixed
- Fixed a bug in `sensuctl configure` where an output format called `none` could
  be selected instead of `tabular`.
- Fixes a bug in `sensuctl cluster health` so the correct error is handled.
- Fixed a bug where assets could not extract git tarballs.
- Fixed a bug where assets would not install if given cache directory was a
relative path.
- Fixed a bug where an agent's collection of system information could delay
sending of keepalive messages.
- Fixed a bug in nagios perfdata parsing.
- Etcd client URLs can now be a comma-separated list.
- Fixed a bug where output metric format could not be unset.
- Fixed a bug where the agent does not validate the ID at startup.
- Fixed a bug in `sensuctl cluster health` that resulted in an unmarshal
error in an unhealthy cluster.
- Fixed a bug in the web ui, removed references to keepaliveTimeout.
- Keepalive checks now have a history.
- Some keepalive events were misinterpreted as resolution events, which caused
these events to be handled instead of filtered.
- Some failing keepalive events were not properly emitted after a restart of
sensu-backend.
- The check output attribute is still present in JSON-encoded events even if
empty.
- Prevent an empty Path environment variable for agents on Windows.
- Fixed a bug in `sensuctl check update` interactive mode. Boolean defaults
were being displayed rather than the check's current values.
- Use the provided etcd client TLS information when the flag `--no-embed-etcd`
is used.
- Increase duration delta in TestPeriodicKeepalive integration test.
- Fixed some problems introduced by Go 1.11.

### Breaking Changes
- Removed the KeepaliveTimeout attribute from entities.

## [2.0.0-beta.4] - 2018-08-14

### Added
- Added the Sensu edition in sensuctl config view subcommand.
- List the supported resource types in sensuctl.
- Added agent ID and IP address to backend session connect/disconnect logs
- Licenses collection for RHEL Dockerfiles and separated RHEL Dockerfiles.

### Changed
- API responses are inspected after each request for the Sensu Edition header.
- Rename list-rules subcommand to info in sensuctl role commmand with alias
for backward compatibility.
- Updated gogo/protobuf and golang/protobuf versions.
- Health API now returns etcd alarms in addition to cluster health.

### Fixed
- Fixed agentd so it does not subscribe to empty subscriptions.
- Rules are now implicitly granting read permission to their configured
environment & organization.
- The splay_coverage attribute is no longer mandatory in sensuctl for proxy
check requests and use its default value instead.
- sensu-agent & sensu-backend no longer display help usage and duplicated error
message on startup failure.
- `Issued` & `History` are now set on keepalive events.
- Resolves a potential panic in `sensuctl cluster health`.
- Fixed a bug in InfluxDB metric parsing. The timestamp is now optional and
compliant with InfluxDB line protocol.
- Fixed an issue where adhoc checks would not be issued to all agents in a
clustered installation.

### Breaking Changes
- Corrects the check field `total_state-change` json tag to `total_state_change`.

## [2.0.0-beta.3-1] - 2018-08-02

### Added
- Added unit test coverage for check routers.
- Added API support for cluster management.
- Added sensuctl cluster member-list command.
- Added Sensu edition detection in sensuctl.
- Added sensuctl cluster member-add command.
- Added API client support for enterprise license management.
- Added a header to API calls that returns the current Sensu Edition.
- Added sensuctl cluster health command.

### Changed
- The Backend struct has been refactored to allow easier customization in
enterprise edition.
- Use etcd monitor instead of in-memory monitor.
- Refactoring of the cmd package for sensuctl to allow easier customization in
the enterprise edition.
- Upgrade dep to v0.5.0
- Added cluster health information to /health endpoint in sensu-backend.

### Fixed
- Fixed `sensuctl completion` help for bash and zsh.
- Fixed a bug in build.sh where versions for Windows and Mac OS were not
generated correctly.
- Display the name of extensions with table formatting in sensuctl.
- Fixed TLS issue that occurred when dashboard communicated with API.
- Check TTL now works with round robin checks.
- Format string for --format flag help now shows actual arguments.
- Push the sensu/sensu:nightly docker image to the Docker Hub.
- Replaced dummy certs with ones that won't expire until 100 years in the
future.
- Fixed a bug where clustered round robin check execution executed checks
too often.
- Catch errors in type assertions in cli.
- Fixed a bug where users could accidentally create invalid gRPC handlers.

### Removed
- Removed check subdue e2e test.
- Removed unused Peek method in the Ring data structure.

### Breaking Changes
- Removed deprecated import command.

## [2.0.0-beta.2] - 2018-06-28

### Added
- Performed an audit of events and checks. Added `event.HasCheck()` nil checks
prior to assuming the existence of said check.
- Added a Create method to the entities api.
- Added the ability to set round robin scheduling in sensuctl
- Added Output field to GRPC handlers
- Additional logging around handlers
- Accept additional time formats in sensuctl
- Entities can now be created via sensuctl.
- Added the format `wrapped-json` to sensuctl `configure`, `list` and `info`
commands, which is compatible with `sensuctl create`.
- Added debug event log with all event data.
- Added yml.example configurations for staging backend and agents.
- Added test resources in `testing/config/resources.json` to be used in staging.
- Added all missing configuration options to `agent.yml.example` and
`backend.yml.example`.
- Added environment variables to checks.
- Added logging redaction integration test.
- Added check token substitution integration test.
- Added the `sensuctl config view` subcommand.
- Added extension service configuration to staging resources.
- Added some documentation around extensions.
- Added Dockerfile.rhel to build RHEL containers.

### Changed
- Upgraded gometalinter to v2.
- Add logging around the Sensu event pipeline.
- Split out the docker commands in build script so that building images and
  pushing can be done separately.
- Migrated the InfluxDB handler from the sensu-go repository to
github.com/nikkiki/sensu-influxdb-handler
- Entry point for sensu-backend has been changed to
  `github.com/sensu/sensu-go/cmd/sensu-backend`
- Don't allow unknown fields in types that do not support custom attributes
when creating resources with `sensuctl create`.
- Provided additional context to metric event logs.
- Updated goversion in the appveyor configuration for minor releases.
- Use a default hostname if one cannot be retrieved.
- Return an error from `sensuctl configure` when the configured organization
or environment does not exist.
- Remove an unnecessary parameter from sensuctl environment create.
- The profile environment & organization values are used by default when
creating a resource with sensuctl.
- Migrated docker image to sensu Docker Hub organization from sensuapp.
- Use the sensu/sensu image instead of sensu/sensu-go in Docker Hub.

### Fixed
- Prevent panic when verifying if a metric event is silenced.
- Add logging around the Sensu event pipeline
- Marked silenced and hooks fields in event as deprecated
- Fixed a bug where hooks could not be created with `create -f`
- Metrics with zero-values are now displayed correctly
- Fix handler validation routine
- Fixed a small bug in the opentsdb transformer so that it trims trailing
whitespace characters.
- Sensu-agent logs an error if the statsd listener is unable to start due to an
invalid address or is stopped due to any other error.
- Fixed a bug where --organization and --environment flags were hidden for all
commands
- Fix a bug where environments could not be created with sensuctl create
- StatsD listener on Windows is functional
- Add version output for dev and nightly builds (#1320).
- Improve git version detection by directly querying for the most recent tag.
- Fixed `sensuctl create -f` for `Role`
- Fixed `sensuctl create -f` for `Event`
- Added validation for asset SHA512 checksum, requiring that it be at least 128
characters and therefore fixing a bug in sensuctl
- Silenced IDs are now generated when not set in `create -f` resources
- API requests that result in a 404 response are now logged
- Fixed a bug where only a single resource could be created with
`sensuctl create` at a time.
- Fixed a bug where environments couldn't be deleted if there was an asset in
the organization they reside in.
- Dashboard's backend reverse proxy now works with TLS certs are configured.
- Fixed a bug with the IN operator in query statements.
- Boolean fields with a value of `false` now appear in json format (removed
`omitempty` from protobufs).
- The sensuctl create command no longer prints a spurious warning when
non-default organizations or environments are configured.
- When installing assets, errors no longer cause file descriptors to leak, or
lockfiles to not be cleaned up.
- Fixed a bug where the CLI default for round robin checks was not appearing.
- Missing custom attributes in govaluate expressions no longer result in
an error being logged. Instead, a debug message is logged.
- Update AppVeyor API token to enable GitHub deployments.
- Allow creation of metric events via backend API.
- Fixed a bug where in some circumstances checks created with sensuctl create
would never fail.
- Fixed a goroutine leak in the ring.
- Fixed `sensuctl completion` help for bash and zsh.

### Removed
- Removed Linux/386 & Windows/386 e2e jobs on Travis CI & AppVeyor
- Removed check output metric extraction e2e test, in favor of more detailed
integration coverage.
- Removed the `leader` package
- Removed logging redaction e2e test, in favor of integration coverage.
- Removed check token substitution e2e test, in favor of integration coverage.
- Removed round robin scheduling e2e test.
- Removed proxy check e2e test.
- Removed check scheduling e2e test.
- Removed keepalive e2e test.
- Removed event handler e2e test.
- Removed `sensuctl` create e2e tests.
- Removed hooks e2e test.
- Removed assets e2e test.
- Removed agent reconnection e2e test.
- Removed extensions e2e test.

## [2.0.0-beta.1] - 2018-05-07
### Added
- Add Ubuntu 18.04 repository
- Support for managing mutators via sensuctl.
- Added ability to sort events in web UI.
- Add PUT support to APId for the various resource types.
- Added flags to disable the agent's API and Socket listeners
- Made Changelog examples in CONTRIBUTING.md more obvious
- Added cli support for setting environment variables in mutators and handlers.
- Added gRPC extension service definition.
- The slack handler now uses the iconURL & username flag parameters.
- Support for nightlies in build/packaging tooling.
- Added extension registry support to apid.
- Added extension registry to the store.
- Add sensuctl create command.
- Adds a statsd server to the sensu-agent which runs statsd at a configurable
flush interval and converts gostatsd metrics to Sensu Metric Format.
- Add event filtering to extensions.
- Proper 404 page for web UI.
- Add sensuctl extension command.
- Add extensions to pipelined.
- Added more tests surrounding the sensu-agent's statsd server and udp port.
- Add the `--statsd-event-handlers` flag to sensu-agent which configures the
event handlers for statsd metrics.
- Add default user with username "sensu" with global, read-only permissions.
- Add end-to-end test for extensions.
- Add configuration setting for backend and agent log level.
- Add extension package for building third-party Sensu extensions in Go.
- Add the `--statsd-disable` flag to sensu-agent which configures the
statsd listener. The listener is enabled by default.
- Added an influx-db handler for events containing metrics.
- Add 'remove-when' and 'set-when' subcommands to sensuctl filter command.
- Added the Transformer interface.
- Added a Graphite Plain Text transformer.
- Add support for `metric_format` and `metric_handlers` fields in the Check and
CheckConfig structs.
- Add CLI support for `metric_format` and `metric_handlers` fields in `sensuctl`.
- Add support for metric extraction from check output for `graphite_plaintext`
transformer.
- Added a OpenTSDB transformer.
- Add support for metric extraction from check output for `opentsdb_line`
- Added a Nagios performance data transformer.
- Add support for metric extraction from check output for `nagios_perfdata`
- Added an InfluxDB Line transformer.
- Add support for metric extraction from check output for `influxdb_line`
transformer.
- Add e2e test for metric extraction.

### Changed
- Changed the maximum number of open file descriptors on a system to from 1024
(default) to 65535.
- Increased the default etcd size limit from 2GB to 4GB.
- Move Hooks and Silenced out of Event and into Check.
- Handle round-robin scheduling in wizardbus.
- Added informational logging for failed entity keepalives.
- Replaced fileb0x with vfsgen for bundling static assets into binary. Nodejs 8+
and yarn are now dependencies for building the backend.
- Updated etcd to 3.3.2 from 3.3.1 to fix an issue with autocompaction settings.
- Updated and corrected logging style for variable fields.
- Build protobufs with go generate.
- Creating roles via sensuctl now supports passing flags for setting permissions
  rules.
- Removed -c (check) flag in sensuctl check execute command.
- Fix a deadlock in the monitor.
- Don't allow the bus to drop messages.
- Events list can properly be viewed on mobile.
- Updated Sirupsen/logrus to sirupsen/logrus and other applicable dependencies using the former.
- Set default log level to 'warn'.
- Optimize check marshaling.
- Silenced API only accepts 'id' parameter on DELETE requests.
- Disable gostatsd internal metric collection.
- Improved log entries produced by pipelined.
- Allow the InfluxDB handler to parse the Sensu metric for an InfluxDB field tag
and measurement.
- Removed organization and environment flags from create command.
- Changed `metric_format` to `output_metric_format`.
- Changed `metric_handlers` to `output_metric_handlers`.

### Fixed
- Terminate processes gracefully in e2e tests, allowing ports to be reused.
- Shut down sessions properly when agent connections are disrupted.
- Fixed shutdown log message in backend
- Stopped double-writing events in eventd
- Agents from different orgs/envs with the same ID connected to the same backend
  no longer overwrite each other's messagebus subscriptions.
- Fix the manual packaging process.
- Properly log the event being handled in pipelined
- The http_check.sh example script now hides its output
- Silenced entries using an asterisk can be deleted
- Improve json unmarshaling performance.
- Events created from the metrics passed to the statsd listener are no longer
swallowed. The events are sent through the pipeline.
- Fixed a bug where the Issued field was never populated.
- When creating a new statsd server, use the default flush interval if given 0.
- Fixed a bug where check and checkconfig handlers and subscriptions are null in rendered JSON.
- Allow checks and hooks to escape zombie processes that have timed out.
- Install all dependencies with `dep ensure` in build.sh.
- Fixed an issue in which some agents intermittently miss check requests.
- Agent statsd daemon listens on IPv4 for Windows.
- Include zero-valued integers in JSON output for all types.
- Check event entities now have a last_seen timestamp.
- Improved silenced entry display and UX.
- Fixed a small bug in the opentsdb transformer so that it trims trailing
whitespace characters.

## [2.0.0-nightly.1] - 2018-03-07
### Added
- A `--debug` flag on sensu-backend for enabling a pprof HTTP endpoint on localhost.
- Add CLI support for adhoc check requests.
- Check scheduler now handles adhoc check requests.
- Added `set-FIELD` and `remove-FIELD` commands for all updatable fields
of a check. This allows updating single fields and completely clearing out
non-required fields.
- Add built-in only_check_output mutator to pipelined.
- Allow publish, cron, ttl, timeout, low flap threshold and more fields to be
set when importing legacy settings.
- Add CPU architecture in system information of entities.
- The `sensuctl user change-password` subcommand now accepts flag parameters.
- Configured and enabled etcd autocompaction.
- Add event metrics type, implementing the Sensu Metrics Format.
- Agents now try to reconnect to the backend if the connection is lost.
- Added non-functional selections for resolving and silencing to web ui
- Add LastOk to check type. This will be updated to reflect the last timestamp
of a successful check.
- Added GraphQL explorer to web UI.
- Added check occurrences and occurrences_watermark attributes from Sensu 1.x.
- Added issue template for GitHub.
- Added custom functions to evaluate a unix timestamp in govaluate.

### Changed
- Refactor Check data structure to not depend on CheckConfig. This is a breaking
change that will cause existing Sensu alpha installations to break if upgraded.
This change was made before beta release so that further breaking changes could
be avoided.
- Make indentation in protocol buffers files consistent.
- Refactor Hook data structure. This is similar to what was done to Check,
except that HookConfig is now embedded in Hook.
- Refactor CheckExecutor and AdhocRequestExecutor into an Executor interface.
- Changed the sensu-backend etcd flag constants to match the etcd flag names.
- Upgraded to Etcd v3.3.1
- Removed 3DES from the list of allowed ciphers in the backend and agent.
- Password input fields are now aligned in  `sensuctl user change-password`
subcommand.
- Agent backend URLs without a port specified will now default to port 8081.
- Travis encrypted variables have been updated to work with travis-ci.org
- Upgraded all builds to use Go 1.10.
- Use megacheck instead of errcheck.
- Cleaned agent configuration.
- We no longer duplicate hook execution for types that fall into both an exit
code and severity (ex. 0, ok).
- Updated the sensuctl guidelines.
- Changed travis badge to use travis-ci.org in README.md.
- Govaluate's modifier tokens can now be optionally forbidden.
- Increase the stack size on Travis CI.
- Refactor store, queue and ring interfaces, and daemon I/O details.
- Separated global from local flags in sensuctl usage.

### Fixed
- Fixed a bug in time.InWindow that in some cases would cause subdued checks to
be executed.
- Fixed a bug in the HTTP API where resource names could not contain special
characters.
- Resolved a bug in the keepalive monitor timer which was causing it to
erroneously expire.
- Resolved a bug in how an executor processes checks. If a check contains proxy
requests, the check should not duplicately execute after the proxy requests.
- Removed an erroneous validation statement in check handler.
- Fixed HookList `hooks` validation and updated `type` validation message to
allow "0" as a valid type.
- Events' check statuses & execution times are now properly added to CheckHistory.
- Sensu v1 Check's with TTL, timeout and threshold values can now be imported
correctly.
- Use uint32 for status so it's not empty when marshalling.
- Automatically create a "default" environment when creating a new organization.

## [2.0.0-alpha.17] - 2018-02-13
### Added
- Add .gitattributes file with merge strategy for the Changelog.
- Context switcher added for dashboard.
- Add API support for adhoc check requests.
- Check scheduler now supports round-robin scheduling.
- Added better error checking for CLI commands and support for mutually
exclusive fields.
- Added `--interactive` flag to CLI which is required to run interactive mode.
- Added CLI role rule-add Organization and Environment interactive prompts.
- Added events page list and simple buttons to filter

### Changed
- Silenced `begin` supports human readable time (Format: Jan 02 2006 3:04PM MST)
in `sensuctl` with optional timezone. Stores the field as unix epoch time.
- Increased the timeout in the store's watchers tests.
- Incremental retry mechanism when waiting for agent and backend in e2e tests.
- Renamed CLI asset create interactive prompt "Org" to "Organization".

### Fixed
- Fixed required flags in `sensuctl` so requirements are enforced.
- Add support for embedded fields to dynamic.Marshal.

## [2.0.0-alpha.16] - 2018-02-07
### Added
- Add an e2e test for proxy check requests.
- Add integration tests to our CI.
- Context switcher added for dashboard
- Add api support for adhoc check requests.

### Fixed
- Tracks in-progress checks with a map and mutex rather than an array to
increase time efficiency and synchronize goroutines reading from and writing
to that map.
- Fixed a bug where we were attempting to kill processes that had already
finished before its allotted execution timeout.
- Fixed a bug where an event could erroneously be shown as silenced.
- Properly log errors whenever a check request can't be published.
- Fixed some build tags for tests using etcd stores.
- Keepalive monitors now get updated with changes to a keepalive timeout.
- Prevent tests timeout in queue package
- Prevent tests timeout in ring package
- Fixed a bug in the queue package where timestamps were not parsed correctly.
- Fixed Ring's Next method hanging in cases where watch events are not propagated.

### Changed
- Queues are now durable.
- Refactoring of the check scheduling integration tests.
- CLI resource delete confirmation is now `(y/N)`.

### Removed
- Dependency github.com/chzyer/readline

## [2.0.0-alpha.15] - 2018-01-30
### Added
- Add function for matching entities to a proxy check request.
- Added functions for publishing proxy check requests.
- Added proxy request validation.
- CLI functionality for proxy check requests (add set-proxy-requests command).
- Entities have been added to the state manager and synchronizer.
- Added package leader, for facilitating execution by a single backend.
- Proxy check requests are now published to all entities described in
`ProxyRequests` and `EntityAttributes`.
- Add quick navigation component for dashboard

### Changed
- Govaluate logic is now wrapped in the `util/eval` package.
- Cron and Interval scheduling are now mutually exclusive.

### Fixed
- Fixed a bug where retrieving check hooks were only from the check's
organization, rather than the check's environment, too.

## [2.0.0-alpha.14] - 2018-01-23
### Added
- Add `Timeout` field to CheckConfig.
- CLI functionality for check `Timeout` field.
- Add timeout support for check execution.
- Add timeout support for check hook execution.
- Token substitution is now available for check hooks
- Add an e2e test for logging redaction
- Support for `When` field in `Filter` which enables filtering based on days
and times of the week.
- New gRPC inspired GraphQL implementation. See
[graphql/README](backend/apid/graphql/README.md) for usage.
- Support for TTLs in check configs to monitor stale check results.

### Changed
- Moved monitor code out of keepalived and into its own package.
- Moved KeyBuilder from etcd package to store package.

## [2.0.0-alpha.13] - 2018-01-16
### Added
- Logging redaction for entities

### Fixed
- Fixed e2e test for token substitution on Windows
- Fixed check subdue unit test for token substitution on Windows
- Consider the first and last seconds of a time window when comparing the
current time
- Fixed Travis deploy stage by removing caching for $GOPATH
- Parse for [traditional cron](https://en.wikipedia.org/wiki/Cron) strings, rather than [GoDoc cron](https://godoc.org/github.com/robfig/cron) strings.

### Changed
- Removed the Visual Studio 2017 image in AppVeyor to prevent random failures
- Made some slight quality-of-life adjustments to build-gcs-release.sh.

## [2.0.0-alpha.12] - 2018-01-09
### Added
- Add check subdue mechanism. Checks can now be subdued for specified time
windows.
- Silenced entries now include a `begin` timestamp for scheduled maintenance.
- Store clients can now use [watchers](https://github.com/sensu/sensu-go/pull/792) to be notified of changes to objects in the store.
- Add check `Cron` field. Checks can now be scheduled according to the cron
string stored in this field.
- Add a distributed queue package for use in the backend.
- Token substitution is now available for checks.
- CLI functionality for check `Cron` field.
- Add an e2e test for cron scheduling.
- Add an e2e test for check hook execution.

## [2.0.0-alpha.11] - 2017-12-19
### Breaking Changes
- The `Source` field on a check has been renamed to `ProxyEntityID`. Any checks
using the Source field will have to be recreated.

### Added
- Silenced entries with ExpireOnResolve set to true will now be deleted when an
event which has previously failing was resolved
- TCP/UDP sockets now accept 1.x backward compatible payloads. 1.x Check Result gets translated to a 2.x Event.
- Custom attributes can be added to the agent at start.
- New and improved Check Hooks are implemented (see whats new about hooks here: [Hooks](https://github.com/sensu/sensu-alpha-documentation/blob/master/08-hooks.md))
- Add check subdue CLI support.

### Changed
- Avoid using reflection in time.InWindows function.
- Use multiple parallel jobs in CI tools to speed up the tests
- Pulled in latest [github.com/coreos/etcd](https://github.com/coreos/etcd).
- Includes fix for panic that occurred on shutdown.
- Refer to their
[changelog](https://github.com/gyuho/etcd/blob/f444abaae344e562fc69323c75e1cf772c436543/CHANGELOG.md)
for more.
- Switch to using [github.com/golang/dep](https://github.com/golang/dep) for
managing dependencies; `vendor/` directory has been removed.
- See [README](README.md) for usage.

## [2.0.0-alpha.10] - 2017-12-12
### Added
- End-to-end test for the silencing functionality
- Silenced events are now identified in sensuctl

### Changed
- Events that transitioned from incidents to a healthy state are no longer
filtered by the pipeline
- Errcheck was added to the build script, and the project was given a once-over
to clean up existing errcheck lint.
- Creating a silenced entry via sensuctl no longer requires an expiry value

### Fixed
- Entities can now be silenced using their entity subscription
- Fixed a bug in the agent where it was ignoring keepalive interval and timeout
settings on start
- Keepalives now alert when entities go away!
- Fixed a bug in package dynamic that could lead to an error in json.Marshal
in certain cases.
- Fixed an issue in keepalived to handle cases of nil entities in keepalive
messages

## [2.0.0-alpha.9] - 2017-12-5
### Added
- Proxy entities are now dynamically created through the "Source" attribute of a
check configuration
- Flag to sensuctl configure allowing it to be configured non-interactively
(usage: --non-interactive or -n)
- New function SetField in package dynamic, for setting fields on types
supporting extended attributes.
- Automatically append entity:entityID subscription for agent entities
- Add silenced command to sensuctl for silencing checks and subscriptions.
- Add healthz endpoint to agent api for checking agent liveness.
- Add ability to pass JSON event data to check command STDIN.
- Add POST /events endpoint to manually create, update, and resolve events.
- Add "event resolve" command to sensuctl to manually resolve events.
- Add the time.InWindow & time.InWindows functions to support time windows, used
in filters and check subdue

### Fixed
- Fixed a bug in how silenced entries were deleted. Only one silenced entry will
be deleted at a time, regardless of wildcard presence for subscription or check.

## [2.0.0-alpha.8] - 2017-11-28
### Added
- New "event delete" subcommand in sensuctl
- The "Store" interface is now properly documented
- The incoming request body size is now limited to 512 KB
- Silenced entries in the store now have a TTL so they automatically expire
- Initial support for custom attributes in various Sensu objects
- Add "Error" type for capturing pipeline errors
- Add registration events for new agents
- Add a migration tool for the store directly within sensu-backend

### Changed
- Refactoring of the sensu-backend API
- Modified the description for the API URL when configuring sensuctl
- A docker image with the master tag is built for every commit on master branch
- The "latest" docker tag is only pushed once a new release is created

### Fixed
- Fix the "asset update" subcommand in sensuctl
- Fix Go linting in build script
- Fix querying across organizations and environments with sensuctl
- Set a standard redirect policy to sensuctl HTTP client

### Removed
- Removed extraneous GetEnv & GetOrg getter methods<|MERGE_RESOLUTION|>--- conflicted
+++ resolved
@@ -19,12 +19,9 @@
 - Added token substitution for assets.
 - Added `Edition` field to version information.
 - Added `GoVersion` field to version information.
-<<<<<<< HEAD
 - Assets paths are now accessible to consumers via an environment variable.
 - Added a helper function to token substitution to retrieve an asset path.
-=======
 - Windows agent now has log rotation capabilities.
->>>>>>> 20e4d08e
 
 ### Changed
 - Warning messages from Resty library are now suppressed in sensuctl.
