--- conflicted
+++ resolved
@@ -21,6 +21,11 @@
 - Open-sourced the previously enterprise-only event logger. The event logger
 can be used to send the events a backend processes to a rotatable log file.
 - Added sensuctl commands for pipeline list, info, and delete.
+- Added support for `SENSU_BACKEND_ETCD_CLIENT_USERNAME` and
+`SENSU_BACKEND_ETCD_CLIENT_PASSWORD` environment variables for connecting to
+external etcds that use user/password authentication instead of client
+certificate authentication. Typical with DBaaS etcd providers. These can only be
+set via these environment variables and intentionally cannot be set via flags.
 
 ### Fixed
 - `sensuctl env` now properly displays the `SENSU_API_KEY` and `SENSU_TIMEOUT`
@@ -46,20 +51,10 @@
 a decimal multiplier value.
 - Added ProcessedBy field to check results. The ProcessedBy field indicates which
 agent processed a particular event.
-<<<<<<< HEAD
-- Added `core/v2.Pipeline` resource for configuring Pipeline resources.
-- Added `pipelines` field to `Check` and `CheckConfig`
-- Added support for `SENSU_BACKEND_ETCD_CLIENT_USERNAME` and
-`SENSU_BACKEND_ETCD_CLIENT_PASSWORD` environment variables for connecting to
-external etcds that use user/password authentication instead of client
-certificate authentication. Typical with DBaaS etcd providers. These can only be
-set via these environment variables and intentionally cannot be set via flags.
-=======
 - Added API key support for admin user at cluster init time.
 - Added `sensu_go_agentd_event_bytes` & `sensu_go_store_event_bytes` summary
 metrics to the `/metrics` endpoint.
 - Added support for environment variable arguments in `sensuctl`.
->>>>>>> 5de9e213
 
 ### Changed
 - When deleting resource with sensuctl, the resource type will now be displayed
