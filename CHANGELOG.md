# Changelog
All notable changes to this project will be documented in this file.

The format is based on [Keep a Changelog](http://keepachangelog.com/en/1.0.0/)
and this project adheres to [Semantic
Versioning](http://semver.org/spec/v2.0.0.html).

## Unreleased

### Fixed
- Check results sent via the agent socket now support handlers.
<<<<<<< HEAD
- `sensuctl user list` can now output yaml and wrapped-json
=======
- Fixed bug with how long commands were displayed on check details page.

### Added
- Additional additional check config and entity information to event details page.
>>>>>>> 544e0e35

## [5.2.1] - 2019-02-11

### Fixed
- Fixed a regression in the agent that would not allow proxy checks to be
run for subsequent executions.
### Added
- Web UI - support for labels and annotations

## [5.2.0] - 2019-02-06

### Added
- Added support for the following TLS related options to `sensuctl`:
`--trusted-ca-file` and `--insecure-skip-tls-verify`. This allows sensuctl
users to use a self-signed certificate without adding it to the operating
system's CA store, either by explicitly trusting the signer, or by disabling
TLS hostname verification.
- Added a generic watcher in the store.
- Added `RemoveProvider` method to authenticator.
- Check output truncation support has been added. Check output can be truncated
by adjusting the max_output_size and discard_output properties.
- Added ability to silence/unsilence from the event details page.
- Added support for wrapped resources in the API with `sensuctl create` &
`sensuctl edit`.
- Web UI - platform version displays on the entity details page.
- Web UI - include proxy request configuration on check details page.
- Web UI - display deregistration config on the entity details page.

### Changed
- Removed unused workflow `rel_build_and_test` in CircleCI config.
- Moved the `Provider` interface to `api/core/v2` package.
- Moved the `Authenticator` interface to `backend/authentication` package.
- Updated confirmation messages for sensuctl commands: `Created`, `Deleted` and
`Updated` instead of `OK`.
- Exported some functions and methods in the CLI client.
- The API authenticator now identifies providers by their name only.

### Fixed
- Check TTL failure events are now much more reliable, and will persist even
in the presence cluster member failures and cluster restarts.
- Fix snakeCase version of keys in typeMap for acronyms.
- Fixed a bug in keepalive processing that could result in a crash.
- Pin childprocess to v0.9.0 in CircleCI so fpm can be installed.
- Substitutions applied to command & hooks are now omitted from events.
- Fixes a bug where generic store methods assumed a namespace was provided for non-namespaced resources.
- Keepalive and check TTL database state is now properly garbage-collected on
entity deletion.
- Fixed a bug where `sensuctl version` required configuration files to exist.
- Updates the copy on the confirm disable dialog to accurately reflect the
operation.

## [5.1.1] - 2019-01-24

### Added
- Added the notion of authentication providers.

### Changed
- Improved logging for errors in proxy check requests.
- Updated Go version from 1.10 to 1.11.4.
- Refactoring of the internal authentication mechanism into a `basic`
authentication provider.
- Modified private generic store methods as public functions.
- Improved logging for errors in proxy check requests.
- Updated Go version from 1.10 to 1.11.4.
- Changed keepalive event to include check.output

### Fixed
- Fixed a bug where `sensuctl edit` was not removing the temp file it created.
- Fixed a bug where adhoc checks were not retrieving asset dependencies.
- Fixed a bug where check updates would cause the check to immediately fire.
- Fixed a bug where a bad line in check output would abort metric extraction.
An error is now logged instead, and extraction continues after a bad line is encountered.
- Keepalive events will now continue to fire after cluster restarts.
- Fixed a panic in the dashboardd shutdown routine.
- Fixed a bug where deleting a non-existent entity with sensuctl would not return an error.
- Web UI - toolbar menu buttons now switch with dark theme.
- Web UI - some buttons easier to see with dark theme.
- Agents will now take proxy entity names into consideration when guarding
against duplicate check requests.

### Changed
- Improved logging for errors in proxy check requests.
- Updated Go version from 1.10 to 1.11.4.

## [5.1.0] - 2018-12-18

### Added
- Support for the trusted-ca-file and insecure-skip-tls-verify flags in
  sensu-agent. These flags have the same meaning and use as their sensu-backend
  counterparts.

### Changed
- Default location for sensu-backend data has changed from /var/lib/sensu to
  /var/lib/sensu/sensu-backend. See release notes for more information.

### Fixed
- Keepalive and check TTL failure events now fire continuously until resolved.
- Listing an empty set of assets now correctly returns [] instead of null.
- Fixed API endpoint used by the CLI to create hooks via the 'sensuctl create'
  command. It's now possible to create objects of type 'Hook' with this command
  again.
- Firefox status icons not fully rendering

## [5.0.1] - 2018-12-12

### Changed
- Added --etcd-advertise-client-urls options to docker-compose.yaml sensu-backend start command

### Fixed
- Prevent a panic when using an external etcd cluster.
- Silences List in web ui sorted by ascending order; defaults to descending
- Reduces shuffling of items as events list updates
- Fixed error in UI where status value could not be coerced
- Copy local environment variables into execution context when running checks
- Ensure environment variables are joined with a semicolon on Windows
- Command arguments are no longer needlessly escaped on Windows
- Backend environments are now included in handler & mutator execution requests.

## [5.0.0] - 2018-11-30

### Added
- Add the `etcd-advertise-client-urls` config attribute to sensu-backend
- Support for multiple API versions added to sensuctl create
- Support for metadata added to wrapped resources (yaml, wrapped-json)
- Added the backend configuration attributes `api-listen-address` & `api-url`.
- Adds feedback when rerunning check[s] in the web app

### Removed
- Check subdue functionality has been disabled. Users that have checks with
subdues defined should delete and recreate the check. The subdue feature was
found to have issues, and we are re-working the feature for a future release.
- Filter when functionality has been disabled. Users that have filters with
'when' properties defined should delete and recreate the filter. Filter when
uses the same facility as check subdue for handling time windows.
- Removed event.Hooks and event.Silenced deprecated fields
- Extensions have been removed until we have time to revisit the feature.

### Changed
- Assets and checks environments are now merged, with a preference given to the
  values coming from the check's environment.
- Assets and handlers environments are now merged, with a preference given to the
  values coming from the handler's environment.
- Assets and mutators environments are now merged, with a preference given to the
  values coming from the mutator's environment.
- Metadata from wrappers and resources is now merged, with a preference given to
the values coming from the wrapper. Labels and annotations are deep-merged.
- Round-robin scheduling has been temporarily disabled.
- The dashboard now uses the `api-url` configuration attribute to connect to the
API.

### Fixed
- Fixed several resource leaks in the check scheduler.
- Fixed a bug in the dashboard where entities could not be silenced.
- Fix the `sensuctl cluster health` command.
- Fixed issue filtering by status on the events page
- Fixed interactive operations on entities in the CLI
- Removed rerun and check links for keepalives on event details page.
- Web UI - Made silencing language more clear on Silences List page
- Fixed a bug where resources from namespaces that share a common prefix, eg:
  "sensu" and "sensu-devel", could be listed together.
- Fixed a bug in the agent where the agent would deadlock after a significant
period of disconnection from the backend.
- Fixed a bug where logging events without checks would cause a nil panic.
- Removed the ability to rerun keepalives on the events list page
- A panic in keepalive/check ttl monitors causing a panic.
- Monitors are now properly namespaced in etcd.
- Updating a users groups will no longer corrupt their password
- Prevent empty error messages in sensuctl.
- Fixed a bug where keepalive failures could be influenced by check TTL
successes, and vice versa.
- Fixed a bug where check TTL events were not formed correctly.
- Fixed a web-ui bug causing the app to crash on window resize in FireFox

### Breaking Changes
- The backend configuration attributes `api-host` & `api-port` have been
replaced with `api-listen-address`.

## [2.0.0-beta.8-1] - 2018-11-15

### Added
- Assets are included on check details page.
- Adds links to view entities and checks from the events page.
- Added an agent/cmd package, migrated startup logic out of agent main
- Improved debug logging in pipeline filtering.
- Add object metadata to entities (including labels).
- Add filter query support for labels.
- Add support for setting labels on agents with the command line.
- The sensuctl tool now supports yaml.
- Add support for `--all-namespaces` flag in `sensuctl extension list`
subcommand.
- Added functionality to the dynamic synthesize function, allowing it to
flatten embedded and non-embedded fields to the top level.
- Added the sensuctl edit command.
- Added javascript filtering.

### Removed
- Govaluate is no longer part of sensu-go.

### Fixed
- Display appropriate fallback when an entity's lastSeen field is empty.
- Silences List in web ui sorted by ascending order
- Sorting button now works properly
- Fixed unresponsive silencing entry form begin date input.
- Removed lastSeen field from check summary
- Fixed a panic on the backend when handling keepalives from older agent versions.
- Fixed a bug that would prevent some keepalive failures from occurring.
- Improved event validation error messages.
- Improved agent logging for statsd events.
- Fixues issue with tooltip positioning.
- Fixed bug with toolbar menus collapsing into the overflow menu
- The agent now reconnects to the backend if its first connection attempt
  fails.
- Avoid infinite loop when code cannot be highlighted.

### Changes
- Deprecated the sensu-agent `--id` flag, `--name` should be used instead.

### Breaking Changes
- Environments and organizations have been replaced with namespaces.
- Removed unused asset metadata field.
- Agent subscriptions are now specified in the config file as an array instead
  instead of a comma-delimited list of strings.
- Extended attributes have been removed and replaced with labels. Labels are
string-string key-value pairs.
- Silenced `id`/`ID` field has changed to `name`/`Name`.
- Entity `id`/`ID` field has changed to `name`/`Name`.
- Entity `class`/`Class` field has changed to `entity_class`/`EntityClass`.
- Check `proxy_entity_id`/`ProxyEntityID` field has changed to `proxy_entity_name`/`ProxyEntityName`.
- Objects containing both a `name`/`Name` and `namespace`/`Namespace` field have been
replaced with `metadata`/`ObjectMeta` (which contains both of those fields).
- Role-based access control (RBAC) has been completely redesigned.
- Filter and token substitution variable names now match API naming. Most names
that were previously UpperCased are now lower_cased.
- Filter statements are now called expressions. Users should update their
filter definitions to use this new naming.

## [2.0.0-beta.7-1] - 2018-10-26

### Added
- Asset functionality for mutators and handlers.
- Web ui allows publishing and unpublishing on checks page.
- Web ui allows publishing and unpublishing on check details page.
- Web ui code highlighting added.

### fixed
- fixes exception thrown when web ui browser window is resized.

## [2.0.0-beta.6-2] - 2018-10-22

### Added
- Add windows/386 to binary gcs releases
- TLS authentication and encryption for etcd client and peer communication.
- Added a debug log message for interval timer initial offset.
- Added a privilege escalation test for RBAC.

### Removed
- Staging resources and configurations have been removed from sensu-go.
- Removed handlers/slack from sensu/sensu-go. It can now be found in
sensu/slack-handler.
- Removed the `Error` store and type.

### Changed
- Changed sensu-agent's internal asset manager to use BoltDB.
- Changed sensuctl title colour to use terminal's configured default for bold
text.
- The backend no longer forcibly binds to localhost.
- Keepalive intervals and timeouts are now configured in the check object of
keepalive events.
- The sensu-agent binary is now located at ./cmd/sensu-agent.
- Sensuctl no longer uses auto text wrapping.
- The backend no longer requires embedded etcd. External etcd instances can be
used by providing the --no-embed option. In this case, the client will dial
the URLs provided by --listen-client-urls.
- The sensu-agent binary is now located at ./cmd/sensu-agent.
- Sensuctl no longer uses auto text wrapping.
- The backend no longer requires embedded etcd. External etcd instances can be
used by providing the --no-embed option. In this case, the client will dial
the URLs provided by --listen-client-urls.
- Deprecated daemon `Status()` functions and `/info` (`/info` will be
re-implemented in https://github.com/sensu/sensu-go/issues/1739).
- The sensu-backend flags related to etcd are now all prefixed with `etcd` and
the older versions are now deprecated.
- Web ui entity recent events are sorted by last ok.
- etcd is now the last component to shutdown during a graceful shutdown.
- Web ui entity recent events are sorted by last ok
- Deprecated --custom-attributes in the sensu-agent command, changed to
--extended-attributes.
- Interfaced command execution and mocked it for testing.
- Updated the version of `libprotoc` used to 3.6.1.

### Fixed
- Fixed a bug in `sensuctl configure` where an output format called `none` could
  be selected instead of `tabular`.
- Fixes a bug in `sensuctl cluster health` so the correct error is handled.
- Fixed a bug where assets could not extract git tarballs.
- Fixed a bug where assets would not install if given cache directory was a
relative path.
- Fixed a bug where an agent's collection of system information could delay
sending of keepalive messages.
- Fixed a bug in nagios perfdata parsing.
- Etcd client URLs can now be a comma-separated list.
- Fixed a bug where output metric format could not be unset.
- Fixed a bug where the agent does not validate the ID at startup.
- Fixed a bug in `sensuctl cluster health` that resulted in an unmarshal
error in an unhealthy cluster.
- Fixed a bug in the web ui, removed references to keepaliveTimeout.
- Keepalive checks now have a history.
- Some keepalive events were misinterpreted as resolution events, which caused
these events to be handled instead of filtered.
- Some failing keepalive events were not properly emitted after a restart of
sensu-backend.
- The check output attribute is still present in JSON-encoded events even if
empty.
- Prevent an empty Path environment variable for agents on Windows.
- Fixed a bug in `sensuctl check update` interactive mode. Boolean defaults
were being displayed rather than the check's current values.
- Use the provided etcd client TLS information when the flag `--no-embed-etcd`
is used.
- Increase duration delta in TestPeriodicKeepalive integration test.
- Fixed some problems introduced by Go 1.11.

### Breaking Changes
- Removed the KeepaliveTimeout attribute from entities.

## [2.0.0-beta.4] - 2018-08-14

### Added
- Added the Sensu edition in sensuctl config view subcommand.
- List the supported resource types in sensuctl.
- Added agent ID and IP address to backend session connect/disconnect logs
- Licenses collection for RHEL Dockerfiles and separated RHEL Dockerfiles.

### Changed
- API responses are inspected after each request for the Sensu Edition header.
- Rename list-rules subcommand to info in sensuctl role commmand with alias
for backward compatibility.
- Updated gogo/protobuf and golang/protobuf versions.
- Health API now returns etcd alarms in addition to cluster health.

### Fixed
- Fixed agentd so it does not subscribe to empty subscriptions.
- Rules are now implicitly granting read permission to their configured
environment & organization.
- The splay_coverage attribute is no longer mandatory in sensuctl for proxy
check requests and use its default value instead.
- sensu-agent & sensu-backend no longer display help usage and duplicated error
message on startup failure.
- `Issued` & `History` are now set on keepalive events.
- Resolves a potential panic in `sensuctl cluster health`.
- Fixed a bug in InfluxDB metric parsing. The timestamp is now optional and
compliant with InfluxDB line protocol.
- Fixed an issue where adhoc checks would not be issued to all agents in a
clustered installation.

### Breaking Changes
- Corrects the check field `total_state-change` json tag to `total_state_change`.

## [2.0.0-beta.3-1] - 2018-08-02

### Added
- Added unit test coverage for check routers.
- Added API support for cluster management.
- Added sensuctl cluster member-list command.
- Added Sensu edition detection in sensuctl.
- Added sensuctl cluster member-add command.
- Added API client support for enterprise license management.
- Added a header to API calls that returns the current Sensu Edition.
- Added sensuctl cluster health command.

### Changed
- The Backend struct has been refactored to allow easier customization in
enterprise edition.
- Use etcd monitor instead of in-memory monitor.
- Refactoring of the cmd package for sensuctl to allow easier customization in
the enterprise edition.
- Upgrade dep to v0.5.0
- Added cluster health information to /health endpoint in sensu-backend.

### Fixed
- Fixed `sensuctl completion` help for bash and zsh.
- Fixed a bug in build.sh where versions for Windows and Mac OS were not
generated correctly.
- Display the name of extensions with table formatting in sensuctl.
- Fixed TLS issue that occurred when dashboard communicated with API.
- Check TTL now works with round robin checks.
- Format string for --format flag help now shows actual arguments.
- Push the sensu/sensu:nightly docker image to the Docker Hub.
- Replaced dummy certs with ones that won't expire until 100 years in the
future.
- Fixed a bug where clustered round robin check execution executed checks
too often.
- Catch errors in type assertions in cli.
- Fixed a bug where users could accidentally create invalid gRPC handlers.

### Removed
- Removed check subdue e2e test.
- Removed unused Peek method in the Ring data structure.

### Breaking Changes
- Removed deprecated import command.

## [2.0.0-beta.2] - 2018-06-28

### Added
- Performed an audit of events and checks. Added `event.HasCheck()` nil checks
prior to assuming the existence of said check.
- Added a Create method to the entities api.
- Added the ability to set round robin scheduling in sensuctl
- Added Output field to GRPC handlers
- Additional logging around handlers
- Accept additional time formats in sensuctl
- Entities can now be created via sensuctl.
- Added the format `wrapped-json` to sensuctl `configure`, `list` and `info`
commands, which is compatible with `sensuctl create`.
- Added debug event log with all event data.
- Added yml.example configurations for staging backend and agents.
- Added test resources in `testing/config/resources.json` to be used in staging.
- Added all missing configuration options to `agent.yml.example` and
`backend.yml.example`.
- Added environment variables to checks.
- Added logging redaction integration test.
- Added check token substitution integration test.
- Added the `sensuctl config view` subcommand.
- Added extension service configuration to staging resources.
- Added some documentation around extensions.
- Added Dockerfile.rhel to build RHEL containers.

### Changed
- Upgraded gometalinter to v2.
- Add logging around the Sensu event pipeline.
- Split out the docker commands in build script so that building images and
  pushing can be done separately.
- Migrated the InfluxDB handler from the sensu-go repository to
github.com/nikkiki/sensu-influxdb-handler
- Entry point for sensu-backend has been changed to
  `github.com/sensu/sensu-go/cmd/sensu-backend`
- Don't allow unknown fields in types that do not support custom attributes
when creating resources with `sensuctl create`.
- Provided additional context to metric event logs.
- Updated goversion in the appveyor configuration for minor releases.
- Use a default hostname if one cannot be retrieved.
- Return an error from `sensuctl configure` when the configured organization
or environment does not exist.
- Remove an unnecessary parameter from sensuctl environment create.
- The profile environment & organization values are used by default when
creating a resource with sensuctl.
- Migrated docker image to sensu Docker Hub organization from sensuapp.
- Use the sensu/sensu image instead of sensu/sensu-go in Docker Hub.

### Fixed
- Prevent panic when verifying if a metric event is silenced.
- Add logging around the Sensu event pipeline
- Marked silenced and hooks fields in event as deprecated
- Fixed a bug where hooks could not be created with `create -f`
- Metrics with zero-values are now displayed correctly
- Fix handler validation routine
- Fixed a small bug in the opentsdb transformer so that it trims trailing
whitespace characters.
- Sensu-agent logs an error if the statsd listener is unable to start due to an
invalid address or is stopped due to any other error.
- Fixed a bug where --organization and --environment flags were hidden for all
commands
- Fix a bug where environments could not be created with sensuctl create
- StatsD listener on Windows is functional
- Add version output for dev and nightly builds (#1320).
- Improve git version detection by directly querying for the most recent tag.
- Fixed `sensuctl create -f` for `Role`
- Fixed `sensuctl create -f` for `Event`
- Added validation for asset SHA512 checksum, requiring that it be at least 128
characters and therefore fixing a bug in sensuctl
- Silenced IDs are now generated when not set in `create -f` resources
- API requests that result in a 404 response are now logged
- Fixed a bug where only a single resource could be created with
`sensuctl create` at a time.
- Fixed a bug where environments couldn't be deleted if there was an asset in
the organization they reside in.
- Dashboard's backend reverse proxy now works with TLS certs are configured.
- Fixed a bug with the IN operator in query statements.
- Boolean fields with a value of `false` now appear in json format (removed
`omitempty` from protobufs).
- The sensuctl create command no longer prints a spurious warning when
non-default organizations or environments are configured.
- When installing assets, errors no longer cause file descriptors to leak, or
lockfiles to not be cleaned up.
- Fixed a bug where the CLI default for round robin checks was not appearing.
- Missing custom attributes in govaluate expressions no longer result in
an error being logged. Instead, a debug message is logged.
- Update AppVeyor API token to enable GitHub deployments.
- Allow creation of metric events via backend API.
- Fixed a bug where in some circumstances checks created with sensuctl create
would never fail.
- Fixed a goroutine leak in the ring.
- Fixed `sensuctl completion` help for bash and zsh.

### Removed
- Removed Linux/386 & Windows/386 e2e jobs on Travis CI & AppVeyor
- Removed check output metric extraction e2e test, in favor of more detailed
integration coverage.
- Removed the `leader` package
- Removed logging redaction e2e test, in favor of integration coverage.
- Removed check token substitution e2e test, in favor of integration coverage.
- Removed round robin scheduling e2e test.
- Removed proxy check e2e test.
- Removed check scheduling e2e test.
- Removed keepalive e2e test.
- Removed event handler e2e test.
- Removed `sensuctl` create e2e tests.
- Removed hooks e2e test.
- Removed assets e2e test.
- Removed agent reconnection e2e test.
- Removed extensions e2e test.

## [2.0.0-beta.1] - 2018-05-07
### Added
- Add Ubuntu 18.04 repository
- Support for managing mutators via sensuctl.
- Added ability to sort events in web UI.
- Add PUT support to APId for the various resource types.
- Added flags to disable the agent's API and Socket listeners
- Made Changelog examples in CONTRIBUTING.md more obvious
- Added cli support for setting environment variables in mutators and handlers.
- Added gRPC extension service definition.
- The slack handler now uses the iconURL & username flag parameters.
- Support for nightlies in build/packaging tooling.
- Added extension registry support to apid.
- Added extension registry to the store.
- Add sensuctl create command.
- Adds a statsd server to the sensu-agent which runs statsd at a configurable
flush interval and converts gostatsd metrics to Sensu Metric Format.
- Add event filtering to extensions.
- Proper 404 page for web UI.
- Add sensuctl extension command.
- Add extensions to pipelined.
- Added more tests surrounding the sensu-agent's statsd server and udp port.
- Add the `--statsd-event-handlers` flag to sensu-agent which configures the
event handlers for statsd metrics.
- Add default user with username "sensu" with global, read-only permissions.
- Add end-to-end test for extensions.
- Add configuration setting for backend and agent log level.
- Add extension package for building third-party Sensu extensions in Go.
- Add the `--statsd-disable` flag to sensu-agent which configures the
statsd listener. The listener is enabled by default.
- Added an influx-db handler for events containing metrics.
- Add 'remove-when' and 'set-when' subcommands to sensuctl filter command.
- Added the Transformer interface.
- Added a Graphite Plain Text transformer.
- Add support for `metric_format` and `metric_handlers` fields in the Check and
CheckConfig structs.
- Add CLI support for `metric_format` and `metric_handlers` fields in `sensuctl`.
- Add support for metric extraction from check output for `graphite_plaintext`
transformer.
- Added a OpenTSDB transformer.
- Add support for metric extraction from check output for `opentsdb_line`
- Added a Nagios performance data transformer.
- Add support for metric extraction from check output for `nagios_perfdata`
- Added an InfluxDB Line transformer.
- Add support for metric extraction from check output for `influxdb_line`
transformer.
- Add e2e test for metric extraction.

### Changed
- Changed the maximum number of open file descriptors on a system to from 1024
(default) to 65535.
- Increased the default etcd size limit from 2GB to 4GB.
- Move Hooks and Silenced out of Event and into Check.
- Handle round-robin scheduling in wizardbus.
- Added informational logging for failed entity keepalives.
- Replaced fileb0x with vfsgen for bundling static assets into binary. Nodejs 8+
and yarn are now dependencies for building the backend.
- Updated etcd to 3.3.2 from 3.3.1 to fix an issue with autocompaction settings.
- Updated and corrected logging style for variable fields.
- Build protobufs with go generate.
- Creating roles via sensuctl now supports passing flags for setting permissions
  rules.
- Removed -c (check) flag in sensuctl check execute command.
- Fix a deadlock in the monitor.
- Don't allow the bus to drop messages.
- Events list can properly be viewed on mobile.
- Updated Sirupsen/logrus to sirupsen/logrus and other applicable dependencies using the former.
- Set default log level to 'warn'.
- Optimize check marshaling.
- Silenced API only accepts 'id' parameter on DELETE requests.
- Disable gostatsd internal metric collection.
- Improved log entries produced by pipelined.
- Allow the InfluxDB handler to parse the Sensu metric for an InfluxDB field tag
and measurement.
- Removed organization and environment flags from create command.
- Changed `metric_format` to `output_metric_format`.
- Changed `metric_handlers` to `output_metric_handlers`.

### Fixed
- Terminate processes gracefully in e2e tests, allowing ports to be reused.
- Shut down sessions properly when agent connections are disrupted.
- Fixed shutdown log message in backend
- Stopped double-writing events in eventd
- Agents from different orgs/envs with the same ID connected to the same backend
  no longer overwrite each other's messagebus subscriptions.
- Fix the manual packaging process.
- Properly log the event being handled in pipelined
- The http_check.sh example script now hides its output
- Silenced entries using an asterisk can be deleted
- Improve json unmarshaling performance.
- Events created from the metrics passed to the statsd listener are no longer
swallowed. The events are sent through the pipeline.
- Fixed a bug where the Issued field was never populated.
- When creating a new statsd server, use the default flush interval if given 0.
- Fixed a bug where check and checkconfig handlers and subscriptions are null in rendered JSON.
- Allow checks and hooks to escape zombie processes that have timed out.
- Install all dependencies with `dep ensure` in build.sh.
- Fixed an issue in which some agents intermittently miss check requests.
- Agent statsd daemon listens on IPv4 for Windows.
- Include zero-valued integers in JSON output for all types.
- Check event entities now have a last_seen timestamp.
- Improved silenced entry display and UX.
- Fixed a small bug in the opentsdb transformer so that it trims trailing
whitespace characters.

## [2.0.0-nightly.1] - 2018-03-07
### Added
- A `--debug` flag on sensu-backend for enabling a pprof HTTP endpoint on localhost.
- Add CLI support for adhoc check requests.
- Check scheduler now handles adhoc check requests.
- Added `set-FIELD` and `remove-FIELD` commands for all updatable fields
of a check. This allows updating single fields and completely clearing out
non-required fields.
- Add built-in only_check_output mutator to pipelined.
- Allow publish, cron, ttl, timeout, low flap threshold and more fields to be
set when importing legacy settings.
- Add CPU architecture in system information of entities.
- The `sensuctl user change-password` subcommand now accepts flag parameters.
- Configured and enabled etcd autocompaction.
- Add event metrics type, implementing the Sensu Metrics Format.
- Agents now try to reconnect to the backend if the connection is lost.
- Added non-functional selections for resolving and silencing to web ui
- Add LastOk to check type. This will be updated to reflect the last timestamp
of a successful check.
- Added GraphQL explorer to web UI.
- Added check occurrences and occurrences_watermark attributes from Sensu 1.x.
- Added issue template for GitHub.
- Added custom functions to evaluate a unix timestamp in govaluate.

### Changed
- Refactor Check data structure to not depend on CheckConfig. This is a breaking
change that will cause existing Sensu alpha installations to break if upgraded.
This change was made before beta release so that further breaking changes could
be avoided.
- Make indentation in protocol buffers files consistent.
- Refactor Hook data structure. This is similar to what was done to Check,
except that HookConfig is now embedded in Hook.
- Refactor CheckExecutor and AdhocRequestExecutor into an Executor interface.
- Changed the sensu-backend etcd flag constants to match the etcd flag names.
- Upgraded to Etcd v3.3.1
- Removed 3DES from the list of allowed ciphers in the backend and agent.
- Password input fields are now aligned in  `sensuctl user change-password`
subcommand.
- Agent backend URLs without a port specified will now default to port 8081.
- Travis encrypted variables have been updated to work with travis-ci.org
- Upgraded all builds to use Go 1.10.
- Use megacheck instead of errcheck.
- Cleaned agent configuration.
- We no longer duplicate hook execution for types that fall into both an exit
code and severity (ex. 0, ok).
- Updated the sensuctl guidelines.
- Changed travis badge to use travis-ci.org in README.md.
- Govaluate's modifier tokens can now be optionally forbidden.
- Increase the stack size on Travis CI.
- Refactor store, queue and ring interfaces, and daemon I/O details.
- Separated global from local flags in sensuctl usage.

### Fixed
- Fixed a bug in time.InWindow that in some cases would cause subdued checks to
be executed.
- Fixed a bug in the HTTP API where resource names could not contain special
characters.
- Resolved a bug in the keepalive monitor timer which was causing it to
erroneously expire.
- Resolved a bug in how an executor processes checks. If a check contains proxy
requests, the check should not duplicately execute after the proxy requests.
- Removed an erroneous validation statement in check handler.
- Fixed HookList `hooks` validation and updated `type` validation message to
allow "0" as a valid type.
- Events' check statuses & execution times are now properly added to CheckHistory.
- Sensu v1 Check's with TTL, timeout and threshold values can now be imported
correctly.
- Use uint32 for status so it's not empty when marshalling.
- Automatically create a "default" environment when creating a new organization.

## [2.0.0-alpha.17] - 2018-02-13
### Added
- Add .gitattributes file with merge strategy for the Changelog.
- Context switcher added for dashboard.
- Add API support for adhoc check requests.
- Check scheduler now supports round-robin scheduling.
- Added better error checking for CLI commands and support for mutually
exclusive fields.
- Added `--interactive` flag to CLI which is required to run interactive mode.
- Added CLI role rule-add Organization and Environment interactive prompts.
- Added events page list and simple buttons to filter

### Changed
- Silenced `begin` supports human readable time (Format: Jan 02 2006 3:04PM MST)
in `sensuctl` with optional timezone. Stores the field as unix epoch time.
- Increased the timeout in the store's watchers tests.
- Incremental retry mechanism when waiting for agent and backend in e2e tests.
- Renamed CLI asset create interactive prompt "Org" to "Organization".

### Fixed
- Fixed required flags in `sensuctl` so requirements are enforced.
- Add support for embedded fields to dynamic.Marshal.

## [2.0.0-alpha.16] - 2018-02-07
### Added
- Add an e2e test for proxy check requests.
- Add integration tests to our CI.
- Context switcher added for dashboard
- Add api support for adhoc check requests.

### Fixed
- Tracks in-progress checks with a map and mutex rather than an array to
increase time efficiency and synchronize goroutines reading from and writing
to that map.
- Fixed a bug where we were attempting to kill processes that had already
finished before its allotted execution timeout.
- Fixed a bug where an event could erroneously be shown as silenced.
- Properly log errors whenever a check request can't be published.
- Fixed some build tags for tests using etcd stores.
- Keepalive monitors now get updated with changes to a keepalive timeout.
- Prevent tests timeout in queue package
- Prevent tests timeout in ring package
- Fixed a bug in the queue package where timestamps were not parsed correctly.
- Fixed Ring's Next method hanging in cases where watch events are not propagated.

### Changed
- Queues are now durable.
- Refactoring of the check scheduling integration tests.
- CLI resource delete confirmation is now `(y/N)`.

### Removed
- Dependency github.com/chzyer/readline

## [2.0.0-alpha.15] - 2018-01-30
### Added
- Add function for matching entities to a proxy check request.
- Added functions for publishing proxy check requests.
- Added proxy request validation.
- CLI functionality for proxy check requests (add set-proxy-requests command).
- Entities have been added to the state manager and synchronizer.
- Added package leader, for facilitating execution by a single backend.
- Proxy check requests are now published to all entities described in
`ProxyRequests` and `EntityAttributes`.
- Add quick navigation component for dashboard

### Changed
- Govaluate logic is now wrapped in the `util/eval` package.
- Cron and Interval scheduling are now mutually exclusive.

### Fixed
- Fixed a bug where retrieving check hooks were only from the check's
organization, rather than the check's environment, too.

## [2.0.0-alpha.14] - 2018-01-23
### Added
- Add `Timeout` field to CheckConfig.
- CLI functionality for check `Timeout` field.
- Add timeout support for check execution.
- Add timeout support for check hook execution.
- Token substitution is now available for check hooks
- Add an e2e test for logging redaction
- Support for `When` field in `Filter` which enables filtering based on days
and times of the week.
- New gRPC inspired GraphQL implementation. See
[graphql/README](backend/apid/graphql/README.md) for usage.
- Support for TTLs in check configs to monitor stale check results.

### Changed
- Moved monitor code out of keepalived and into its own package.
- Moved KeyBuilder from etcd package to store package.

## [2.0.0-alpha.13] - 2018-01-16
### Added
- Logging redaction for entities

### Changed
- Removed the Visual Studio 2017 image in AppVeyor to prevent random failures

### Fixed
- Fixed e2e test for token substitution on Windows
- Fixed check subdue unit test for token substitution on Windows
- Consider the first and last seconds of a time window when comparing the
current time
- Fixed Travis deploy stage by removing caching for $GOPATH
- Parse for [traditional cron](https://en.wikipedia.org/wiki/Cron) strings, rather than [GoDoc cron](https://godoc.org/github.com/robfig/cron) strings.

### Changed
- Removed the Visual Studio 2017 image in AppVeyor to prevent random failures
- Made some slight quality-of-life adjustments to build-gcs-release.sh.

### Fixed
- Fixed e2e test for token substitution on Windows
- Fixed check subdue unit test for token substitution on Windows
- Consider the first and last seconds of a time window when comparing the
current time
- Fixed Travis deploy stage by removing caching for $GOPATH
- Parse for [traditional cron](https://en.wikipedia.org/wiki/Cron) strings, rather than [GoDoc cron](https://godoc.org/github.com/robfig/cron) strings.

## [2.0.0-alpha.12] - 2018-01-09
### Added
- Add check subdue mechanism. Checks can now be subdued for specified time
windows.
- Silenced entries now include a `begin` timestamp for scheduled maintenance.
- Store clients can now use [watchers](https://github.com/sensu/sensu-go/pull/792) to be notified of changes to objects in the store.
- Add check `Cron` field. Checks can now be scheduled according to the cron
string stored in this field.
- Add a distributed queue package for use in the backend.
- Token substitution is now available for checks.
- CLI functionality for check `Cron` field.
- Add an e2e test for cron scheduling.
- Add an e2e test for check hook execution.

## [2.0.0-alpha.11] - 2017-12-19
### Breaking Changes
- The `Source` field on a check has been renamed to `ProxyEntityID`. Any checks
using the Source field will have to be recreated.

### Added
- Silenced entries with ExpireOnResolve set to true will now be deleted when an
event which has previously failing was resolved
- TCP/UDP sockets now accept 1.x backward compatible payloads. 1.x Check Result gets translated to a 2.x Event.
- Custom attributes can be added to the agent at start.
- New and improved Check Hooks are implemented (see whats new about hooks here: [Hooks](https://github.com/sensu/sensu-alpha-documentation/blob/master/08-hooks.md))
- Add check subdue CLI support.

### Changed
- Avoid using reflection in time.InWindows function.
- Use multiple parallel jobs in CI tools to speed up the tests
- Pulled in latest [github.com/coreos/etcd](https://github.com/coreos/etcd).
- Includes fix for panic that occurred on shutdown.
- Refer to their
[changelog](https://github.com/gyuho/etcd/blob/f444abaae344e562fc69323c75e1cf772c436543/CHANGELOG.md)
for more.
- Switch to using [github.com/golang/dep](https://github.com/golang/dep) for
managing dependencies; `vendor/` directory has been removed.
- See [README](README.md) for usage.

## [2.0.0-alpha.10] - 2017-12-12
### Added
- End-to-end test for the silencing functionality
- Silenced events are now identified in sensuctl

### Changed
- Events that transitioned from incidents to a healthy state are no longer
filtered by the pipeline
- Errcheck was added to the build script, and the project was given a once-over
to clean up existing errcheck lint.
- Creating a silenced entry via sensuctl no longer requires an expiry value

### Fixed
- Entities can now be silenced using their entity subscription
- Fixed a bug in the agent where it was ignoring keepalive interval and timeout
settings on start
- Keepalives now alert when entities go away!
- Fixed a bug in package dynamic that could lead to an error in json.Marshal
in certain cases.
- Fixed an issue in keepalived to handle cases of nil entities in keepalive
messages

## [2.0.0-alpha.9] - 2017-12-5
### Added
- Proxy entities are now dynamically created through the "Source" attribute of a
check configuration
- Flag to sensuctl configure allowing it to be configured non-interactively
(usage: --non-interactive or -n)
- New function SetField in package dynamic, for setting fields on types
supporting extended attributes.
- Automatically append entity:entityID subscription for agent entities
- Add silenced command to sensuctl for silencing checks and subscriptions.
- Add healthz endpoint to agent api for checking agent liveness.
- Add ability to pass JSON event data to check command STDIN.
- Add POST /events endpoint to manually create, update, and resolve events.
- Add "event resolve" command to sensuctl to manually resolve events.
- Add the time.InWindow & time.InWindows functions to support time windows, used
in filters and check subdue

### Fixed
- Fixed a bug in how silenced entries were deleted. Only one silenced entry will
be deleted at a time, regardless of wildcard presence for subscription or check.

## [2.0.0-alpha.8] - 2017-11-28
### Added
- New "event delete" subcommand in sensuctl
- The "Store" interface is now properly documented
- The incoming request body size is now limited to 512 KB
- Silenced entries in the store now have a TTL so they automatically expire
- Initial support for custom attributes in various Sensu objects
- Add "Error" type for capturing pipeline errors
- Add registration events for new agents
- Add a migration tool for the store directly within sensu-backend

### Changed
- Refactoring of the sensu-backend API
- Modified the description for the API URL when configuring sensuctl
- A docker image with the master tag is built for every commit on master branch
- The "latest" docker tag is only pushed once a new release is created

### Fixed
- Fix the "asset update" subcommand in sensuctl
- Fix Go linting in build script
- Fix querying across organizations and environments with sensuctl
- Set a standard redirect policy to sensuctl HTTP client

### Removed
- Removed extraneous GetEnv & GetOrg getter methods<|MERGE_RESOLUTION|>--- conflicted
+++ resolved
@@ -9,14 +9,11 @@
 
 ### Fixed
 - Check results sent via the agent socket now support handlers.
-<<<<<<< HEAD
 - `sensuctl user list` can now output yaml and wrapped-json
-=======
 - Fixed bug with how long commands were displayed on check details page.
 
 ### Added
 - Additional additional check config and entity information to event details page.
->>>>>>> 544e0e35
 
 ## [5.2.1] - 2019-02-11
 
