--- conflicted
+++ resolved
@@ -7,14 +7,12 @@
 
 ## Unreleased
 
-<<<<<<< HEAD
 ### Added
 - Added the `APIKey` resource and HTTP API support for POST, GET, PATCH and DELETE.
-=======
+
 ### Fixed
 - Opening an already open Bolt database should not cause sensu-agent to hang
 indefinitely.
->>>>>>> 1dec349e
 
 ## [5.14.0] - 2019-10-08
 
