--- conflicted
+++ resolved
@@ -20,13 +20,10 @@
 - Fixed agentd so it does not subscribe to empty subscriptions.
 - Rules are now implicitly granting read permission to their configured
 environment & organization.
-<<<<<<< HEAD
 - The splay_coverage attribute is no longer mandatory in sensuctl for proxy
 check requests and use its default value instead.
-=======
 - sensu-agent & sensu-backend no longer display help usage and duplicated error
 message on startup failure.
->>>>>>> 96144e3e
 
 ## [2.0.0-beta.3-1] - 2018-08-02
 
