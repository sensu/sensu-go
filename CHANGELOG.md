--- conflicted
+++ resolved
@@ -8,11 +8,8 @@
 ## Unreleased
 
 ### Fixed
-<<<<<<< HEAD
 - Display appropriate fallback when an entity's lastSeen field is empty.
-=======
 - Fixed unresponsive silencing entry form begin date input.
->>>>>>> 7789327b
 
 ## [2.0.0-beta.7-1] - 2018-10-26
 
