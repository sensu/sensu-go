# Changelog
All notable changes to this project will be documented in this file.

The format is based on [Keep a Changelog](http://keepachangelog.com/en/1.0.0/)
and this project adheres to [Semantic
Versioning](http://semver.org/spec/v2.0.0.html).

## Unreleased

### Added
- [Web] Adds ability to delete entities

### Changed
- [Web] Updated embedded web assets from `275386a` ... `b0c1138`

### Fixed
- The check state and check total_state_change properties are now more correct.
<<<<<<< HEAD
- Scheduling proxy checks now consumes far fewer CPU resources.
=======
- [Web] Unless required- scrollbars on code blocks are hidden.
- [Web] Ensure that we redirect user to a valid namespace when first signing in.
- [Web] Correctly display timeout value for handlers.
- [Web] Avoid exception when parsing non-standard cron statements. (Eg.
`@every 1h` or `@weekly`)
>>>>>>> 9553b328

### Changed
- Eventd has been refactored. Users should not perceive any changes, but a
substantial amount of business logic has been moved into other packages.

## [5.9.0] - 2019-05-29

### Added
- [GraphQL] Added field to retrieve REST API representation of a resource to
  each core type
- [Web] Add views for handlers

### Changed
- [Web] Updated embedded web assets from `9d91d7f` ... `275386a`
- [Web] Implements simpler & more efficient filtering.
- [GraphQL] fields that previously accepted a JS filter have been deprecated and
  replaced with a simpler syntax.

### Fixed
- Fixed the behaviors for check `Occurrences` and `OccurrencesWatermark`.
- Fixed a panic that could occur when seeding initial data.
- [Web] Compress dashboard assets
- [Web] Fixed regression where dashboard assets were no longer compressed.
- Fixed listing of silenced entries by check or subscription.
- The docker-compose.yaml file now refers to the sensu/sensu:latest image.

## [5.8.0] - 2019-05-22

### Added
- Added per resource counts to tessen data collection.
- Added event processing counts to tessen data collection.
- Added ability to query for `Handlers` (individual and collections) from the GraphQL query endpoint.
- Added `/version` to retrieve the current etcd server/cluster version and the sensu-backend version.
- --etcd-cipher-suites option is now available for sensu-backend.
- Added the `--chunk-size` flag to `sensuctl * list` sub-commands

### Changed
- eventd and keepalived now use 1000 handlers for events.
- etcd database size and request size are now configurable.
- Most resources now use protobuf serialization in etcd.

### Fixed
- Only bury switchsets of checks that no longer have a TTL, in order to reduce
the number of write operations made to etcd.
- Fixed keepalives switchsets for entities with deregistration.
- Fixed continue token generation in namespace and user pagination.

## [5.7.0] - 2019-05-09

### Added
- Added a Windows service wrapper for sensu-agent. See
"sensu-agent service --help" for more information.

### Fixed
- Fixed `sensuctl` color output on Windows.
- Fixed a regression in `sensuctl cluster` json/wrapped-json output.
- Fixed a regression that caused listing objects for a given namespace to also
  include results from namespaces sharing a similar prefix.

## [5.6.0] - 2019-04-30

### Added
- Added filtering support to `sensuctl`. This feature only works against a
  `sensu-backend` with a valid enterprise license.
- Added fields getter functions for resources available via the REST API.
- Added the message bus to Tessend in order to track Tessen configuration changes from the API.
- Added a performance optimizing `Count()` function to the generic store.
- Added a hexadecimal Cluster ID title to the `sensuctl cluster health` and
`sensuctl cluster member-list` commands in tabular format.
- Added a `Header` field to the `HealthResponse` type returned by `/health`.

### Fixed
- Fixed the agent `--annotations` and `--labels` flags.

## [5.5.1] - 2019-04-15

### Changed
- Added parsing annoatations to sensu-agent, both from agent.yml and command line arguments
- Updated Go version from 1.11.4 to 1.12.3 for CI builds.
- Changed the 1.x `client` field to `source` in the 1.x compatible agent socket. The `client` field is now deprecated.
- Deprecated the agent TCP/UDP sockets in favor of the agent rest api.
- [GraphQL] Added mutation to create / update using wrapped resources.
- [GraphQL] Added field returning wrapped resource given ID.
- apid uses a new generic router for listing resources.
- The store uses the generic List function for listing resources.

### Fixed
- Fixed an issue where etcd watchers were used incorrectly. This was causing
100% CPU usage in some components, as they would loop endlessly trying to get
results from watchers that broke, due to their stream terminating. Other
components would simply stop updating. Watchers now get reinstated when the
client regains connectivity.
- Fixed the `/events/:entity` route in the REST API.
- Fixed a bug where the --labels arg was not working as expected in sensu-agent.

## [5.5.0] - 2019-04-03

### Added
- Added the TessenD daemon.
- Added an etcd watcher for tessen configuration.
- Added ring support for TessenD so that the service is invoked in a
round-robin fashion within a cluster.
- Added `tessen opt-in` command to `sensuctl`.
- Added `tessen opt-out` command to `sensuctl`.
- Added `tessen info` command to `sensuctl`.
- Added more verbose logging to indicate when a proxy request matches an entity according to its entity attributes.

### Removed
- Removed the unused etcd watcher for hook configurations.

### Fixed
- [Web] Ensure user chip is never rendered when creator is not present.

## [5.4.0] - 2019-03-27

### Added
- Add support for pagination to the API
- Add two new flags for `backend` daemon to optionally allow for separate TLS
  cert/key for dashboard. the flags are: `--dashboard-cert-file` and
  `--dashboard-key-file`. The dashboard will use the same TLS config of the API
  unless these new flags are specified.
- Added notion of asset collections to dashboard daemon
- Added a store for Tessen opt-in/opt-out configuration.
- Added /tessen GET and PUT endpoints to the API.
- Added queueing to the agent /events API

### Changed
- [Web] Updated dependencies that had warnings
- [Web] Updated dependency babel to ^7.4
- [Web] Updated UI library to ^3.8

### Fixed
- Fixed a bug in `sensuctl` where global/persistent flags, such as `--namespace`
  and `--config-dir`, would get ignored if they were passed after a sub-command
  local flag, such as `--format`.
- Fixed a bug in `sensuctl` where handlers and filters would only be deleted
  from the default namespace, unless a `--namespace` flag was specified.
- Fixed a bug where events could be stored without a timestamp.
- Fixed a bug where metrics could be persisted to etcd in some cases.
- Fixed a bug where agents would sometimes refuse to terminate on SIGTERM and
  SIGINT.
- Fixed a bug where agents would always try to reconnect to the same backend,
  even when multiple backends were specified. Agents will now try to connect to
  other backends, in pseudorandom fashion.
- [Web] Avoids crash when the creator of a check is inaccessible.
- [Api] Respond with 404 from the users endpoint when user for given name cannot
  be found.
- Commands wrap on the event details page and will display "-" if there is no
  command (keepalives)

## [5.3.0] - 2019-03-11

### Added
- Added additional check config and entity information to event details page.
- Fixed all known TLS vulnerabilities affecting the backend server:
    - TLS min version increased to 1.2
    - Removed ALL but perfect-forward-secrecy ciphers
- Removed requirement of specifying `--trusted-ca-file` when using TLS on backend
- Prevented backend from loading server TLS configuration for http client
- Enforced uniform TLS configuration for all three backend components (apid, agentd, dashboardd)
- Set http client timeout to 15 seconds for sensuctl
- Round robin scheduling is now fully functional.
- Web UI offline state detection and and alert banner.

### Changed
- Asset downloading now uses buffered I/O.

### Fixed
- Check results sent via the agent socket now support handlers.
- `sensuctl user list` can now output yaml and wrapped-json
- Fixed bug with how long commands were displayed on check details page.
- Assets downloads no longer specify a client timeout.
- Fixed a bug where agent entity subscriptions would be communicated to the
  backend incorrectly. Due to the scheduler using the subscriptions from the
  HTTP header, this does not have any effect on scheduling.
- Web - Fixes issue where timeout value was not displayed.
- Fixed bug with how long commands were displayed on check details page.

### Removed
- Removed the concept of "edition" and the edition header.

## [5.2.1] - 2019-02-11

### Fixed
- Fixed a regression in the agent that would not allow proxy checks to be
run for subsequent executions.
### Added
- Web UI - support for labels and annotations

## [5.2.0] - 2019-02-06

### Added
- Added support for the following TLS related options to `sensuctl`:
`--trusted-ca-file` and `--insecure-skip-tls-verify`. This allows sensuctl
users to use a self-signed certificate without adding it to the operating
system's CA store, either by explicitly trusting the signer, or by disabling
TLS hostname verification.
- Added a generic watcher in the store.
- Added `RemoveProvider` method to authenticator.
- Check output truncation support has been added. Check output can be truncated
by adjusting the max_output_size and discard_output properties.
- Added ability to silence/unsilence from the event details page.
- Added support for wrapped resources in the API with `sensuctl create` &
`sensuctl edit`.
- Web UI - platform version displays on the entity details page.
- Web UI - include proxy request configuration on check details page.
- Web UI - display deregistration config on the entity details page.

### Changed
- Removed unused workflow `rel_build_and_test` in CircleCI config.
- Moved the `Provider` interface to `api/core/v2` package.
- Moved the `Authenticator` interface to `backend/authentication` package.
- Updated confirmation messages for sensuctl commands: `Created`, `Deleted` and
`Updated` instead of `OK`.
- Exported some functions and methods in the CLI client.
- The API authenticator now identifies providers by their name only.

### Fixed
- Check TTL failure events are now much more reliable, and will persist even
in the presence cluster member failures and cluster restarts.
- Fix snakeCase version of keys in typeMap for acronyms.
- Fixed a bug in keepalive processing that could result in a crash.
- Pin childprocess to v0.9.0 in CircleCI so fpm can be installed.
- Substitutions applied to command & hooks are now omitted from events.
- Fixes a bug where generic store methods assumed a namespace was provided for non-namespaced resources.
- Keepalive and check TTL database state is now properly garbage-collected on
entity deletion.
- Fixed a bug where `sensuctl version` required configuration files to exist.
- Updates the copy on the confirm disable dialog to accurately reflect the
operation.

## [5.1.1] - 2019-01-24

### Added
- Added the notion of authentication providers.

### Changed
- Improved logging for errors in proxy check requests.
- Updated Go version from 1.10 to 1.11.4.
- Refactoring of the internal authentication mechanism into a `basic`
authentication provider.
- Modified private generic store methods as public functions.
- Improved logging for errors in proxy check requests.
- Updated Go version from 1.10 to 1.11.4.
- Changed keepalive event to include check.output

### Fixed
- Fixed a bug where `sensuctl edit` was not removing the temp file it created.
- Fixed a bug where adhoc checks were not retrieving asset dependencies.
- Fixed a bug where check updates would cause the check to immediately fire.
- Fixed a bug where a bad line in check output would abort metric extraction.
An error is now logged instead, and extraction continues after a bad line is encountered.
- Keepalive events will now continue to fire after cluster restarts.
- Fixed a panic in the dashboardd shutdown routine.
- Fixed a bug where deleting a non-existent entity with sensuctl would not return an error.
- Web UI - toolbar menu buttons now switch with dark theme.
- Web UI - some buttons easier to see with dark theme.
- Agents will now take proxy entity names into consideration when guarding
against duplicate check requests.

### Changed
- Improved logging for errors in proxy check requests.
- Updated Go version from 1.10 to 1.11.4.

## [5.1.0] - 2018-12-18

### Added
- Support for the trusted-ca-file and insecure-skip-tls-verify flags in
  sensu-agent. These flags have the same meaning and use as their sensu-backend
  counterparts.

### Changed
- Default location for sensu-backend data has changed from /var/lib/sensu to
  /var/lib/sensu/sensu-backend. See release notes for more information.

### Fixed
- Keepalive and check TTL failure events now fire continuously until resolved.
- Listing an empty set of assets now correctly returns [] instead of null.
- Fixed API endpoint used by the CLI to create hooks via the 'sensuctl create'
  command. It's now possible to create objects of type 'Hook' with this command
  again.
- Firefox status icons not fully rendering

## [5.0.1] - 2018-12-12

### Changed
- Added --etcd-advertise-client-urls options to docker-compose.yaml sensu-backend start command

### Fixed
- Prevent a panic when using an external etcd cluster.
- Silences List in web ui sorted by ascending order; defaults to descending
- Reduces shuffling of items as events list updates
- Fixed error in UI where status value could not be coerced
- Copy local environment variables into execution context when running checks
- Ensure environment variables are joined with a semicolon on Windows
- Command arguments are no longer needlessly escaped on Windows
- Backend environments are now included in handler & mutator execution requests.

## [5.0.0] - 2018-11-30

### Added
- Add the `etcd-advertise-client-urls` config attribute to sensu-backend
- Support for multiple API versions added to sensuctl create
- Support for metadata added to wrapped resources (yaml, wrapped-json)
- Added the backend configuration attributes `api-listen-address` & `api-url`.
- Adds feedback when rerunning check[s] in the web app

### Removed
- Check subdue functionality has been disabled. Users that have checks with
subdues defined should delete and recreate the check. The subdue feature was
found to have issues, and we are re-working the feature for a future release.
- Filter when functionality has been disabled. Users that have filters with
'when' properties defined should delete and recreate the filter. Filter when
uses the same facility as check subdue for handling time windows.
- Removed event.Hooks and event.Silenced deprecated fields
- Extensions have been removed until we have time to revisit the feature.

### Changed
- Assets and checks environments are now merged, with a preference given to the
  values coming from the check's environment.
- Assets and handlers environments are now merged, with a preference given to the
  values coming from the handler's environment.
- Assets and mutators environments are now merged, with a preference given to the
  values coming from the mutator's environment.
- Metadata from wrappers and resources is now merged, with a preference given to
the values coming from the wrapper. Labels and annotations are deep-merged.
- Round-robin scheduling has been temporarily disabled.
- The dashboard now uses the `api-url` configuration attribute to connect to the
API.

### Fixed
- Fixed several resource leaks in the check scheduler.
- Fixed a bug in the dashboard where entities could not be silenced.
- Fix the `sensuctl cluster health` command.
- Fixed issue filtering by status on the events page
- Fixed interactive operations on entities in the CLI
- Removed rerun and check links for keepalives on event details page.
- Web UI - Made silencing language more clear on Silences List page
- Fixed a bug where resources from namespaces that share a common prefix, eg:
  "sensu" and "sensu-devel", could be listed together.
- Fixed a bug in the agent where the agent would deadlock after a significant
period of disconnection from the backend.
- Fixed a bug where logging events without checks would cause a nil panic.
- Removed the ability to rerun keepalives on the events list page
- A panic in keepalive/check ttl monitors causing a panic.
- Monitors are now properly namespaced in etcd.
- Updating a users groups will no longer corrupt their password
- Prevent empty error messages in sensuctl.
- Fixed a bug where keepalive failures could be influenced by check TTL
successes, and vice versa.
- Fixed a bug where check TTL events were not formed correctly.
- Fixed a web-ui bug causing the app to crash on window resize in FireFox

### Breaking Changes
- The backend configuration attributes `api-host` & `api-port` have been
replaced with `api-listen-address`.

## [2.0.0-beta.8-1] - 2018-11-15

### Added
- Assets are included on check details page.
- Adds links to view entities and checks from the events page.
- Added an agent/cmd package, migrated startup logic out of agent main
- Improved debug logging in pipeline filtering.
- Add object metadata to entities (including labels).
- Add filter query support for labels.
- Add support for setting labels on agents with the command line.
- The sensuctl tool now supports yaml.
- Add support for `--all-namespaces` flag in `sensuctl extension list`
subcommand.
- Added functionality to the dynamic synthesize function, allowing it to
flatten embedded and non-embedded fields to the top level.
- Added the sensuctl edit command.
- Added javascript filtering.

### Removed
- Govaluate is no longer part of sensu-go.

### Fixed
- Display appropriate fallback when an entity's lastSeen field is empty.
- Silences List in web ui sorted by ascending order
- Sorting button now works properly
- Fixed unresponsive silencing entry form begin date input.
- Removed lastSeen field from check summary
- Fixed a panic on the backend when handling keepalives from older agent versions.
- Fixed a bug that would prevent some keepalive failures from occurring.
- Improved event validation error messages.
- Improved agent logging for statsd events.
- Fixues issue with tooltip positioning.
- Fixed bug with toolbar menus collapsing into the overflow menu
- The agent now reconnects to the backend if its first connection attempt
  fails.
- Avoid infinite loop when code cannot be highlighted.

### Changes
- Deprecated the sensu-agent `--id` flag, `--name` should be used instead.

### Breaking Changes
- Environments and organizations have been replaced with namespaces.
- Removed unused asset metadata field.
- Agent subscriptions are now specified in the config file as an array instead
  instead of a comma-delimited list of strings.
- Extended attributes have been removed and replaced with labels. Labels are
string-string key-value pairs.
- Silenced `id`/`ID` field has changed to `name`/`Name`.
- Entity `id`/`ID` field has changed to `name`/`Name`.
- Entity `class`/`Class` field has changed to `entity_class`/`EntityClass`.
- Check `proxy_entity_id`/`ProxyEntityID` field has changed to `proxy_entity_name`/`ProxyEntityName`.
- Objects containing both a `name`/`Name` and `namespace`/`Namespace` field have been
replaced with `metadata`/`ObjectMeta` (which contains both of those fields).
- Role-based access control (RBAC) has been completely redesigned.
- Filter and token substitution variable names now match API naming. Most names
that were previously UpperCased are now lower_cased.
- Filter statements are now called expressions. Users should update their
filter definitions to use this new naming.

## [2.0.0-beta.7-1] - 2018-10-26

### Added
- Asset functionality for mutators and handlers.
- Web ui allows publishing and unpublishing on checks page.
- Web ui allows publishing and unpublishing on check details page.
- Web ui code highlighting added.

### fixed
- fixes exception thrown when web ui browser window is resized.

## [2.0.0-beta.6-2] - 2018-10-22

### Added
- Add windows/386 to binary gcs releases
- TLS authentication and encryption for etcd client and peer communication.
- Added a debug log message for interval timer initial offset.
- Added a privilege escalation test for RBAC.

### Removed
- Staging resources and configurations have been removed from sensu-go.
- Removed handlers/slack from sensu/sensu-go. It can now be found in
sensu/slack-handler.
- Removed the `Error` store and type.

### Changed
- Changed sensu-agent's internal asset manager to use BoltDB.
- Changed sensuctl title colour to use terminal's configured default for bold
text.
- The backend no longer forcibly binds to localhost.
- Keepalive intervals and timeouts are now configured in the check object of
keepalive events.
- The sensu-agent binary is now located at ./cmd/sensu-agent.
- Sensuctl no longer uses auto text wrapping.
- The backend no longer requires embedded etcd. External etcd instances can be
used by providing the --no-embed option. In this case, the client will dial
the URLs provided by --listen-client-urls.
- The sensu-agent binary is now located at ./cmd/sensu-agent.
- Sensuctl no longer uses auto text wrapping.
- The backend no longer requires embedded etcd. External etcd instances can be
used by providing the --no-embed option. In this case, the client will dial
the URLs provided by --listen-client-urls.
- Deprecated daemon `Status()` functions and `/info` (`/info` will be
re-implemented in https://github.com/sensu/sensu-go/issues/1739).
- The sensu-backend flags related to etcd are now all prefixed with `etcd` and
the older versions are now deprecated.
- Web ui entity recent events are sorted by last ok.
- etcd is now the last component to shutdown during a graceful shutdown.
- Web ui entity recent events are sorted by last ok
- Deprecated --custom-attributes in the sensu-agent command, changed to
--extended-attributes.
- Interfaced command execution and mocked it for testing.
- Updated the version of `libprotoc` used to 3.6.1.

### Fixed
- Fixed a bug in `sensuctl configure` where an output format called `none` could
  be selected instead of `tabular`.
- Fixes a bug in `sensuctl cluster health` so the correct error is handled.
- Fixed a bug where assets could not extract git tarballs.
- Fixed a bug where assets would not install if given cache directory was a
relative path.
- Fixed a bug where an agent's collection of system information could delay
sending of keepalive messages.
- Fixed a bug in nagios perfdata parsing.
- Etcd client URLs can now be a comma-separated list.
- Fixed a bug where output metric format could not be unset.
- Fixed a bug where the agent does not validate the ID at startup.
- Fixed a bug in `sensuctl cluster health` that resulted in an unmarshal
error in an unhealthy cluster.
- Fixed a bug in the web ui, removed references to keepaliveTimeout.
- Keepalive checks now have a history.
- Some keepalive events were misinterpreted as resolution events, which caused
these events to be handled instead of filtered.
- Some failing keepalive events were not properly emitted after a restart of
sensu-backend.
- The check output attribute is still present in JSON-encoded events even if
empty.
- Prevent an empty Path environment variable for agents on Windows.
- Fixed a bug in `sensuctl check update` interactive mode. Boolean defaults
were being displayed rather than the check's current values.
- Use the provided etcd client TLS information when the flag `--no-embed-etcd`
is used.
- Increase duration delta in TestPeriodicKeepalive integration test.
- Fixed some problems introduced by Go 1.11.

### Breaking Changes
- Removed the KeepaliveTimeout attribute from entities.

## [2.0.0-beta.4] - 2018-08-14

### Added
- Added the Sensu edition in sensuctl config view subcommand.
- List the supported resource types in sensuctl.
- Added agent ID and IP address to backend session connect/disconnect logs
- Licenses collection for RHEL Dockerfiles and separated RHEL Dockerfiles.

### Changed
- API responses are inspected after each request for the Sensu Edition header.
- Rename list-rules subcommand to info in sensuctl role commmand with alias
for backward compatibility.
- Updated gogo/protobuf and golang/protobuf versions.
- Health API now returns etcd alarms in addition to cluster health.

### Fixed
- Fixed agentd so it does not subscribe to empty subscriptions.
- Rules are now implicitly granting read permission to their configured
environment & organization.
- The splay_coverage attribute is no longer mandatory in sensuctl for proxy
check requests and use its default value instead.
- sensu-agent & sensu-backend no longer display help usage and duplicated error
message on startup failure.
- `Issued` & `History` are now set on keepalive events.
- Resolves a potential panic in `sensuctl cluster health`.
- Fixed a bug in InfluxDB metric parsing. The timestamp is now optional and
compliant with InfluxDB line protocol.
- Fixed an issue where adhoc checks would not be issued to all agents in a
clustered installation.

### Breaking Changes
- Corrects the check field `total_state-change` json tag to `total_state_change`.

## [2.0.0-beta.3-1] - 2018-08-02

### Added
- Added unit test coverage for check routers.
- Added API support for cluster management.
- Added sensuctl cluster member-list command.
- Added Sensu edition detection in sensuctl.
- Added sensuctl cluster member-add command.
- Added API client support for enterprise license management.
- Added a header to API calls that returns the current Sensu Edition.
- Added sensuctl cluster health command.

### Changed
- The Backend struct has been refactored to allow easier customization in
enterprise edition.
- Use etcd monitor instead of in-memory monitor.
- Refactoring of the cmd package for sensuctl to allow easier customization in
the enterprise edition.
- Upgrade dep to v0.5.0
- Added cluster health information to /health endpoint in sensu-backend.

### Fixed
- Fixed `sensuctl completion` help for bash and zsh.
- Fixed a bug in build.sh where versions for Windows and Mac OS were not
generated correctly.
- Display the name of extensions with table formatting in sensuctl.
- Fixed TLS issue that occurred when dashboard communicated with API.
- Check TTL now works with round robin checks.
- Format string for --format flag help now shows actual arguments.
- Push the sensu/sensu:nightly docker image to the Docker Hub.
- Replaced dummy certs with ones that won't expire until 100 years in the
future.
- Fixed a bug where clustered round robin check execution executed checks
too often.
- Catch errors in type assertions in cli.
- Fixed a bug where users could accidentally create invalid gRPC handlers.

### Removed
- Removed check subdue e2e test.
- Removed unused Peek method in the Ring data structure.

### Breaking Changes
- Removed deprecated import command.

## [2.0.0-beta.2] - 2018-06-28

### Added
- Performed an audit of events and checks. Added `event.HasCheck()` nil checks
prior to assuming the existence of said check.
- Added a Create method to the entities api.
- Added the ability to set round robin scheduling in sensuctl
- Added Output field to GRPC handlers
- Additional logging around handlers
- Accept additional time formats in sensuctl
- Entities can now be created via sensuctl.
- Added the format `wrapped-json` to sensuctl `configure`, `list` and `info`
commands, which is compatible with `sensuctl create`.
- Added debug event log with all event data.
- Added yml.example configurations for staging backend and agents.
- Added test resources in `testing/config/resources.json` to be used in staging.
- Added all missing configuration options to `agent.yml.example` and
`backend.yml.example`.
- Added environment variables to checks.
- Added logging redaction integration test.
- Added check token substitution integration test.
- Added the `sensuctl config view` subcommand.
- Added extension service configuration to staging resources.
- Added some documentation around extensions.
- Added Dockerfile.rhel to build RHEL containers.

### Changed
- Upgraded gometalinter to v2.
- Add logging around the Sensu event pipeline.
- Split out the docker commands in build script so that building images and
  pushing can be done separately.
- Migrated the InfluxDB handler from the sensu-go repository to
github.com/nikkiki/sensu-influxdb-handler
- Entry point for sensu-backend has been changed to
  `github.com/sensu/sensu-go/cmd/sensu-backend`
- Don't allow unknown fields in types that do not support custom attributes
when creating resources with `sensuctl create`.
- Provided additional context to metric event logs.
- Updated goversion in the appveyor configuration for minor releases.
- Use a default hostname if one cannot be retrieved.
- Return an error from `sensuctl configure` when the configured organization
or environment does not exist.
- Remove an unnecessary parameter from sensuctl environment create.
- The profile environment & organization values are used by default when
creating a resource with sensuctl.
- Migrated docker image to sensu Docker Hub organization from sensuapp.
- Use the sensu/sensu image instead of sensu/sensu-go in Docker Hub.

### Fixed
- Prevent panic when verifying if a metric event is silenced.
- Add logging around the Sensu event pipeline
- Marked silenced and hooks fields in event as deprecated
- Fixed a bug where hooks could not be created with `create -f`
- Metrics with zero-values are now displayed correctly
- Fix handler validation routine
- Fixed a small bug in the opentsdb transformer so that it trims trailing
whitespace characters.
- Sensu-agent logs an error if the statsd listener is unable to start due to an
invalid address or is stopped due to any other error.
- Fixed a bug where --organization and --environment flags were hidden for all
commands
- Fix a bug where environments could not be created with sensuctl create
- StatsD listener on Windows is functional
- Add version output for dev and nightly builds (#1320).
- Improve git version detection by directly querying for the most recent tag.
- Fixed `sensuctl create -f` for `Role`
- Fixed `sensuctl create -f` for `Event`
- Added validation for asset SHA512 checksum, requiring that it be at least 128
characters and therefore fixing a bug in sensuctl
- Silenced IDs are now generated when not set in `create -f` resources
- API requests that result in a 404 response are now logged
- Fixed a bug where only a single resource could be created with
`sensuctl create` at a time.
- Fixed a bug where environments couldn't be deleted if there was an asset in
the organization they reside in.
- Dashboard's backend reverse proxy now works with TLS certs are configured.
- Fixed a bug with the IN operator in query statements.
- Boolean fields with a value of `false` now appear in json format (removed
`omitempty` from protobufs).
- The sensuctl create command no longer prints a spurious warning when
non-default organizations or environments are configured.
- When installing assets, errors no longer cause file descriptors to leak, or
lockfiles to not be cleaned up.
- Fixed a bug where the CLI default for round robin checks was not appearing.
- Missing custom attributes in govaluate expressions no longer result in
an error being logged. Instead, a debug message is logged.
- Update AppVeyor API token to enable GitHub deployments.
- Allow creation of metric events via backend API.
- Fixed a bug where in some circumstances checks created with sensuctl create
would never fail.
- Fixed a goroutine leak in the ring.
- Fixed `sensuctl completion` help for bash and zsh.

### Removed
- Removed Linux/386 & Windows/386 e2e jobs on Travis CI & AppVeyor
- Removed check output metric extraction e2e test, in favor of more detailed
integration coverage.
- Removed the `leader` package
- Removed logging redaction e2e test, in favor of integration coverage.
- Removed check token substitution e2e test, in favor of integration coverage.
- Removed round robin scheduling e2e test.
- Removed proxy check e2e test.
- Removed check scheduling e2e test.
- Removed keepalive e2e test.
- Removed event handler e2e test.
- Removed `sensuctl` create e2e tests.
- Removed hooks e2e test.
- Removed assets e2e test.
- Removed agent reconnection e2e test.
- Removed extensions e2e test.

## [2.0.0-beta.1] - 2018-05-07
### Added
- Add Ubuntu 18.04 repository
- Support for managing mutators via sensuctl.
- Added ability to sort events in web UI.
- Add PUT support to APId for the various resource types.
- Added flags to disable the agent's API and Socket listeners
- Made Changelog examples in CONTRIBUTING.md more obvious
- Added cli support for setting environment variables in mutators and handlers.
- Added gRPC extension service definition.
- The slack handler now uses the iconURL & username flag parameters.
- Support for nightlies in build/packaging tooling.
- Added extension registry support to apid.
- Added extension registry to the store.
- Add sensuctl create command.
- Adds a statsd server to the sensu-agent which runs statsd at a configurable
flush interval and converts gostatsd metrics to Sensu Metric Format.
- Add event filtering to extensions.
- Proper 404 page for web UI.
- Add sensuctl extension command.
- Add extensions to pipelined.
- Added more tests surrounding the sensu-agent's statsd server and udp port.
- Add the `--statsd-event-handlers` flag to sensu-agent which configures the
event handlers for statsd metrics.
- Add default user with username "sensu" with global, read-only permissions.
- Add end-to-end test for extensions.
- Add configuration setting for backend and agent log level.
- Add extension package for building third-party Sensu extensions in Go.
- Add the `--statsd-disable` flag to sensu-agent which configures the
statsd listener. The listener is enabled by default.
- Added an influx-db handler for events containing metrics.
- Add 'remove-when' and 'set-when' subcommands to sensuctl filter command.
- Added the Transformer interface.
- Added a Graphite Plain Text transformer.
- Add support for `metric_format` and `metric_handlers` fields in the Check and
CheckConfig structs.
- Add CLI support for `metric_format` and `metric_handlers` fields in `sensuctl`.
- Add support for metric extraction from check output for `graphite_plaintext`
transformer.
- Added a OpenTSDB transformer.
- Add support for metric extraction from check output for `opentsdb_line`
- Added a Nagios performance data transformer.
- Add support for metric extraction from check output for `nagios_perfdata`
- Added an InfluxDB Line transformer.
- Add support for metric extraction from check output for `influxdb_line`
transformer.
- Add e2e test for metric extraction.

### Changed
- Changed the maximum number of open file descriptors on a system to from 1024
(default) to 65535.
- Increased the default etcd size limit from 2GB to 4GB.
- Move Hooks and Silenced out of Event and into Check.
- Handle round-robin scheduling in wizardbus.
- Added informational logging for failed entity keepalives.
- Replaced fileb0x with vfsgen for bundling static assets into binary. Nodejs 8+
and yarn are now dependencies for building the backend.
- Updated etcd to 3.3.2 from 3.3.1 to fix an issue with autocompaction settings.
- Updated and corrected logging style for variable fields.
- Build protobufs with go generate.
- Creating roles via sensuctl now supports passing flags for setting permissions
  rules.
- Removed -c (check) flag in sensuctl check execute command.
- Fix a deadlock in the monitor.
- Don't allow the bus to drop messages.
- Events list can properly be viewed on mobile.
- Updated Sirupsen/logrus to sirupsen/logrus and other applicable dependencies using the former.
- Set default log level to 'warn'.
- Optimize check marshaling.
- Silenced API only accepts 'id' parameter on DELETE requests.
- Disable gostatsd internal metric collection.
- Improved log entries produced by pipelined.
- Allow the InfluxDB handler to parse the Sensu metric for an InfluxDB field tag
and measurement.
- Removed organization and environment flags from create command.
- Changed `metric_format` to `output_metric_format`.
- Changed `metric_handlers` to `output_metric_handlers`.

### Fixed
- Terminate processes gracefully in e2e tests, allowing ports to be reused.
- Shut down sessions properly when agent connections are disrupted.
- Fixed shutdown log message in backend
- Stopped double-writing events in eventd
- Agents from different orgs/envs with the same ID connected to the same backend
  no longer overwrite each other's messagebus subscriptions.
- Fix the manual packaging process.
- Properly log the event being handled in pipelined
- The http_check.sh example script now hides its output
- Silenced entries using an asterisk can be deleted
- Improve json unmarshaling performance.
- Events created from the metrics passed to the statsd listener are no longer
swallowed. The events are sent through the pipeline.
- Fixed a bug where the Issued field was never populated.
- When creating a new statsd server, use the default flush interval if given 0.
- Fixed a bug where check and checkconfig handlers and subscriptions are null in rendered JSON.
- Allow checks and hooks to escape zombie processes that have timed out.
- Install all dependencies with `dep ensure` in build.sh.
- Fixed an issue in which some agents intermittently miss check requests.
- Agent statsd daemon listens on IPv4 for Windows.
- Include zero-valued integers in JSON output for all types.
- Check event entities now have a last_seen timestamp.
- Improved silenced entry display and UX.
- Fixed a small bug in the opentsdb transformer so that it trims trailing
whitespace characters.

## [2.0.0-nightly.1] - 2018-03-07
### Added
- A `--debug` flag on sensu-backend for enabling a pprof HTTP endpoint on localhost.
- Add CLI support for adhoc check requests.
- Check scheduler now handles adhoc check requests.
- Added `set-FIELD` and `remove-FIELD` commands for all updatable fields
of a check. This allows updating single fields and completely clearing out
non-required fields.
- Add built-in only_check_output mutator to pipelined.
- Allow publish, cron, ttl, timeout, low flap threshold and more fields to be
set when importing legacy settings.
- Add CPU architecture in system information of entities.
- The `sensuctl user change-password` subcommand now accepts flag parameters.
- Configured and enabled etcd autocompaction.
- Add event metrics type, implementing the Sensu Metrics Format.
- Agents now try to reconnect to the backend if the connection is lost.
- Added non-functional selections for resolving and silencing to web ui
- Add LastOk to check type. This will be updated to reflect the last timestamp
of a successful check.
- Added GraphQL explorer to web UI.
- Added check occurrences and occurrences_watermark attributes from Sensu 1.x.
- Added issue template for GitHub.
- Added custom functions to evaluate a unix timestamp in govaluate.

### Changed
- Refactor Check data structure to not depend on CheckConfig. This is a breaking
change that will cause existing Sensu alpha installations to break if upgraded.
This change was made before beta release so that further breaking changes could
be avoided.
- Make indentation in protocol buffers files consistent.
- Refactor Hook data structure. This is similar to what was done to Check,
except that HookConfig is now embedded in Hook.
- Refactor CheckExecutor and AdhocRequestExecutor into an Executor interface.
- Changed the sensu-backend etcd flag constants to match the etcd flag names.
- Upgraded to Etcd v3.3.1
- Removed 3DES from the list of allowed ciphers in the backend and agent.
- Password input fields are now aligned in  `sensuctl user change-password`
subcommand.
- Agent backend URLs without a port specified will now default to port 8081.
- Travis encrypted variables have been updated to work with travis-ci.org
- Upgraded all builds to use Go 1.10.
- Use megacheck instead of errcheck.
- Cleaned agent configuration.
- We no longer duplicate hook execution for types that fall into both an exit
code and severity (ex. 0, ok).
- Updated the sensuctl guidelines.
- Changed travis badge to use travis-ci.org in README.md.
- Govaluate's modifier tokens can now be optionally forbidden.
- Increase the stack size on Travis CI.
- Refactor store, queue and ring interfaces, and daemon I/O details.
- Separated global from local flags in sensuctl usage.

### Fixed
- Fixed a bug in time.InWindow that in some cases would cause subdued checks to
be executed.
- Fixed a bug in the HTTP API where resource names could not contain special
characters.
- Resolved a bug in the keepalive monitor timer which was causing it to
erroneously expire.
- Resolved a bug in how an executor processes checks. If a check contains proxy
requests, the check should not duplicately execute after the proxy requests.
- Removed an erroneous validation statement in check handler.
- Fixed HookList `hooks` validation and updated `type` validation message to
allow "0" as a valid type.
- Events' check statuses & execution times are now properly added to CheckHistory.
- Sensu v1 Check's with TTL, timeout and threshold values can now be imported
correctly.
- Use uint32 for status so it's not empty when marshalling.
- Automatically create a "default" environment when creating a new organization.

## [2.0.0-alpha.17] - 2018-02-13
### Added
- Add .gitattributes file with merge strategy for the Changelog.
- Context switcher added for dashboard.
- Add API support for adhoc check requests.
- Check scheduler now supports round-robin scheduling.
- Added better error checking for CLI commands and support for mutually
exclusive fields.
- Added `--interactive` flag to CLI which is required to run interactive mode.
- Added CLI role rule-add Organization and Environment interactive prompts.
- Added events page list and simple buttons to filter

### Changed
- Silenced `begin` supports human readable time (Format: Jan 02 2006 3:04PM MST)
in `sensuctl` with optional timezone. Stores the field as unix epoch time.
- Increased the timeout in the store's watchers tests.
- Incremental retry mechanism when waiting for agent and backend in e2e tests.
- Renamed CLI asset create interactive prompt "Org" to "Organization".

### Fixed
- Fixed required flags in `sensuctl` so requirements are enforced.
- Add support for embedded fields to dynamic.Marshal.

## [2.0.0-alpha.16] - 2018-02-07
### Added
- Add an e2e test for proxy check requests.
- Add integration tests to our CI.
- Context switcher added for dashboard
- Add api support for adhoc check requests.

### Fixed
- Tracks in-progress checks with a map and mutex rather than an array to
increase time efficiency and synchronize goroutines reading from and writing
to that map.
- Fixed a bug where we were attempting to kill processes that had already
finished before its allotted execution timeout.
- Fixed a bug where an event could erroneously be shown as silenced.
- Properly log errors whenever a check request can't be published.
- Fixed some build tags for tests using etcd stores.
- Keepalive monitors now get updated with changes to a keepalive timeout.
- Prevent tests timeout in queue package
- Prevent tests timeout in ring package
- Fixed a bug in the queue package where timestamps were not parsed correctly.
- Fixed Ring's Next method hanging in cases where watch events are not propagated.

### Changed
- Queues are now durable.
- Refactoring of the check scheduling integration tests.
- CLI resource delete confirmation is now `(y/N)`.

### Removed
- Dependency github.com/chzyer/readline

## [2.0.0-alpha.15] - 2018-01-30
### Added
- Add function for matching entities to a proxy check request.
- Added functions for publishing proxy check requests.
- Added proxy request validation.
- CLI functionality for proxy check requests (add set-proxy-requests command).
- Entities have been added to the state manager and synchronizer.
- Added package leader, for facilitating execution by a single backend.
- Proxy check requests are now published to all entities described in
`ProxyRequests` and `EntityAttributes`.
- Add quick navigation component for dashboard

### Changed
- Govaluate logic is now wrapped in the `util/eval` package.
- Cron and Interval scheduling are now mutually exclusive.

### Fixed
- Fixed a bug where retrieving check hooks were only from the check's
organization, rather than the check's environment, too.

## [2.0.0-alpha.14] - 2018-01-23
### Added
- Add `Timeout` field to CheckConfig.
- CLI functionality for check `Timeout` field.
- Add timeout support for check execution.
- Add timeout support for check hook execution.
- Token substitution is now available for check hooks
- Add an e2e test for logging redaction
- Support for `When` field in `Filter` which enables filtering based on days
and times of the week.
- New gRPC inspired GraphQL implementation. See
[graphql/README](backend/apid/graphql/README.md) for usage.
- Support for TTLs in check configs to monitor stale check results.

### Changed
- Moved monitor code out of keepalived and into its own package.
- Moved KeyBuilder from etcd package to store package.

## [2.0.0-alpha.13] - 2018-01-16
### Added
- Logging redaction for entities

### Changed
- Removed the Visual Studio 2017 image in AppVeyor to prevent random failures

### Fixed
- Fixed e2e test for token substitution on Windows
- Fixed check subdue unit test for token substitution on Windows
- Consider the first and last seconds of a time window when comparing the
current time
- Fixed Travis deploy stage by removing caching for $GOPATH
- Parse for [traditional cron](https://en.wikipedia.org/wiki/Cron) strings, rather than [GoDoc cron](https://godoc.org/github.com/robfig/cron) strings.

### Changed
- Removed the Visual Studio 2017 image in AppVeyor to prevent random failures
- Made some slight quality-of-life adjustments to build-gcs-release.sh.

### Fixed
- Fixed e2e test for token substitution on Windows
- Fixed check subdue unit test for token substitution on Windows
- Consider the first and last seconds of a time window when comparing the
current time
- Fixed Travis deploy stage by removing caching for $GOPATH
- Parse for [traditional cron](https://en.wikipedia.org/wiki/Cron) strings, rather than [GoDoc cron](https://godoc.org/github.com/robfig/cron) strings.

## [2.0.0-alpha.12] - 2018-01-09
### Added
- Add check subdue mechanism. Checks can now be subdued for specified time
windows.
- Silenced entries now include a `begin` timestamp for scheduled maintenance.
- Store clients can now use [watchers](https://github.com/sensu/sensu-go/pull/792) to be notified of changes to objects in the store.
- Add check `Cron` field. Checks can now be scheduled according to the cron
string stored in this field.
- Add a distributed queue package for use in the backend.
- Token substitution is now available for checks.
- CLI functionality for check `Cron` field.
- Add an e2e test for cron scheduling.
- Add an e2e test for check hook execution.

## [2.0.0-alpha.11] - 2017-12-19
### Breaking Changes
- The `Source` field on a check has been renamed to `ProxyEntityID`. Any checks
using the Source field will have to be recreated.

### Added
- Silenced entries with ExpireOnResolve set to true will now be deleted when an
event which has previously failing was resolved
- TCP/UDP sockets now accept 1.x backward compatible payloads. 1.x Check Result gets translated to a 2.x Event.
- Custom attributes can be added to the agent at start.
- New and improved Check Hooks are implemented (see whats new about hooks here: [Hooks](https://github.com/sensu/sensu-alpha-documentation/blob/master/08-hooks.md))
- Add check subdue CLI support.

### Changed
- Avoid using reflection in time.InWindows function.
- Use multiple parallel jobs in CI tools to speed up the tests
- Pulled in latest [github.com/coreos/etcd](https://github.com/coreos/etcd).
- Includes fix for panic that occurred on shutdown.
- Refer to their
[changelog](https://github.com/gyuho/etcd/blob/f444abaae344e562fc69323c75e1cf772c436543/CHANGELOG.md)
for more.
- Switch to using [github.com/golang/dep](https://github.com/golang/dep) for
managing dependencies; `vendor/` directory has been removed.
- See [README](README.md) for usage.

## [2.0.0-alpha.10] - 2017-12-12
### Added
- End-to-end test for the silencing functionality
- Silenced events are now identified in sensuctl

### Changed
- Events that transitioned from incidents to a healthy state are no longer
filtered by the pipeline
- Errcheck was added to the build script, and the project was given a once-over
to clean up existing errcheck lint.
- Creating a silenced entry via sensuctl no longer requires an expiry value

### Fixed
- Entities can now be silenced using their entity subscription
- Fixed a bug in the agent where it was ignoring keepalive interval and timeout
settings on start
- Keepalives now alert when entities go away!
- Fixed a bug in package dynamic that could lead to an error in json.Marshal
in certain cases.
- Fixed an issue in keepalived to handle cases of nil entities in keepalive
messages

## [2.0.0-alpha.9] - 2017-12-5
### Added
- Proxy entities are now dynamically created through the "Source" attribute of a
check configuration
- Flag to sensuctl configure allowing it to be configured non-interactively
(usage: --non-interactive or -n)
- New function SetField in package dynamic, for setting fields on types
supporting extended attributes.
- Automatically append entity:entityID subscription for agent entities
- Add silenced command to sensuctl for silencing checks and subscriptions.
- Add healthz endpoint to agent api for checking agent liveness.
- Add ability to pass JSON event data to check command STDIN.
- Add POST /events endpoint to manually create, update, and resolve events.
- Add "event resolve" command to sensuctl to manually resolve events.
- Add the time.InWindow & time.InWindows functions to support time windows, used
in filters and check subdue

### Fixed
- Fixed a bug in how silenced entries were deleted. Only one silenced entry will
be deleted at a time, regardless of wildcard presence for subscription or check.

## [2.0.0-alpha.8] - 2017-11-28
### Added
- New "event delete" subcommand in sensuctl
- The "Store" interface is now properly documented
- The incoming request body size is now limited to 512 KB
- Silenced entries in the store now have a TTL so they automatically expire
- Initial support for custom attributes in various Sensu objects
- Add "Error" type for capturing pipeline errors
- Add registration events for new agents
- Add a migration tool for the store directly within sensu-backend

### Changed
- Refactoring of the sensu-backend API
- Modified the description for the API URL when configuring sensuctl
- A docker image with the master tag is built for every commit on master branch
- The "latest" docker tag is only pushed once a new release is created

### Fixed
- Fix the "asset update" subcommand in sensuctl
- Fix Go linting in build script
- Fix querying across organizations and environments with sensuctl
- Set a standard redirect policy to sensuctl HTTP client

### Removed
- Removed extraneous GetEnv & GetOrg getter methods<|MERGE_RESOLUTION|>--- conflicted
+++ resolved
@@ -15,15 +15,12 @@
 
 ### Fixed
 - The check state and check total_state_change properties are now more correct.
-<<<<<<< HEAD
 - Scheduling proxy checks now consumes far fewer CPU resources.
-=======
 - [Web] Unless required- scrollbars on code blocks are hidden.
 - [Web] Ensure that we redirect user to a valid namespace when first signing in.
 - [Web] Correctly display timeout value for handlers.
 - [Web] Avoid exception when parsing non-standard cron statements. (Eg.
 `@every 1h` or `@weekly`)
->>>>>>> 9553b328
 
 ### Changed
 - Eventd has been refactored. Users should not perceive any changes, but a
