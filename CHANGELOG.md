# Changelog
All notable changes to this project will be documented in this file.

The format is based on [Keep a Changelog](http://keepachangelog.com/en/1.0.0/)
and this project adheres to [Semantic
Versioning](http://semver.org/spec/v2.0.0.html).

## Unreleased

### Added
- Added functionality for the agent `--allow-list` configuration, which
whitelists check and check hook executables.
- Added the `runtime_assets` field to `HookConfig`. Assets are enabled
for check hook execution.
- Added backwards compatible content negotiation to the websocket connection.
Protobuf will be used for serialization/deserialization unless indicated by the
backend to use JSON.
- Added delete functionality for assets in the API and sensuctl.
- Added `sensuctl dump` to dump resources to a file or STDOUT.
- Added `event.check.name` as a supported field selector.
- [Web] Added timeline chart to event details view.
- Added `entity.system.arm_version` to record the value of `GOARM` at compile time.
<<<<<<< HEAD
- Added `ProviderType` field to `AuthProviderClaims`
=======
- Added `builds` field to the `Asset` type to allow assets to specify different
URLs for each platform/architecture/arch_version.
>>>>>>> 37bd9693

### Changed
- The project now uses Go modules instead of dep for dependency management.
- The internal reverse proxy relied on by the dashboard has been eliminated.
- The generic etcd watcher now keeps track of revisions.
- The resource caches can now rebuild themselves in case of failures.
- Event and Entity resources can now be created without an explicit namespace;
the system will refer to the namespace in the URL.
- Events and Entities can now be created with the POST verb.
- [Web] Changed styling of namespace labels.
- Log token substitution failures more clearly.

### Fixed
- Fixed the tabular output of `sensuctl filter list` so inclusive filter expressions
are joined with `&&` and exclusive filter expressions are joined with `||`.
- The REST API now correctly only returns events for the specific entity
queried in the `GET /events/:entity` endpoint (#3141)
- Prevent a segmentation fault when running `sensuctl config view` without
configuration.
- Added entity name to the interactive sensuctl survey.
- Check hooks with `stdin: true` now receive actual event data on STDIN instead
  of an empty event.
- Prevent a segmentation fault on the agent when a command execution returns an
error.
- [Web] Fixed issue where a bad or revoked access token could crash the app.

### Removed
- Removed encoded protobuf payloads from log messages (when decoded, they can reveal
redacted secrets).

## [5.11.1] - 2019-07-18

### Fixed
- The agent now sends heartbeats to the backend in order to detect network
failures and reconnect faster.
- The default handshake timeout for the WebSocket connection negotiation has
been lowered from 45 to 15 seconds and is now configurable.

## [5.11.0] - 2019-07-10

### Added
- Silenced entries are now retrieved from the cache when determining if an event
is silenced.
- Added --disable-assets flag to sensu-agent.
- Added ability to query mutators to the GraphQL service
- Added ability to query event filters to the GraphQL service
- Added prometheus metrics for topics in wizard bus and agent sessions.
- The buffer size and worker count of keepalived, eventd & pipelined can now be
configured on sensu-backend.
- Added a `headers` field to the `Asset` struct. Headers is a map of key/value
string pairs used as HTTP headers for asset retrieval.
- Added the current user to the output of `sensuctl config view`.
- [Web] Adds list and details views for mutators
- [Web] Adds list and details views for event filters
- Added sensuctl delete command

### Changed
- [Web] Updated embedded web assets from `46cd0ee` ... `8f50155`
- The REST API now returns the `201 Created` success status response code for
POST & PUT requests instead of `204 No Content`.

### Fixed
- The REST API now returns an error when trying to delete an entity that does
not exist.
- Fixed a bug where basic authorization was not being performed on the agent websocket connection.
- Fixed an aliasing regression where event timestamps from the /events API
were not getting properly populated.
- Fixed a bug where multiple nested set handlers could be incorrectly flagged as
deeply nested.
- Fixed a bug where round robin proxy checks could fail to execute.
- Fixed a bug where watchers could enter a tight loop, causing very high CPU
usage until sensu-backend was restarted.

## [5.10.1] - 2019-06-25

### Fixed
- Fixed the entity_attributes in proxy_requests so all attributes must match
instead of only one of them.
- Fixed a bug where events were not deleted when their corresponding entity was.

## [5.10.0] - 2019-06-18

### Added
- Added POST `/api/core/v2/tessen/metrics`.
- Added the ability in TessenD to listen for metric points on the message bus,
populate, and send them to the Tessen service.
- [Web] Adds ability to delete entities
- [GraphQL] Adds simple auto-suggestion feature.
- Added a tag to all Tessen metrics to differentiate internal builds.
- Added a unique sensu cluster id, accessible by GET `/api/core/v2/cluster/id`.
- Added `sensuctl cluster id` which exposes the unique sensu cluster id.

### Changed
- [Web] Updated embedded web assets from `275386a` ... `46cd0ee`
- Refactoring of the REST API.
- Changed the identifying cluster id in TessenD from the etcd cluster id to
the sensu cluster id.
- [GraphQL] Updates `PutResource` mutation to accept an `upsert` boolean flag parameter. The `upsert` param defaults to `true`, but if set to `false` the mutation will return an error when attempting to create a duplicate resource.
- Eventd has been refactored. Users should not perceive any changes, but a
substantial amount of business logic has been moved into other packages.
- The `sensuctl create` command now accepts resources without a declared
namespace. If the namespace is omitted, the resource will be created in the
current namespace, or overridden by the `--namespace` flag.
- Eventd now uses a constant number of requests to etcd when working with
silenced entries, instead of a number that is proportional to the number of
subscriptions in a check.

### Fixed
- The check state and check total_state_change properties are now more correct.
- Scheduling proxy checks now consumes far fewer CPU resources.
- [Web] Unless required- scrollbars on code blocks are hidden.
- [Web] Ensure that we redirect user to a valid namespace when first signing in.
- [Web] Correctly display timeout value for handlers.
- [Web] Avoid exception when parsing non-standard cron statements. (Eg.
`@every 1h` or `@weekly`)
- The resources metadata are now validated with the request URI.

## [5.9.0] - 2019-05-29

### Added
- [GraphQL] Added field to retrieve REST API representation of a resource to
  each core type
- [Web] Add views for handlers

### Changed
- [Web] Updated embedded web assets from `9d91d7f` ... `275386a`
- [Web] Implements simpler & more efficient filtering.
- [GraphQL] fields that previously accepted a JS filter have been deprecated and
  replaced with a simpler syntax.

### Fixed
- Fixed the behaviors for check `Occurrences` and `OccurrencesWatermark`.
- Fixed a panic that could occur when seeding initial data.
- [Web] Compress dashboard assets
- [Web] Fixed regression where dashboard assets were no longer compressed.
- Fixed listing of silenced entries by check or subscription.
- The docker-compose.yaml file now refers to the sensu/sensu:latest image.

## [5.8.0] - 2019-05-22

### Added
- Added per resource counts to tessen data collection.
- Added event processing counts to tessen data collection.
- Added ability to query for `Handlers` (individual and collections) from the GraphQL query endpoint.
- Added `/version` to retrieve the current etcd server/cluster version and the sensu-backend version.
- --etcd-cipher-suites option is now available for sensu-backend.
- Added the `--chunk-size` flag to `sensuctl * list` sub-commands

### Changed
- eventd and keepalived now use 1000 handlers for events.
- etcd database size and request size are now configurable.
- Most resources now use protobuf serialization in etcd.

### Fixed
- Only bury switchsets of checks that no longer have a TTL, in order to reduce
the number of write operations made to etcd.
- Fixed keepalives switchsets for entities with deregistration.
- Fixed continue token generation in namespace and user pagination.

## [5.7.0] - 2019-05-09

### Added
- Added a Windows service wrapper for sensu-agent. See
"sensu-agent service --help" for more information.

### Fixed
- Fixed `sensuctl` color output on Windows.
- Fixed a regression in `sensuctl cluster` json/wrapped-json output.
- Fixed a regression that caused listing objects for a given namespace to also
  include results from namespaces sharing a similar prefix.

## [5.6.0] - 2019-04-30

### Added
- Added filtering support to `sensuctl`. This feature only works against a
  `sensu-backend` with a valid enterprise license.
- Added fields getter functions for resources available via the REST API.
- Added the message bus to Tessend in order to track Tessen configuration changes from the API.
- Added a performance optimizing `Count()` function to the generic store.
- Added a hexadecimal Cluster ID title to the `sensuctl cluster health` and
`sensuctl cluster member-list` commands in tabular format.
- Added a `Header` field to the `HealthResponse` type returned by `/health`.

### Fixed
- Fixed the agent `--annotations` and `--labels` flags.

## [5.5.1] - 2019-04-15

### Changed
- Added parsing annoatations to sensu-agent, both from agent.yml and command line arguments
- Updated Go version from 1.11.4 to 1.12.3 for CI builds.
- Changed the 1.x `client` field to `source` in the 1.x compatible agent socket. The `client` field is now deprecated.
- Deprecated the agent TCP/UDP sockets in favor of the agent rest api.
- [GraphQL] Added mutation to create / update using wrapped resources.
- [GraphQL] Added field returning wrapped resource given ID.
- apid uses a new generic router for listing resources.
- The store uses the generic List function for listing resources.

### Fixed
- Fixed an issue where etcd watchers were used incorrectly. This was causing
100% CPU usage in some components, as they would loop endlessly trying to get
results from watchers that broke, due to their stream terminating. Other
components would simply stop updating. Watchers now get reinstated when the
client regains connectivity.
- Fixed the `/events/:entity` route in the REST API.
- Fixed a bug where the --labels arg was not working as expected in sensu-agent.

## [5.5.0] - 2019-04-03

### Added
- Added the TessenD daemon.
- Added an etcd watcher for tessen configuration.
- Added ring support for TessenD so that the service is invoked in a
round-robin fashion within a cluster.
- Added `tessen opt-in` command to `sensuctl`.
- Added `tessen opt-out` command to `sensuctl`.
- Added `tessen info` command to `sensuctl`.
- Added more verbose logging to indicate when a proxy request matches an entity according to its entity attributes.

### Removed
- Removed the unused etcd watcher for hook configurations.

### Fixed
- [Web] Ensure user chip is never rendered when creator is not present.

## [5.4.0] - 2019-03-27

### Added
- Add support for pagination to the API
- Add two new flags for `backend` daemon to optionally allow for separate TLS
  cert/key for dashboard. the flags are: `--dashboard-cert-file` and
  `--dashboard-key-file`. The dashboard will use the same TLS config of the API
  unless these new flags are specified.
- Added notion of asset collections to dashboard daemon
- Added a store for Tessen opt-in/opt-out configuration.
- Added /tessen GET and PUT endpoints to the API.
- Added queueing to the agent /events API

### Changed
- [Web] Updated dependencies that had warnings
- [Web] Updated dependency babel to ^7.4
- [Web] Updated UI library to ^3.8

### Fixed
- Fixed a bug in `sensuctl` where global/persistent flags, such as `--namespace`
  and `--config-dir`, would get ignored if they were passed after a sub-command
  local flag, such as `--format`.
- Fixed a bug in `sensuctl` where handlers and filters would only be deleted
  from the default namespace, unless a `--namespace` flag was specified.
- Fixed a bug where events could be stored without a timestamp.
- Fixed a bug where metrics could be persisted to etcd in some cases.
- Fixed a bug where agents would sometimes refuse to terminate on SIGTERM and
  SIGINT.
- Fixed a bug where agents would always try to reconnect to the same backend,
  even when multiple backends were specified. Agents will now try to connect to
  other backends, in pseudorandom fashion.
- [Web] Avoids crash when the creator of a check is inaccessible.
- [Api] Respond with 404 from the users endpoint when user for given name cannot
  be found.
- Commands wrap on the event details page and will display "-" if there is no
  command (keepalives)

## [5.3.0] - 2019-03-11

### Added
- Added additional check config and entity information to event details page.
- Fixed all known TLS vulnerabilities affecting the backend server:
    - TLS min version increased to 1.2
    - Removed ALL but perfect-forward-secrecy ciphers
- Removed requirement of specifying `--trusted-ca-file` when using TLS on backend
- Prevented backend from loading server TLS configuration for http client
- Enforced uniform TLS configuration for all three backend components (apid, agentd, dashboardd)
- Set http client timeout to 15 seconds for sensuctl
- Round robin scheduling is now fully functional.
- Web UI offline state detection and and alert banner.

### Changed
- Asset downloading now uses buffered I/O.

### Fixed
- Check results sent via the agent socket now support handlers.
- `sensuctl user list` can now output yaml and wrapped-json
- Fixed bug with how long commands were displayed on check details page.
- Assets downloads no longer specify a client timeout.
- Fixed a bug where agent entity subscriptions would be communicated to the
  backend incorrectly. Due to the scheduler using the subscriptions from the
  HTTP header, this does not have any effect on scheduling.
- Web - Fixes issue where timeout value was not displayed.
- Fixed bug with how long commands were displayed on check details page.

### Removed
- Removed the concept of "edition" and the edition header.

## [5.2.1] - 2019-02-11

### Fixed
- Fixed a regression in the agent that would not allow proxy checks to be
run for subsequent executions.
### Added
- Web UI - support for labels and annotations

## [5.2.0] - 2019-02-06

### Added
- Added support for the following TLS related options to `sensuctl`:
`--trusted-ca-file` and `--insecure-skip-tls-verify`. This allows sensuctl
users to use a self-signed certificate without adding it to the operating
system's CA store, either by explicitly trusting the signer, or by disabling
TLS hostname verification.
- Added a generic watcher in the store.
- Added `RemoveProvider` method to authenticator.
- Check output truncation support has been added. Check output can be truncated
by adjusting the max_output_size and discard_output properties.
- Added ability to silence/unsilence from the event details page.
- Added support for wrapped resources in the API with `sensuctl create` &
`sensuctl edit`.
- Web UI - platform version displays on the entity details page.
- Web UI - include proxy request configuration on check details page.
- Web UI - display deregistration config on the entity details page.

### Changed
- Removed unused workflow `rel_build_and_test` in CircleCI config.
- Moved the `Provider` interface to `api/core/v2` package.
- Moved the `Authenticator` interface to `backend/authentication` package.
- Updated confirmation messages for sensuctl commands: `Created`, `Deleted` and
`Updated` instead of `OK`.
- Exported some functions and methods in the CLI client.
- The API authenticator now identifies providers by their name only.

### Fixed
- Check TTL failure events are now much more reliable, and will persist even
in the presence cluster member failures and cluster restarts.
- Fix snakeCase version of keys in typeMap for acronyms.
- Fixed a bug in keepalive processing that could result in a crash.
- Pin childprocess to v0.9.0 in CircleCI so fpm can be installed.
- Substitutions applied to command & hooks are now omitted from events.
- Fixes a bug where generic store methods assumed a namespace was provided for non-namespaced resources.
- Keepalive and check TTL database state is now properly garbage-collected on
entity deletion.
- Fixed a bug where `sensuctl version` required configuration files to exist.
- Updates the copy on the confirm disable dialog to accurately reflect the
operation.

## [5.1.1] - 2019-01-24

### Added
- Added the notion of authentication providers.

### Changed
- Improved logging for errors in proxy check requests.
- Updated Go version from 1.10 to 1.11.4.
- Refactoring of the internal authentication mechanism into a `basic`
authentication provider.
- Modified private generic store methods as public functions.
- Improved logging for errors in proxy check requests.
- Updated Go version from 1.10 to 1.11.4.
- Changed keepalive event to include check.output

### Fixed
- Fixed a bug where `sensuctl edit` was not removing the temp file it created.
- Fixed a bug where adhoc checks were not retrieving asset dependencies.
- Fixed a bug where check updates would cause the check to immediately fire.
- Fixed a bug where a bad line in check output would abort metric extraction.
An error is now logged instead, and extraction continues after a bad line is encountered.
- Keepalive events will now continue to fire after cluster restarts.
- Fixed a panic in the dashboardd shutdown routine.
- Fixed a bug where deleting a non-existent entity with sensuctl would not return an error.
- Web UI - toolbar menu buttons now switch with dark theme.
- Web UI - some buttons easier to see with dark theme.
- Agents will now take proxy entity names into consideration when guarding
against duplicate check requests.

### Changed
- Improved logging for errors in proxy check requests.
- Updated Go version from 1.10 to 1.11.4.

## [5.1.0] - 2018-12-18

### Added
- Support for the trusted-ca-file and insecure-skip-tls-verify flags in
  sensu-agent. These flags have the same meaning and use as their sensu-backend
  counterparts.

### Changed
- Default location for sensu-backend data has changed from /var/lib/sensu to
  /var/lib/sensu/sensu-backend. See release notes for more information.

### Fixed
- Keepalive and check TTL failure events now fire continuously until resolved.
- Listing an empty set of assets now correctly returns [] instead of null.
- Fixed API endpoint used by the CLI to create hooks via the 'sensuctl create'
  command. It's now possible to create objects of type 'Hook' with this command
  again.
- Firefox status icons not fully rendering

## [5.0.1] - 2018-12-12

### Changed
- Added --etcd-advertise-client-urls options to docker-compose.yaml sensu-backend start command

### Fixed
- Prevent a panic when using an external etcd cluster.
- Silences List in web ui sorted by ascending order; defaults to descending
- Reduces shuffling of items as events list updates
- Fixed error in UI where status value could not be coerced
- Copy local environment variables into execution context when running checks
- Ensure environment variables are joined with a semicolon on Windows
- Command arguments are no longer needlessly escaped on Windows
- Backend environments are now included in handler & mutator execution requests.

## [5.0.0] - 2018-11-30

### Added
- Add the `etcd-advertise-client-urls` config attribute to sensu-backend
- Support for multiple API versions added to sensuctl create
- Support for metadata added to wrapped resources (yaml, wrapped-json)
- Added the backend configuration attributes `api-listen-address` & `api-url`.
- Adds feedback when rerunning check[s] in the web app

### Removed
- Check subdue functionality has been disabled. Users that have checks with
subdues defined should delete and recreate the check. The subdue feature was
found to have issues, and we are re-working the feature for a future release.
- Filter when functionality has been disabled. Users that have filters with
'when' properties defined should delete and recreate the filter. Filter when
uses the same facility as check subdue for handling time windows.
- Removed event.Hooks and event.Silenced deprecated fields
- Extensions have been removed until we have time to revisit the feature.

### Changed
- Assets and checks environments are now merged, with a preference given to the
  values coming from the check's environment.
- Assets and handlers environments are now merged, with a preference given to the
  values coming from the handler's environment.
- Assets and mutators environments are now merged, with a preference given to the
  values coming from the mutator's environment.
- Metadata from wrappers and resources is now merged, with a preference given to
the values coming from the wrapper. Labels and annotations are deep-merged.
- Round-robin scheduling has been temporarily disabled.
- The dashboard now uses the `api-url` configuration attribute to connect to the
API.

### Fixed
- Fixed several resource leaks in the check scheduler.
- Fixed a bug in the dashboard where entities could not be silenced.
- Fix the `sensuctl cluster health` command.
- Fixed issue filtering by status on the events page
- Fixed interactive operations on entities in the CLI
- Removed rerun and check links for keepalives on event details page.
- Web UI - Made silencing language more clear on Silences List page
- Fixed a bug where resources from namespaces that share a common prefix, eg:
  "sensu" and "sensu-devel", could be listed together.
- Fixed a bug in the agent where the agent would deadlock after a significant
period of disconnection from the backend.
- Fixed a bug where logging events without checks would cause a nil panic.
- Removed the ability to rerun keepalives on the events list page
- A panic in keepalive/check ttl monitors causing a panic.
- Monitors are now properly namespaced in etcd.
- Updating a users groups will no longer corrupt their password
- Prevent empty error messages in sensuctl.
- Fixed a bug where keepalive failures could be influenced by check TTL
successes, and vice versa.
- Fixed a bug where check TTL events were not formed correctly.
- Fixed a web-ui bug causing the app to crash on window resize in FireFox

### Breaking Changes
- The backend configuration attributes `api-host` & `api-port` have been
replaced with `api-listen-address`.

## [2.0.0-beta.8-1] - 2018-11-15

### Added
- Assets are included on check details page.
- Adds links to view entities and checks from the events page.
- Added an agent/cmd package, migrated startup logic out of agent main
- Improved debug logging in pipeline filtering.
- Add object metadata to entities (including labels).
- Add filter query support for labels.
- Add support for setting labels on agents with the command line.
- The sensuctl tool now supports yaml.
- Add support for `--all-namespaces` flag in `sensuctl extension list`
subcommand.
- Added functionality to the dynamic synthesize function, allowing it to
flatten embedded and non-embedded fields to the top level.
- Added the sensuctl edit command.
- Added javascript filtering.

### Removed
- Govaluate is no longer part of sensu-go.

### Fixed
- Display appropriate fallback when an entity's lastSeen field is empty.
- Silences List in web ui sorted by ascending order
- Sorting button now works properly
- Fixed unresponsive silencing entry form begin date input.
- Removed lastSeen field from check summary
- Fixed a panic on the backend when handling keepalives from older agent versions.
- Fixed a bug that would prevent some keepalive failures from occurring.
- Improved event validation error messages.
- Improved agent logging for statsd events.
- Fixues issue with tooltip positioning.
- Fixed bug with toolbar menus collapsing into the overflow menu
- The agent now reconnects to the backend if its first connection attempt
  fails.
- Avoid infinite loop when code cannot be highlighted.

### Changes
- Deprecated the sensu-agent `--id` flag, `--name` should be used instead.

### Breaking Changes
- Environments and organizations have been replaced with namespaces.
- Removed unused asset metadata field.
- Agent subscriptions are now specified in the config file as an array instead
  instead of a comma-delimited list of strings.
- Extended attributes have been removed and replaced with labels. Labels are
string-string key-value pairs.
- Silenced `id`/`ID` field has changed to `name`/`Name`.
- Entity `id`/`ID` field has changed to `name`/`Name`.
- Entity `class`/`Class` field has changed to `entity_class`/`EntityClass`.
- Check `proxy_entity_id`/`ProxyEntityID` field has changed to `proxy_entity_name`/`ProxyEntityName`.
- Objects containing both a `name`/`Name` and `namespace`/`Namespace` field have been
replaced with `metadata`/`ObjectMeta` (which contains both of those fields).
- Role-based access control (RBAC) has been completely redesigned.
- Filter and token substitution variable names now match API naming. Most names
that were previously UpperCased are now lower_cased.
- Filter statements are now called expressions. Users should update their
filter definitions to use this new naming.

## [2.0.0-beta.7-1] - 2018-10-26

### Added
- Asset functionality for mutators and handlers.
- Web ui allows publishing and unpublishing on checks page.
- Web ui allows publishing and unpublishing on check details page.
- Web ui code highlighting added.

### fixed
- fixes exception thrown when web ui browser window is resized.

## [2.0.0-beta.6-2] - 2018-10-22

### Added
- Add windows/386 to binary gcs releases
- TLS authentication and encryption for etcd client and peer communication.
- Added a debug log message for interval timer initial offset.
- Added a privilege escalation test for RBAC.

### Removed
- Staging resources and configurations have been removed from sensu-go.
- Removed handlers/slack from sensu/sensu-go. It can now be found in
sensu/slack-handler.
- Removed the `Error` store and type.

### Changed
- Changed sensu-agent's internal asset manager to use BoltDB.
- Changed sensuctl title colour to use terminal's configured default for bold
text.
- The backend no longer forcibly binds to localhost.
- Keepalive intervals and timeouts are now configured in the check object of
keepalive events.
- The sensu-agent binary is now located at ./cmd/sensu-agent.
- Sensuctl no longer uses auto text wrapping.
- The backend no longer requires embedded etcd. External etcd instances can be
used by providing the --no-embed option. In this case, the client will dial
the URLs provided by --listen-client-urls.
- The sensu-agent binary is now located at ./cmd/sensu-agent.
- Sensuctl no longer uses auto text wrapping.
- The backend no longer requires embedded etcd. External etcd instances can be
used by providing the --no-embed option. In this case, the client will dial
the URLs provided by --listen-client-urls.
- Deprecated daemon `Status()` functions and `/info` (`/info` will be
re-implemented in https://github.com/sensu/sensu-go/issues/1739).
- The sensu-backend flags related to etcd are now all prefixed with `etcd` and
the older versions are now deprecated.
- Web ui entity recent events are sorted by last ok.
- etcd is now the last component to shutdown during a graceful shutdown.
- Web ui entity recent events are sorted by last ok
- Deprecated --custom-attributes in the sensu-agent command, changed to
--extended-attributes.
- Interfaced command execution and mocked it for testing.
- Updated the version of `libprotoc` used to 3.6.1.

### Fixed
- Fixed a bug in `sensuctl configure` where an output format called `none` could
  be selected instead of `tabular`.
- Fixes a bug in `sensuctl cluster health` so the correct error is handled.
- Fixed a bug where assets could not extract git tarballs.
- Fixed a bug where assets would not install if given cache directory was a
relative path.
- Fixed a bug where an agent's collection of system information could delay
sending of keepalive messages.
- Fixed a bug in nagios perfdata parsing.
- Etcd client URLs can now be a comma-separated list.
- Fixed a bug where output metric format could not be unset.
- Fixed a bug where the agent does not validate the ID at startup.
- Fixed a bug in `sensuctl cluster health` that resulted in an unmarshal
error in an unhealthy cluster.
- Fixed a bug in the web ui, removed references to keepaliveTimeout.
- Keepalive checks now have a history.
- Some keepalive events were misinterpreted as resolution events, which caused
these events to be handled instead of filtered.
- Some failing keepalive events were not properly emitted after a restart of
sensu-backend.
- The check output attribute is still present in JSON-encoded events even if
empty.
- Prevent an empty Path environment variable for agents on Windows.
- Fixed a bug in `sensuctl check update` interactive mode. Boolean defaults
were being displayed rather than the check's current values.
- Use the provided etcd client TLS information when the flag `--no-embed-etcd`
is used.
- Increase duration delta in TestPeriodicKeepalive integration test.
- Fixed some problems introduced by Go 1.11.

### Breaking Changes
- Removed the KeepaliveTimeout attribute from entities.

## [2.0.0-beta.4] - 2018-08-14

### Added
- Added the Sensu edition in sensuctl config view subcommand.
- List the supported resource types in sensuctl.
- Added agent ID and IP address to backend session connect/disconnect logs
- Licenses collection for RHEL Dockerfiles and separated RHEL Dockerfiles.

### Changed
- API responses are inspected after each request for the Sensu Edition header.
- Rename list-rules subcommand to info in sensuctl role commmand with alias
for backward compatibility.
- Updated gogo/protobuf and golang/protobuf versions.
- Health API now returns etcd alarms in addition to cluster health.

### Fixed
- Fixed agentd so it does not subscribe to empty subscriptions.
- Rules are now implicitly granting read permission to their configured
environment & organization.
- The splay_coverage attribute is no longer mandatory in sensuctl for proxy
check requests and use its default value instead.
- sensu-agent & sensu-backend no longer display help usage and duplicated error
message on startup failure.
- `Issued` & `History` are now set on keepalive events.
- Resolves a potential panic in `sensuctl cluster health`.
- Fixed a bug in InfluxDB metric parsing. The timestamp is now optional and
compliant with InfluxDB line protocol.
- Fixed an issue where adhoc checks would not be issued to all agents in a
clustered installation.

### Breaking Changes
- Corrects the check field `total_state-change` json tag to `total_state_change`.

## [2.0.0-beta.3-1] - 2018-08-02

### Added
- Added unit test coverage for check routers.
- Added API support for cluster management.
- Added sensuctl cluster member-list command.
- Added Sensu edition detection in sensuctl.
- Added sensuctl cluster member-add command.
- Added API client support for enterprise license management.
- Added a header to API calls that returns the current Sensu Edition.
- Added sensuctl cluster health command.

### Changed
- The Backend struct has been refactored to allow easier customization in
enterprise edition.
- Use etcd monitor instead of in-memory monitor.
- Refactoring of the cmd package for sensuctl to allow easier customization in
the enterprise edition.
- Upgrade dep to v0.5.0
- Added cluster health information to /health endpoint in sensu-backend.

### Fixed
- Fixed `sensuctl completion` help for bash and zsh.
- Fixed a bug in build.sh where versions for Windows and Mac OS were not
generated correctly.
- Display the name of extensions with table formatting in sensuctl.
- Fixed TLS issue that occurred when dashboard communicated with API.
- Check TTL now works with round robin checks.
- Format string for --format flag help now shows actual arguments.
- Push the sensu/sensu:nightly docker image to the Docker Hub.
- Replaced dummy certs with ones that won't expire until 100 years in the
future.
- Fixed a bug where clustered round robin check execution executed checks
too often.
- Catch errors in type assertions in cli.
- Fixed a bug where users could accidentally create invalid gRPC handlers.

### Removed
- Removed check subdue e2e test.
- Removed unused Peek method in the Ring data structure.

### Breaking Changes
- Removed deprecated import command.

## [2.0.0-beta.2] - 2018-06-28

### Added
- Performed an audit of events and checks. Added `event.HasCheck()` nil checks
prior to assuming the existence of said check.
- Added a Create method to the entities api.
- Added the ability to set round robin scheduling in sensuctl
- Added Output field to GRPC handlers
- Additional logging around handlers
- Accept additional time formats in sensuctl
- Entities can now be created via sensuctl.
- Added the format `wrapped-json` to sensuctl `configure`, `list` and `info`
commands, which is compatible with `sensuctl create`.
- Added debug event log with all event data.
- Added yml.example configurations for staging backend and agents.
- Added test resources in `testing/config/resources.json` to be used in staging.
- Added all missing configuration options to `agent.yml.example` and
`backend.yml.example`.
- Added environment variables to checks.
- Added logging redaction integration test.
- Added check token substitution integration test.
- Added the `sensuctl config view` subcommand.
- Added extension service configuration to staging resources.
- Added some documentation around extensions.
- Added Dockerfile.rhel to build RHEL containers.

### Changed
- Upgraded gometalinter to v2.
- Add logging around the Sensu event pipeline.
- Split out the docker commands in build script so that building images and
  pushing can be done separately.
- Migrated the InfluxDB handler from the sensu-go repository to
github.com/nikkiki/sensu-influxdb-handler
- Entry point for sensu-backend has been changed to
  `github.com/sensu/sensu-go/cmd/sensu-backend`
- Don't allow unknown fields in types that do not support custom attributes
when creating resources with `sensuctl create`.
- Provided additional context to metric event logs.
- Updated goversion in the appveyor configuration for minor releases.
- Use a default hostname if one cannot be retrieved.
- Return an error from `sensuctl configure` when the configured organization
or environment does not exist.
- Remove an unnecessary parameter from sensuctl environment create.
- The profile environment & organization values are used by default when
creating a resource with sensuctl.
- Migrated docker image to sensu Docker Hub organization from sensuapp.
- Use the sensu/sensu image instead of sensu/sensu-go in Docker Hub.

### Fixed
- Prevent panic when verifying if a metric event is silenced.
- Add logging around the Sensu event pipeline
- Marked silenced and hooks fields in event as deprecated
- Fixed a bug where hooks could not be created with `create -f`
- Metrics with zero-values are now displayed correctly
- Fix handler validation routine
- Fixed a small bug in the opentsdb transformer so that it trims trailing
whitespace characters.
- Sensu-agent logs an error if the statsd listener is unable to start due to an
invalid address or is stopped due to any other error.
- Fixed a bug where --organization and --environment flags were hidden for all
commands
- Fix a bug where environments could not be created with sensuctl create
- StatsD listener on Windows is functional
- Add version output for dev and nightly builds (#1320).
- Improve git version detection by directly querying for the most recent tag.
- Fixed `sensuctl create -f` for `Role`
- Fixed `sensuctl create -f` for `Event`
- Added validation for asset SHA512 checksum, requiring that it be at least 128
characters and therefore fixing a bug in sensuctl
- Silenced IDs are now generated when not set in `create -f` resources
- API requests that result in a 404 response are now logged
- Fixed a bug where only a single resource could be created with
`sensuctl create` at a time.
- Fixed a bug where environments couldn't be deleted if there was an asset in
the organization they reside in.
- Dashboard's backend reverse proxy now works with TLS certs are configured.
- Fixed a bug with the IN operator in query statements.
- Boolean fields with a value of `false` now appear in json format (removed
`omitempty` from protobufs).
- The sensuctl create command no longer prints a spurious warning when
non-default organizations or environments are configured.
- When installing assets, errors no longer cause file descriptors to leak, or
lockfiles to not be cleaned up.
- Fixed a bug where the CLI default for round robin checks was not appearing.
- Missing custom attributes in govaluate expressions no longer result in
an error being logged. Instead, a debug message is logged.
- Update AppVeyor API token to enable GitHub deployments.
- Allow creation of metric events via backend API.
- Fixed a bug where in some circumstances checks created with sensuctl create
would never fail.
- Fixed a goroutine leak in the ring.
- Fixed `sensuctl completion` help for bash and zsh.

### Removed
- Removed Linux/386 & Windows/386 e2e jobs on Travis CI & AppVeyor
- Removed check output metric extraction e2e test, in favor of more detailed
integration coverage.
- Removed the `leader` package
- Removed logging redaction e2e test, in favor of integration coverage.
- Removed check token substitution e2e test, in favor of integration coverage.
- Removed round robin scheduling e2e test.
- Removed proxy check e2e test.
- Removed check scheduling e2e test.
- Removed keepalive e2e test.
- Removed event handler e2e test.
- Removed `sensuctl` create e2e tests.
- Removed hooks e2e test.
- Removed assets e2e test.
- Removed agent reconnection e2e test.
- Removed extensions e2e test.

## [2.0.0-beta.1] - 2018-05-07
### Added
- Add Ubuntu 18.04 repository
- Support for managing mutators via sensuctl.
- Added ability to sort events in web UI.
- Add PUT support to APId for the various resource types.
- Added flags to disable the agent's API and Socket listeners
- Made Changelog examples in CONTRIBUTING.md more obvious
- Added cli support for setting environment variables in mutators and handlers.
- Added gRPC extension service definition.
- The slack handler now uses the iconURL & username flag parameters.
- Support for nightlies in build/packaging tooling.
- Added extension registry support to apid.
- Added extension registry to the store.
- Add sensuctl create command.
- Adds a statsd server to the sensu-agent which runs statsd at a configurable
flush interval and converts gostatsd metrics to Sensu Metric Format.
- Add event filtering to extensions.
- Proper 404 page for web UI.
- Add sensuctl extension command.
- Add extensions to pipelined.
- Added more tests surrounding the sensu-agent's statsd server and udp port.
- Add the `--statsd-event-handlers` flag to sensu-agent which configures the
event handlers for statsd metrics.
- Add default user with username "sensu" with global, read-only permissions.
- Add end-to-end test for extensions.
- Add configuration setting for backend and agent log level.
- Add extension package for building third-party Sensu extensions in Go.
- Add the `--statsd-disable` flag to sensu-agent which configures the
statsd listener. The listener is enabled by default.
- Added an influx-db handler for events containing metrics.
- Add 'remove-when' and 'set-when' subcommands to sensuctl filter command.
- Added the Transformer interface.
- Added a Graphite Plain Text transformer.
- Add support for `metric_format` and `metric_handlers` fields in the Check and
CheckConfig structs.
- Add CLI support for `metric_format` and `metric_handlers` fields in `sensuctl`.
- Add support for metric extraction from check output for `graphite_plaintext`
transformer.
- Added a OpenTSDB transformer.
- Add support for metric extraction from check output for `opentsdb_line`
- Added a Nagios performance data transformer.
- Add support for metric extraction from check output for `nagios_perfdata`
- Added an InfluxDB Line transformer.
- Add support for metric extraction from check output for `influxdb_line`
transformer.
- Add e2e test for metric extraction.

### Changed
- Changed the maximum number of open file descriptors on a system to from 1024
(default) to 65535.
- Increased the default etcd size limit from 2GB to 4GB.
- Move Hooks and Silenced out of Event and into Check.
- Handle round-robin scheduling in wizardbus.
- Added informational logging for failed entity keepalives.
- Replaced fileb0x with vfsgen for bundling static assets into binary. Nodejs 8+
and yarn are now dependencies for building the backend.
- Updated etcd to 3.3.2 from 3.3.1 to fix an issue with autocompaction settings.
- Updated and corrected logging style for variable fields.
- Build protobufs with go generate.
- Creating roles via sensuctl now supports passing flags for setting permissions
  rules.
- Removed -c (check) flag in sensuctl check execute command.
- Fix a deadlock in the monitor.
- Don't allow the bus to drop messages.
- Events list can properly be viewed on mobile.
- Updated Sirupsen/logrus to sirupsen/logrus and other applicable dependencies using the former.
- Set default log level to 'warn'.
- Optimize check marshaling.
- Silenced API only accepts 'id' parameter on DELETE requests.
- Disable gostatsd internal metric collection.
- Improved log entries produced by pipelined.
- Allow the InfluxDB handler to parse the Sensu metric for an InfluxDB field tag
and measurement.
- Removed organization and environment flags from create command.
- Changed `metric_format` to `output_metric_format`.
- Changed `metric_handlers` to `output_metric_handlers`.

### Fixed
- Terminate processes gracefully in e2e tests, allowing ports to be reused.
- Shut down sessions properly when agent connections are disrupted.
- Fixed shutdown log message in backend
- Stopped double-writing events in eventd
- Agents from different orgs/envs with the same ID connected to the same backend
  no longer overwrite each other's messagebus subscriptions.
- Fix the manual packaging process.
- Properly log the event being handled in pipelined
- The http_check.sh example script now hides its output
- Silenced entries using an asterisk can be deleted
- Improve json unmarshaling performance.
- Events created from the metrics passed to the statsd listener are no longer
swallowed. The events are sent through the pipeline.
- Fixed a bug where the Issued field was never populated.
- When creating a new statsd server, use the default flush interval if given 0.
- Fixed a bug where check and checkconfig handlers and subscriptions are null in rendered JSON.
- Allow checks and hooks to escape zombie processes that have timed out.
- Install all dependencies with `dep ensure` in build.sh.
- Fixed an issue in which some agents intermittently miss check requests.
- Agent statsd daemon listens on IPv4 for Windows.
- Include zero-valued integers in JSON output for all types.
- Check event entities now have a last_seen timestamp.
- Improved silenced entry display and UX.
- Fixed a small bug in the opentsdb transformer so that it trims trailing
whitespace characters.

## [2.0.0-nightly.1] - 2018-03-07
### Added
- A `--debug` flag on sensu-backend for enabling a pprof HTTP endpoint on localhost.
- Add CLI support for adhoc check requests.
- Check scheduler now handles adhoc check requests.
- Added `set-FIELD` and `remove-FIELD` commands for all updatable fields
of a check. This allows updating single fields and completely clearing out
non-required fields.
- Add built-in only_check_output mutator to pipelined.
- Allow publish, cron, ttl, timeout, low flap threshold and more fields to be
set when importing legacy settings.
- Add CPU architecture in system information of entities.
- The `sensuctl user change-password` subcommand now accepts flag parameters.
- Configured and enabled etcd autocompaction.
- Add event metrics type, implementing the Sensu Metrics Format.
- Agents now try to reconnect to the backend if the connection is lost.
- Added non-functional selections for resolving and silencing to web ui
- Add LastOk to check type. This will be updated to reflect the last timestamp
of a successful check.
- Added GraphQL explorer to web UI.
- Added check occurrences and occurrences_watermark attributes from Sensu 1.x.
- Added issue template for GitHub.
- Added custom functions to evaluate a unix timestamp in govaluate.

### Changed
- Refactor Check data structure to not depend on CheckConfig. This is a breaking
change that will cause existing Sensu alpha installations to break if upgraded.
This change was made before beta release so that further breaking changes could
be avoided.
- Make indentation in protocol buffers files consistent.
- Refactor Hook data structure. This is similar to what was done to Check,
except that HookConfig is now embedded in Hook.
- Refactor CheckExecutor and AdhocRequestExecutor into an Executor interface.
- Changed the sensu-backend etcd flag constants to match the etcd flag names.
- Upgraded to Etcd v3.3.1
- Removed 3DES from the list of allowed ciphers in the backend and agent.
- Password input fields are now aligned in  `sensuctl user change-password`
subcommand.
- Agent backend URLs without a port specified will now default to port 8081.
- Travis encrypted variables have been updated to work with travis-ci.org
- Upgraded all builds to use Go 1.10.
- Use megacheck instead of errcheck.
- Cleaned agent configuration.
- We no longer duplicate hook execution for types that fall into both an exit
code and severity (ex. 0, ok).
- Updated the sensuctl guidelines.
- Changed travis badge to use travis-ci.org in README.md.
- Govaluate's modifier tokens can now be optionally forbidden.
- Increase the stack size on Travis CI.
- Refactor store, queue and ring interfaces, and daemon I/O details.
- Separated global from local flags in sensuctl usage.

### Fixed
- Fixed a bug in time.InWindow that in some cases would cause subdued checks to
be executed.
- Fixed a bug in the HTTP API where resource names could not contain special
characters.
- Resolved a bug in the keepalive monitor timer which was causing it to
erroneously expire.
- Resolved a bug in how an executor processes checks. If a check contains proxy
requests, the check should not duplicately execute after the proxy requests.
- Removed an erroneous validation statement in check handler.
- Fixed HookList `hooks` validation and updated `type` validation message to
allow "0" as a valid type.
- Events' check statuses & execution times are now properly added to CheckHistory.
- Sensu v1 Check's with TTL, timeout and threshold values can now be imported
correctly.
- Use uint32 for status so it's not empty when marshalling.
- Automatically create a "default" environment when creating a new organization.

## [2.0.0-alpha.17] - 2018-02-13
### Added
- Add .gitattributes file with merge strategy for the Changelog.
- Context switcher added for dashboard.
- Add API support for adhoc check requests.
- Check scheduler now supports round-robin scheduling.
- Added better error checking for CLI commands and support for mutually
exclusive fields.
- Added `--interactive` flag to CLI which is required to run interactive mode.
- Added CLI role rule-add Organization and Environment interactive prompts.
- Added events page list and simple buttons to filter

### Changed
- Silenced `begin` supports human readable time (Format: Jan 02 2006 3:04PM MST)
in `sensuctl` with optional timezone. Stores the field as unix epoch time.
- Increased the timeout in the store's watchers tests.
- Incremental retry mechanism when waiting for agent and backend in e2e tests.
- Renamed CLI asset create interactive prompt "Org" to "Organization".

### Fixed
- Fixed required flags in `sensuctl` so requirements are enforced.
- Add support for embedded fields to dynamic.Marshal.

## [2.0.0-alpha.16] - 2018-02-07
### Added
- Add an e2e test for proxy check requests.
- Add integration tests to our CI.
- Context switcher added for dashboard
- Add api support for adhoc check requests.

### Fixed
- Tracks in-progress checks with a map and mutex rather than an array to
increase time efficiency and synchronize goroutines reading from and writing
to that map.
- Fixed a bug where we were attempting to kill processes that had already
finished before its allotted execution timeout.
- Fixed a bug where an event could erroneously be shown as silenced.
- Properly log errors whenever a check request can't be published.
- Fixed some build tags for tests using etcd stores.
- Keepalive monitors now get updated with changes to a keepalive timeout.
- Prevent tests timeout in queue package
- Prevent tests timeout in ring package
- Fixed a bug in the queue package where timestamps were not parsed correctly.
- Fixed Ring's Next method hanging in cases where watch events are not propagated.

### Changed
- Queues are now durable.
- Refactoring of the check scheduling integration tests.
- CLI resource delete confirmation is now `(y/N)`.

### Removed
- Dependency github.com/chzyer/readline

## [2.0.0-alpha.15] - 2018-01-30
### Added
- Add function for matching entities to a proxy check request.
- Added functions for publishing proxy check requests.
- Added proxy request validation.
- CLI functionality for proxy check requests (add set-proxy-requests command).
- Entities have been added to the state manager and synchronizer.
- Added package leader, for facilitating execution by a single backend.
- Proxy check requests are now published to all entities described in
`ProxyRequests` and `EntityAttributes`.
- Add quick navigation component for dashboard

### Changed
- Govaluate logic is now wrapped in the `util/eval` package.
- Cron and Interval scheduling are now mutually exclusive.

### Fixed
- Fixed a bug where retrieving check hooks were only from the check's
organization, rather than the check's environment, too.

## [2.0.0-alpha.14] - 2018-01-23
### Added
- Add `Timeout` field to CheckConfig.
- CLI functionality for check `Timeout` field.
- Add timeout support for check execution.
- Add timeout support for check hook execution.
- Token substitution is now available for check hooks
- Add an e2e test for logging redaction
- Support for `When` field in `Filter` which enables filtering based on days
and times of the week.
- New gRPC inspired GraphQL implementation. See
[graphql/README](backend/apid/graphql/README.md) for usage.
- Support for TTLs in check configs to monitor stale check results.

### Changed
- Moved monitor code out of keepalived and into its own package.
- Moved KeyBuilder from etcd package to store package.

## [2.0.0-alpha.13] - 2018-01-16
### Added
- Logging redaction for entities

### Changed
- Removed the Visual Studio 2017 image in AppVeyor to prevent random failures

### Fixed
- Fixed e2e test for token substitution on Windows
- Fixed check subdue unit test for token substitution on Windows
- Consider the first and last seconds of a time window when comparing the
current time
- Fixed Travis deploy stage by removing caching for $GOPATH
- Parse for [traditional cron](https://en.wikipedia.org/wiki/Cron) strings, rather than [GoDoc cron](https://godoc.org/github.com/robfig/cron) strings.

### Changed
- Removed the Visual Studio 2017 image in AppVeyor to prevent random failures
- Made some slight quality-of-life adjustments to build-gcs-release.sh.

### Fixed
- Fixed e2e test for token substitution on Windows
- Fixed check subdue unit test for token substitution on Windows
- Consider the first and last seconds of a time window when comparing the
current time
- Fixed Travis deploy stage by removing caching for $GOPATH
- Parse for [traditional cron](https://en.wikipedia.org/wiki/Cron) strings, rather than [GoDoc cron](https://godoc.org/github.com/robfig/cron) strings.

## [2.0.0-alpha.12] - 2018-01-09
### Added
- Add check subdue mechanism. Checks can now be subdued for specified time
windows.
- Silenced entries now include a `begin` timestamp for scheduled maintenance.
- Store clients can now use [watchers](https://github.com/sensu/sensu-go/pull/792) to be notified of changes to objects in the store.
- Add check `Cron` field. Checks can now be scheduled according to the cron
string stored in this field.
- Add a distributed queue package for use in the backend.
- Token substitution is now available for checks.
- CLI functionality for check `Cron` field.
- Add an e2e test for cron scheduling.
- Add an e2e test for check hook execution.

## [2.0.0-alpha.11] - 2017-12-19
### Breaking Changes
- The `Source` field on a check has been renamed to `ProxyEntityID`. Any checks
using the Source field will have to be recreated.

### Added
- Silenced entries with ExpireOnResolve set to true will now be deleted when an
event which has previously failing was resolved
- TCP/UDP sockets now accept 1.x backward compatible payloads. 1.x Check Result gets translated to a 2.x Event.
- Custom attributes can be added to the agent at start.
- New and improved Check Hooks are implemented (see whats new about hooks here: [Hooks](https://github.com/sensu/sensu-alpha-documentation/blob/master/08-hooks.md))
- Add check subdue CLI support.

### Changed
- Avoid using reflection in time.InWindows function.
- Use multiple parallel jobs in CI tools to speed up the tests
- Pulled in latest [github.com/coreos/etcd](https://github.com/coreos/etcd).
- Includes fix for panic that occurred on shutdown.
- Refer to their
[changelog](https://github.com/gyuho/etcd/blob/f444abaae344e562fc69323c75e1cf772c436543/CHANGELOG.md)
for more.
- Switch to using [github.com/golang/dep](https://github.com/golang/dep) for
managing dependencies; `vendor/` directory has been removed.
- See [README](README.md) for usage.

## [2.0.0-alpha.10] - 2017-12-12
### Added
- End-to-end test for the silencing functionality
- Silenced events are now identified in sensuctl

### Changed
- Events that transitioned from incidents to a healthy state are no longer
filtered by the pipeline
- Errcheck was added to the build script, and the project was given a once-over
to clean up existing errcheck lint.
- Creating a silenced entry via sensuctl no longer requires an expiry value

### Fixed
- Entities can now be silenced using their entity subscription
- Fixed a bug in the agent where it was ignoring keepalive interval and timeout
settings on start
- Keepalives now alert when entities go away!
- Fixed a bug in package dynamic that could lead to an error in json.Marshal
in certain cases.
- Fixed an issue in keepalived to handle cases of nil entities in keepalive
messages

## [2.0.0-alpha.9] - 2017-12-5
### Added
- Proxy entities are now dynamically created through the "Source" attribute of a
check configuration
- Flag to sensuctl configure allowing it to be configured non-interactively
(usage: --non-interactive or -n)
- New function SetField in package dynamic, for setting fields on types
supporting extended attributes.
- Automatically append entity:entityID subscription for agent entities
- Add silenced command to sensuctl for silencing checks and subscriptions.
- Add healthz endpoint to agent api for checking agent liveness.
- Add ability to pass JSON event data to check command STDIN.
- Add POST /events endpoint to manually create, update, and resolve events.
- Add "event resolve" command to sensuctl to manually resolve events.
- Add the time.InWindow & time.InWindows functions to support time windows, used
in filters and check subdue

### Fixed
- Fixed a bug in how silenced entries were deleted. Only one silenced entry will
be deleted at a time, regardless of wildcard presence for subscription or check.

## [2.0.0-alpha.8] - 2017-11-28
### Added
- New "event delete" subcommand in sensuctl
- The "Store" interface is now properly documented
- The incoming request body size is now limited to 512 KB
- Silenced entries in the store now have a TTL so they automatically expire
- Initial support for custom attributes in various Sensu objects
- Add "Error" type for capturing pipeline errors
- Add registration events for new agents
- Add a migration tool for the store directly within sensu-backend

### Changed
- Refactoring of the sensu-backend API
- Modified the description for the API URL when configuring sensuctl
- A docker image with the master tag is built for every commit on master branch
- The "latest" docker tag is only pushed once a new release is created

### Fixed
- Fix the "asset update" subcommand in sensuctl
- Fix Go linting in build script
- Fix querying across organizations and environments with sensuctl
- Set a standard redirect policy to sensuctl HTTP client

### Removed
- Removed extraneous GetEnv & GetOrg getter methods<|MERGE_RESOLUTION|>--- conflicted
+++ resolved
@@ -20,12 +20,9 @@
 - Added `event.check.name` as a supported field selector.
 - [Web] Added timeline chart to event details view.
 - Added `entity.system.arm_version` to record the value of `GOARM` at compile time.
-<<<<<<< HEAD
 - Added `ProviderType` field to `AuthProviderClaims`
-=======
 - Added `builds` field to the `Asset` type to allow assets to specify different
 URLs for each platform/architecture/arch_version.
->>>>>>> 37bd9693
 
 ### Changed
 - The project now uses Go modules instead of dep for dependency management.
