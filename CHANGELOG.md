# Changelog
All notable changes to this project will be documented in this file.

The format is based on [Keep a Changelog](http://keepachangelog.com/en/1.0.0/)
and this project adheres to [Semantic
Versioning](http://semver.org/spec/v2.0.0.html).

## Unreleased

### Added
- Sensuctl and sensu-backend ask for password retype when a new password is
created when in interactive mode.
- Build info is now exposed as a prometheus metric via the /metrics endpoint.
<<<<<<< HEAD
- Added `/health` endpoint to agentd.
=======
### [6.1.2] - 2020-10-28

### Fixed
- Fixed a crash in the backend and agent related to Javascript execution.
>>>>>>> 4286a05f

## [6.1.1] - 2020-10-22

### Fixed
- Fixed a bug where silences could take longer to expire than they should, if
the cluster goes through a restart, or an etcd election.
- Fixed a bug where sensu-agent would not shut down correctly.
- The per-entity subscription now persists with PATCH requests.
- sensuctl now resolves symbolic links.
- Allow HookConfig to be exported via `sensuctl dump`.
- Properly log any API error in `sensuctl dump`.
- An RBAC rule with the `update` permission now properly authorizes PATCH
requests.
- eventd errors now include additional context for debugging.
- Entities are now properly created using `sensuctl create`.

## [6.1.0] - 2020-10-05

### Added
- A warning is now logged when a runtime asset was requested but does not exist.
- Added Prometheus transformer for extracting metrics from check output
using the Prometheus Exposition Text Format.
- The backend flag `--api-request-limit` is now available to configure the
maximum API request body size, in bytes.
- Add support for the PATCH method on the REST API for most configuration
resources.

### Changed
- The trusted CA file is now used for agent, backend and sensuctl asset retrieval.

### Fixed
- The backend will no longer start when the dashboard TLS configuration is not
fully specified.
- Include the agent entity in data passed to the command process' STDIN.
- Per-entity subscriptions (ex. `entity:entityName`) are always available on agent entities,
even if removed via the `/entities` API.
- Fixed a crash in the backend and agent related to Javascript execution.
- Proxy entities that are used in round-robin check requests are no longer stale.
- Fixed a bug where entity listing would be incorrect if agent entities were
created via the API instead of with sensu-agent.
- Close the response body when done reading from it while downloading assets.
- `sensuctl user hash-password` command no longer requires a config to run.

## [5.21.2] - 2020-08-31

### Fixed
- Failed check events now get written to the event log file.

## [6.0.0] - 2020-08-04

### Added
- Log a warning when secrets cannot be sent to an agent because mTLS is not
enabled.
- Added the is_silenced boolean key to event.Check object.

### Fixed
- Clarifies wording around a secret provider error message.
- Logs and returns an error if a mutator cannot be found.
- User-Agent header is only set on new client creation rather than on each
request.
- Fixed a bug where highly concurrent event filtering could result in a panic.
- Fixed a bug where nil labels or annotations in an event filtering context
would result in a bad user experience, with the user having to explicitly
check if the annotations or labels are undefined. Now, the user is guaranteed
that labels and annotations are always defined, though they may be empty.
- Automatically capitalize the roleRef and subject types in ClusterRoleBindings
and RoleBindings.
- Log the proper CA certificate path in the error message when it can't be
properly parsed by the agent.
- Fix the log entry field for the check's name in schedulerd.
- Store fewer keys in etcd for agents.
- Keepalive and round robin scheduling leases are now dealt with more efficiently.

### Breaking
- The web interface is now a standalone product and no longer distributed
inside the sensu-backend binary. Refer to https://github.com/sensu/web for
more.
- The database schema for entities has changed. After upgrading, users will not
be able to use their database with older versions of Sensu.
- After initial creation, sensu-agent entity configuration cannot be changed
by modifying the agent's configuration file.

### Changed
- Entities are now stored as two separate data structures, in order to optimize
data access patterns.
- The `dead` and `handleUpdate` methods in keepalived now use `EntityConfig` and
`EntityState` respectively.
- The `dead()` and `createProxyEntity()` methods in eventd now use
  `corev3.EntityConfig` and `corev3.EntityState`.
- sensu-agent configuration can now be managed via the HTTP API.
- ClusterRoleBinding and RoleBinding subjects names can now contain any unicode
characters.
- Enriches output of `sensuctl asset add` with help usage for how to use the runtime asset.
- Unless the entity is a proxy entity, updates to entities now ignore state
  related fields.
- Upgraded Go version from 1.13.7 to 1.13.15.
- Upgraded etcd version from 3.3.17 to 3.3.22.

## [5.21.1] - 2020-08-05

### Changed
- Improves logging around the agent websocket connection.

### Fixed
- Fixed potential Web UI crash when fetching events in namespace with > 1000 events.
- Errors produced in the agent by assets, check validation, token substitution,
and event unmarshaling are logged once again.

## [5.21.0] - 2020-06-10

### Added
- Added `SENSU_LICENSE_FILE` environment variable to handler executions.
- Added the `sensuctl user hash-password` command to generate password hashes
- Added the ability to reset passwords via the backend API & `sensuctl user
reset-password`
- The user resource now has a `password_hash` field to specify the password
hash, in place of the cleartext password
- Added the beginnings of the core/v3 API.
- Added automatically generated tests for the core/v2 API.

### Changed
- `sensu-agent`'s default log level is now `info` instead of `warn`.
- `sensuctl command exec` now spawns the plugin directly instead of going
  through a sub-shell.

### Fixed
- The password verification logic when running `sensuctl user change-password`
has been moved from sensuctl to the backend API.
- Errors while publishing proxy check requests do not block scheduling for other
entities.
- Listing namespaces in sensuctl with `--chunk-size` now works properly.
- Prevent the agent from immediately exiting in certain scenarios where
components are disabled.
- Fixed an issue where a GraphQL query could fail when querying a namespace
containing event data in excess of 2GBs.
- Deregistration events now contain a timestamp.
- Checks configured with missing hooks no longer cause the agent to crash.

## [5.20.2] - 2020-05-26

### Added
- Added the username as a field to the API request logger.

### Changed
- The Process struct only contains the name of the process.

### Fixed
- The proper libc implementation is now displayed for Ubuntu entities.
- Add validation for subjects in RBAC RoleBinding and ClusterRoleBinding.
- Fixed a bug where single-letter subscriptions were not allowed, even though
they were intended to be.
- Fix retrieving command assets from bonsai.

## [5.20.1] - 2020-05-15
*No changelog for this release.*

### Added
- Added the ability to omit types from sensuctl dump when using the "all" flag.

### Fixed
- Fixed a bug in sensuctl dump where duplicate resource names could be specified.

## [5.20.0] - 2020-05-12

### Added
- Added ability to make the Resty HTTP Timeout configurable.
- Added the `event.is_silenced` & `event.check.is_silenced` field selectors.
- Added `processes` field to the system type to store agent local processes (commercial feature).
- Users can now increment the logging level by sending SIGUSR1 to the
sensu-backend or sensu-agent process.
- Added a new `sensuctl describe-type` command to list all resource types.
- Added `labels` and `annotations` as backend config options.
- Added token substitution for assets.
- Added `Edition` field to version information.
- Added `GoVersion` field to version information.
- Assets paths are now accessible to consumers via an environment variable.
- Added a helper function to token substitution to retrieve an asset path.
- Windows agent now has log rotation capabilities.
- [Web] Added check hook output to event details page.

### Changed
- Warning messages from Resty library are now suppressed in sensuctl.
- Notepad is now the default editor on Windows, instead of vi.
- [Web] Any leading and trailing whitespace is now trimmed from the username
when authenticating.
- [Web] A toast is now displayed when a user attempts to delete an event but
does not have appropriate authorization.
- [Web] Only the first five groups a user belongs to are displayed in the
preferences dialog. Showing too many made it difficult for users to locate the
sign-out button.

### Fixed
- Windows agent now accepts and remembers arguments passed to 'service run' and
'service install'.
- Windows agent synchronizes writes to its log file, ensuring that file size
will update with every log line written.
- Windows agent now logs to both console and log file when 'service run' is used.
- [Web] Fixed issue where the de-registration handler would always show up as
undefined on the entity details page.

## [5.19.3] - 2020-04-30

### Added
- Added a `timeout` flag to `sensu-backend init`.
- [Web] Added the ability for labels and annotations with links to images to be
displayed inline.
- [Web] Added additional modes for those with colour blindness.
- Added support for restarting the backend via SIGHUP. Config reloading is not
supported yet.

### Changed
- Removed deprecated flags in `sensuctl silenced update` subcommand.
### Fixed
- `sensu-backend init` now logs any TLS failures encountered.
- Fixes a bug in multi-line metric extraction that appeared in windows agents.
- Fixed an authn bug where sensu-backend would restart when agents disconnect.
- Fixed a bug where check state and last_ok were not computed until the second
instance of the event.
- Fix the validation for env_vars to allow the equal sign in values.
- Log to the warning level when an asset is not installed because none of the
filters matched.
- Return underlying errors when fetching an asset.
- Fixed a bug where the etcd event store would return prefixed matches rather than exact matches when getting events by entity.
- `sensuctl logout` now resets the TLS configuration.
- [Web] Fixes issue where labels with links could lead to a crash.
- Added a global rate limit for fetching assets so that asset retries are not abusive (can be
configured using `--assets-rate-limit` and `--assets-burst-limit` on the agent and backend).
- [Web] Fixed an issue where trying to use an unregistered theme could lead to a
crash.
- Fixed a bug that would cause the backend to crash.
- Fixed a bug that would cause messages like "unary invoker failed" to appear
in the logs.
- Fixed several goroutine leaks.
- Fixed a bug that would cause the backend to crash when the etcd client got an
error saying "etcdserver: too many requests".

## [5.19.2] - 2020-04-27
*No changelog for this release.*

## [5.19.1] - 2020-04-13

### Fixed
- Require that pipe handlers have a command set.
- The config file default path is now shown in the help for sensu-backend start
and sensu-agent start.
- Keepalives can now be published via the HTTP API.
- Token substitution templates can now express escape-quoted strings.
- [Web] Fixes issue where labels with links could lead to a crash.
- Fixed a bug where keepalives would not always fire correctly when using
the postgres event store.
- The REST API now uses a timeout of 3 seconds by default when querying
etcd health.
- sensu-agent will not longer allow configuring keepalive timeouts less than
the keepalive interval.
- Eventd can no longer mistake keepalive events for checks with TTL.
- Keepalives now generate a new event UUID for each keepalive failure event.
- Agents now correctly reset keepalive switches on reconnect, fixing a bug
where old keepalive timeout settings would persist too long.
- The system's libc_type attribute is now populated on alpine containers.

## [5.19.0] - 2020-03-26

### Added
- The `sensu.io/managed_by` label is now automatically applied to resources
created via `sensuctl create`.
- Added `created_by` to object metadata and populate that field via the HTTP API.
- Added agent discovery of libc type, VM system/role, and cloud provider.
- Added `float_type` field to system type to store which float type (softfloat,
hardfloat) a system is using.
- Additional Tessen resource metrics can now be registered at runtime.
- Added a generic client POST function that can return the response.
- Tessen now reports the type of store used for events ("etcd or "postgres").

### Changed
- Updated the store so that it may _create_ wrapped resources.
- Bonsai client now logs at debug level instead of info level.
- The dashboard service now returns an error if the client User-Agent is curl
or sensuctl. This should prevent users from using the dashboard port by
mistake.

### Fixed
- Fixed a bug where the agent could connect to a backend using a namespace that
doesn't exist.
- Subscriptions can no longer be empty strings (#2932)
- The proper HTTP status codes are returned for unauthenticated & permission
denied errors in the REST API.

## [5.18.1] - 2020-03-10

### Fixed
- Check history is now in FIFO order, not ordered by executed timestamp.
- Fixed bug where flapping would incorrectly end when `total_state_change` was
  below `high_flap_threshold` instead of below `low_flap_threshold`.
- sensu-backend no longers hang indefinitely if a file lock for the asset
manager cannot be obtained, and returns instead an error after 60 seconds.
- Stopped using the etcd embedded client, which seems to trigger nil pointer
panics when used against an etcd that is shutting down.
- 64-bit align the `Resource` struct in the store cache to fix a crash on
32-bit systems.
- Fixed a bug where sensu-backend would restart when agents disconnect.

## [5.18.0] - 2020-02-24

### Added
- Added the `/version` API in sensu-agent.
- Indicate in log messages which filter dropped an event.

### Fixed
- sensuctl now supports the http_proxy, https_proxy, and no_proxy environment
variables.
- returns 401 instead of 500 when issues occur refreshing the access token.
- Support Bonsai assets versions prefixed with the letter `v`.
- Fixed a bug where wrapped resources were not getting their namespaces set by
the default sensuctl configuration.
- read/writes `initializationKey` to/from `EtcdRoot`, while support legacy as fallback (read-only)
- check for a non-200 response when fetching assets
- `/silenced` now supports API filtering (commercial feature).
- Fixed event payload validation on the backend events API to validate the
payload with the URL parameters on the /events/:entity/:check endpoint and
reject events that do not match.
- The `auth/test` endpoint now returns the correct error messages.
- The `log-level` configuration option is now properly applied when running the
Sensu Agent Windows service.

### Changed
- Updated Go version from 1.13.5 to 1.13.7.
- Default `event.entity.entity_class` to `proxy` in the POST/PUT `/events` API.
- Proxy entities are now automatically created when events are published with an
entity that does not exist.

## [5.17.2] - 2020-02-19

### Fixed

- Fixed a bug where on an internal restart, enterprise HTTP routes could fail
to intialize.

## [5.17.1] - 2020-01-31

### Fixed
- Cluster configuration of sensuctl should be reset when `configure` is called.
- Some namespaces would not appear in the curated namespace functionality under
certain circonstances.
- Fix a bug with tar assets that contain hardlinked files.
- Assets name may contain capital letters.
- When `--trusted-ca-file` is used to configure sensuctl, it now detects and saves
the absolute file path in the cluster config.
- [Web] Changing order on event list will no longer cause filters to be reset.
- [Web] URLs inside annotations are now rendered as links.

## [5.17.0] - 2020-01-28

### Added
- Added the secrets provider interface and secrets provider manager to be used
by commercial secrets providers. Implemented for checks, mutators, and handlers.
- Added the `secrets` field to checks, mutators, and handlers.
- Added the `keepalive-handlers` configuration flag on the agent to specify the
entity's keepalive handlers.
- Added `event.entity.name` as a supported field selector.

### Fixed
- Fixed a memory leak in the entity cache.
- [Web] Labels with links can now be followed.
- [Web] Fixed a inconsistent crash that occurred in Firefox browsers.
- [Web] Fixed bug where event history was duplicated in the event timeline
chart.
- [Web] Fixed issue where silenced entries with a start date would result in a
crash.
- Fixed a bug where `sensuctl entity delete` was not returning an error
when attempting to delete a non-existent entity.
- sensuctl command assets installed via Bonsai will now use the "sensuctl"
namespace.
- Fixed a memory leak in the entity cache
- Users with implicit permissions to a namespace can now display resources
within that namespace via the Web UI.
- Explicit access to namespaces can only be granted via cluster-wide RBAC
resources.
- Split rules ClusterRole and Role verbs, resources and resource names on comma.
- Add support for the `--format` flag in the `sensuctl command list` subcommand.
- Namespace can be ommited from event when performing an HTTP POST request to
the `/events` endpoint.
- Fixed a bug where failing check TTL events could occur event if keepalive
failures had already occurred.

## [5.16.1] - 2019-12-18

### Fixed
- Initialize the sensu_go_events_processed counter with the `success` label so
it's always displayed.
- Fixed a performance regression that was introduced in 5.15.0, which would
cause the API to timeout past 20k agent sessions.

## [5.16.0] - 2019-12-11

### Added
- Display the JWT expiration Unix timestamp in `sensuctl config view`.
- Added the 'sensu-backend init' subcommand.
- Added a new flag, --etcd-client-urls, which should be used with sensu-backend
when it is not operating as an etcd member. The flag is also used by the new
sensu-backend init tool.
- Added the cluster's distribution to Tessen data.
- Added a new field, ClusterIDHex, to the ClusterHealth datatype.
- Added the `--etcd-discovery` and `--etcd-discovery-srv` flags to
`sensu-backend`. These are used to take advantage of the embedded etcd's
auto-discovery features.
- Added `--keepalive-critical-timeout` to define the time after which a
critical keepalive event should be created for an agent.
- Added `--keepalive-warning-timeout` which is an alias of `--keepalive-timeout`
for backwards compatibility.

### Fixed
- Add a timeout to etcd requests when retrieving the nodes health.
- Show the correct default value for the format flag in `sensuctl dump` help
usage.
- Installing sensuctl commands via Bonsai will now check for correct labels
before checking if the asset has 1 or more builds.
- Listing assets with no results returns an empty array.
- Fixed a panic that could occur when creating resources in a namespace that
does not exist.
- [Web] Links to documentation now point to the version of the product being run
instead of the latest; helpful when running an older version of Sensu.
- Fixed issue where keepalive events and events created through the agent's
socket interface could be missing a namespace.
- Fixed an issue where 'sensuctl cluster health' would hang indefinitely.
- Fixed several issues around the metadata of resources encoded using the
wrapped-json format, where the metadata would go missing when listing
resources or prevent resources from being created.

### Changed
- The backend will no longer automatically be seeded with a default admin
username and password. Users will need to run 'sensu-backend init' on every
new installation.
- Several deprecated flags were removed from sensu-backend.
- [Web] Changes to navigation. The app bar has been replaced by an omnipresent
drawer increasing the available space for content. Additionally, each page now
includes breadcrumbs.
- [Web] Switching namespaces is easier than ever, with the new and improved
switcher. The new component can be accessed from the drawer or with the shortcut
ctrl+k. For those with many namespaces the switcher now includes fuzzy search
and improved keyboard navigation.
- 'sensuctl cluster health' will now use a 3s timeout when gathering cluster
health information.
- 'sensuctl cluster health' now collects cluster health information concurrently.

## [5.15.0] - 2019-11-18

### Fixed
- Added better error logging for mutator execution.
- Fixed the order of flap detection weighting for checks.
- The pprof server now only binds to localhost.

### Added
- Added the `APIKey` resource and HTTP API support for POST, GET, and DELETE.
- Added sensuctl commands to manage the `APIKey` resource.
- Added support for api keys to be used in api authentication.
- Added support for sensu-backend service environment variables.
- Added support for timezones in check cron strings.
- Added support for extending sensuctl support with commands.

### Changed
- Moved `corev2.BonsaiAsset` to `bonsai.Asset` and moved
`corev2.OutdatedBonsaiAsset` to `bonsai.OutdatedAsset` along with subsequent
bonsai package refactors.
- Colons and periods are now allowed to be used in all resource names, with
the exception of users.

## [5.14.2] - 2019-11-04

### Changed
- Upgraded etcd to 3.3.17
- Listing namespaces is now done implicitly based on access to resources within
a namespace. Users will no longer be able to list all namespaces by default, in
new installations. Existing installations will function as before. Operators can
change to the new behaviour, by modifying the system:user role.

### Fixed
- As a result of upgrading etcd, TLS etcd clients that lose their connection will
successfully reconnect when using --no-embed-etcd.
- Check TTL switches are now correctly buried when associated events and entities
are deleted.
- Keepalive switches are now correctly buried when the keepalive event is deleted.
- Sensu now uses far fewer leases for keepalives and check TTLs, resulting in a
stability improvement for most deployments.
- Fixed a minor UX issue in interactive filter commands in sensuctl.
- Silences now successfully apply to proxy entities where the check doesn't contain
  the same subscriptions as the entity (#3356)

## [5.14.1] - 2019-10-16

### Added
- Added prometheus gauges for check schedulers.

### Fixed
- Opening an already open Bolt database should not cause sensu-agent to hang
indefinitely.
- [CLI] Dump multiple types as YAML to a file would print separator STDOUT
instead of specified file
- Fixed a bug where Sensu would crash with a panic due to a send on a closed channel.

## [5.14.0] - 2019-10-08

### Added
- [Web] Added an additional option to the error dialog allowing users to
completely wipe the application's persisted state; in lieu of them having to
manually wipe their local / session storage. This may help in the rare cases
where something in said state is leading to an uncaught exception.
- [Web] For operating systems with support for selecting a preferred light /dark
theme, the application now respects the system preference by default.
- sensuctl dump can now list the types of supported resources with --types.
- Added the `sensu_agent_version` field to the `Entity` resource, which reflects
the Sensu semver version of the agent entity.
- Added the `--etcd-heartbeat-interval` and `--etcd-election-timeout` flags to
`sensu-backend`

### Changed
- [Web] Github is not always the best place for feature requests and discussion,
as such we've changed CTA for feedback to point to Discourse instead of the
web repository's issues page.
- [Web] When a user lands on a page inside a namespace that no longer exists or
they do not have access to, the drawer is now opened so that namespace switcher
is front and center. Hopefully this should reduce any confusion around next
steps.
- Support agent TLS authentication, usable with a licensed sensu-backend.
- Updated Go version from 1.12.3 to 1.13.1.
- [GraphQL] `putWrapped` mutation now accepts wrapped JSON with empty
outer objectmeta.

### Fixed
- [Web] Fixed issue where a user with an appropriate role may have been unable
to resolve events, queue checks, and create silenced entries.
- Splayed proxy checks are now executed every interval, instead of every
`interval + interval * splay_coverage`.
- [GraphQL] Ensures that proxy entity label & annotations are redacted.
- Fixed a bug in the ring where round robin schedules would not recover
after quorum loss.
- [Web] Unauthorized errors emitted while creating silences or resolving events
are now caught and a toast is presented to communicate what occurred.
- [Web] Internal errors are now avoided when a user attempts to queue an ad-hoc
check for a keepalive.
- Do not separate asset builds into several assets unless the the tabular format
is used in `sensuctl asset list`.
- Fix the 'flag accessed but not defined' error in `sensuctl asset outdated`
- Fix generic API client's `SetTypeMeta` method. The APIGroup is now correctly
configured and by virtue unintended authorization denied errs are avoided.
- Fixed a bug where checks would stop executing after a network error.
- Fixed a bug where sensuctl create with stdin was not working.

## [5.13.2] - 2019-09-19

### Fixed
- Enterprise bug fix.

## [5.13.1] - 2019-09-10

### Fixed
- Multi-build asset definitions with no matching filters will no longer cause a panic.

## [5.13.0] - 2019-09-09

### Added
- Added the `sensuctl env` command.
- sensuctl asset add (fetches & adds assets from Bonsai).
- sensuctl asset outdated (checks for newer versions of assets from Bonsai).
- Add HTTP and directory support to `sensuctl create`
- Only validate check interval/cron when publish true

### Fixed
- sensuctl dump no longer silently discards errors.
- Interactive check create and update modes now have 'none' as the first
highlighted option, instead of nagios-perfdata.
- Fixed a bug where silences would not expire on event resolution.

## [5.12.0] - 2019-08-22

### Added
- Added functionality for the agent `--allow-list` configuration, which
whitelists check and check hook executables.
- Added the `runtime_assets` field to `HookConfig`. Assets are enabled
for check hook execution.
- Added backwards compatible content negotiation to the websocket connection.
Protobuf will be used for serialization/deserialization unless indicated by the
backend to use JSON.
- Added delete functionality for assets in the API and sensuctl.
- Added `sensuctl dump` to dump resources to a file or STDOUT.
- Added `event.check.name` as a supported field selector.
- [Web] Added timeline chart to event details view.
- Added `entity.system.arm_version` to record the value of `GOARM` at compile time.
- Added `ProviderType` field to `AuthProviderClaims`
- Added `builds` field to the `Asset` type to allow assets to specify different
URLs for each platform/architecture/arch_version.

### Changed
- The project now uses Go modules instead of dep for dependency management.
- The internal reverse proxy relied on by the dashboard has been eliminated.
- The generic etcd watcher now keeps track of revisions.
- The resource caches can now rebuild themselves in case of failures.
- Event and Entity resources can now be created without an explicit namespace;
the system will refer to the namespace in the URL.
- Events and Entities can now be created with the POST verb.
- [Web] Changed styling of namespace labels.
- Log token substitution failures more clearly.

### Fixed
- Fixed the tabular output of `sensuctl filter list` so inclusive filter expressions
are joined with `&&` and exclusive filter expressions are joined with `||`.
- The REST API now correctly only returns events for the specific entity
queried in the `GET /events/:entity` endpoint (#3141)
- Prevent a segmentation fault when running `sensuctl config view` without
configuration.
- Added entity name to the interactive sensuctl survey.
- Check hooks with `stdin: true` now receive actual event data on STDIN instead
  of an empty event.
- Prevent a segmentation fault on the agent when a command execution returns an
error.
- [Web] Fixed issue where a bad or revoked access token could crash the app.

### Removed
- Removed encoded protobuf payloads from log messages (when decoded, they can reveal
redacted secrets).

## [5.11.1] - 2019-07-18

### Fixed
- The agent now sends heartbeats to the backend in order to detect network
failures and reconnect faster.
- The default handshake timeout for the WebSocket connection negotiation has
been lowered from 45 to 15 seconds and is now configurable.

## [5.11.0] - 2019-07-10

### Added
- Silenced entries are now retrieved from the cache when determining if an event
is silenced.
- Added --disable-assets flag to sensu-agent.
- Added ability to query mutators to the GraphQL service
- Added ability to query event filters to the GraphQL service
- Added prometheus metrics for topics in wizard bus and agent sessions.
- The buffer size and worker count of keepalived, eventd & pipelined can now be
configured on sensu-backend.
- Added a `headers` field to the `Asset` struct. Headers is a map of key/value
string pairs used as HTTP headers for asset retrieval.
- Added the current user to the output of `sensuctl config view`.
- [Web] Adds list and details views for mutators
- [Web] Adds list and details views for event filters
- Added sensuctl delete command

### Changed
- [Web] Updated embedded web assets from `46cd0ee` ... `8f50155`
- The REST API now returns the `201 Created` success status response code for
POST & PUT requests instead of `204 No Content`.

### Fixed
- The REST API now returns an error when trying to delete an entity that does
not exist.
- Fixed a bug where basic authorization was not being performed on the agent websocket connection.
- Fixed an aliasing regression where event timestamps from the /events API
were not getting properly populated.
- Fixed a bug where multiple nested set handlers could be incorrectly flagged as
deeply nested.
- Fixed a bug where round robin proxy checks could fail to execute.
- Fixed a bug where watchers could enter a tight loop, causing very high CPU
usage until sensu-backend was restarted.

## [5.10.1] - 2019-06-25

### Fixed
- Fixed the entity_attributes in proxy_requests so all attributes must match
instead of only one of them.
- Fixed a bug where events were not deleted when their corresponding entity was.

## [5.10.0] - 2019-06-18

### Added
- Added POST `/api/core/v2/tessen/metrics`.
- Added the ability in TessenD to listen for metric points on the message bus,
populate, and send them to the Tessen service.
- [Web] Adds ability to delete entities
- [GraphQL] Adds simple auto-suggestion feature.
- Added a tag to all Tessen metrics to differentiate internal builds.
- Added a unique sensu cluster id, accessible by GET `/api/core/v2/cluster/id`.
- Added `sensuctl cluster id` which exposes the unique sensu cluster id.

### Changed
- [Web] Updated embedded web assets from `275386a` ... `46cd0ee`
- Refactoring of the REST API.
- Changed the identifying cluster id in TessenD from the etcd cluster id to
the sensu cluster id.
- [GraphQL] Updates `PutResource` mutation to accept an `upsert` boolean flag parameter. The `upsert` param defaults to `true`, but if set to `false` the mutation will return an error when attempting to create a duplicate resource.
- Eventd has been refactored. Users should not perceive any changes, but a
substantial amount of business logic has been moved into other packages.
- The `sensuctl create` command now accepts resources without a declared
namespace. If the namespace is omitted, the resource will be created in the
current namespace, or overridden by the `--namespace` flag.
- Eventd now uses a constant number of requests to etcd when working with
silenced entries, instead of a number that is proportional to the number of
subscriptions in a check.

### Fixed
- The check state and check total_state_change properties are now more correct.
- Scheduling proxy checks now consumes far fewer CPU resources.
- [Web] Unless required- scrollbars on code blocks are hidden.
- [Web] Ensure that we redirect user to a valid namespace when first signing in.
- [Web] Correctly display timeout value for handlers.
- [Web] Avoid exception when parsing non-standard cron statements. (Eg.
`@every 1h` or `@weekly`)
- The resources metadata are now validated with the request URI.

## [5.9.0] - 2019-05-29

### Added
- [GraphQL] Added field to retrieve REST API representation of a resource to
  each core type
- [Web] Add views for handlers

### Changed
- [Web] Updated embedded web assets from `9d91d7f` ... `275386a`
- [Web] Implements simpler & more efficient filtering.
- [GraphQL] fields that previously accepted a JS filter have been deprecated and
  replaced with a simpler syntax.

### Fixed
- Fixed the behaviors for check `Occurrences` and `OccurrencesWatermark`.
- Fixed a panic that could occur when seeding initial data.
- [Web] Compress dashboard assets
- [Web] Fixed regression where dashboard assets were no longer compressed.
- Fixed listing of silenced entries by check or subscription.
- The docker-compose.yaml file now refers to the sensu/sensu:latest image.

## [5.8.0] - 2019-05-22

### Added
- Added per resource counts to tessen data collection.
- Added event processing counts to tessen data collection.
- Added ability to query for `Handlers` (individual and collections) from the GraphQL query endpoint.
- Added `/version` to retrieve the current etcd server/cluster version and the sensu-backend version.
- --etcd-cipher-suites option is now available for sensu-backend.
- Added the `--chunk-size` flag to `sensuctl * list` sub-commands

### Changed
- eventd and keepalived now use 1000 handlers for events.
- etcd database size and request size are now configurable.
- Most resources now use protobuf serialization in etcd.

### Fixed
- Only bury switchsets of checks that no longer have a TTL, in order to reduce
the number of write operations made to etcd.
- Fixed keepalives switchsets for entities with deregistration.
- Fixed continue token generation in namespace and user pagination.

## [5.7.0] - 2019-05-09

### Added
- Added a Windows service wrapper for sensu-agent. See
"sensu-agent service --help" for more information.

### Fixed
- Fixed `sensuctl` color output on Windows.
- Fixed a regression in `sensuctl cluster` json/wrapped-json output.
- Fixed a regression that caused listing objects for a given namespace to also
  include results from namespaces sharing a similar prefix.

## [5.6.0] - 2019-04-30

### Added
- Added filtering support to `sensuctl`. This feature only works against a
  `sensu-backend` with a valid enterprise license.
- Added fields getter functions for resources available via the REST API.
- Added the message bus to Tessend in order to track Tessen configuration changes from the API.
- Added a performance optimizing `Count()` function to the generic store.
- Added a hexadecimal Cluster ID title to the `sensuctl cluster health` and
`sensuctl cluster member-list` commands in tabular format.
- Added a `Header` field to the `HealthResponse` type returned by `/health`.

### Fixed
- Fixed the agent `--annotations` and `--labels` flags.

## [5.5.1] - 2019-04-15

### Changed
- Added parsing annoatations to sensu-agent, both from agent.yml and command line arguments
- Updated Go version from 1.11.4 to 1.12.3 for CI builds.
- Changed the 1.x `client` field to `source` in the 1.x compatible agent socket. The `client` field is now deprecated.
- Deprecated the agent TCP/UDP sockets in favor of the agent rest api.
- [GraphQL] Added mutation to create / update using wrapped resources.
- [GraphQL] Added field returning wrapped resource given ID.
- apid uses a new generic router for listing resources.
- The store uses the generic List function for listing resources.

### Fixed
- Fixed an issue where etcd watchers were used incorrectly. This was causing
100% CPU usage in some components, as they would loop endlessly trying to get
results from watchers that broke, due to their stream terminating. Other
components would simply stop updating. Watchers now get reinstated when the
client regains connectivity.
- Fixed the `/events/:entity` route in the REST API.
- Fixed a bug where the --labels arg was not working as expected in sensu-agent.

## [5.5.0] - 2019-04-03

### Added
- Added the TessenD daemon.
- Added an etcd watcher for tessen configuration.
- Added ring support for TessenD so that the service is invoked in a
round-robin fashion within a cluster.
- Added `tessen opt-in` command to `sensuctl`.
- Added `tessen opt-out` command to `sensuctl`.
- Added `tessen info` command to `sensuctl`.
- Added more verbose logging to indicate when a proxy request matches an entity according to its entity attributes.

### Removed
- Removed the unused etcd watcher for hook configurations.

### Fixed
- [Web] Ensure user chip is never rendered when creator is not present.

## [5.4.0] - 2019-03-27

### Added
- Add support for pagination to the API
- Add two new flags for `backend` daemon to optionally allow for separate TLS
  cert/key for dashboard. the flags are: `--dashboard-cert-file` and
  `--dashboard-key-file`. The dashboard will use the same TLS config of the API
  unless these new flags are specified.
- Added notion of asset collections to dashboard daemon
- Added a store for Tessen opt-in/opt-out configuration.
- Added /tessen GET and PUT endpoints to the API.
- Added queueing to the agent /events API

### Changed
- [Web] Updated dependencies that had warnings
- [Web] Updated dependency babel to ^7.4
- [Web] Updated UI library to ^3.8

### Fixed
- Fixed a bug in `sensuctl` where global/persistent flags, such as `--namespace`
  and `--config-dir`, would get ignored if they were passed after a sub-command
  local flag, such as `--format`.
- Fixed a bug in `sensuctl` where handlers and filters would only be deleted
  from the default namespace, unless a `--namespace` flag was specified.
- Fixed a bug where events could be stored without a timestamp.
- Fixed a bug where metrics could be persisted to etcd in some cases.
- Fixed a bug where agents would sometimes refuse to terminate on SIGTERM and
  SIGINT.
- Fixed a bug where agents would always try to reconnect to the same backend,
  even when multiple backends were specified. Agents will now try to connect to
  other backends, in pseudorandom fashion.
- [Web] Avoids crash when the creator of a check is inaccessible.
- [Api] Respond with 404 from the users endpoint when user for given name cannot
  be found.
- Commands wrap on the event details page and will display "-" if there is no
  command (keepalives)

## [5.3.0] - 2019-03-11

### Added
- Added additional check config and entity information to event details page.
- Fixed all known TLS vulnerabilities affecting the backend server:
    - TLS min version increased to 1.2
    - Removed ALL but perfect-forward-secrecy ciphers
- Removed requirement of specifying `--trusted-ca-file` when using TLS on backend
- Prevented backend from loading server TLS configuration for http client
- Enforced uniform TLS configuration for all three backend components (apid, agentd, dashboardd)
- Set http client timeout to 15 seconds for sensuctl
- Round robin scheduling is now fully functional.
- Web UI offline state detection and and alert banner.

### Changed
- Asset downloading now uses buffered I/O.

### Fixed
- Check results sent via the agent socket now support handlers.
- `sensuctl user list` can now output yaml and wrapped-json
- Fixed bug with how long commands were displayed on check details page.
- Assets downloads no longer specify a client timeout.
- Fixed a bug where agent entity subscriptions would be communicated to the
  backend incorrectly. Due to the scheduler using the subscriptions from the
  HTTP header, this does not have any effect on scheduling.
- Web - Fixes issue where timeout value was not displayed.
- Fixed bug with how long commands were displayed on check details page.

### Removed
- Removed the concept of "edition" and the edition header.

## [5.2.1] - 2019-02-11

### Fixed
- Fixed a regression in the agent that would not allow proxy checks to be
run for subsequent executions.
### Added
- Web UI - support for labels and annotations

## [5.2.0] - 2019-02-06

### Added
- Added support for the following TLS related options to `sensuctl`:
`--trusted-ca-file` and `--insecure-skip-tls-verify`. This allows sensuctl
users to use a self-signed certificate without adding it to the operating
system's CA store, either by explicitly trusting the signer, or by disabling
TLS hostname verification.
- Added a generic watcher in the store.
- Added `RemoveProvider` method to authenticator.
- Check output truncation support has been added. Check output can be truncated
by adjusting the max_output_size and discard_output properties.
- Added ability to silence/unsilence from the event details page.
- Added support for wrapped resources in the API with `sensuctl create` &
`sensuctl edit`.
- Web UI - platform version displays on the entity details page.
- Web UI - include proxy request configuration on check details page.
- Web UI - display deregistration config on the entity details page.

### Changed
- Removed unused workflow `rel_build_and_test` in CircleCI config.
- Moved the `Provider` interface to `api/core/v2` package.
- Moved the `Authenticator` interface to `backend/authentication` package.
- Updated confirmation messages for sensuctl commands: `Created`, `Deleted` and
`Updated` instead of `OK`.
- Exported some functions and methods in the CLI client.
- The API authenticator now identifies providers by their name only.

### Fixed
- Check TTL failure events are now much more reliable, and will persist even
in the presence cluster member failures and cluster restarts.
- Fix snakeCase version of keys in typeMap for acronyms.
- Fixed a bug in keepalive processing that could result in a crash.
- Pin childprocess to v0.9.0 in CircleCI so fpm can be installed.
- Substitutions applied to command & hooks are now omitted from events.
- Fixes a bug where generic store methods assumed a namespace was provided for non-namespaced resources.
- Keepalive and check TTL database state is now properly garbage-collected on
entity deletion.
- Fixed a bug where `sensuctl version` required configuration files to exist.
- Updates the copy on the confirm disable dialog to accurately reflect the
operation.

## [5.1.1] - 2019-01-24

### Added
- Added the notion of authentication providers.

### Changed
- Improved logging for errors in proxy check requests.
- Updated Go version from 1.10 to 1.11.4.
- Refactoring of the internal authentication mechanism into a `basic`
authentication provider.
- Modified private generic store methods as public functions.
- Improved logging for errors in proxy check requests.
- Updated Go version from 1.10 to 1.11.4.
- Changed keepalive event to include check.output

### Fixed
- Fixed a bug where `sensuctl edit` was not removing the temp file it created.
- Fixed a bug where adhoc checks were not retrieving asset dependencies.
- Fixed a bug where check updates would cause the check to immediately fire.
- Fixed a bug where a bad line in check output would abort metric extraction.
An error is now logged instead, and extraction continues after a bad line is encountered.
- Keepalive events will now continue to fire after cluster restarts.
- Fixed a panic in the dashboardd shutdown routine.
- Fixed a bug where deleting a non-existent entity with sensuctl would not return an error.
- Web UI - toolbar menu buttons now switch with dark theme.
- Web UI - some buttons easier to see with dark theme.
- Agents will now take proxy entity names into consideration when guarding
against duplicate check requests.

### Changed
- Improved logging for errors in proxy check requests.
- Updated Go version from 1.10 to 1.11.4.

## [5.1.0] - 2018-12-18

### Added
- Support for the trusted-ca-file and insecure-skip-tls-verify flags in
  sensu-agent. These flags have the same meaning and use as their sensu-backend
  counterparts.

### Changed
- Default location for sensu-backend data has changed from /var/lib/sensu to
  /var/lib/sensu/sensu-backend. See release notes for more information.

### Fixed
- Keepalive and check TTL failure events now fire continuously until resolved.
- Listing an empty set of assets now correctly returns [] instead of null.
- Fixed API endpoint used by the CLI to create hooks via the 'sensuctl create'
  command. It's now possible to create objects of type 'Hook' with this command
  again.
- Firefox status icons not fully rendering

## [5.0.1] - 2018-12-12

### Changed
- Added --etcd-advertise-client-urls options to docker-compose.yaml sensu-backend start command

### Fixed
- Prevent a panic when using an external etcd cluster.
- Silences List in web ui sorted by ascending order; defaults to descending
- Reduces shuffling of items as events list updates
- Fixed error in UI where status value could not be coerced
- Copy local environment variables into execution context when running checks
- Ensure environment variables are joined with a semicolon on Windows
- Command arguments are no longer needlessly escaped on Windows
- Backend environments are now included in handler & mutator execution requests.

## [5.0.0] - 2018-11-30

### Added
- Add the `etcd-advertise-client-urls` config attribute to sensu-backend
- Support for multiple API versions added to sensuctl create
- Support for metadata added to wrapped resources (yaml, wrapped-json)
- Added the backend configuration attributes `api-listen-address` & `api-url`.
- Adds feedback when rerunning check[s] in the web app

### Removed
- Check subdue functionality has been disabled. Users that have checks with
subdues defined should delete and recreate the check. The subdue feature was
found to have issues, and we are re-working the feature for a future release.
- Filter when functionality has been disabled. Users that have filters with
'when' properties defined should delete and recreate the filter. Filter when
uses the same facility as check subdue for handling time windows.
- Removed event.Hooks and event.Silenced deprecated fields
- Extensions have been removed until we have time to revisit the feature.

### Changed
- Assets and checks environments are now merged, with a preference given to the
  values coming from the check's environment.
- Assets and handlers environments are now merged, with a preference given to the
  values coming from the handler's environment.
- Assets and mutators environments are now merged, with a preference given to the
  values coming from the mutator's environment.
- Metadata from wrappers and resources is now merged, with a preference given to
the values coming from the wrapper. Labels and annotations are deep-merged.
- Round-robin scheduling has been temporarily disabled.
- The dashboard now uses the `api-url` configuration attribute to connect to the
API.

### Fixed
- Fixed several resource leaks in the check scheduler.
- Fixed a bug in the dashboard where entities could not be silenced.
- Fix the `sensuctl cluster health` command.
- Fixed issue filtering by status on the events page
- Fixed interactive operations on entities in the CLI
- Removed rerun and check links for keepalives on event details page.
- Web UI - Made silencing language more clear on Silences List page
- Fixed a bug where resources from namespaces that share a common prefix, eg:
  "sensu" and "sensu-devel", could be listed together.
- Fixed a bug in the agent where the agent would deadlock after a significant
period of disconnection from the backend.
- Fixed a bug where logging events without checks would cause a nil panic.
- Removed the ability to rerun keepalives on the events list page
- A panic in keepalive/check ttl monitors causing a panic.
- Monitors are now properly namespaced in etcd.
- Updating a users groups will no longer corrupt their password
- Prevent empty error messages in sensuctl.
- Fixed a bug where keepalive failures could be influenced by check TTL
successes, and vice versa.
- Fixed a bug where check TTL events were not formed correctly.
- Fixed a web-ui bug causing the app to crash on window resize in FireFox

### Breaking Changes
- The backend configuration attributes `api-host` & `api-port` have been
replaced with `api-listen-address`.

## [2.0.0-beta.8-1] - 2018-11-15

### Added
- Assets are included on check details page.
- Adds links to view entities and checks from the events page.
- Added an agent/cmd package, migrated startup logic out of agent main
- Improved debug logging in pipeline filtering.
- Add object metadata to entities (including labels).
- Add filter query support for labels.
- Add support for setting labels on agents with the command line.
- The sensuctl tool now supports yaml.
- Add support for `--all-namespaces` flag in `sensuctl extension list`
subcommand.
- Added functionality to the dynamic synthesize function, allowing it to
flatten embedded and non-embedded fields to the top level.
- Added the sensuctl edit command.
- Added javascript filtering.

### Removed
- Govaluate is no longer part of sensu-go.

### Fixed
- Display appropriate fallback when an entity's lastSeen field is empty.
- Silences List in web ui sorted by ascending order
- Sorting button now works properly
- Fixed unresponsive silencing entry form begin date input.
- Removed lastSeen field from check summary
- Fixed a panic on the backend when handling keepalives from older agent versions.
- Fixed a bug that would prevent some keepalive failures from occurring.
- Improved event validation error messages.
- Improved agent logging for statsd events.
- Fixues issue with tooltip positioning.
- Fixed bug with toolbar menus collapsing into the overflow menu
- The agent now reconnects to the backend if its first connection attempt
  fails.
- Avoid infinite loop when code cannot be highlighted.

### Changes
- Deprecated the sensu-agent `--id` flag, `--name` should be used instead.

### Breaking Changes
- Environments and organizations have been replaced with namespaces.
- Removed unused asset metadata field.
- Agent subscriptions are now specified in the config file as an array instead
  instead of a comma-delimited list of strings.
- Extended attributes have been removed and replaced with labels. Labels are
string-string key-value pairs.
- Silenced `id`/`ID` field has changed to `name`/`Name`.
- Entity `id`/`ID` field has changed to `name`/`Name`.
- Entity `class`/`Class` field has changed to `entity_class`/`EntityClass`.
- Check `proxy_entity_id`/`ProxyEntityID` field has changed to `proxy_entity_name`/`ProxyEntityName`.
- Objects containing both a `name`/`Name` and `namespace`/`Namespace` field have been
replaced with `metadata`/`ObjectMeta` (which contains both of those fields).
- Role-based access control (RBAC) has been completely redesigned.
- Filter and token substitution variable names now match API naming. Most names
that were previously UpperCased are now lower_cased.
- Filter statements are now called expressions. Users should update their
filter definitions to use this new naming.

## [2.0.0-beta.7-1] - 2018-10-26

### Added
- Asset functionality for mutators and handlers.
- Web ui allows publishing and unpublishing on checks page.
- Web ui allows publishing and unpublishing on check details page.
- Web ui code highlighting added.

### fixed
- fixes exception thrown when web ui browser window is resized.

## [2.0.0-beta.6-2] - 2018-10-22

### Added
- Add windows/386 to binary gcs releases
- TLS authentication and encryption for etcd client and peer communication.
- Added a debug log message for interval timer initial offset.
- Added a privilege escalation test for RBAC.

### Removed
- Staging resources and configurations have been removed from sensu-go.
- Removed handlers/slack from sensu/sensu-go. It can now be found in
sensu/slack-handler.
- Removed the `Error` store and type.

### Changed
- Changed sensu-agent's internal asset manager to use BoltDB.
- Changed sensuctl title colour to use terminal's configured default for bold
text.
- The backend no longer forcibly binds to localhost.
- Keepalive intervals and timeouts are now configured in the check object of
keepalive events.
- The sensu-agent binary is now located at ./cmd/sensu-agent.
- Sensuctl no longer uses auto text wrapping.
- The backend no longer requires embedded etcd. External etcd instances can be
used by providing the --no-embed option. In this case, the client will dial
the URLs provided by --listen-client-urls.
- The sensu-agent binary is now located at ./cmd/sensu-agent.
- Sensuctl no longer uses auto text wrapping.
- The backend no longer requires embedded etcd. External etcd instances can be
used by providing the --no-embed option. In this case, the client will dial
the URLs provided by --listen-client-urls.
- Deprecated daemon `Status()` functions and `/info` (`/info` will be
re-implemented in https://github.com/sensu/sensu-go/issues/1739).
- The sensu-backend flags related to etcd are now all prefixed with `etcd` and
the older versions are now deprecated.
- Web ui entity recent events are sorted by last ok.
- etcd is now the last component to shutdown during a graceful shutdown.
- Web ui entity recent events are sorted by last ok
- Deprecated --custom-attributes in the sensu-agent command, changed to
--extended-attributes.
- Interfaced command execution and mocked it for testing.
- Updated the version of `libprotoc` used to 3.6.1.

### Fixed
- Fixed a bug in `sensuctl configure` where an output format called `none` could
  be selected instead of `tabular`.
- Fixes a bug in `sensuctl cluster health` so the correct error is handled.
- Fixed a bug where assets could not extract git tarballs.
- Fixed a bug where assets would not install if given cache directory was a
relative path.
- Fixed a bug where an agent's collection of system information could delay
sending of keepalive messages.
- Fixed a bug in nagios perfdata parsing.
- Etcd client URLs can now be a comma-separated list.
- Fixed a bug where output metric format could not be unset.
- Fixed a bug where the agent does not validate the ID at startup.
- Fixed a bug in `sensuctl cluster health` that resulted in an unmarshal
error in an unhealthy cluster.
- Fixed a bug in the web ui, removed references to keepaliveTimeout.
- Keepalive checks now have a history.
- Some keepalive events were misinterpreted as resolution events, which caused
these events to be handled instead of filtered.
- Some failing keepalive events were not properly emitted after a restart of
sensu-backend.
- The check output attribute is still present in JSON-encoded events even if
empty.
- Prevent an empty Path environment variable for agents on Windows.
- Fixed a bug in `sensuctl check update` interactive mode. Boolean defaults
were being displayed rather than the check's current values.
- Use the provided etcd client TLS information when the flag `--no-embed-etcd`
is used.
- Increase duration delta in TestPeriodicKeepalive integration test.
- Fixed some problems introduced by Go 1.11.

### Breaking Changes
- Removed the KeepaliveTimeout attribute from entities.

## [2.0.0-beta.4] - 2018-08-14

### Added
- Added the Sensu edition in sensuctl config view subcommand.
- List the supported resource types in sensuctl.
- Added agent ID and IP address to backend session connect/disconnect logs
- Licenses collection for RHEL Dockerfiles and separated RHEL Dockerfiles.

### Changed
- API responses are inspected after each request for the Sensu Edition header.
- Rename list-rules subcommand to info in sensuctl role commmand with alias
for backward compatibility.
- Updated gogo/protobuf and golang/protobuf versions.
- Health API now returns etcd alarms in addition to cluster health.

### Fixed
- Fixed agentd so it does not subscribe to empty subscriptions.
- Rules are now implicitly granting read permission to their configured
environment & organization.
- The splay_coverage attribute is no longer mandatory in sensuctl for proxy
check requests and use its default value instead.
- sensu-agent & sensu-backend no longer display help usage and duplicated error
message on startup failure.
- `Issued` & `History` are now set on keepalive events.
- Resolves a potential panic in `sensuctl cluster health`.
- Fixed a bug in InfluxDB metric parsing. The timestamp is now optional and
compliant with InfluxDB line protocol.
- Fixed an issue where adhoc checks would not be issued to all agents in a
clustered installation.

### Breaking Changes
- Corrects the check field `total_state-change` json tag to `total_state_change`.

## [2.0.0-beta.3-1] - 2018-08-02

### Added
- Added unit test coverage for check routers.
- Added API support for cluster management.
- Added sensuctl cluster member-list command.
- Added Sensu edition detection in sensuctl.
- Added sensuctl cluster member-add command.
- Added API client support for enterprise license management.
- Added a header to API calls that returns the current Sensu Edition.
- Added sensuctl cluster health command.

### Changed
- The Backend struct has been refactored to allow easier customization in
enterprise edition.
- Use etcd monitor instead of in-memory monitor.
- Refactoring of the cmd package for sensuctl to allow easier customization in
the enterprise edition.
- Upgrade dep to v0.5.0
- Added cluster health information to /health endpoint in sensu-backend.

### Fixed
- Fixed `sensuctl completion` help for bash and zsh.
- Fixed a bug in build.sh where versions for Windows and Mac OS were not
generated correctly.
- Display the name of extensions with table formatting in sensuctl.
- Fixed TLS issue that occurred when dashboard communicated with API.
- Check TTL now works with round robin checks.
- Format string for --format flag help now shows actual arguments.
- Push the sensu/sensu:nightly docker image to the Docker Hub.
- Replaced dummy certs with ones that won't expire until 100 years in the
future.
- Fixed a bug where clustered round robin check execution executed checks
too often.
- Catch errors in type assertions in cli.
- Fixed a bug where users could accidentally create invalid gRPC handlers.

### Removed
- Removed check subdue e2e test.
- Removed unused Peek method in the Ring data structure.

### Breaking Changes
- Removed deprecated import command.

## [2.0.0-beta.2] - 2018-06-28

### Added
- Performed an audit of events and checks. Added `event.HasCheck()` nil checks
prior to assuming the existence of said check.
- Added a Create method to the entities api.
- Added the ability to set round robin scheduling in sensuctl
- Added Output field to GRPC handlers
- Additional logging around handlers
- Accept additional time formats in sensuctl
- Entities can now be created via sensuctl.
- Added the format `wrapped-json` to sensuctl `configure`, `list` and `info`
commands, which is compatible with `sensuctl create`.
- Added debug event log with all event data.
- Added yml.example configurations for staging backend and agents.
- Added test resources in `testing/config/resources.json` to be used in staging.
- Added all missing configuration options to `agent.yml.example` and
`backend.yml.example`.
- Added environment variables to checks.
- Added logging redaction integration test.
- Added check token substitution integration test.
- Added the `sensuctl config view` subcommand.
- Added extension service configuration to staging resources.
- Added some documentation around extensions.
- Added Dockerfile.rhel to build RHEL containers.

### Changed
- Upgraded gometalinter to v2.
- Add logging around the Sensu event pipeline.
- Split out the docker commands in build script so that building images and
  pushing can be done separately.
- Migrated the InfluxDB handler from the sensu-go repository to
github.com/nikkiki/sensu-influxdb-handler
- Entry point for sensu-backend has been changed to
  `github.com/sensu/sensu-go/cmd/sensu-backend`
- Don't allow unknown fields in types that do not support custom attributes
when creating resources with `sensuctl create`.
- Provided additional context to metric event logs.
- Updated goversion in the appveyor configuration for minor releases.
- Use a default hostname if one cannot be retrieved.
- Return an error from `sensuctl configure` when the configured organization
or environment does not exist.
- Remove an unnecessary parameter from sensuctl environment create.
- The profile environment & organization values are used by default when
creating a resource with sensuctl.
- Migrated docker image to sensu Docker Hub organization from sensuapp.
- Use the sensu/sensu image instead of sensu/sensu-go in Docker Hub.

### Fixed
- Prevent panic when verifying if a metric event is silenced.
- Add logging around the Sensu event pipeline
- Marked silenced and hooks fields in event as deprecated
- Fixed a bug where hooks could not be created with `create -f`
- Metrics with zero-values are now displayed correctly
- Fix handler validation routine
- Fixed a small bug in the opentsdb transformer so that it trims trailing
whitespace characters.
- Sensu-agent logs an error if the statsd listener is unable to start due to an
invalid address or is stopped due to any other error.
- Fixed a bug where --organization and --environment flags were hidden for all
commands
- Fix a bug where environments could not be created with sensuctl create
- StatsD listener on Windows is functional
- Add version output for dev and nightly builds (#1320).
- Improve git version detection by directly querying for the most recent tag.
- Fixed `sensuctl create -f` for `Role`
- Fixed `sensuctl create -f` for `Event`
- Added validation for asset SHA512 checksum, requiring that it be at least 128
characters and therefore fixing a bug in sensuctl
- Silenced IDs are now generated when not set in `create -f` resources
- API requests that result in a 404 response are now logged
- Fixed a bug where only a single resource could be created with
`sensuctl create` at a time.
- Fixed a bug where environments couldn't be deleted if there was an asset in
the organization they reside in.
- Dashboard's backend reverse proxy now works with TLS certs are configured.
- Fixed a bug with the IN operator in query statements.
- Boolean fields with a value of `false` now appear in json format (removed
`omitempty` from protobufs).
- The sensuctl create command no longer prints a spurious warning when
non-default organizations or environments are configured.
- When installing assets, errors no longer cause file descriptors to leak, or
lockfiles to not be cleaned up.
- Fixed a bug where the CLI default for round robin checks was not appearing.
- Missing custom attributes in govaluate expressions no longer result in
an error being logged. Instead, a debug message is logged.
- Update AppVeyor API token to enable GitHub deployments.
- Allow creation of metric events via backend API.
- Fixed a bug where in some circumstances checks created with sensuctl create
would never fail.
- Fixed a goroutine leak in the ring.
- Fixed `sensuctl completion` help for bash and zsh.

### Removed
- Removed Linux/386 & Windows/386 e2e jobs on Travis CI & AppVeyor
- Removed check output metric extraction e2e test, in favor of more detailed
integration coverage.
- Removed the `leader` package
- Removed logging redaction e2e test, in favor of integration coverage.
- Removed check token substitution e2e test, in favor of integration coverage.
- Removed round robin scheduling e2e test.
- Removed proxy check e2e test.
- Removed check scheduling e2e test.
- Removed keepalive e2e test.
- Removed event handler e2e test.
- Removed `sensuctl` create e2e tests.
- Removed hooks e2e test.
- Removed assets e2e test.
- Removed agent reconnection e2e test.
- Removed extensions e2e test.

## [2.0.0-beta.1] - 2018-05-07
### Added
- Add Ubuntu 18.04 repository
- Support for managing mutators via sensuctl.
- Added ability to sort events in web UI.
- Add PUT support to APId for the various resource types.
- Added flags to disable the agent's API and Socket listeners
- Made Changelog examples in CONTRIBUTING.md more obvious
- Added cli support for setting environment variables in mutators and handlers.
- Added gRPC extension service definition.
- The slack handler now uses the iconURL & username flag parameters.
- Support for nightlies in build/packaging tooling.
- Added extension registry support to apid.
- Added extension registry to the store.
- Add sensuctl create command.
- Adds a statsd server to the sensu-agent which runs statsd at a configurable
flush interval and converts gostatsd metrics to Sensu Metric Format.
- Add event filtering to extensions.
- Proper 404 page for web UI.
- Add sensuctl extension command.
- Add extensions to pipelined.
- Added more tests surrounding the sensu-agent's statsd server and udp port.
- Add the `--statsd-event-handlers` flag to sensu-agent which configures the
event handlers for statsd metrics.
- Add default user with username "sensu" with global, read-only permissions.
- Add end-to-end test for extensions.
- Add configuration setting for backend and agent log level.
- Add extension package for building third-party Sensu extensions in Go.
- Add the `--statsd-disable` flag to sensu-agent which configures the
statsd listener. The listener is enabled by default.
- Added an influx-db handler for events containing metrics.
- Add 'remove-when' and 'set-when' subcommands to sensuctl filter command.
- Added the Transformer interface.
- Added a Graphite Plain Text transformer.
- Add support for `metric_format` and `metric_handlers` fields in the Check and
CheckConfig structs.
- Add CLI support for `metric_format` and `metric_handlers` fields in `sensuctl`.
- Add support for metric extraction from check output for `graphite_plaintext`
transformer.
- Added a OpenTSDB transformer.
- Add support for metric extraction from check output for `opentsdb_line`
- Added a Nagios performance data transformer.
- Add support for metric extraction from check output for `nagios_perfdata`
- Added an InfluxDB Line transformer.
- Add support for metric extraction from check output for `influxdb_line`
transformer.
- Add e2e test for metric extraction.

### Changed
- Changed the maximum number of open file descriptors on a system to from 1024
(default) to 65535.
- Increased the default etcd size limit from 2GB to 4GB.
- Move Hooks and Silenced out of Event and into Check.
- Handle round-robin scheduling in wizardbus.
- Added informational logging for failed entity keepalives.
- Replaced fileb0x with vfsgen for bundling static assets into binary. Nodejs 8+
and yarn are now dependencies for building the backend.
- Updated etcd to 3.3.2 from 3.3.1 to fix an issue with autocompaction settings.
- Updated and corrected logging style for variable fields.
- Build protobufs with go generate.
- Creating roles via sensuctl now supports passing flags for setting permissions
  rules.
- Removed -c (check) flag in sensuctl check execute command.
- Fix a deadlock in the monitor.
- Don't allow the bus to drop messages.
- Events list can properly be viewed on mobile.
- Updated Sirupsen/logrus to sirupsen/logrus and other applicable dependencies using the former.
- Set default log level to 'warn'.
- Optimize check marshaling.
- Silenced API only accepts 'id' parameter on DELETE requests.
- Disable gostatsd internal metric collection.
- Improved log entries produced by pipelined.
- Allow the InfluxDB handler to parse the Sensu metric for an InfluxDB field tag
and measurement.
- Removed organization and environment flags from create command.
- Changed `metric_format` to `output_metric_format`.
- Changed `metric_handlers` to `output_metric_handlers`.

### Fixed
- Terminate processes gracefully in e2e tests, allowing ports to be reused.
- Shut down sessions properly when agent connections are disrupted.
- Fixed shutdown log message in backend
- Stopped double-writing events in eventd
- Agents from different orgs/envs with the same ID connected to the same backend
  no longer overwrite each other's messagebus subscriptions.
- Fix the manual packaging process.
- Properly log the event being handled in pipelined
- The http_check.sh example script now hides its output
- Silenced entries using an asterisk can be deleted
- Improve json unmarshaling performance.
- Events created from the metrics passed to the statsd listener are no longer
swallowed. The events are sent through the pipeline.
- Fixed a bug where the Issued field was never populated.
- When creating a new statsd server, use the default flush interval if given 0.
- Fixed a bug where check and checkconfig handlers and subscriptions are null in rendered JSON.
- Allow checks and hooks to escape zombie processes that have timed out.
- Install all dependencies with `dep ensure` in build.sh.
- Fixed an issue in which some agents intermittently miss check requests.
- Agent statsd daemon listens on IPv4 for Windows.
- Include zero-valued integers in JSON output for all types.
- Check event entities now have a last_seen timestamp.
- Improved silenced entry display and UX.
- Fixed a small bug in the opentsdb transformer so that it trims trailing
whitespace characters.

## [2.0.0-nightly.1] - 2018-03-07
### Added
- A `--debug` flag on sensu-backend for enabling a pprof HTTP endpoint on localhost.
- Add CLI support for adhoc check requests.
- Check scheduler now handles adhoc check requests.
- Added `set-FIELD` and `remove-FIELD` commands for all updatable fields
of a check. This allows updating single fields and completely clearing out
non-required fields.
- Add built-in only_check_output mutator to pipelined.
- Allow publish, cron, ttl, timeout, low flap threshold and more fields to be
set when importing legacy settings.
- Add CPU architecture in system information of entities.
- The `sensuctl user change-password` subcommand now accepts flag parameters.
- Configured and enabled etcd autocompaction.
- Add event metrics type, implementing the Sensu Metrics Format.
- Agents now try to reconnect to the backend if the connection is lost.
- Added non-functional selections for resolving and silencing to web ui
- Add LastOk to check type. This will be updated to reflect the last timestamp
of a successful check.
- Added GraphQL explorer to web UI.
- Added check occurrences and occurrences_watermark attributes from Sensu 1.x.
- Added issue template for GitHub.
- Added custom functions to evaluate a unix timestamp in govaluate.

### Changed
- Refactor Check data structure to not depend on CheckConfig. This is a breaking
change that will cause existing Sensu alpha installations to break if upgraded.
This change was made before beta release so that further breaking changes could
be avoided.
- Make indentation in protocol buffers files consistent.
- Refactor Hook data structure. This is similar to what was done to Check,
except that HookConfig is now embedded in Hook.
- Refactor CheckExecutor and AdhocRequestExecutor into an Executor interface.
- Changed the sensu-backend etcd flag constants to match the etcd flag names.
- Upgraded to Etcd v3.3.1
- Removed 3DES from the list of allowed ciphers in the backend and agent.
- Password input fields are now aligned in  `sensuctl user change-password`
subcommand.
- Agent backend URLs without a port specified will now default to port 8081.
- Travis encrypted variables have been updated to work with travis-ci.org
- Upgraded all builds to use Go 1.10.
- Use megacheck instead of errcheck.
- Cleaned agent configuration.
- We no longer duplicate hook execution for types that fall into both an exit
code and severity (ex. 0, ok).
- Updated the sensuctl guidelines.
- Changed travis badge to use travis-ci.org in README.md.
- Govaluate's modifier tokens can now be optionally forbidden.
- Increase the stack size on Travis CI.
- Refactor store, queue and ring interfaces, and daemon I/O details.
- Separated global from local flags in sensuctl usage.

### Fixed
- Fixed a bug in time.InWindow that in some cases would cause subdued checks to
be executed.
- Fixed a bug in the HTTP API where resource names could not contain special
characters.
- Resolved a bug in the keepalive monitor timer which was causing it to
erroneously expire.
- Resolved a bug in how an executor processes checks. If a check contains proxy
requests, the check should not duplicately execute after the proxy requests.
- Removed an erroneous validation statement in check handler.
- Fixed HookList `hooks` validation and updated `type` validation message to
allow "0" as a valid type.
- Events' check statuses & execution times are now properly added to CheckHistory.
- Sensu v1 Check's with TTL, timeout and threshold values can now be imported
correctly.
- Use uint32 for status so it's not empty when marshalling.
- Automatically create a "default" environment when creating a new organization.

## [2.0.0-alpha.17] - 2018-02-13
### Added
- Add .gitattributes file with merge strategy for the Changelog.
- Context switcher added for dashboard.
- Add API support for adhoc check requests.
- Check scheduler now supports round-robin scheduling.
- Added better error checking for CLI commands and support for mutually
exclusive fields.
- Added `--interactive` flag to CLI which is required to run interactive mode.
- Added CLI role rule-add Organization and Environment interactive prompts.
- Added events page list and simple buttons to filter

### Changed
- Silenced `begin` supports human readable time (Format: Jan 02 2006 3:04PM MST)
in `sensuctl` with optional timezone. Stores the field as unix epoch time.
- Increased the timeout in the store's watchers tests.
- Incremental retry mechanism when waiting for agent and backend in e2e tests.
- Renamed CLI asset create interactive prompt "Org" to "Organization".

### Fixed
- Fixed required flags in `sensuctl` so requirements are enforced.
- Add support for embedded fields to dynamic.Marshal.

## [2.0.0-alpha.16] - 2018-02-07
### Added
- Add an e2e test for proxy check requests.
- Add integration tests to our CI.
- Context switcher added for dashboard
- Add api support for adhoc check requests.

### Fixed
- Tracks in-progress checks with a map and mutex rather than an array to
increase time efficiency and synchronize goroutines reading from and writing
to that map.
- Fixed a bug where we were attempting to kill processes that had already
finished before its allotted execution timeout.
- Fixed a bug where an event could erroneously be shown as silenced.
- Properly log errors whenever a check request can't be published.
- Fixed some build tags for tests using etcd stores.
- Keepalive monitors now get updated with changes to a keepalive timeout.
- Prevent tests timeout in queue package
- Prevent tests timeout in ring package
- Fixed a bug in the queue package where timestamps were not parsed correctly.
- Fixed Ring's Next method hanging in cases where watch events are not propagated.

### Changed
- Queues are now durable.
- Refactoring of the check scheduling integration tests.
- CLI resource delete confirmation is now `(y/N)`.

### Removed
- Dependency github.com/chzyer/readline

## [2.0.0-alpha.15] - 2018-01-30
### Added
- Add function for matching entities to a proxy check request.
- Added functions for publishing proxy check requests.
- Added proxy request validation.
- CLI functionality for proxy check requests (add set-proxy-requests command).
- Entities have been added to the state manager and synchronizer.
- Added package leader, for facilitating execution by a single backend.
- Proxy check requests are now published to all entities described in
`ProxyRequests` and `EntityAttributes`.
- Add quick navigation component for dashboard

### Changed
- Govaluate logic is now wrapped in the `util/eval` package.
- Cron and Interval scheduling are now mutually exclusive.

### Fixed
- Fixed a bug where retrieving check hooks were only from the check's
organization, rather than the check's environment, too.

## [2.0.0-alpha.14] - 2018-01-23
### Added
- Add `Timeout` field to CheckConfig.
- CLI functionality for check `Timeout` field.
- Add timeout support for check execution.
- Add timeout support for check hook execution.
- Token substitution is now available for check hooks
- Add an e2e test for logging redaction
- Support for `When` field in `Filter` which enables filtering based on days
and times of the week.
- New gRPC inspired GraphQL implementation. See
[graphql/README](backend/apid/graphql/README.md) for usage.
- Support for TTLs in check configs to monitor stale check results.

### Changed
- Moved monitor code out of keepalived and into its own package.
- Moved KeyBuilder from etcd package to store package.

## [2.0.0-alpha.13] - 2018-01-16
### Added
- Logging redaction for entities

### Fixed
- Fixed e2e test for token substitution on Windows
- Fixed check subdue unit test for token substitution on Windows
- Consider the first and last seconds of a time window when comparing the
current time
- Fixed Travis deploy stage by removing caching for $GOPATH
- Parse for [traditional cron](https://en.wikipedia.org/wiki/Cron) strings, rather than [GoDoc cron](https://godoc.org/github.com/robfig/cron) strings.

### Changed
- Removed the Visual Studio 2017 image in AppVeyor to prevent random failures
- Made some slight quality-of-life adjustments to build-gcs-release.sh.

## [2.0.0-alpha.12] - 2018-01-09
### Added
- Add check subdue mechanism. Checks can now be subdued for specified time
windows.
- Silenced entries now include a `begin` timestamp for scheduled maintenance.
- Store clients can now use [watchers](https://github.com/sensu/sensu-go/pull/792) to be notified of changes to objects in the store.
- Add check `Cron` field. Checks can now be scheduled according to the cron
string stored in this field.
- Add a distributed queue package for use in the backend.
- Token substitution is now available for checks.
- CLI functionality for check `Cron` field.
- Add an e2e test for cron scheduling.
- Add an e2e test for check hook execution.

## [2.0.0-alpha.11] - 2017-12-19
### Breaking Changes
- The `Source` field on a check has been renamed to `ProxyEntityID`. Any checks
using the Source field will have to be recreated.

### Added
- Silenced entries with ExpireOnResolve set to true will now be deleted when an
event which has previously failing was resolved
- TCP/UDP sockets now accept 1.x backward compatible payloads. 1.x Check Result gets translated to a 2.x Event.
- Custom attributes can be added to the agent at start.
- New and improved Check Hooks are implemented (see whats new about hooks here: [Hooks](https://github.com/sensu/sensu-alpha-documentation/blob/master/08-hooks.md))
- Add check subdue CLI support.

### Changed
- Avoid using reflection in time.InWindows function.
- Use multiple parallel jobs in CI tools to speed up the tests
- Pulled in latest [github.com/coreos/etcd](https://github.com/coreos/etcd).
- Includes fix for panic that occurred on shutdown.
- Refer to their
[changelog](https://github.com/gyuho/etcd/blob/f444abaae344e562fc69323c75e1cf772c436543/CHANGELOG.md)
for more.
- Switch to using [github.com/golang/dep](https://github.com/golang/dep) for
managing dependencies; `vendor/` directory has been removed.
- See [README](README.md) for usage.

## [2.0.0-alpha.10] - 2017-12-12
### Added
- End-to-end test for the silencing functionality
- Silenced events are now identified in sensuctl

### Changed
- Events that transitioned from incidents to a healthy state are no longer
filtered by the pipeline
- Errcheck was added to the build script, and the project was given a once-over
to clean up existing errcheck lint.
- Creating a silenced entry via sensuctl no longer requires an expiry value

### Fixed
- Entities can now be silenced using their entity subscription
- Fixed a bug in the agent where it was ignoring keepalive interval and timeout
settings on start
- Keepalives now alert when entities go away!
- Fixed a bug in package dynamic that could lead to an error in json.Marshal
in certain cases.
- Fixed an issue in keepalived to handle cases of nil entities in keepalive
messages

## [2.0.0-alpha.9] - 2017-12-5
### Added
- Proxy entities are now dynamically created through the "Source" attribute of a
check configuration
- Flag to sensuctl configure allowing it to be configured non-interactively
(usage: --non-interactive or -n)
- New function SetField in package dynamic, for setting fields on types
supporting extended attributes.
- Automatically append entity:entityID subscription for agent entities
- Add silenced command to sensuctl for silencing checks and subscriptions.
- Add healthz endpoint to agent api for checking agent liveness.
- Add ability to pass JSON event data to check command STDIN.
- Add POST /events endpoint to manually create, update, and resolve events.
- Add "event resolve" command to sensuctl to manually resolve events.
- Add the time.InWindow & time.InWindows functions to support time windows, used
in filters and check subdue

### Fixed
- Fixed a bug in how silenced entries were deleted. Only one silenced entry will
be deleted at a time, regardless of wildcard presence for subscription or check.

## [2.0.0-alpha.8] - 2017-11-28
### Added
- New "event delete" subcommand in sensuctl
- The "Store" interface is now properly documented
- The incoming request body size is now limited to 512 KB
- Silenced entries in the store now have a TTL so they automatically expire
- Initial support for custom attributes in various Sensu objects
- Add "Error" type for capturing pipeline errors
- Add registration events for new agents
- Add a migration tool for the store directly within sensu-backend

### Changed
- Refactoring of the sensu-backend API
- Modified the description for the API URL when configuring sensuctl
- A docker image with the master tag is built for every commit on master branch
- The "latest" docker tag is only pushed once a new release is created

### Fixed
- Fix the "asset update" subcommand in sensuctl
- Fix Go linting in build script
- Fix querying across organizations and environments with sensuctl
- Set a standard redirect policy to sensuctl HTTP client

### Removed
- Removed extraneous GetEnv & GetOrg getter methods<|MERGE_RESOLUTION|>--- conflicted
+++ resolved
@@ -11,14 +11,12 @@
 - Sensuctl and sensu-backend ask for password retype when a new password is
 created when in interactive mode.
 - Build info is now exposed as a prometheus metric via the /metrics endpoint.
-<<<<<<< HEAD
 - Added `/health` endpoint to agentd.
-=======
+
 ### [6.1.2] - 2020-10-28
 
 ### Fixed
 - Fixed a crash in the backend and agent related to Javascript execution.
->>>>>>> 4286a05f
 
 ## [6.1.1] - 2020-10-22
 
