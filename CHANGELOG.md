# Changelog
All notable changes to this project will be documented in this file.

The format is based on [Keep a Changelog](http://keepachangelog.com/en/1.0.0/)
and this project adheres to [Semantic
Versioning](http://semver.org/spec/v2.0.0.html).

## Unreleased
### Added
- Added ability to sort events in web UI.
- Add PUT support to APId for the various resource types.
- Added flags to disable the agent's API and Socket listeners
- Made Changelog examples in CONTRIBUTING.md more obvious
- Added cli support for setting environment variables in mutators and handlers.
- Added gRPC extension service definition.
- The slack handler now uses the iconURL & username flag parameters.
- Support for nightlies in build/packaging tooling.
- Added extension registry support to apid.
- Added extension registry to the store.
- Add sensuctl create command.
- Adds a statsd server to the sensu-agent which runs statsd at a configurable
flush interval and converts gostatsd metrics to Sensu Metric Format. These
metric events are swallowed for the time being.
- Add event filtering to extensions.
- Proper 404 page for web UI.
- Add sensuctl extension command.
- Add extensions to pipelined.
<<<<<<< HEAD
- Added more tests surrounding the sensu-agent's statsd server and udp port.
=======
- Add the `--statsd-event-handlers` flag to sensu-agent which configures the
event handlers for statsd metrics.
>>>>>>> 842057f6
- Add default user with username "sensu" with global, read-only permissions.

### Changed
- Changed the maximum number of open file descriptors on a system to from 1024
(default) to 65535.
- Increased the default etcd size limit from 2GB to 4GB.
- Move Hooks and Silenced out of Event and into Check.
- Handle round-robin scheduling in wizardbus.
- Added informational logging for failed entity keepalives.
- Replaced fileb0x with vfsgen for bundling static assets into binary. Nodejs 8+
and yarn are now dependencies for building the backend.
- Updated etcd to 3.3.2 from 3.3.1 to fix an issue with autocompaction settings.
- Updated and corrected logging style for variable fields.
- Build protobufs with go generate.
- Creating roles via sensuctl now supports passing flags for setting permissions
  rules.
- Removed -c (check) flag in sensuctl check execute command.
- Fix a deadlock in the monitor.
- Don't allow the bus to drop messages.
- Events list can properly be viewed on mobile.
- Updated Sirupsen/logrus to sirupsen/logrus and other applicable dependencies using the former.

### Fixed
- Terminate processes gracefully in e2e tests, allowing ports to be reused.
- Shut down sessions properly when agent connections are disrupted.
- Fixed shutdown log message in backend
- Stopped double-writing events in eventd
- Agents from different orgs/envs with the same ID connected to the same backend
  no longer overwrite each other's messagebus subscriptions.
- Fix the manual packaging process.
- Properly log the event being handled in pipelined
- The http_check.sh example script now hides its output

### Added
- Support for managing mutators via sensuctl.

## [2.0.0-nightly.1] - 2018-03-07
### Added
- A `--debug` flag on sensu-backend for enabling a pprof HTTP endpoint on localhost.
- Add CLI support for adhoc check requests.
- Check scheduler now handles adhoc check requests.
- Added `set-FIELD` and `remove-FIELD` commands for all updatable fields
of a check. This allows updating single fields and completely clearing out
non-required fields.
- Add built-in only_check_output mutator to pipelined.
- Allow publish, cron, ttl, timeout, low flap threshold and more fields to be
set when importing legacy settings.
- Add CPU architecture in system information of entities.
- The `sensuctl user change-password` subcommand now accepts flag parameters.
- Configured and enabled etcd autocompaction.
- Add event metrics type, implementing the Sensu Metrics Format.
- Agents now try to reconnect to the backend if the connection is lost.
- Added non-functional selections for resolving and silencing to web ui
- Add LastOk to check type. This will be updated to reflect the last timestamp
of a successful check.
- Added GraphQL explorer to web UI.
- Added check occurrences and occurrences_watermark attributes from Sensu 1.x.
- Added issue template for GitHub.
- Added custom functions to evaluate a unix timestamp in govaluate.

### Changed
- Refactor Check data structure to not depend on CheckConfig. This is a breaking
change that will cause existing Sensu alpha installations to break if upgraded.
This change was made before beta release so that further breaking changes could
be avoided.
- Make indentation in protocol buffers files consistent.
- Refactor Hook data structure. This is similar to what was done to Check,
except that HookConfig is now embedded in Hook.
- Refactor CheckExecutor and AdhocRequestExecutor into an Executor interface.
- Changed the sensu-backend etcd flag constants to match the etcd flag names.
- Upgraded to Etcd v3.3.1
- Removed 3DES from the list of allowed ciphers in the backend and agent.
- Password input fields are now aligned in  `sensuctl user change-password`
subcommand.
- Agent backend URLs without a port specified will now default to port 8081.
- Travis encrypted variables have been updated to work with travis-ci.org
- Upgraded all builds to use Go 1.10.
- Use megacheck instead of errcheck.
- Cleaned agent configuration.
- We no longer duplicate hook execution for types that fall into both an exit
code and severity (ex. 0, ok).
- Updated the sensuctl guidelines.
- Changed travis badge to use travis-ci.org in README.md.
- Govaluate's modifier tokens can now be optionally forbidden.
- Increase the stack size on Travis CI.
- Refactor store, queue and ring interfaces, and daemon I/O details.
- Separated global from local flags in sensuctl usage.

### Fixed
- Fixed a bug in time.InWindow that in some cases would cause subdued checks to
be executed.
- Fixed a bug in the HTTP API where resource names could not contain special
characters.
- Resolved a bug in the keepalive monitor timer which was causing it to
erroneously expire.
- Resolved a bug in how an executor processes checks. If a check contains proxy
requests, the check should not duplicately execute after the proxy requests.
- Removed an erroneous validation statement in check handler.
- Fixed HookList `hooks` validation and updated `type` validation message to
allow "0" as a valid type.
- Events' check statuses & execution times are now properly added to CheckHistory.
- Sensu v1 Check's with TTL, timeout and threshold values can now be imported
correctly.
- Use uint32 for status so it's not empty when marshalling.
- Automatically create a "default" environment when creating a new organization.

## [2.0.0-alpha.17] - 2018-02-13
### Added
- Add .gitattributes file with merge strategy for the Changelog.
- Context switcher added for dashboard.
- Add API support for adhoc check requests.
- Check scheduler now supports round-robin scheduling.
- Added better error checking for CLI commands and support for mutually
exclusive fields.
- Added `--interactive` flag to CLI which is required to run interactive mode.
- Added CLI role rule-add Organization and Environment interactive prompts.
- Added events page list and simple buttons to filter

### Changed
- Silenced `begin` supports human readable time (Format: Jan 02 2006 3:04PM MST)
in `sensuctl` with optional timezone. Stores the field as unix epoch time.
- Increased the timeout in the store's watchers tests.
- Incremental retry mechanism when waiting for agent and backend in e2e tests.
- Renamed CLI asset create interactive prompt "Org" to "Organization".

### Fixed
- Fixed required flags in `sensuctl` so requirements are enforced.
- Add support for embedded fields to dynamic.Marshal.

## [2.0.0-alpha.16] - 2018-02-07
### Added
- Add an e2e test for proxy check requests.
- Add integration tests to our CI.
- Context switcher added for dashboard
- Add api support for adhoc check requests.

### Fixed
- Tracks in-progress checks with a map and mutex rather than an array to
increase time efficiency and synchronize goroutines reading from and writing
to that map.
- Fixed a bug where we were attempting to kill processes that had already
finished before its allotted execution timeout.
- Fixed a bug where an event could erroneously be shown as silenced.
- Properly log errors whenever a check request can't be published.
- Fixed some build tags for tests using etcd stores.
- Keepalive monitors now get updated with changes to a keepalive timeout.
- Prevent tests timeout in queue package
- Prevent tests timeout in ring package
- Fixed a bug in the queue package where timestamps were not parsed correctly.
- Fixed Ring's Next method hanging in cases where watch events are not propagated.

### Changed
- Queues are now durable.
- Refactoring of the check scheduling integration tests.
- CLI resource delete confirmation is now `(y/N)`.

### Removed
- Dependency github.com/chzyer/readline

## [2.0.0-alpha.15] - 2018-01-30
### Added
- Add function for matching entities to a proxy check request.
- Added functions for publishing proxy check requests.
- Added proxy request validation.
- CLI functionality for proxy check requests (add set-proxy-requests command).
- Entities have been added to the state manager and synchronizer.
- Added package leader, for facilitating execution by a single backend.
- Proxy check requests are now published to all entities described in
`ProxyRequests` and `EntityAttributes`.
- Add quick navigation component for dashboard

### Changed
- Govaluate logic is now wrapped in the `util/eval` package.
- Cron and Interval scheduling are now mutually exclusive.

### Fixed
- Fixed a bug where retrieving check hooks were only from the check's
organization, rather than the check's environment, too.

## [2.0.0-alpha.14] - 2018-01-23
### Added
- Add `Timeout` field to CheckConfig.
- CLI functionality for check `Timeout` field.
- Add timeout support for check execution.
- Add timeout support for check hook execution.
- Token substitution is now available for check hooks
- Add an e2e test for logging redaction
- Support for `When` field in `Filter` which enables filtering based on days
and times of the week.
- New gRPC inspired GraphQL implementation. See
[graphql/README](backend/apid/graphql/README.md) for usage.
- Support for TTLs in check configs to monitor stale check results.

### Changed
- Moved monitor code out of keepalived and into its own package.
- Moved KeyBuilder from etcd package to store package.

## [2.0.0-alpha.13] - 2018-01-16
### Added
- Logging redaction for entities

### Changed
- Removed the Visual Studio 2017 image in AppVeyor to prevent random failures

### Fixed
- Fixed e2e test for token substitution on Windows
- Fixed check subdue unit test for token substitution on Windows
- Consider the first and last seconds of a time window when comparing the
current time
- Fixed Travis deploy stage by removing caching for $GOPATH
- Parse for [traditional cron](https://en.wikipedia.org/wiki/Cron) strings, rather than [GoDoc cron](https://godoc.org/github.com/robfig/cron) strings.

### Changed
- Removed the Visual Studio 2017 image in AppVeyor to prevent random failures
- Made some slight quality-of-life adjustments to build-gcs-release.sh.

### Fixed
- Fixed e2e test for token substitution on Windows
- Fixed check subdue unit test for token substitution on Windows
- Consider the first and last seconds of a time window when comparing the
current time
- Fixed Travis deploy stage by removing caching for $GOPATH
- Parse for [traditional cron](https://en.wikipedia.org/wiki/Cron) strings, rather than [GoDoc cron](https://godoc.org/github.com/robfig/cron) strings.

## [2.0.0-alpha.12] - 2018-01-09
### Added
- Add check subdue mechanism. Checks can now be subdued for specified time
windows.
- Silenced entries now include a `begin` timestamp for scheduled maintenance.
- Store clients can now use [watchers](https://github.com/sensu/sensu-go/pull/792) to be notified of changes to objects in the store.
- Add check `Cron` field. Checks can now be scheduled according to the cron
string stored in this field.
- Add a distributed queue package for use in the backend.
- Token substitution is now available for checks.
- CLI functionality for check `Cron` field.
- Add an e2e test for cron scheduling.
- Add an e2e test for check hook execution.

## [2.0.0-alpha.11] - 2017-12-19
### Breaking Changes
- The `Source` field on a check has been renamed to `ProxyEntityID`. Any checks
using the Source field will have to be recreated.

### Added
- Silenced entries with ExpireOnResolve set to true will now be deleted when an
event which has previously failing was resolved
- TCP/UDP sockets now accept 1.x backward compatible payloads. 1.x Check Result gets translated to a 2.x Event.
- Custom attributes can be added to the agent at start.
- New and improved Check Hooks are implemented (see whats new about hooks here: [Hooks](https://github.com/sensu/sensu-alpha-documentation/blob/master/08-hooks.md))
- Add check subdue CLI support.

### Changed
- Avoid using reflection in time.InWindows function.
- Use multiple parallel jobs in CI tools to speed up the tests
- Pulled in latest [github.com/coreos/etcd](https://github.com/coreos/etcd).
- Includes fix for panic that occurred on shutdown.
- Refer to their
[changelog](https://github.com/gyuho/etcd/blob/f444abaae344e562fc69323c75e1cf772c436543/CHANGELOG.md)
for more.
- Switch to using [github.com/golang/dep](https://github.com/golang/dep) for
managing dependencies; `vendor/` directory has been removed.
- See [README](README.md) for usage.

## [2.0.0-alpha.10] - 2017-12-12
### Added
- End-to-end test for the silencing functionality
- Silenced events are now identified in sensuctl

### Changed
- Events that transitioned from incidents to a healthy state are no longer
filtered by the pipeline
- Errcheck was added to the build script, and the project was given a once-over
to clean up existing errcheck lint.
- Creating a silenced entry via sensuctl no longer requires an expiry value

### Fixed
- Entities can now be silenced using their entity subscription
- Fixed a bug in the agent where it was ignoring keepalive interval and timeout
settings on start
- Keepalives now alert when entities go away!
- Fixed a bug in package dynamic that could lead to an error in json.Marshal
in certain cases.
- Fixed an issue in keepalived to handle cases of nil entities in keepalive
messages

## [2.0.0-alpha.9] - 2017-12-5
### Added
- Proxy entities are now dynamically created through the "Source" attribute of a
check configuration
- Flag to sensuctl configure allowing it to be configured non-interactively
(usage: --non-interactive or -n)
- New function SetField in package dynamic, for setting fields on types
supporting extended attributes.
- Automatically append entity:entityID subscription for agent entities
- Add silenced command to sensuctl for silencing checks and subscriptions.
- Add healthz endpoint to agent api for checking agent liveness.
- Add ability to pass JSON event data to check command STDIN.
- Add POST /events endpoint to manually create, update, and resolve events.
- Add "event resolve" command to sensuctl to manually resolve events.
- Add the time.InWindow & time.InWindows functions to support time windows, used
in filters and check subdue

### Fixed
- Fixed a bug in how silenced entries were deleted. Only one silenced entry will
be deleted at a time, regardless of wildcard presence for subscription or check.

## [2.0.0-alpha.8] - 2017-11-28
### Added
- New "event delete" subcommand in sensuctl
- The "Store" interface is now properly documented
- The incoming request body size is now limited to 512 KB
- Silenced entries in the store now have a TTL so they automatically expire
- Initial support for custom attributes in various Sensu objects
- Add "Error" type for capturing pipeline errors
- Add registration events for new agents
- Add a migration tool for the store directly within sensu-backend

### Changed
- Refactoring of the sensu-backend API
- Modified the description for the API URL when configuring sensuctl
- A docker image with the master tag is built for every commit on master branch
- The "latest" docker tag is only pushed once a new release is created

### Fixed
- Fix the "asset update" subcommand in sensuctl
- Fix Go linting in build script
- Fix querying across organizations and environments with sensuctl
- Set a standard redirect policy to sensuctl HTTP client

### Removed
- Removed extraneous GetEnv & GetOrg getter methods<|MERGE_RESOLUTION|>--- conflicted
+++ resolved
@@ -25,12 +25,9 @@
 - Proper 404 page for web UI.
 - Add sensuctl extension command.
 - Add extensions to pipelined.
-<<<<<<< HEAD
 - Added more tests surrounding the sensu-agent's statsd server and udp port.
-=======
 - Add the `--statsd-event-handlers` flag to sensu-agent which configures the
 event handlers for statsd metrics.
->>>>>>> 842057f6
 - Add default user with username "sensu" with global, read-only permissions.
 
 ### Changed
