--- conflicted
+++ resolved
@@ -22,13 +22,10 @@
 ### Fixed
 - The agent now sends heartbeats to the backend in order to detect network
 failures and reconnect faster.
-<<<<<<< HEAD
 - Added the `--protobuf-serialization` flag to the agent to use protobuf for
 serialization/deserialization rather than the default, JSON.
 
 ### Changed
-=======
->>>>>>> d48a619f
 - The default handshake timeout for the WebSocket connection negotiation has
 been lowered from 45 to 15 seconds and is now configurable.
 
