--- conflicted
+++ resolved
@@ -7,13 +7,11 @@
 
 ## Unreleased
 
-<<<<<<< HEAD
 ### Added
 - Added the secrets provider interface and secrets provider manager to be used
 by commerical secrets providers. Implemented for checks, mutators, and handlers.
-=======
+
 ## [5.16.1] - 2019-12-18
->>>>>>> e8711924
 
 ### Fixed
 - Initialize the sensu_go_events_processed counter with the `success` label so
