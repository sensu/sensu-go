# Changelog
All notable changes to this project will be documented in this file.

The format is based on [Keep a Changelog](http://keepachangelog.com/en/1.0.0/)
and this project adheres to [Semantic
Versioning](http://semver.org/spec/v2.0.0.html).

## Unreleased

### Added
- Build info is now exposed as a prometheus metric via the /metrics endpoint.

### Fixed
- Fixed a bug where silences could take longer to expire than they should, if
the cluster goes through a restart, or an etcd election.
- Fixed a bug where sensu-agent would not shut down correctly.
- The per-entity subscription now persists with PATCH requests.
<<<<<<< HEAD
- sensuctl now resolves symbolic links.
=======
- Allow HookConfig to be exported via `sensuctl dump`.
- Properly log any API error in `sensuctl dump`.
>>>>>>> 50925650

## [6.1.0] - 2020-10-05

### Added
- A warning is now logged when a runtime asset was requested but does not exist.
- Added Prometheus transformer for extracting metrics from check output
using the Prometheus Exposition Text Format.
- The backend flag `--api-request-limit` is now available to configure the
maximum API request body size, in bytes.
- Add support for the PATCH method on the REST API for most configuration
resources.

### Changed
- The trusted CA file is now used for agent, backend and sensuctl asset retrieval.

### Fixed
- The backend will no longer start when the dashboard TLS configuration is not
fully specified.
- Include the agent entity in data passed to the command process' STDIN.
- Per-entity subscriptions (ex. `entity:entityName`) are always available on agent entities,
even if removed via the `/entities` API.
- Fixed a crash in the backend and agent related to Javascript execution.
- Proxy entities that are used in round-robin check requests are no longer stale.
- Fixed a bug where entity listing would be incorrect if agent entities were
created via the API instead of with sensu-agent.
- Close the response body when done reading from it while downloading assets.
- `sensuctl user hash-password` command no longer requires a config to run.

## [5.21.2] - 2020-08-31

### Fixed
- Failed check events now get written to the event log file.

## [6.0.0] - 2020-08-04

### Added
- Log a warning when secrets cannot be sent to an agent because mTLS is not
enabled.
- Added the is_silenced boolean key to event.Check object.

### Fixed
- Clarifies wording around a secret provider error message.
- Logs and returns an error if a mutator cannot be found.
- User-Agent header is only set on new client creation rather than on each
request.
- Fixed a bug where highly concurrent event filtering could result in a panic.
- Fixed a bug where nil labels or annotations in an event filtering context
would result in a bad user experience, with the user having to explicitly
check if the annotations or labels are undefined. Now, the user is guaranteed
that labels and annotations are always defined, though they may be empty.
- Automatically capitalize the roleRef and subject types in ClusterRoleBindings
and RoleBindings.
- Log the proper CA certificate path in the error message when it can't be
properly parsed by the agent.
- Fix the log entry field for the check's name in schedulerd.
- Store fewer keys in etcd for agents.
- Keepalive and round robin scheduling leases are now dealt with more efficiently.

### Breaking
- The web interface is now a standalone product and no longer distributed
inside the sensu-backend binary. Refer to https://github.com/sensu/web for
more.
- The database schema for entities has changed. After upgrading, users will not
be able to use their database with older versions of Sensu.
- After initial creation, sensu-agent entity configuration cannot be changed
by modifying the agent's configuration file.

### Changed
- Entities are now stored as two separate data structures, in order to optimize
data access patterns.
- The `dead` and `handleUpdate` methods in keepalived now use `EntityConfig` and
`EntityState` respectively.
- The `dead()` and `createProxyEntity()` methods in eventd now use
  `corev3.EntityConfig` and `corev3.EntityState`.
- sensu-agent configuration can now be managed via the HTTP API.
- ClusterRoleBinding and RoleBinding subjects names can now contain any unicode
characters.
- Enriches output of `sensuctl asset add` with help usage for how to use the runtime asset.
- Unless the entity is a proxy entity, updates to entities now ignore state
  related fields.
- Upgraded Go version from 1.13.7 to 1.13.15.
- Upgraded etcd version from 3.3.17 to 3.3.22.

## [5.21.1] - 2020-08-05

### Changed
- Improves logging around the agent websocket connection.

### Fixed
- Fixed potential Web UI crash when fetching events in namespace with > 1000 events.
- Errors produced in the agent by assets, check validation, token substitution,
and event unmarshaling are logged once again.

## [5.21.0] - 2020-06-10

### Added
- Added `SENSU_LICENSE_FILE` environment variable to handler executions.
- Added the `sensuctl user hash-password` command to generate password hashes
- Added the ability to reset passwords via the backend API & `sensuctl user
reset-password`
- The user resource now has a `password_hash` field to specify the password
hash, in place of the cleartext password
- Added the beginnings of the core/v3 API.
- Added automatically generated tests for the core/v2 API.

### Changed
- `sensu-agent`'s default log level is now `info` instead of `warn`.
- `sensuctl command exec` now spawns the plugin directly instead of going
  through a sub-shell.

### Fixed
- The password verification logic when running `sensuctl user change-password`
has been moved from sensuctl to the backend API.
- Errors while publishing proxy check requests do not block scheduling for other
entities.
- Listing namespaces in sensuctl with `--chunk-size` now works properly.
- Prevent the agent from immediately exiting in certain scenarios where
components are disabled.
- Fixed an issue where a GraphQL query could fail when querying a namespace
containing event data in excess of 2GBs.
- Deregistration events now contain a timestamp.
- Checks configured with missing hooks no longer cause the agent to crash.

## [5.20.2] - 2020-05-26

### Added
- Added the username as a field to the API request logger.

### Changed
- The Process struct only contains the name of the process.

### Fixed
- The proper libc implementation is now displayed for Ubuntu entities.
- Add validation for subjects in RBAC RoleBinding and ClusterRoleBinding.
- Fixed a bug where single-letter subscriptions were not allowed, even though
they were intended to be.
- Fix retrieving command assets from bonsai.

## [5.20.1] - 2020-05-15
*No changelog for this release.*

### Added
- Added the ability to omit types from sensuctl dump when using the "all" flag.

### Fixed
- Fixed a bug in sensuctl dump where duplicate resource names could be specified.

## [5.20.0] - 2020-05-12

### Added
- Added ability to make the Resty HTTP Timeout configurable.
- Added the `event.is_silenced` & `event.check.is_silenced` field selectors.
- Added `processes` field to the system type to store agent local processes (commercial feature).
- Users can now increment the logging level by sending SIGUSR1 to the
sensu-backend or sensu-agent process.
- Added a new `sensuctl describe-type` command to list all resource types.
- Added `labels` and `annotations` as backend config options.
- Added token substitution for assets.
- Added `Edition` field to version information.
- Added `GoVersion` field to version information.
- Assets paths are now accessible to consumers via an environment variable.
- Added a helper function to token substitution to retrieve an asset path.
- Windows agent now has log rotation capabilities.
- [Web] Added check hook output to event details page.

### Changed
- Warning messages from Resty library are now suppressed in sensuctl.
- Notepad is now the default editor on Windows, instead of vi.
- [Web] Any leading and trailing whitespace is now trimmed from the username
when authenticating.
- [Web] A toast is now displayed when a user attempts to delete an event but
does not have appropriate authorization.
- [Web] Only the first five groups a user belongs to are displayed in the
preferences dialog. Showing too many made it difficult for users to locate the
sign-out button.

### Fixed
- Windows agent now accepts and remembers arguments passed to 'service run' and
'service install'.
- Windows agent synchronizes writes to its log file, ensuring that file size
will update with every log line written.
- Windows agent now logs to both console and log file when 'service run' is used.
- [Web] Fixed issue where the de-registration handler would always show up as
undefined on the entity details page.

## [5.19.3] - 2020-04-30

### Added
- Added a `timeout` flag to `sensu-backend init`.
- [Web] Added the ability for labels and annotations with links to images to be
displayed inline.
- [Web] Added additional modes for those with colour blindness.
- Added support for restarting the backend via SIGHUP. Config reloading is not
supported yet.

### Changed
- Removed deprecated flags in `sensuctl silenced update` subcommand.
### Fixed
- `sensu-backend init` now logs any TLS failures encountered.
- Fixes a bug in multi-line metric extraction that appeared in windows agents.
- Fixed an authn bug where sensu-backend would restart when agents disconnect.
- Fixed a bug where check state and last_ok were not computed until the second
instance of the event.
- Fix the validation for env_vars to allow the equal sign in values.
- Log to the warning level when an asset is not installed because none of the
filters matched.
- Return underlying errors when fetching an asset.
- Fixed a bug where the etcd event store would return prefixed matches rather than exact matches when getting events by entity.
- `sensuctl logout` now resets the TLS configuration.
- [Web] Fixes issue where labels with links could lead to a crash.
- Added a global rate limit for fetching assets so that asset retries are not abusive (can be
configured using `--assets-rate-limit` and `--assets-burst-limit` on the agent and backend).
- [Web] Fixed an issue where trying to use an unregistered theme could lead to a
crash.
- Fixed a bug that would cause the backend to crash.
- Fixed a bug that would cause messages like "unary invoker failed" to appear
in the logs.
- Fixed several goroutine leaks.
- Fixed a bug that would cause the backend to crash when the etcd client got an
error saying "etcdserver: too many requests".

## [5.19.2] - 2020-04-27
*No changelog for this release.*

## [5.19.1] - 2020-04-13

### Fixed
- Require that pipe handlers have a command set.
- The config file default path is now shown in the help for sensu-backend start
and sensu-agent start.
- Keepalives can now be published via the HTTP API.
- Token substitution templates can now express escape-quoted strings.
- [Web] Fixes issue where labels with links could lead to a crash.
- Fixed a bug where keepalives would not always fire correctly when using
the postgres event store.
- The REST API now uses a timeout of 3 seconds by default when querying
etcd health.
- sensu-agent will not longer allow configuring keepalive timeouts less than
the keepalive interval.
- Eventd can no longer mistake keepalive events for checks with TTL.
- Keepalives now generate a new event UUID for each keepalive failure event.
- Agents now correctly reset keepalive switches on reconnect, fixing a bug
where old keepalive timeout settings would persist too long.
- The system's libc_type attribute is now populated on alpine containers.

## [5.19.0] - 2020-03-26

### Added
- The `sensu.io/managed_by` label is now automatically applied to resources
created via `sensuctl create`.
- Added `created_by` to object metadata and populate that field via the HTTP API.
- Added agent discovery of libc type, VM system/role, and cloud provider.
- Added `float_type` field to system type to store which float type (softfloat,
hardfloat) a system is using.
- Additional Tessen resource metrics can now be registered at runtime.
- Added a generic client POST function that can return the response.
- Tessen now reports the type of store used for events ("etcd or "postgres").

### Changed
- Updated the store so that it may _create_ wrapped resources.
- Bonsai client now logs at debug level instead of info level.
- The dashboard service now returns an error if the client User-Agent is curl
or sensuctl. This should prevent users from using the dashboard port by
mistake.

### Fixed
- Fixed a bug where the agent could connect to a backend using a namespace that
doesn't exist.
- Subscriptions can no longer be empty strings (#2932)
- The proper HTTP status codes are returned for unauthenticated & permission
denied errors in the REST API.

## [5.18.1] - 2020-03-10

### Fixed
- Check history is now in FIFO order, not ordered by executed timestamp.
- Fixed bug where flapping would incorrectly end when `total_state_change` was
  below `high_flap_threshold` instead of below `low_flap_threshold`.
- sensu-backend no longers hang indefinitely if a file lock for the asset
manager cannot be obtained, and returns instead an error after 60 seconds.
- Stopped using the etcd embedded client, which seems to trigger nil pointer
panics when used against an etcd that is shutting down.
- 64-bit align the `Resource` struct in the store cache to fix a crash on
32-bit systems.
- Fixed a bug where sensu-backend would restart when agents disconnect.

## [5.18.0] - 2020-02-24

### Added
- Added the `/version` API in sensu-agent.
- Indicate in log messages which filter dropped an event.

### Fixed
- sensuctl now supports the http_proxy, https_proxy, and no_proxy environment
variables.
- returns 401 instead of 500 when issues occur refreshing the access token.
- Support Bonsai assets versions prefixed with the letter `v`.
- Fixed a bug where wrapped resources were not getting their namespaces set by
the default sensuctl configuration.
- read/writes `initializationKey` to/from `EtcdRoot`, while support legacy as fallback (read-only)
- check for a non-200 response when fetching assets
- `/silenced` now supports API filtering (commercial feature).
- Fixed event payload validation on the backend events API to validate the
payload with the URL parameters on the /events/:entity/:check endpoint and
reject events that do not match.
- The `auth/test` endpoint now returns the correct error messages.
- The `log-level` configuration option is now properly applied when running the
Sensu Agent Windows service.

### Changed
- Updated Go version from 1.13.5 to 1.13.7.
- Default `event.entity.entity_class` to `proxy` in the POST/PUT `/events` API.
- Proxy entities are now automatically created when events are published with an
entity that does not exist.

## [5.17.2] - 2020-02-19

### Fixed

- Fixed a bug where on an internal restart, enterprise HTTP routes could fail
to intialize.

## [5.17.1] - 2020-01-31

### Fixed
- Cluster configuration of sensuctl should be reset when `configure` is called.
- Some namespaces would not appear in the curated namespace functionality under
certain circonstances.
- Fix a bug with tar assets that contain hardlinked files.
- Assets name may contain capital letters.
- When `--trusted-ca-file` is used to configure sensuctl, it now detects and saves
the absolute file path in the cluster config.
- [Web] Changing order on event list will no longer cause filters to be reset.
- [Web] URLs inside annotations are now rendered as links.

## [5.17.0] - 2020-01-28

### Added
- Added the secrets provider interface and secrets provider manager to be used
by commercial secrets providers. Implemented for checks, mutators, and handlers.
- Added the `secrets` field to checks, mutators, and handlers.
- Added the `keepalive-handlers` configuration flag on the agent to specify the
entity's keepalive handlers.
- Added `event.entity.name` as a supported field selector.

### Fixed
- Fixed a memory leak in the entity cache.
- [Web] Labels with links can now be followed.
- [Web] Fixed a inconsistent crash that occurred in Firefox browsers.
- [Web] Fixed bug where event history was duplicated in the event timeline
chart.
- [Web] Fixed issue where silenced entries with a start date would result in a
crash.
- Fixed a bug where `sensuctl entity delete` was not returning an error
when attempting to delete a non-existent entity.
- sensuctl command assets installed via Bonsai will now use the "sensuctl"
namespace.
- Fixed a memory leak in the entity cache
- Users with implicit permissions to a namespace can now display resources
within that namespace via the Web UI.
- Explicit access to namespaces can only be granted via cluster-wide RBAC
resources.
- Split rules ClusterRole and Role verbs, resources and resource names on comma.
- Add support for the `--format` flag in the `sensuctl command list` subcommand.
- Namespace can be ommited from event when performing an HTTP POST request to
the `/events` endpoint.
- Fixed a bug where failing check TTL events could occur event if keepalive
failures had already occurred.

## [5.16.1] - 2019-12-18

### Fixed
- Initialize the sensu_go_events_processed counter with the `success` label so
it's always displayed.
- Fixed a performance regression that was introduced in 5.15.0, which would
cause the API to timeout past 20k agent sessions.

## [5.16.0] - 2019-12-11

### Added
- Display the JWT expiration Unix timestamp in `sensuctl config view`.
- Added the 'sensu-backend init' subcommand.
- Added a new flag, --etcd-client-urls, which should be used with sensu-backend
when it is not operating as an etcd member. The flag is also used by the new
sensu-backend init tool.
- Added the cluster's distribution to Tessen data.
- Added a new field, ClusterIDHex, to the ClusterHealth datatype.
- Added the `--etcd-discovery` and `--etcd-discovery-srv` flags to
`sensu-backend`. These are used to take advantage of the embedded etcd's
auto-discovery features.
- Added `--keepalive-critical-timeout` to define the time after which a
critical keepalive event should be created for an agent.
- Added `--keepalive-warning-timeout` which is an alias of `--keepalive-timeout`
for backwards compatibility.

### Fixed
- Add a timeout to etcd requests when retrieving the nodes health.
- Show the correct default value for the format flag in `sensuctl dump` help
usage.
- Installing sensuctl commands via Bonsai will now check for correct labels
before checking if the asset has 1 or more builds.
- Listing assets with no results returns an empty array.
- Fixed a panic that could occur when creating resources in a namespace that
does not exist.
- [Web] Links to documentation now point to the version of the product being run
instead of the latest; helpful when running an older version of Sensu.
- Fixed issue where keepalive events and events created through the agent's
socket interface could be missing a namespace.
- Fixed an issue where 'sensuctl cluster health' would hang indefinitely.
- Fixed several issues around the metadata of resources encoded using the
wrapped-json format, where the metadata would go missing when listing
resources or prevent resources from being created.

### Changed
- The backend will no longer automatically be seeded with a default admin
username and password. Users will need to run 'sensu-backend init' on every
new installation.
- Several deprecated flags were removed from sensu-backend.
- [Web] Changes to navigation. The app bar has been replaced by an omnipresent
drawer increasing the available space for content. Additionally, each page now
includes breadcrumbs.
- [Web] Switching namespaces is easier than ever, with the new and improved
switcher. The new component can be accessed from the drawer or with the shortcut
ctrl+k. For those with many namespaces the switcher now includes fuzzy search
and improved keyboard navigation.
- 'sensuctl cluster health' will now use a 3s timeout when gathering cluster
health information.
- 'sensuctl cluster health' now collects cluster health information concurrently.

## [5.15.0] - 2019-11-18

### Fixed
- Added better error logging for mutator execution.
- Fixed the order of flap detection weighting for checks.
- The pprof server now only binds to localhost.

### Added
- Added the `APIKey` resource and HTTP API support for POST, GET, and DELETE.
- Added sensuctl commands to manage the `APIKey` resource.
- Added support for api keys to be used in api authentication.
- Added support for sensu-backend service environment variables.
- Added support for timezones in check cron strings.
- Added support for extending sensuctl support with commands.

### Changed
- Moved `corev2.BonsaiAsset` to `bonsai.Asset` and moved
`corev2.OutdatedBonsaiAsset` to `bonsai.OutdatedAsset` along with subsequent
bonsai package refactors.
- Colons and periods are now allowed to be used in all resource names, with
the exception of users.

## [5.14.2] - 2019-11-04

### Changed
- Upgraded etcd to 3.3.17
- Listing namespaces is now done implicitly based on access to resources within
a namespace. Users will no longer be able to list all namespaces by default, in
new installations. Existing installations will function as before. Operators can
change to the new behaviour, by modifying the system:user role.

### Fixed
- As a result of upgrading etcd, TLS etcd clients that lose their connection will
successfully reconnect when using --no-embed-etcd.
- Check TTL switches are now correctly buried when associated events and entities
are deleted.
- Keepalive switches are now correctly buried when the keepalive event is deleted.
- Sensu now uses far fewer leases for keepalives and check TTLs, resulting in a
stability improvement for most deployments.
- Fixed a minor UX issue in interactive filter commands in sensuctl.
- Silences now successfully apply to proxy entities where the check doesn't contain
  the same subscriptions as the entity (#3356)

## [5.14.1] - 2019-10-16

### Added
- Added prometheus gauges for check schedulers.

### Fixed
- Opening an already open Bolt database should not cause sensu-agent to hang
indefinitely.
- [CLI] Dump multiple types as YAML to a file would print separator STDOUT
instead of specified file
- Fixed a bug where Sensu would crash with a panic due to a send on a closed channel.

## [5.14.0] - 2019-10-08

### Added
- [Web] Added an additional option to the error dialog allowing users to
completely wipe the application's persisted state; in lieu of them having to
manually wipe their local / session storage. This may help in the rare cases
where something in said state is leading to an uncaught exception.
- [Web] For operating systems with support for selecting a preferred light /dark
theme, the application now respects the system preference by default.
- sensuctl dump can now list the types of supported resources with --types.
- Added the `sensu_agent_version` field to the `Entity` resource, which reflects
the Sensu semver version of the agent entity.
- Added the `--etcd-heartbeat-interval` and `--etcd-election-timeout` flags to
`sensu-backend`

### Changed
- [Web] Github is not always the best place for feature requests and discussion,
as such we've changed CTA for feedback to point to Discourse instead of the
web repository's issues page.
- [Web] When a user lands on a page inside a namespace that no longer exists or
they do not have access to, the drawer is now opened so that namespace switcher
is front and center. Hopefully this should reduce any confusion around next
steps.
- Support agent TLS authentication, usable with a licensed sensu-backend.
- Updated Go version from 1.12.3 to 1.13.1.
- [GraphQL] `putWrapped` mutation now accepts wrapped JSON with empty
outer objectmeta.

### Fixed
- [Web] Fixed issue where a user with an appropriate role may have been unable
to resolve events, queue checks, and create silenced entries.
- Splayed proxy checks are now executed every interval, instead of every
`interval + interval * splay_coverage`.
- [GraphQL] Ensures that proxy entity label & annotations are redacted.
- Fixed a bug in the ring where round robin schedules would not recover
after quorum loss.
- [Web] Unauthorized errors emitted while creating silences or resolving events
are now caught and a toast is presented to communicate what occurred.
- [Web] Internal errors are now avoided when a user attempts to queue an ad-hoc
check for a keepalive.
- Do not separate asset builds into several assets unless the the tabular format
is used in `sensuctl asset list`.
- Fix the 'flag accessed but not defined' error in `sensuctl asset outdated`
- Fix generic API client's `SetTypeMeta` method. The APIGroup is now correctly
configured and by virtue unintended authorization denied errs are avoided.
- Fixed a bug where checks would stop executing after a network error.
- Fixed a bug where sensuctl create with stdin was not working.

## [5.13.2] - 2019-09-19

### Fixed
- Enterprise bug fix.

## [5.13.1] - 2019-09-10

### Fixed
- Multi-build asset definitions with no matching filters will no longer cause a panic.

## [5.13.0] - 2019-09-09

### Added
- Added the `sensuctl env` command.
- sensuctl asset add (fetches & adds assets from Bonsai).
- sensuctl asset outdated (checks for newer versions of assets from Bonsai).
- Add HTTP and directory support to `sensuctl create`
- Only validate check interval/cron when publish true

### Fixed
- sensuctl dump no longer silently discards errors.
- Interactive check create and update modes now have 'none' as the first
highlighted option, instead of nagios-perfdata.
- Fixed a bug where silences would not expire on event resolution.

## [5.12.0] - 2019-08-22

### Added
- Added functionality for the agent `--allow-list` configuration, which
whitelists check and check hook executables.
- Added the `runtime_assets` field to `HookConfig`. Assets are enabled
for check hook execution.
- Added backwards compatible content negotiation to the websocket connection.
Protobuf will be used for serialization/deserialization unless indicated by the
backend to use JSON.
- Added delete functionality for assets in the API and sensuctl.
- Added `sensuctl dump` to dump resources to a file or STDOUT.
- Added `event.check.name` as a supported field selector.
- [Web] Added timeline chart to event details view.
- Added `entity.system.arm_version` to record the value of `GOARM` at compile time.
- Added `ProviderType` field to `AuthProviderClaims`
- Added `builds` field to the `Asset` type to allow assets to specify different
URLs for each platform/architecture/arch_version.

### Changed
- The project now uses Go modules instead of dep for dependency management.
- The internal reverse proxy relied on by the dashboard has been eliminated.
- The generic etcd watcher now keeps track of revisions.
- The resource caches can now rebuild themselves in case of failures.
- Event and Entity resources can now be created without an explicit namespace;
the system will refer to the namespace in the URL.
- Events and Entities can now be created with the POST verb.
- [Web] Changed styling of namespace labels.
- Log token substitution failures more clearly.

### Fixed
- Fixed the tabular output of `sensuctl filter list` so inclusive filter expressions
are joined with `&&` and exclusive filter expressions are joined with `||`.
- The REST API now correctly only returns events for the specific entity
queried in the `GET /events/:entity` endpoint (#3141)
- Prevent a segmentation fault when running `sensuctl config view` without
configuration.
- Added entity name to the interactive sensuctl survey.
- Check hooks with `stdin: true` now receive actual event data on STDIN instead
  of an empty event.
- Prevent a segmentation fault on the agent when a command execution returns an
error.
- [Web] Fixed issue where a bad or revoked access token could crash the app.

### Removed
- Removed encoded protobuf payloads from log messages (when decoded, they can reveal
redacted secrets).

## [5.11.1] - 2019-07-18

### Fixed
- The agent now sends heartbeats to the backend in order to detect network
failures and reconnect faster.
- The default handshake timeout for the WebSocket connection negotiation has
been lowered from 45 to 15 seconds and is now configurable.

## [5.11.0] - 2019-07-10

### Added
- Silenced entries are now retrieved from the cache when determining if an event
is silenced.
- Added --disable-assets flag to sensu-agent.
- Added ability to query mutators to the GraphQL service
- Added ability to query event filters to the GraphQL service
- Added prometheus metrics for topics in wizard bus and agent sessions.
- The buffer size and worker count of keepalived, eventd & pipelined can now be
configured on sensu-backend.
- Added a `headers` field to the `Asset` struct. Headers is a map of key/value
string pairs used as HTTP headers for asset retrieval.
- Added the current user to the output of `sensuctl config view`.
- [Web] Adds list and details views for mutators
- [Web] Adds list and details views for event filters
- Added sensuctl delete command

### Changed
- [Web] Updated embedded web assets from `46cd0ee` ... `8f50155`
- The REST API now returns the `201 Created` success status response code for
POST & PUT requests instead of `204 No Content`.

### Fixed
- The REST API now returns an error when trying to delete an entity that does
not exist.
- Fixed a bug where basic authorization was not being performed on the agent websocket connection.
- Fixed an aliasing regression where event timestamps from the /events API
were not getting properly populated.
- Fixed a bug where multiple nested set handlers could be incorrectly flagged as
deeply nested.
- Fixed a bug where round robin proxy checks could fail to execute.
- Fixed a bug where watchers could enter a tight loop, causing very high CPU
usage until sensu-backend was restarted.

## [5.10.1] - 2019-06-25

### Fixed
- Fixed the entity_attributes in proxy_requests so all attributes must match
instead of only one of them.
- Fixed a bug where events were not deleted when their corresponding entity was.

## [5.10.0] - 2019-06-18

### Added
- Added POST `/api/core/v2/tessen/metrics`.
- Added the ability in TessenD to listen for metric points on the message bus,
populate, and send them to the Tessen service.
- [Web] Adds ability to delete entities
- [GraphQL] Adds simple auto-suggestion feature.
- Added a tag to all Tessen metrics to differentiate internal builds.
- Added a unique sensu cluster id, accessible by GET `/api/core/v2/cluster/id`.
- Added `sensuctl cluster id` which exposes the unique sensu cluster id.

### Changed
- [Web] Updated embedded web assets from `275386a` ... `46cd0ee`
- Refactoring of the REST API.
- Changed the identifying cluster id in TessenD from the etcd cluster id to
the sensu cluster id.
- [GraphQL] Updates `PutResource` mutation to accept an `upsert` boolean flag parameter. The `upsert` param defaults to `true`, but if set to `false` the mutation will return an error when attempting to create a duplicate resource.
- Eventd has been refactored. Users should not perceive any changes, but a
substantial amount of business logic has been moved into other packages.
- The `sensuctl create` command now accepts resources without a declared
namespace. If the namespace is omitted, the resource will be created in the
current namespace, or overridden by the `--namespace` flag.
- Eventd now uses a constant number of requests to etcd when working with
silenced entries, instead of a number that is proportional to the number of
subscriptions in a check.

### Fixed
- The check state and check total_state_change properties are now more correct.
- Scheduling proxy checks now consumes far fewer CPU resources.
- [Web] Unless required- scrollbars on code blocks are hidden.
- [Web] Ensure that we redirect user to a valid namespace when first signing in.
- [Web] Correctly display timeout value for handlers.
- [Web] Avoid exception when parsing non-standard cron statements. (Eg.
`@every 1h` or `@weekly`)
- The resources metadata are now validated with the request URI.

## [5.9.0] - 2019-05-29

### Added
- [GraphQL] Added field to retrieve REST API representation of a resource to
  each core type
- [Web] Add views for handlers

### Changed
- [Web] Updated embedded web assets from `9d91d7f` ... `275386a`
- [Web] Implements simpler & more efficient filtering.
- [GraphQL] fields that previously accepted a JS filter have been deprecated and
  replaced with a simpler syntax.

### Fixed
- Fixed the behaviors for check `Occurrences` and `OccurrencesWatermark`.
- Fixed a panic that could occur when seeding initial data.
- [Web] Compress dashboard assets
- [Web] Fixed regression where dashboard assets were no longer compressed.
- Fixed listing of silenced entries by check or subscription.
- The docker-compose.yaml file now refers to the sensu/sensu:latest image.

## [5.8.0] - 2019-05-22

### Added
- Added per resource counts to tessen data collection.
- Added event processing counts to tessen data collection.
- Added ability to query for `Handlers` (individual and collections) from the GraphQL query endpoint.
- Added `/version` to retrieve the current etcd server/cluster version and the sensu-backend version.
- --etcd-cipher-suites option is now available for sensu-backend.
- Added the `--chunk-size` flag to `sensuctl * list` sub-commands

### Changed
- eventd and keepalived now use 1000 handlers for events.
- etcd database size and request size are now configurable.
- Most resources now use protobuf serialization in etcd.

### Fixed
- Only bury switchsets of checks that no longer have a TTL, in order to reduce
the number of write operations made to etcd.
- Fixed keepalives switchsets for entities with deregistration.
- Fixed continue token generation in namespace and user pagination.

## [5.7.0] - 2019-05-09

### Added
- Added a Windows service wrapper for sensu-agent. See
"sensu-agent service --help" for more information.

### Fixed
- Fixed `sensuctl` color output on Windows.
- Fixed a regression in `sensuctl cluster` json/wrapped-json output.
- Fixed a regression that caused listing objects for a given namespace to also
  include results from namespaces sharing a similar prefix.

## [5.6.0] - 2019-04-30

### Added
- Added filtering support to `sensuctl`. This feature only works against a
  `sensu-backend` with a valid enterprise license.
- Added fields getter functions for resources available via the REST API.
- Added the message bus to Tessend in order to track Tessen configuration changes from the API.
- Added a performance optimizing `Count()` function to the generic store.
- Added a hexadecimal Cluster ID title to the `sensuctl cluster health` and
`sensuctl cluster member-list` commands in tabular format.
- Added a `Header` field to the `HealthResponse` type returned by `/health`.

### Fixed
- Fixed the agent `--annotations` and `--labels` flags.

## [5.5.1] - 2019-04-15

### Changed
- Added parsing annoatations to sensu-agent, both from agent.yml and command line arguments
- Updated Go version from 1.11.4 to 1.12.3 for CI builds.
- Changed the 1.x `client` field to `source` in the 1.x compatible agent socket. The `client` field is now deprecated.
- Deprecated the agent TCP/UDP sockets in favor of the agent rest api.
- [GraphQL] Added mutation to create / update using wrapped resources.
- [GraphQL] Added field returning wrapped resource given ID.
- apid uses a new generic router for listing resources.
- The store uses the generic List function for listing resources.

### Fixed
- Fixed an issue where etcd watchers were used incorrectly. This was causing
100% CPU usage in some components, as they would loop endlessly trying to get
results from watchers that broke, due to their stream terminating. Other
components would simply stop updating. Watchers now get reinstated when the
client regains connectivity.
- Fixed the `/events/:entity` route in the REST API.
- Fixed a bug where the --labels arg was not working as expected in sensu-agent.

## [5.5.0] - 2019-04-03

### Added
- Added the TessenD daemon.
- Added an etcd watcher for tessen configuration.
- Added ring support for TessenD so that the service is invoked in a
round-robin fashion within a cluster.
- Added `tessen opt-in` command to `sensuctl`.
- Added `tessen opt-out` command to `sensuctl`.
- Added `tessen info` command to `sensuctl`.
- Added more verbose logging to indicate when a proxy request matches an entity according to its entity attributes.

### Removed
- Removed the unused etcd watcher for hook configurations.

### Fixed
- [Web] Ensure user chip is never rendered when creator is not present.

## [5.4.0] - 2019-03-27

### Added
- Add support for pagination to the API
- Add two new flags for `backend` daemon to optionally allow for separate TLS
  cert/key for dashboard. the flags are: `--dashboard-cert-file` and
  `--dashboard-key-file`. The dashboard will use the same TLS config of the API
  unless these new flags are specified.
- Added notion of asset collections to dashboard daemon
- Added a store for Tessen opt-in/opt-out configuration.
- Added /tessen GET and PUT endpoints to the API.
- Added queueing to the agent /events API

### Changed
- [Web] Updated dependencies that had warnings
- [Web] Updated dependency babel to ^7.4
- [Web] Updated UI library to ^3.8

### Fixed
- Fixed a bug in `sensuctl` where global/persistent flags, such as `--namespace`
  and `--config-dir`, would get ignored if they were passed after a sub-command
  local flag, such as `--format`.
- Fixed a bug in `sensuctl` where handlers and filters would only be deleted
  from the default namespace, unless a `--namespace` flag was specified.
- Fixed a bug where events could be stored without a timestamp.
- Fixed a bug where metrics could be persisted to etcd in some cases.
- Fixed a bug where agents would sometimes refuse to terminate on SIGTERM and
  SIGINT.
- Fixed a bug where agents would always try to reconnect to the same backend,
  even when multiple backends were specified. Agents will now try to connect to
  other backends, in pseudorandom fashion.
- [Web] Avoids crash when the creator of a check is inaccessible.
- [Api] Respond with 404 from the users endpoint when user for given name cannot
  be found.
- Commands wrap on the event details page and will display "-" if there is no
  command (keepalives)

## [5.3.0] - 2019-03-11

### Added
- Added additional check config and entity information to event details page.
- Fixed all known TLS vulnerabilities affecting the backend server:
    - TLS min version increased to 1.2
    - Removed ALL but perfect-forward-secrecy ciphers
- Removed requirement of specifying `--trusted-ca-file` when using TLS on backend
- Prevented backend from loading server TLS configuration for http client
- Enforced uniform TLS configuration for all three backend components (apid, agentd, dashboardd)
- Set http client timeout to 15 seconds for sensuctl
- Round robin scheduling is now fully functional.
- Web UI offline state detection and and alert banner.

### Changed
- Asset downloading now uses buffered I/O.

### Fixed
- Check results sent via the agent socket now support handlers.
- `sensuctl user list` can now output yaml and wrapped-json
- Fixed bug with how long commands were displayed on check details page.
- Assets downloads no longer specify a client timeout.
- Fixed a bug where agent entity subscriptions would be communicated to the
  backend incorrectly. Due to the scheduler using the subscriptions from the
  HTTP header, this does not have any effect on scheduling.
- Web - Fixes issue where timeout value was not displayed.
- Fixed bug with how long commands were displayed on check details page.

### Removed
- Removed the concept of "edition" and the edition header.

## [5.2.1] - 2019-02-11

### Fixed
- Fixed a regression in the agent that would not allow proxy checks to be
run for subsequent executions.
### Added
- Web UI - support for labels and annotations

## [5.2.0] - 2019-02-06

### Added
- Added support for the following TLS related options to `sensuctl`:
`--trusted-ca-file` and `--insecure-skip-tls-verify`. This allows sensuctl
users to use a self-signed certificate without adding it to the operating
system's CA store, either by explicitly trusting the signer, or by disabling
TLS hostname verification.
- Added a generic watcher in the store.
- Added `RemoveProvider` method to authenticator.
- Check output truncation support has been added. Check output can be truncated
by adjusting the max_output_size and discard_output properties.
- Added ability to silence/unsilence from the event details page.
- Added support for wrapped resources in the API with `sensuctl create` &
`sensuctl edit`.
- Web UI - platform version displays on the entity details page.
- Web UI - include proxy request configuration on check details page.
- Web UI - display deregistration config on the entity details page.

### Changed
- Removed unused workflow `rel_build_and_test` in CircleCI config.
- Moved the `Provider` interface to `api/core/v2` package.
- Moved the `Authenticator` interface to `backend/authentication` package.
- Updated confirmation messages for sensuctl commands: `Created`, `Deleted` and
`Updated` instead of `OK`.
- Exported some functions and methods in the CLI client.
- The API authenticator now identifies providers by their name only.

### Fixed
- Check TTL failure events are now much more reliable, and will persist even
in the presence cluster member failures and cluster restarts.
- Fix snakeCase version of keys in typeMap for acronyms.
- Fixed a bug in keepalive processing that could result in a crash.
- Pin childprocess to v0.9.0 in CircleCI so fpm can be installed.
- Substitutions applied to command & hooks are now omitted from events.
- Fixes a bug where generic store methods assumed a namespace was provided for non-namespaced resources.
- Keepalive and check TTL database state is now properly garbage-collected on
entity deletion.
- Fixed a bug where `sensuctl version` required configuration files to exist.
- Updates the copy on the confirm disable dialog to accurately reflect the
operation.

## [5.1.1] - 2019-01-24

### Added
- Added the notion of authentication providers.

### Changed
- Improved logging for errors in proxy check requests.
- Updated Go version from 1.10 to 1.11.4.
- Refactoring of the internal authentication mechanism into a `basic`
authentication provider.
- Modified private generic store methods as public functions.
- Improved logging for errors in proxy check requests.
- Updated Go version from 1.10 to 1.11.4.
- Changed keepalive event to include check.output

### Fixed
- Fixed a bug where `sensuctl edit` was not removing the temp file it created.
- Fixed a bug where adhoc checks were not retrieving asset dependencies.
- Fixed a bug where check updates would cause the check to immediately fire.
- Fixed a bug where a bad line in check output would abort metric extraction.
An error is now logged instead, and extraction continues after a bad line is encountered.
- Keepalive events will now continue to fire after cluster restarts.
- Fixed a panic in the dashboardd shutdown routine.
- Fixed a bug where deleting a non-existent entity with sensuctl would not return an error.
- Web UI - toolbar menu buttons now switch with dark theme.
- Web UI - some buttons easier to see with dark theme.
- Agents will now take proxy entity names into consideration when guarding
against duplicate check requests.

### Changed
- Improved logging for errors in proxy check requests.
- Updated Go version from 1.10 to 1.11.4.

## [5.1.0] - 2018-12-18

### Added
- Support for the trusted-ca-file and insecure-skip-tls-verify flags in
  sensu-agent. These flags have the same meaning and use as their sensu-backend
  counterparts.

### Changed
- Default location for sensu-backend data has changed from /var/lib/sensu to
  /var/lib/sensu/sensu-backend. See release notes for more information.

### Fixed
- Keepalive and check TTL failure events now fire continuously until resolved.
- Listing an empty set of assets now correctly returns [] instead of null.
- Fixed API endpoint used by the CLI to create hooks via the 'sensuctl create'
  command. It's now possible to create objects of type 'Hook' with this command
  again.
- Firefox status icons not fully rendering

## [5.0.1] - 2018-12-12

### Changed
- Added --etcd-advertise-client-urls options to docker-compose.yaml sensu-backend start command

### Fixed
- Prevent a panic when using an external etcd cluster.
- Silences List in web ui sorted by ascending order; defaults to descending
- Reduces shuffling of items as events list updates
- Fixed error in UI where status value could not be coerced
- Copy local environment variables into execution context when running checks
- Ensure environment variables are joined with a semicolon on Windows
- Command arguments are no longer needlessly escaped on Windows
- Backend environments are now included in handler & mutator execution requests.

## [5.0.0] - 2018-11-30

### Added
- Add the `etcd-advertise-client-urls` config attribute to sensu-backend
- Support for multiple API versions added to sensuctl create
- Support for metadata added to wrapped resources (yaml, wrapped-json)
- Added the backend configuration attributes `api-listen-address` & `api-url`.
- Adds feedback when rerunning check[s] in the web app

### Removed
- Check subdue functionality has been disabled. Users that have checks with
subdues defined should delete and recreate the check. The subdue feature was
found to have issues, and we are re-working the feature for a future release.
- Filter when functionality has been disabled. Users that have filters with
'when' properties defined should delete and recreate the filter. Filter when
uses the same facility as check subdue for handling time windows.
- Removed event.Hooks and event.Silenced deprecated fields
- Extensions have been removed until we have time to revisit the feature.

### Changed
- Assets and checks environments are now merged, with a preference given to the
  values coming from the check's environment.
- Assets and handlers environments are now merged, with a preference given to the
  values coming from the handler's environment.
- Assets and mutators environments are now merged, with a preference given to the
  values coming from the mutator's environment.
- Metadata from wrappers and resources is now merged, with a preference given to
the values coming from the wrapper. Labels and annotations are deep-merged.
- Round-robin scheduling has been temporarily disabled.
- The dashboard now uses the `api-url` configuration attribute to connect to the
API.

### Fixed
- Fixed several resource leaks in the check scheduler.
- Fixed a bug in the dashboard where entities could not be silenced.
- Fix the `sensuctl cluster health` command.
- Fixed issue filtering by status on the events page
- Fixed interactive operations on entities in the CLI
- Removed rerun and check links for keepalives on event details page.
- Web UI - Made silencing language more clear on Silences List page
- Fixed a bug where resources from namespaces that share a common prefix, eg:
  "sensu" and "sensu-devel", could be listed together.
- Fixed a bug in the agent where the agent would deadlock after a significant
period of disconnection from the backend.
- Fixed a bug where logging events without checks would cause a nil panic.
- Removed the ability to rerun keepalives on the events list page
- A panic in keepalive/check ttl monitors causing a panic.
- Monitors are now properly namespaced in etcd.
- Updating a users groups will no longer corrupt their password
- Prevent empty error messages in sensuctl.
- Fixed a bug where keepalive failures could be influenced by check TTL
successes, and vice versa.
- Fixed a bug where check TTL events were not formed correctly.
- Fixed a web-ui bug causing the app to crash on window resize in FireFox

### Breaking Changes
- The backend configuration attributes `api-host` & `api-port` have been
replaced with `api-listen-address`.

## [2.0.0-beta.8-1] - 2018-11-15

### Added
- Assets are included on check details page.
- Adds links to view entities and checks from the events page.
- Added an agent/cmd package, migrated startup logic out of agent main
- Improved debug logging in pipeline filtering.
- Add object metadata to entities (including labels).
- Add filter query support for labels.
- Add support for setting labels on agents with the command line.
- The sensuctl tool now supports yaml.
- Add support for `--all-namespaces` flag in `sensuctl extension list`
subcommand.
- Added functionality to the dynamic synthesize function, allowing it to
flatten embedded and non-embedded fields to the top level.
- Added the sensuctl edit command.
- Added javascript filtering.

### Removed
- Govaluate is no longer part of sensu-go.

### Fixed
- Display appropriate fallback when an entity's lastSeen field is empty.
- Silences List in web ui sorted by ascending order
- Sorting button now works properly
- Fixed unresponsive silencing entry form begin date input.
- Removed lastSeen field from check summary
- Fixed a panic on the backend when handling keepalives from older agent versions.
- Fixed a bug that would prevent some keepalive failures from occurring.
- Improved event validation error messages.
- Improved agent logging for statsd events.
- Fixues issue with tooltip positioning.
- Fixed bug with toolbar menus collapsing into the overflow menu
- The agent now reconnects to the backend if its first connection attempt
  fails.
- Avoid infinite loop when code cannot be highlighted.

### Changes
- Deprecated the sensu-agent `--id` flag, `--name` should be used instead.

### Breaking Changes
- Environments and organizations have been replaced with namespaces.
- Removed unused asset metadata field.
- Agent subscriptions are now specified in the config file as an array instead
  instead of a comma-delimited list of strings.
- Extended attributes have been removed and replaced with labels. Labels are
string-string key-value pairs.
- Silenced `id`/`ID` field has changed to `name`/`Name`.
- Entity `id`/`ID` field has changed to `name`/`Name`.
- Entity `class`/`Class` field has changed to `entity_class`/`EntityClass`.
- Check `proxy_entity_id`/`ProxyEntityID` field has changed to `proxy_entity_name`/`ProxyEntityName`.
- Objects containing both a `name`/`Name` and `namespace`/`Namespace` field have been
replaced with `metadata`/`ObjectMeta` (which contains both of those fields).
- Role-based access control (RBAC) has been completely redesigned.
- Filter and token substitution variable names now match API naming. Most names
that were previously UpperCased are now lower_cased.
- Filter statements are now called expressions. Users should update their
filter definitions to use this new naming.

## [2.0.0-beta.7-1] - 2018-10-26

### Added
- Asset functionality for mutators and handlers.
- Web ui allows publishing and unpublishing on checks page.
- Web ui allows publishing and unpublishing on check details page.
- Web ui code highlighting added.

### fixed
- fixes exception thrown when web ui browser window is resized.

## [2.0.0-beta.6-2] - 2018-10-22

### Added
- Add windows/386 to binary gcs releases
- TLS authentication and encryption for etcd client and peer communication.
- Added a debug log message for interval timer initial offset.
- Added a privilege escalation test for RBAC.

### Removed
- Staging resources and configurations have been removed from sensu-go.
- Removed handlers/slack from sensu/sensu-go. It can now be found in
sensu/slack-handler.
- Removed the `Error` store and type.

### Changed
- Changed sensu-agent's internal asset manager to use BoltDB.
- Changed sensuctl title colour to use terminal's configured default for bold
text.
- The backend no longer forcibly binds to localhost.
- Keepalive intervals and timeouts are now configured in the check object of
keepalive events.
- The sensu-agent binary is now located at ./cmd/sensu-agent.
- Sensuctl no longer uses auto text wrapping.
- The backend no longer requires embedded etcd. External etcd instances can be
used by providing the --no-embed option. In this case, the client will dial
the URLs provided by --listen-client-urls.
- The sensu-agent binary is now located at ./cmd/sensu-agent.
- Sensuctl no longer uses auto text wrapping.
- The backend no longer requires embedded etcd. External etcd instances can be
used by providing the --no-embed option. In this case, the client will dial
the URLs provided by --listen-client-urls.
- Deprecated daemon `Status()` functions and `/info` (`/info` will be
re-implemented in https://github.com/sensu/sensu-go/issues/1739).
- The sensu-backend flags related to etcd are now all prefixed with `etcd` and
the older versions are now deprecated.
- Web ui entity recent events are sorted by last ok.
- etcd is now the last component to shutdown during a graceful shutdown.
- Web ui entity recent events are sorted by last ok
- Deprecated --custom-attributes in the sensu-agent command, changed to
--extended-attributes.
- Interfaced command execution and mocked it for testing.
- Updated the version of `libprotoc` used to 3.6.1.

### Fixed
- Fixed a bug in `sensuctl configure` where an output format called `none` could
  be selected instead of `tabular`.
- Fixes a bug in `sensuctl cluster health` so the correct error is handled.
- Fixed a bug where assets could not extract git tarballs.
- Fixed a bug where assets would not install if given cache directory was a
relative path.
- Fixed a bug where an agent's collection of system information could delay
sending of keepalive messages.
- Fixed a bug in nagios perfdata parsing.
- Etcd client URLs can now be a comma-separated list.
- Fixed a bug where output metric format could not be unset.
- Fixed a bug where the agent does not validate the ID at startup.
- Fixed a bug in `sensuctl cluster health` that resulted in an unmarshal
error in an unhealthy cluster.
- Fixed a bug in the web ui, removed references to keepaliveTimeout.
- Keepalive checks now have a history.
- Some keepalive events were misinterpreted as resolution events, which caused
these events to be handled instead of filtered.
- Some failing keepalive events were not properly emitted after a restart of
sensu-backend.
- The check output attribute is still present in JSON-encoded events even if
empty.
- Prevent an empty Path environment variable for agents on Windows.
- Fixed a bug in `sensuctl check update` interactive mode. Boolean defaults
were being displayed rather than the check's current values.
- Use the provided etcd client TLS information when the flag `--no-embed-etcd`
is used.
- Increase duration delta in TestPeriodicKeepalive integration test.
- Fixed some problems introduced by Go 1.11.

### Breaking Changes
- Removed the KeepaliveTimeout attribute from entities.

## [2.0.0-beta.4] - 2018-08-14

### Added
- Added the Sensu edition in sensuctl config view subcommand.
- List the supported resource types in sensuctl.
- Added agent ID and IP address to backend session connect/disconnect logs
- Licenses collection for RHEL Dockerfiles and separated RHEL Dockerfiles.

### Changed
- API responses are inspected after each request for the Sensu Edition header.
- Rename list-rules subcommand to info in sensuctl role commmand with alias
for backward compatibility.
- Updated gogo/protobuf and golang/protobuf versions.
- Health API now returns etcd alarms in addition to cluster health.

### Fixed
- Fixed agentd so it does not subscribe to empty subscriptions.
- Rules are now implicitly granting read permission to their configured
environment & organization.
- The splay_coverage attribute is no longer mandatory in sensuctl for proxy
check requests and use its default value instead.
- sensu-agent & sensu-backend no longer display help usage and duplicated error
message on startup failure.
- `Issued` & `History` are now set on keepalive events.
- Resolves a potential panic in `sensuctl cluster health`.
- Fixed a bug in InfluxDB metric parsing. The timestamp is now optional and
compliant with InfluxDB line protocol.
- Fixed an issue where adhoc checks would not be issued to all agents in a
clustered installation.

### Breaking Changes
- Corrects the check field `total_state-change` json tag to `total_state_change`.

## [2.0.0-beta.3-1] - 2018-08-02

### Added
- Added unit test coverage for check routers.
- Added API support for cluster management.
- Added sensuctl cluster member-list command.
- Added Sensu edition detection in sensuctl.
- Added sensuctl cluster member-add command.
- Added API client support for enterprise license management.
- Added a header to API calls that returns the current Sensu Edition.
- Added sensuctl cluster health command.

### Changed
- The Backend struct has been refactored to allow easier customization in
enterprise edition.
- Use etcd monitor instead of in-memory monitor.
- Refactoring of the cmd package for sensuctl to allow easier customization in
the enterprise edition.
- Upgrade dep to v0.5.0
- Added cluster health information to /health endpoint in sensu-backend.

### Fixed
- Fixed `sensuctl completion` help for bash and zsh.
- Fixed a bug in build.sh where versions for Windows and Mac OS were not
generated correctly.
- Display the name of extensions with table formatting in sensuctl.
- Fixed TLS issue that occurred when dashboard communicated with API.
- Check TTL now works with round robin checks.
- Format string for --format flag help now shows actual arguments.
- Push the sensu/sensu:nightly docker image to the Docker Hub.
- Replaced dummy certs with ones that won't expire until 100 years in the
future.
- Fixed a bug where clustered round robin check execution executed checks
too often.
- Catch errors in type assertions in cli.
- Fixed a bug where users could accidentally create invalid gRPC handlers.

### Removed
- Removed check subdue e2e test.
- Removed unused Peek method in the Ring data structure.

### Breaking Changes
- Removed deprecated import command.

## [2.0.0-beta.2] - 2018-06-28

### Added
- Performed an audit of events and checks. Added `event.HasCheck()` nil checks
prior to assuming the existence of said check.
- Added a Create method to the entities api.
- Added the ability to set round robin scheduling in sensuctl
- Added Output field to GRPC handlers
- Additional logging around handlers
- Accept additional time formats in sensuctl
- Entities can now be created via sensuctl.
- Added the format `wrapped-json` to sensuctl `configure`, `list` and `info`
commands, which is compatible with `sensuctl create`.
- Added debug event log with all event data.
- Added yml.example configurations for staging backend and agents.
- Added test resources in `testing/config/resources.json` to be used in staging.
- Added all missing configuration options to `agent.yml.example` and
`backend.yml.example`.
- Added environment variables to checks.
- Added logging redaction integration test.
- Added check token substitution integration test.
- Added the `sensuctl config view` subcommand.
- Added extension service configuration to staging resources.
- Added some documentation around extensions.
- Added Dockerfile.rhel to build RHEL containers.

### Changed
- Upgraded gometalinter to v2.
- Add logging around the Sensu event pipeline.
- Split out the docker commands in build script so that building images and
  pushing can be done separately.
- Migrated the InfluxDB handler from the sensu-go repository to
github.com/nikkiki/sensu-influxdb-handler
- Entry point for sensu-backend has been changed to
  `github.com/sensu/sensu-go/cmd/sensu-backend`
- Don't allow unknown fields in types that do not support custom attributes
when creating resources with `sensuctl create`.
- Provided additional context to metric event logs.
- Updated goversion in the appveyor configuration for minor releases.
- Use a default hostname if one cannot be retrieved.
- Return an error from `sensuctl configure` when the configured organization
or environment does not exist.
- Remove an unnecessary parameter from sensuctl environment create.
- The profile environment & organization values are used by default when
creating a resource with sensuctl.
- Migrated docker image to sensu Docker Hub organization from sensuapp.
- Use the sensu/sensu image instead of sensu/sensu-go in Docker Hub.

### Fixed
- Prevent panic when verifying if a metric event is silenced.
- Add logging around the Sensu event pipeline
- Marked silenced and hooks fields in event as deprecated
- Fixed a bug where hooks could not be created with `create -f`
- Metrics with zero-values are now displayed correctly
- Fix handler validation routine
- Fixed a small bug in the opentsdb transformer so that it trims trailing
whitespace characters.
- Sensu-agent logs an error if the statsd listener is unable to start due to an
invalid address or is stopped due to any other error.
- Fixed a bug where --organization and --environment flags were hidden for all
commands
- Fix a bug where environments could not be created with sensuctl create
- StatsD listener on Windows is functional
- Add version output for dev and nightly builds (#1320).
- Improve git version detection by directly querying for the most recent tag.
- Fixed `sensuctl create -f` for `Role`
- Fixed `sensuctl create -f` for `Event`
- Added validation for asset SHA512 checksum, requiring that it be at least 128
characters and therefore fixing a bug in sensuctl
- Silenced IDs are now generated when not set in `create -f` resources
- API requests that result in a 404 response are now logged
- Fixed a bug where only a single resource could be created with
`sensuctl create` at a time.
- Fixed a bug where environments couldn't be deleted if there was an asset in
the organization they reside in.
- Dashboard's backend reverse proxy now works with TLS certs are configured.
- Fixed a bug with the IN operator in query statements.
- Boolean fields with a value of `false` now appear in json format (removed
`omitempty` from protobufs).
- The sensuctl create command no longer prints a spurious warning when
non-default organizations or environments are configured.
- When installing assets, errors no longer cause file descriptors to leak, or
lockfiles to not be cleaned up.
- Fixed a bug where the CLI default for round robin checks was not appearing.
- Missing custom attributes in govaluate expressions no longer result in
an error being logged. Instead, a debug message is logged.
- Update AppVeyor API token to enable GitHub deployments.
- Allow creation of metric events via backend API.
- Fixed a bug where in some circumstances checks created with sensuctl create
would never fail.
- Fixed a goroutine leak in the ring.
- Fixed `sensuctl completion` help for bash and zsh.

### Removed
- Removed Linux/386 & Windows/386 e2e jobs on Travis CI & AppVeyor
- Removed check output metric extraction e2e test, in favor of more detailed
integration coverage.
- Removed the `leader` package
- Removed logging redaction e2e test, in favor of integration coverage.
- Removed check token substitution e2e test, in favor of integration coverage.
- Removed round robin scheduling e2e test.
- Removed proxy check e2e test.
- Removed check scheduling e2e test.
- Removed keepalive e2e test.
- Removed event handler e2e test.
- Removed `sensuctl` create e2e tests.
- Removed hooks e2e test.
- Removed assets e2e test.
- Removed agent reconnection e2e test.
- Removed extensions e2e test.

## [2.0.0-beta.1] - 2018-05-07
### Added
- Add Ubuntu 18.04 repository
- Support for managing mutators via sensuctl.
- Added ability to sort events in web UI.
- Add PUT support to APId for the various resource types.
- Added flags to disable the agent's API and Socket listeners
- Made Changelog examples in CONTRIBUTING.md more obvious
- Added cli support for setting environment variables in mutators and handlers.
- Added gRPC extension service definition.
- The slack handler now uses the iconURL & username flag parameters.
- Support for nightlies in build/packaging tooling.
- Added extension registry support to apid.
- Added extension registry to the store.
- Add sensuctl create command.
- Adds a statsd server to the sensu-agent which runs statsd at a configurable
flush interval and converts gostatsd metrics to Sensu Metric Format.
- Add event filtering to extensions.
- Proper 404 page for web UI.
- Add sensuctl extension command.
- Add extensions to pipelined.
- Added more tests surrounding the sensu-agent's statsd server and udp port.
- Add the `--statsd-event-handlers` flag to sensu-agent which configures the
event handlers for statsd metrics.
- Add default user with username "sensu" with global, read-only permissions.
- Add end-to-end test for extensions.
- Add configuration setting for backend and agent log level.
- Add extension package for building third-party Sensu extensions in Go.
- Add the `--statsd-disable` flag to sensu-agent which configures the
statsd listener. The listener is enabled by default.
- Added an influx-db handler for events containing metrics.
- Add 'remove-when' and 'set-when' subcommands to sensuctl filter command.
- Added the Transformer interface.
- Added a Graphite Plain Text transformer.
- Add support for `metric_format` and `metric_handlers` fields in the Check and
CheckConfig structs.
- Add CLI support for `metric_format` and `metric_handlers` fields in `sensuctl`.
- Add support for metric extraction from check output for `graphite_plaintext`
transformer.
- Added a OpenTSDB transformer.
- Add support for metric extraction from check output for `opentsdb_line`
- Added a Nagios performance data transformer.
- Add support for metric extraction from check output for `nagios_perfdata`
- Added an InfluxDB Line transformer.
- Add support for metric extraction from check output for `influxdb_line`
transformer.
- Add e2e test for metric extraction.

### Changed
- Changed the maximum number of open file descriptors on a system to from 1024
(default) to 65535.
- Increased the default etcd size limit from 2GB to 4GB.
- Move Hooks and Silenced out of Event and into Check.
- Handle round-robin scheduling in wizardbus.
- Added informational logging for failed entity keepalives.
- Replaced fileb0x with vfsgen for bundling static assets into binary. Nodejs 8+
and yarn are now dependencies for building the backend.
- Updated etcd to 3.3.2 from 3.3.1 to fix an issue with autocompaction settings.
- Updated and corrected logging style for variable fields.
- Build protobufs with go generate.
- Creating roles via sensuctl now supports passing flags for setting permissions
  rules.
- Removed -c (check) flag in sensuctl check execute command.
- Fix a deadlock in the monitor.
- Don't allow the bus to drop messages.
- Events list can properly be viewed on mobile.
- Updated Sirupsen/logrus to sirupsen/logrus and other applicable dependencies using the former.
- Set default log level to 'warn'.
- Optimize check marshaling.
- Silenced API only accepts 'id' parameter on DELETE requests.
- Disable gostatsd internal metric collection.
- Improved log entries produced by pipelined.
- Allow the InfluxDB handler to parse the Sensu metric for an InfluxDB field tag
and measurement.
- Removed organization and environment flags from create command.
- Changed `metric_format` to `output_metric_format`.
- Changed `metric_handlers` to `output_metric_handlers`.

### Fixed
- Terminate processes gracefully in e2e tests, allowing ports to be reused.
- Shut down sessions properly when agent connections are disrupted.
- Fixed shutdown log message in backend
- Stopped double-writing events in eventd
- Agents from different orgs/envs with the same ID connected to the same backend
  no longer overwrite each other's messagebus subscriptions.
- Fix the manual packaging process.
- Properly log the event being handled in pipelined
- The http_check.sh example script now hides its output
- Silenced entries using an asterisk can be deleted
- Improve json unmarshaling performance.
- Events created from the metrics passed to the statsd listener are no longer
swallowed. The events are sent through the pipeline.
- Fixed a bug where the Issued field was never populated.
- When creating a new statsd server, use the default flush interval if given 0.
- Fixed a bug where check and checkconfig handlers and subscriptions are null in rendered JSON.
- Allow checks and hooks to escape zombie processes that have timed out.
- Install all dependencies with `dep ensure` in build.sh.
- Fixed an issue in which some agents intermittently miss check requests.
- Agent statsd daemon listens on IPv4 for Windows.
- Include zero-valued integers in JSON output for all types.
- Check event entities now have a last_seen timestamp.
- Improved silenced entry display and UX.
- Fixed a small bug in the opentsdb transformer so that it trims trailing
whitespace characters.

## [2.0.0-nightly.1] - 2018-03-07
### Added
- A `--debug` flag on sensu-backend for enabling a pprof HTTP endpoint on localhost.
- Add CLI support for adhoc check requests.
- Check scheduler now handles adhoc check requests.
- Added `set-FIELD` and `remove-FIELD` commands for all updatable fields
of a check. This allows updating single fields and completely clearing out
non-required fields.
- Add built-in only_check_output mutator to pipelined.
- Allow publish, cron, ttl, timeout, low flap threshold and more fields to be
set when importing legacy settings.
- Add CPU architecture in system information of entities.
- The `sensuctl user change-password` subcommand now accepts flag parameters.
- Configured and enabled etcd autocompaction.
- Add event metrics type, implementing the Sensu Metrics Format.
- Agents now try to reconnect to the backend if the connection is lost.
- Added non-functional selections for resolving and silencing to web ui
- Add LastOk to check type. This will be updated to reflect the last timestamp
of a successful check.
- Added GraphQL explorer to web UI.
- Added check occurrences and occurrences_watermark attributes from Sensu 1.x.
- Added issue template for GitHub.
- Added custom functions to evaluate a unix timestamp in govaluate.

### Changed
- Refactor Check data structure to not depend on CheckConfig. This is a breaking
change that will cause existing Sensu alpha installations to break if upgraded.
This change was made before beta release so that further breaking changes could
be avoided.
- Make indentation in protocol buffers files consistent.
- Refactor Hook data structure. This is similar to what was done to Check,
except that HookConfig is now embedded in Hook.
- Refactor CheckExecutor and AdhocRequestExecutor into an Executor interface.
- Changed the sensu-backend etcd flag constants to match the etcd flag names.
- Upgraded to Etcd v3.3.1
- Removed 3DES from the list of allowed ciphers in the backend and agent.
- Password input fields are now aligned in  `sensuctl user change-password`
subcommand.
- Agent backend URLs without a port specified will now default to port 8081.
- Travis encrypted variables have been updated to work with travis-ci.org
- Upgraded all builds to use Go 1.10.
- Use megacheck instead of errcheck.
- Cleaned agent configuration.
- We no longer duplicate hook execution for types that fall into both an exit
code and severity (ex. 0, ok).
- Updated the sensuctl guidelines.
- Changed travis badge to use travis-ci.org in README.md.
- Govaluate's modifier tokens can now be optionally forbidden.
- Increase the stack size on Travis CI.
- Refactor store, queue and ring interfaces, and daemon I/O details.
- Separated global from local flags in sensuctl usage.

### Fixed
- Fixed a bug in time.InWindow that in some cases would cause subdued checks to
be executed.
- Fixed a bug in the HTTP API where resource names could not contain special
characters.
- Resolved a bug in the keepalive monitor timer which was causing it to
erroneously expire.
- Resolved a bug in how an executor processes checks. If a check contains proxy
requests, the check should not duplicately execute after the proxy requests.
- Removed an erroneous validation statement in check handler.
- Fixed HookList `hooks` validation and updated `type` validation message to
allow "0" as a valid type.
- Events' check statuses & execution times are now properly added to CheckHistory.
- Sensu v1 Check's with TTL, timeout and threshold values can now be imported
correctly.
- Use uint32 for status so it's not empty when marshalling.
- Automatically create a "default" environment when creating a new organization.

## [2.0.0-alpha.17] - 2018-02-13
### Added
- Add .gitattributes file with merge strategy for the Changelog.
- Context switcher added for dashboard.
- Add API support for adhoc check requests.
- Check scheduler now supports round-robin scheduling.
- Added better error checking for CLI commands and support for mutually
exclusive fields.
- Added `--interactive` flag to CLI which is required to run interactive mode.
- Added CLI role rule-add Organization and Environment interactive prompts.
- Added events page list and simple buttons to filter

### Changed
- Silenced `begin` supports human readable time (Format: Jan 02 2006 3:04PM MST)
in `sensuctl` with optional timezone. Stores the field as unix epoch time.
- Increased the timeout in the store's watchers tests.
- Incremental retry mechanism when waiting for agent and backend in e2e tests.
- Renamed CLI asset create interactive prompt "Org" to "Organization".

### Fixed
- Fixed required flags in `sensuctl` so requirements are enforced.
- Add support for embedded fields to dynamic.Marshal.

## [2.0.0-alpha.16] - 2018-02-07
### Added
- Add an e2e test for proxy check requests.
- Add integration tests to our CI.
- Context switcher added for dashboard
- Add api support for adhoc check requests.

### Fixed
- Tracks in-progress checks with a map and mutex rather than an array to
increase time efficiency and synchronize goroutines reading from and writing
to that map.
- Fixed a bug where we were attempting to kill processes that had already
finished before its allotted execution timeout.
- Fixed a bug where an event could erroneously be shown as silenced.
- Properly log errors whenever a check request can't be published.
- Fixed some build tags for tests using etcd stores.
- Keepalive monitors now get updated with changes to a keepalive timeout.
- Prevent tests timeout in queue package
- Prevent tests timeout in ring package
- Fixed a bug in the queue package where timestamps were not parsed correctly.
- Fixed Ring's Next method hanging in cases where watch events are not propagated.

### Changed
- Queues are now durable.
- Refactoring of the check scheduling integration tests.
- CLI resource delete confirmation is now `(y/N)`.

### Removed
- Dependency github.com/chzyer/readline

## [2.0.0-alpha.15] - 2018-01-30
### Added
- Add function for matching entities to a proxy check request.
- Added functions for publishing proxy check requests.
- Added proxy request validation.
- CLI functionality for proxy check requests (add set-proxy-requests command).
- Entities have been added to the state manager and synchronizer.
- Added package leader, for facilitating execution by a single backend.
- Proxy check requests are now published to all entities described in
`ProxyRequests` and `EntityAttributes`.
- Add quick navigation component for dashboard

### Changed
- Govaluate logic is now wrapped in the `util/eval` package.
- Cron and Interval scheduling are now mutually exclusive.

### Fixed
- Fixed a bug where retrieving check hooks were only from the check's
organization, rather than the check's environment, too.

## [2.0.0-alpha.14] - 2018-01-23
### Added
- Add `Timeout` field to CheckConfig.
- CLI functionality for check `Timeout` field.
- Add timeout support for check execution.
- Add timeout support for check hook execution.
- Token substitution is now available for check hooks
- Add an e2e test for logging redaction
- Support for `When` field in `Filter` which enables filtering based on days
and times of the week.
- New gRPC inspired GraphQL implementation. See
[graphql/README](backend/apid/graphql/README.md) for usage.
- Support for TTLs in check configs to monitor stale check results.

### Changed
- Moved monitor code out of keepalived and into its own package.
- Moved KeyBuilder from etcd package to store package.

## [2.0.0-alpha.13] - 2018-01-16
### Added
- Logging redaction for entities

### Fixed
- Fixed e2e test for token substitution on Windows
- Fixed check subdue unit test for token substitution on Windows
- Consider the first and last seconds of a time window when comparing the
current time
- Fixed Travis deploy stage by removing caching for $GOPATH
- Parse for [traditional cron](https://en.wikipedia.org/wiki/Cron) strings, rather than [GoDoc cron](https://godoc.org/github.com/robfig/cron) strings.

### Changed
- Removed the Visual Studio 2017 image in AppVeyor to prevent random failures
- Made some slight quality-of-life adjustments to build-gcs-release.sh.

## [2.0.0-alpha.12] - 2018-01-09
### Added
- Add check subdue mechanism. Checks can now be subdued for specified time
windows.
- Silenced entries now include a `begin` timestamp for scheduled maintenance.
- Store clients can now use [watchers](https://github.com/sensu/sensu-go/pull/792) to be notified of changes to objects in the store.
- Add check `Cron` field. Checks can now be scheduled according to the cron
string stored in this field.
- Add a distributed queue package for use in the backend.
- Token substitution is now available for checks.
- CLI functionality for check `Cron` field.
- Add an e2e test for cron scheduling.
- Add an e2e test for check hook execution.

## [2.0.0-alpha.11] - 2017-12-19
### Breaking Changes
- The `Source` field on a check has been renamed to `ProxyEntityID`. Any checks
using the Source field will have to be recreated.

### Added
- Silenced entries with ExpireOnResolve set to true will now be deleted when an
event which has previously failing was resolved
- TCP/UDP sockets now accept 1.x backward compatible payloads. 1.x Check Result gets translated to a 2.x Event.
- Custom attributes can be added to the agent at start.
- New and improved Check Hooks are implemented (see whats new about hooks here: [Hooks](https://github.com/sensu/sensu-alpha-documentation/blob/master/08-hooks.md))
- Add check subdue CLI support.

### Changed
- Avoid using reflection in time.InWindows function.
- Use multiple parallel jobs in CI tools to speed up the tests
- Pulled in latest [github.com/coreos/etcd](https://github.com/coreos/etcd).
- Includes fix for panic that occurred on shutdown.
- Refer to their
[changelog](https://github.com/gyuho/etcd/blob/f444abaae344e562fc69323c75e1cf772c436543/CHANGELOG.md)
for more.
- Switch to using [github.com/golang/dep](https://github.com/golang/dep) for
managing dependencies; `vendor/` directory has been removed.
- See [README](README.md) for usage.

## [2.0.0-alpha.10] - 2017-12-12
### Added
- End-to-end test for the silencing functionality
- Silenced events are now identified in sensuctl

### Changed
- Events that transitioned from incidents to a healthy state are no longer
filtered by the pipeline
- Errcheck was added to the build script, and the project was given a once-over
to clean up existing errcheck lint.
- Creating a silenced entry via sensuctl no longer requires an expiry value

### Fixed
- Entities can now be silenced using their entity subscription
- Fixed a bug in the agent where it was ignoring keepalive interval and timeout
settings on start
- Keepalives now alert when entities go away!
- Fixed a bug in package dynamic that could lead to an error in json.Marshal
in certain cases.
- Fixed an issue in keepalived to handle cases of nil entities in keepalive
messages

## [2.0.0-alpha.9] - 2017-12-5
### Added
- Proxy entities are now dynamically created through the "Source" attribute of a
check configuration
- Flag to sensuctl configure allowing it to be configured non-interactively
(usage: --non-interactive or -n)
- New function SetField in package dynamic, for setting fields on types
supporting extended attributes.
- Automatically append entity:entityID subscription for agent entities
- Add silenced command to sensuctl for silencing checks and subscriptions.
- Add healthz endpoint to agent api for checking agent liveness.
- Add ability to pass JSON event data to check command STDIN.
- Add POST /events endpoint to manually create, update, and resolve events.
- Add "event resolve" command to sensuctl to manually resolve events.
- Add the time.InWindow & time.InWindows functions to support time windows, used
in filters and check subdue

### Fixed
- Fixed a bug in how silenced entries were deleted. Only one silenced entry will
be deleted at a time, regardless of wildcard presence for subscription or check.

## [2.0.0-alpha.8] - 2017-11-28
### Added
- New "event delete" subcommand in sensuctl
- The "Store" interface is now properly documented
- The incoming request body size is now limited to 512 KB
- Silenced entries in the store now have a TTL so they automatically expire
- Initial support for custom attributes in various Sensu objects
- Add "Error" type for capturing pipeline errors
- Add registration events for new agents
- Add a migration tool for the store directly within sensu-backend

### Changed
- Refactoring of the sensu-backend API
- Modified the description for the API URL when configuring sensuctl
- A docker image with the master tag is built for every commit on master branch
- The "latest" docker tag is only pushed once a new release is created

### Fixed
- Fix the "asset update" subcommand in sensuctl
- Fix Go linting in build script
- Fix querying across organizations and environments with sensuctl
- Set a standard redirect policy to sensuctl HTTP client

### Removed
- Removed extraneous GetEnv & GetOrg getter methods<|MERGE_RESOLUTION|>--- conflicted
+++ resolved
@@ -15,12 +15,9 @@
 the cluster goes through a restart, or an etcd election.
 - Fixed a bug where sensu-agent would not shut down correctly.
 - The per-entity subscription now persists with PATCH requests.
-<<<<<<< HEAD
 - sensuctl now resolves symbolic links.
-=======
 - Allow HookConfig to be exported via `sensuctl dump`.
 - Properly log any API error in `sensuctl dump`.
->>>>>>> 50925650
 
 ## [6.1.0] - 2020-10-05
 
