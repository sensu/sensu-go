--- conflicted
+++ resolved
@@ -12,12 +12,9 @@
 - The per-entity subscription now persists with PATCH requests.
 - Allow HookConfig to be exported via `sensuctl dump`.
 - Properly log any API error in `sensuctl dump`.
-<<<<<<< HEAD
 - An RBAC rule with the `update` permission now properly authorizes PATCH
 requests.
-=======
 - eventd errors now include additional context for debugging.
->>>>>>> 724ab109
 
 ## [6.1] - 2020-10-05
 
