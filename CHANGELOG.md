# Changelog
All notable changes to this project will be documented in this file.

The format is based on [Keep a Changelog](http://keepachangelog.com/en/1.0.0/)
and this project adheres to [Semantic
Versioning](http://semver.org/spec/v2.0.0.html).

## [5.13.0] - 2019-09-09

### Added
- Added the `sensuctl env` command.
- sensuctl asset add (fetches & adds assets from Bonsai).
- sensuctl asset outdated (checks for newer versions of assets from Bonsai).
- Add HTTP and directory support to `sensuctl create`
- Only validate check interval/cron when publish true

### Fixed
- Interactive check create and update modes now have 'none' as the first
highlighted option, instead of nagios-perfdata.
- Fixed a bug where silences would not expire on event resolution.

## [5.12.0] - 2019-08-22

### Added
- Added functionality for the agent `--allow-list` configuration, which
whitelists check and check hook executables.
- Added the `runtime_assets` field to `HookConfig`. Assets are enabled
for check hook execution.
- Added backwards compatible content negotiation to the websocket connection.
Protobuf will be used for serialization/deserialization unless indicated by the
backend to use JSON.
- Added delete functionality for assets in the API and sensuctl.
- Added `sensuctl dump` to dump resources to a file or STDOUT.
- Added `event.check.name` as a supported field selector.
- [Web] Added timeline chart to event details view.
- Added `entity.system.arm_version` to record the value of `GOARM` at compile time.
- Added `ProviderType` field to `AuthProviderClaims`
- Added `builds` field to the `Asset` type to allow assets to specify different
URLs for each platform/architecture/arch_version.

### Changed
- The project now uses Go modules instead of dep for dependency management.
- The internal reverse proxy relied on by the dashboard has been eliminated.
- The generic etcd watcher now keeps track of revisions.
- The resource caches can now rebuild themselves in case of failures.
- Event and Entity resources can now be created without an explicit namespace;
the system will refer to the namespace in the URL.
- Events and Entities can now be created with the POST verb.
- [Web] Changed styling of namespace labels.
- Log token substitution failures more clearly.

### Fixed
- Fixed the tabular output of `sensuctl filter list` so inclusive filter expressions
are joined with `&&` and exclusive filter expressions are joined with `||`.
- The REST API now correctly only returns events for the specific entity
queried in the `GET /events/:entity` endpoint (#3141)
- Prevent a segmentation fault when running `sensuctl config view` without
configuration.
- Added entity name to the interactive sensuctl survey.
- Check hooks with `stdin: true` now receive actual event data on STDIN instead
  of an empty event.
- Prevent a segmentation fault on the agent when a command execution returns an
error.
- [Web] Fixed issue where a bad or revoked access token could crash the app.

### Removed
- Removed encoded protobuf payloads from log messages (when decoded, they can reveal
redacted secrets).

## [5.11.1] - 2019-07-18

### Fixed
- The agent now sends heartbeats to the backend in order to detect network
failures and reconnect faster.
- The default handshake timeout for the WebSocket connection negotiation has
been lowered from 45 to 15 seconds and is now configurable.

## [5.11.0] - 2019-07-10

### Added
- Silenced entries are now retrieved from the cache when determining if an event
is silenced.
- Added --disable-assets flag to sensu-agent.
- Added ability to query mutators to the GraphQL service
- Added ability to query event filters to the GraphQL service
- Added prometheus metrics for topics in wizard bus and agent sessions.
- The buffer size and worker count of keepalived, eventd & pipelined can now be
configured on sensu-backend.
- Added a `headers` field to the `Asset` struct. Headers is a map of key/value
string pairs used as HTTP headers for asset retrieval.
- Added the current user to the output of `sensuctl config view`.
- [Web] Adds list and details views for mutators
- [Web] Adds list and details views for event filters
- Added sensuctl delete command

### Changed
- [Web] Updated embedded web assets from `46cd0ee` ... `8f50155`
- The REST API now returns the `201 Created` success status response code for
POST & PUT requests instead of `204 No Content`.

### Fixed
- The REST API now returns an error when trying to delete an entity that does
not exist.
- Fixed a bug where basic authorization was not being performed on the agent websocket connection.
- Fixed an aliasing regression where event timestamps from the /events API
were not getting properly populated.
- Fixed a bug where multiple nested set handlers could be incorrectly flagged as
deeply nested.
<<<<<<< HEAD
- Splayed proxy checks are now executed every interval, instead of every
`interval + interval * splay_coverage`.
=======
- Fixed a bug where round robin proxy checks could fail to execute.
- Fixed a bug where watchers could enter a tight loop, causing very high CPU
usage until sensu-backend was restarted.
>>>>>>> 05ac2b63

## [5.10.1] - 2019-06-25

### Fixed
- Fixed the entity_attributes in proxy_requests so all attributes must match
instead of only one of them.
- Fixed a bug where events were not deleted when their corresponding entity was.

## [5.10.0] - 2019-06-18

### Added
- Added POST `/api/core/v2/tessen/metrics`.
- Added the ability in TessenD to listen for metric points on the message bus,
populate, and send them to the Tessen service.
- [Web] Adds ability to delete entities
- [GraphQL] Adds simple auto-suggestion feature.
- Added a tag to all Tessen metrics to differentiate internal builds.
- Added a unique sensu cluster id, accessible by GET `/api/core/v2/cluster/id`.
- Added `sensuctl cluster id` which exposes the unique sensu cluster id.

### Changed
- [Web] Updated embedded web assets from `275386a` ... `46cd0ee`
- Refactoring of the REST API.
- Changed the identifying cluster id in TessenD from the etcd cluster id to
the sensu cluster id.
- [GraphQL] Updates `PutResource` mutation to accept an `upsert` boolean flag parameter. The `upsert` param defaults to `true`, but if set to `false` the mutation will return an error when attempting to create a duplicate resource.
- Eventd has been refactored. Users should not perceive any changes, but a
substantial amount of business logic has been moved into other packages.
- The `sensuctl create` command now accepts resources without a declared
namespace. If the namespace is omitted, the resource will be created in the
current namespace, or overridden by the `--namespace` flag.
- Eventd now uses a constant number of requests to etcd when working with
silenced entries, instead of a number that is proportional to the number of
subscriptions in a check.

### Fixed
- The check state and check total_state_change properties are now more correct.
- Scheduling proxy checks now consumes far fewer CPU resources.
- [Web] Unless required- scrollbars on code blocks are hidden.
- [Web] Ensure that we redirect user to a valid namespace when first signing in.
- [Web] Correctly display timeout value for handlers.
- [Web] Avoid exception when parsing non-standard cron statements. (Eg.
`@every 1h` or `@weekly`)
- The resources metadata are now validated with the request URI.

## [5.9.0] - 2019-05-29

### Added
- [GraphQL] Added field to retrieve REST API representation of a resource to
  each core type
- [Web] Add views for handlers

### Changed
- [Web] Updated embedded web assets from `9d91d7f` ... `275386a`
- [Web] Implements simpler & more efficient filtering.
- [GraphQL] fields that previously accepted a JS filter have been deprecated and
  replaced with a simpler syntax.

### Fixed
- Fixed the behaviors for check `Occurrences` and `OccurrencesWatermark`.
- Fixed a panic that could occur when seeding initial data.
- [Web] Compress dashboard assets
- [Web] Fixed regression where dashboard assets were no longer compressed.
- Fixed listing of silenced entries by check or subscription.
- The docker-compose.yaml file now refers to the sensu/sensu:latest image.

## [5.8.0] - 2019-05-22

### Added
- Added per resource counts to tessen data collection.
- Added event processing counts to tessen data collection.
- Added ability to query for `Handlers` (individual and collections) from the GraphQL query endpoint.
- Added `/version` to retrieve the current etcd server/cluster version and the sensu-backend version.
- --etcd-cipher-suites option is now available for sensu-backend.
- Added the `--chunk-size` flag to `sensuctl * list` sub-commands

### Changed
- eventd and keepalived now use 1000 handlers for events.
- etcd database size and request size are now configurable.
- Most resources now use protobuf serialization in etcd.

### Fixed
- Only bury switchsets of checks that no longer have a TTL, in order to reduce
the number of write operations made to etcd.
- Fixed keepalives switchsets for entities with deregistration.
- Fixed continue token generation in namespace and user pagination.

## [5.7.0] - 2019-05-09

### Added
- Added a Windows service wrapper for sensu-agent. See
"sensu-agent service --help" for more information.

### Fixed
- Fixed `sensuctl` color output on Windows.
- Fixed a regression in `sensuctl cluster` json/wrapped-json output.
- Fixed a regression that caused listing objects for a given namespace to also
  include results from namespaces sharing a similar prefix.

## [5.6.0] - 2019-04-30

### Added
- Added filtering support to `sensuctl`. This feature only works against a
  `sensu-backend` with a valid enterprise license.
- Added fields getter functions for resources available via the REST API.
- Added the message bus to Tessend in order to track Tessen configuration changes from the API.
- Added a performance optimizing `Count()` function to the generic store.
- Added a hexadecimal Cluster ID title to the `sensuctl cluster health` and
`sensuctl cluster member-list` commands in tabular format.
- Added a `Header` field to the `HealthResponse` type returned by `/health`.

### Fixed
- Fixed the agent `--annotations` and `--labels` flags.

## [5.5.1] - 2019-04-15

### Changed
- Added parsing annoatations to sensu-agent, both from agent.yml and command line arguments
- Updated Go version from 1.11.4 to 1.12.3 for CI builds.
- Changed the 1.x `client` field to `source` in the 1.x compatible agent socket. The `client` field is now deprecated.
- Deprecated the agent TCP/UDP sockets in favor of the agent rest api.
- [GraphQL] Added mutation to create / update using wrapped resources.
- [GraphQL] Added field returning wrapped resource given ID.
- apid uses a new generic router for listing resources.
- The store uses the generic List function for listing resources.

### Fixed
- Fixed an issue where etcd watchers were used incorrectly. This was causing
100% CPU usage in some components, as they would loop endlessly trying to get
results from watchers that broke, due to their stream terminating. Other
components would simply stop updating. Watchers now get reinstated when the
client regains connectivity.
- Fixed the `/events/:entity` route in the REST API.
- Fixed a bug where the --labels arg was not working as expected in sensu-agent.

## [5.5.0] - 2019-04-03

### Added
- Added the TessenD daemon.
- Added an etcd watcher for tessen configuration.
- Added ring support for TessenD so that the service is invoked in a
round-robin fashion within a cluster.
- Added `tessen opt-in` command to `sensuctl`.
- Added `tessen opt-out` command to `sensuctl`.
- Added `tessen info` command to `sensuctl`.
- Added more verbose logging to indicate when a proxy request matches an entity according to its entity attributes.

### Removed
- Removed the unused etcd watcher for hook configurations.

### Fixed
- [Web] Ensure user chip is never rendered when creator is not present.

## [5.4.0] - 2019-03-27

### Added
- Add support for pagination to the API
- Add two new flags for `backend` daemon to optionally allow for separate TLS
  cert/key for dashboard. the flags are: `--dashboard-cert-file` and
  `--dashboard-key-file`. The dashboard will use the same TLS config of the API
  unless these new flags are specified.
- Added notion of asset collections to dashboard daemon
- Added a store for Tessen opt-in/opt-out configuration.
- Added /tessen GET and PUT endpoints to the API.
- Added queueing to the agent /events API

### Changed
- [Web] Updated dependencies that had warnings
- [Web] Updated dependency babel to ^7.4
- [Web] Updated UI library to ^3.8

### Fixed
- Fixed a bug in `sensuctl` where global/persistent flags, such as `--namespace`
  and `--config-dir`, would get ignored if they were passed after a sub-command
  local flag, such as `--format`.
- Fixed a bug in `sensuctl` where handlers and filters would only be deleted
  from the default namespace, unless a `--namespace` flag was specified.
- Fixed a bug where events could be stored without a timestamp.
- Fixed a bug where metrics could be persisted to etcd in some cases.
- Fixed a bug where agents would sometimes refuse to terminate on SIGTERM and
  SIGINT.
- Fixed a bug where agents would always try to reconnect to the same backend,
  even when multiple backends were specified. Agents will now try to connect to
  other backends, in pseudorandom fashion.
- [Web] Avoids crash when the creator of a check is inaccessible.
- [Api] Respond with 404 from the users endpoint when user for given name cannot
  be found.
- Commands wrap on the event details page and will display "-" if there is no
  command (keepalives)

## [5.3.0] - 2019-03-11

### Added
- Added additional check config and entity information to event details page.
- Fixed all known TLS vulnerabilities affecting the backend server:
    - TLS min version increased to 1.2
    - Removed ALL but perfect-forward-secrecy ciphers
- Removed requirement of specifying `--trusted-ca-file` when using TLS on backend
- Prevented backend from loading server TLS configuration for http client
- Enforced uniform TLS configuration for all three backend components (apid, agentd, dashboardd)
- Set http client timeout to 15 seconds for sensuctl
- Round robin scheduling is now fully functional.
- Web UI offline state detection and and alert banner.

### Changed
- Asset downloading now uses buffered I/O.

### Fixed
- Check results sent via the agent socket now support handlers.
- `sensuctl user list` can now output yaml and wrapped-json
- Fixed bug with how long commands were displayed on check details page.
- Assets downloads no longer specify a client timeout.
- Fixed a bug where agent entity subscriptions would be communicated to the
  backend incorrectly. Due to the scheduler using the subscriptions from the
  HTTP header, this does not have any effect on scheduling.
- Web - Fixes issue where timeout value was not displayed.
- Fixed bug with how long commands were displayed on check details page.

### Removed
- Removed the concept of "edition" and the edition header.

## [5.2.1] - 2019-02-11

### Fixed
- Fixed a regression in the agent that would not allow proxy checks to be
run for subsequent executions.
### Added
- Web UI - support for labels and annotations

## [5.2.0] - 2019-02-06

### Added
- Added support for the following TLS related options to `sensuctl`:
`--trusted-ca-file` and `--insecure-skip-tls-verify`. This allows sensuctl
users to use a self-signed certificate without adding it to the operating
system's CA store, either by explicitly trusting the signer, or by disabling
TLS hostname verification.
- Added a generic watcher in the store.
- Added `RemoveProvider` method to authenticator.
- Check output truncation support has been added. Check output can be truncated
by adjusting the max_output_size and discard_output properties.
- Added ability to silence/unsilence from the event details page.
- Added support for wrapped resources in the API with `sensuctl create` &
`sensuctl edit`.
- Web UI - platform version displays on the entity details page.
- Web UI - include proxy request configuration on check details page.
- Web UI - display deregistration config on the entity details page.

### Changed
- Removed unused workflow `rel_build_and_test` in CircleCI config.
- Moved the `Provider` interface to `api/core/v2` package.
- Moved the `Authenticator` interface to `backend/authentication` package.
- Updated confirmation messages for sensuctl commands: `Created`, `Deleted` and
`Updated` instead of `OK`.
- Exported some functions and methods in the CLI client.
- The API authenticator now identifies providers by their name only.

### Fixed
- Check TTL failure events are now much more reliable, and will persist even
in the presence cluster member failures and cluster restarts.
- Fix snakeCase version of keys in typeMap for acronyms.
- Fixed a bug in keepalive processing that could result in a crash.
- Pin childprocess to v0.9.0 in CircleCI so fpm can be installed.
- Substitutions applied to command & hooks are now omitted from events.
- Fixes a bug where generic store methods assumed a namespace was provided for non-namespaced resources.
- Keepalive and check TTL database state is now properly garbage-collected on
entity deletion.
- Fixed a bug where `sensuctl version` required configuration files to exist.
- Updates the copy on the confirm disable dialog to accurately reflect the
operation.

## [5.1.1] - 2019-01-24

### Added
- Added the notion of authentication providers.

### Changed
- Improved logging for errors in proxy check requests.
- Updated Go version from 1.10 to 1.11.4.
- Refactoring of the internal authentication mechanism into a `basic`
authentication provider.
- Modified private generic store methods as public functions.
- Improved logging for errors in proxy check requests.
- Updated Go version from 1.10 to 1.11.4.
- Changed keepalive event to include check.output

### Fixed
- Fixed a bug where `sensuctl edit` was not removing the temp file it created.
- Fixed a bug where adhoc checks were not retrieving asset dependencies.
- Fixed a bug where check updates would cause the check to immediately fire.
- Fixed a bug where a bad line in check output would abort metric extraction.
An error is now logged instead, and extraction continues after a bad line is encountered.
- Keepalive events will now continue to fire after cluster restarts.
- Fixed a panic in the dashboardd shutdown routine.
- Fixed a bug where deleting a non-existent entity with sensuctl would not return an error.
- Web UI - toolbar menu buttons now switch with dark theme.
- Web UI - some buttons easier to see with dark theme.
- Agents will now take proxy entity names into consideration when guarding
against duplicate check requests.

### Changed
- Improved logging for errors in proxy check requests.
- Updated Go version from 1.10 to 1.11.4.

## [5.1.0] - 2018-12-18

### Added
- Support for the trusted-ca-file and insecure-skip-tls-verify flags in
  sensu-agent. These flags have the same meaning and use as their sensu-backend
  counterparts.

### Changed
- Default location for sensu-backend data has changed from /var/lib/sensu to
  /var/lib/sensu/sensu-backend. See release notes for more information.

### Fixed
- Keepalive and check TTL failure events now fire continuously until resolved.
- Listing an empty set of assets now correctly returns [] instead of null.
- Fixed API endpoint used by the CLI to create hooks via the 'sensuctl create'
  command. It's now possible to create objects of type 'Hook' with this command
  again.
- Firefox status icons not fully rendering

## [5.0.1] - 2018-12-12

### Changed
- Added --etcd-advertise-client-urls options to docker-compose.yaml sensu-backend start command

### Fixed
- Prevent a panic when using an external etcd cluster.
- Silences List in web ui sorted by ascending order; defaults to descending
- Reduces shuffling of items as events list updates
- Fixed error in UI where status value could not be coerced
- Copy local environment variables into execution context when running checks
- Ensure environment variables are joined with a semicolon on Windows
- Command arguments are no longer needlessly escaped on Windows
- Backend environments are now included in handler & mutator execution requests.

## [5.0.0] - 2018-11-30

### Added
- Add the `etcd-advertise-client-urls` config attribute to sensu-backend
- Support for multiple API versions added to sensuctl create
- Support for metadata added to wrapped resources (yaml, wrapped-json)
- Added the backend configuration attributes `api-listen-address` & `api-url`.
- Adds feedback when rerunning check[s] in the web app

### Removed
- Check subdue functionality has been disabled. Users that have checks with
subdues defined should delete and recreate the check. The subdue feature was
found to have issues, and we are re-working the feature for a future release.
- Filter when functionality has been disabled. Users that have filters with
'when' properties defined should delete and recreate the filter. Filter when
uses the same facility as check subdue for handling time windows.
- Removed event.Hooks and event.Silenced deprecated fields
- Extensions have been removed until we have time to revisit the feature.

### Changed
- Assets and checks environments are now merged, with a preference given to the
  values coming from the check's environment.
- Assets and handlers environments are now merged, with a preference given to the
  values coming from the handler's environment.
- Assets and mutators environments are now merged, with a preference given to the
  values coming from the mutator's environment.
- Metadata from wrappers and resources is now merged, with a preference given to
the values coming from the wrapper. Labels and annotations are deep-merged.
- Round-robin scheduling has been temporarily disabled.
- The dashboard now uses the `api-url` configuration attribute to connect to the
API.

### Fixed
- Fixed several resource leaks in the check scheduler.
- Fixed a bug in the dashboard where entities could not be silenced.
- Fix the `sensuctl cluster health` command.
- Fixed issue filtering by status on the events page
- Fixed interactive operations on entities in the CLI
- Removed rerun and check links for keepalives on event details page.
- Web UI - Made silencing language more clear on Silences List page
- Fixed a bug where resources from namespaces that share a common prefix, eg:
  "sensu" and "sensu-devel", could be listed together.
- Fixed a bug in the agent where the agent would deadlock after a significant
period of disconnection from the backend.
- Fixed a bug where logging events without checks would cause a nil panic.
- Removed the ability to rerun keepalives on the events list page
- A panic in keepalive/check ttl monitors causing a panic.
- Monitors are now properly namespaced in etcd.
- Updating a users groups will no longer corrupt their password
- Prevent empty error messages in sensuctl.
- Fixed a bug where keepalive failures could be influenced by check TTL
successes, and vice versa.
- Fixed a bug where check TTL events were not formed correctly.
- Fixed a web-ui bug causing the app to crash on window resize in FireFox

### Breaking Changes
- The backend configuration attributes `api-host` & `api-port` have been
replaced with `api-listen-address`.

## [2.0.0-beta.8-1] - 2018-11-15

### Added
- Assets are included on check details page.
- Adds links to view entities and checks from the events page.
- Added an agent/cmd package, migrated startup logic out of agent main
- Improved debug logging in pipeline filtering.
- Add object metadata to entities (including labels).
- Add filter query support for labels.
- Add support for setting labels on agents with the command line.
- The sensuctl tool now supports yaml.
- Add support for `--all-namespaces` flag in `sensuctl extension list`
subcommand.
- Added functionality to the dynamic synthesize function, allowing it to
flatten embedded and non-embedded fields to the top level.
- Added the sensuctl edit command.
- Added javascript filtering.

### Removed
- Govaluate is no longer part of sensu-go.

### Fixed
- Display appropriate fallback when an entity's lastSeen field is empty.
- Silences List in web ui sorted by ascending order
- Sorting button now works properly
- Fixed unresponsive silencing entry form begin date input.
- Removed lastSeen field from check summary
- Fixed a panic on the backend when handling keepalives from older agent versions.
- Fixed a bug that would prevent some keepalive failures from occurring.
- Improved event validation error messages.
- Improved agent logging for statsd events.
- Fixues issue with tooltip positioning.
- Fixed bug with toolbar menus collapsing into the overflow menu
- The agent now reconnects to the backend if its first connection attempt
  fails.
- Avoid infinite loop when code cannot be highlighted.

### Changes
- Deprecated the sensu-agent `--id` flag, `--name` should be used instead.

### Breaking Changes
- Environments and organizations have been replaced with namespaces.
- Removed unused asset metadata field.
- Agent subscriptions are now specified in the config file as an array instead
  instead of a comma-delimited list of strings.
- Extended attributes have been removed and replaced with labels. Labels are
string-string key-value pairs.
- Silenced `id`/`ID` field has changed to `name`/`Name`.
- Entity `id`/`ID` field has changed to `name`/`Name`.
- Entity `class`/`Class` field has changed to `entity_class`/`EntityClass`.
- Check `proxy_entity_id`/`ProxyEntityID` field has changed to `proxy_entity_name`/`ProxyEntityName`.
- Objects containing both a `name`/`Name` and `namespace`/`Namespace` field have been
replaced with `metadata`/`ObjectMeta` (which contains both of those fields).
- Role-based access control (RBAC) has been completely redesigned.
- Filter and token substitution variable names now match API naming. Most names
that were previously UpperCased are now lower_cased.
- Filter statements are now called expressions. Users should update their
filter definitions to use this new naming.

## [2.0.0-beta.7-1] - 2018-10-26

### Added
- Asset functionality for mutators and handlers.
- Web ui allows publishing and unpublishing on checks page.
- Web ui allows publishing and unpublishing on check details page.
- Web ui code highlighting added.

### fixed
- fixes exception thrown when web ui browser window is resized.

## [2.0.0-beta.6-2] - 2018-10-22

### Added
- Add windows/386 to binary gcs releases
- TLS authentication and encryption for etcd client and peer communication.
- Added a debug log message for interval timer initial offset.
- Added a privilege escalation test for RBAC.

### Removed
- Staging resources and configurations have been removed from sensu-go.
- Removed handlers/slack from sensu/sensu-go. It can now be found in
sensu/slack-handler.
- Removed the `Error` store and type.

### Changed
- Changed sensu-agent's internal asset manager to use BoltDB.
- Changed sensuctl title colour to use terminal's configured default for bold
text.
- The backend no longer forcibly binds to localhost.
- Keepalive intervals and timeouts are now configured in the check object of
keepalive events.
- The sensu-agent binary is now located at ./cmd/sensu-agent.
- Sensuctl no longer uses auto text wrapping.
- The backend no longer requires embedded etcd. External etcd instances can be
used by providing the --no-embed option. In this case, the client will dial
the URLs provided by --listen-client-urls.
- The sensu-agent binary is now located at ./cmd/sensu-agent.
- Sensuctl no longer uses auto text wrapping.
- The backend no longer requires embedded etcd. External etcd instances can be
used by providing the --no-embed option. In this case, the client will dial
the URLs provided by --listen-client-urls.
- Deprecated daemon `Status()` functions and `/info` (`/info` will be
re-implemented in https://github.com/sensu/sensu-go/issues/1739).
- The sensu-backend flags related to etcd are now all prefixed with `etcd` and
the older versions are now deprecated.
- Web ui entity recent events are sorted by last ok.
- etcd is now the last component to shutdown during a graceful shutdown.
- Web ui entity recent events are sorted by last ok
- Deprecated --custom-attributes in the sensu-agent command, changed to
--extended-attributes.
- Interfaced command execution and mocked it for testing.
- Updated the version of `libprotoc` used to 3.6.1.

### Fixed
- Fixed a bug in `sensuctl configure` where an output format called `none` could
  be selected instead of `tabular`.
- Fixes a bug in `sensuctl cluster health` so the correct error is handled.
- Fixed a bug where assets could not extract git tarballs.
- Fixed a bug where assets would not install if given cache directory was a
relative path.
- Fixed a bug where an agent's collection of system information could delay
sending of keepalive messages.
- Fixed a bug in nagios perfdata parsing.
- Etcd client URLs can now be a comma-separated list.
- Fixed a bug where output metric format could not be unset.
- Fixed a bug where the agent does not validate the ID at startup.
- Fixed a bug in `sensuctl cluster health` that resulted in an unmarshal
error in an unhealthy cluster.
- Fixed a bug in the web ui, removed references to keepaliveTimeout.
- Keepalive checks now have a history.
- Some keepalive events were misinterpreted as resolution events, which caused
these events to be handled instead of filtered.
- Some failing keepalive events were not properly emitted after a restart of
sensu-backend.
- The check output attribute is still present in JSON-encoded events even if
empty.
- Prevent an empty Path environment variable for agents on Windows.
- Fixed a bug in `sensuctl check update` interactive mode. Boolean defaults
were being displayed rather than the check's current values.
- Use the provided etcd client TLS information when the flag `--no-embed-etcd`
is used.
- Increase duration delta in TestPeriodicKeepalive integration test.
- Fixed some problems introduced by Go 1.11.

### Breaking Changes
- Removed the KeepaliveTimeout attribute from entities.

## [2.0.0-beta.4] - 2018-08-14

### Added
- Added the Sensu edition in sensuctl config view subcommand.
- List the supported resource types in sensuctl.
- Added agent ID and IP address to backend session connect/disconnect logs
- Licenses collection for RHEL Dockerfiles and separated RHEL Dockerfiles.

### Changed
- API responses are inspected after each request for the Sensu Edition header.
- Rename list-rules subcommand to info in sensuctl role commmand with alias
for backward compatibility.
- Updated gogo/protobuf and golang/protobuf versions.
- Health API now returns etcd alarms in addition to cluster health.

### Fixed
- Fixed agentd so it does not subscribe to empty subscriptions.
- Rules are now implicitly granting read permission to their configured
environment & organization.
- The splay_coverage attribute is no longer mandatory in sensuctl for proxy
check requests and use its default value instead.
- sensu-agent & sensu-backend no longer display help usage and duplicated error
message on startup failure.
- `Issued` & `History` are now set on keepalive events.
- Resolves a potential panic in `sensuctl cluster health`.
- Fixed a bug in InfluxDB metric parsing. The timestamp is now optional and
compliant with InfluxDB line protocol.
- Fixed an issue where adhoc checks would not be issued to all agents in a
clustered installation.

### Breaking Changes
- Corrects the check field `total_state-change` json tag to `total_state_change`.

## [2.0.0-beta.3-1] - 2018-08-02

### Added
- Added unit test coverage for check routers.
- Added API support for cluster management.
- Added sensuctl cluster member-list command.
- Added Sensu edition detection in sensuctl.
- Added sensuctl cluster member-add command.
- Added API client support for enterprise license management.
- Added a header to API calls that returns the current Sensu Edition.
- Added sensuctl cluster health command.

### Changed
- The Backend struct has been refactored to allow easier customization in
enterprise edition.
- Use etcd monitor instead of in-memory monitor.
- Refactoring of the cmd package for sensuctl to allow easier customization in
the enterprise edition.
- Upgrade dep to v0.5.0
- Added cluster health information to /health endpoint in sensu-backend.

### Fixed
- Fixed `sensuctl completion` help for bash and zsh.
- Fixed a bug in build.sh where versions for Windows and Mac OS were not
generated correctly.
- Display the name of extensions with table formatting in sensuctl.
- Fixed TLS issue that occurred when dashboard communicated with API.
- Check TTL now works with round robin checks.
- Format string for --format flag help now shows actual arguments.
- Push the sensu/sensu:nightly docker image to the Docker Hub.
- Replaced dummy certs with ones that won't expire until 100 years in the
future.
- Fixed a bug where clustered round robin check execution executed checks
too often.
- Catch errors in type assertions in cli.
- Fixed a bug where users could accidentally create invalid gRPC handlers.

### Removed
- Removed check subdue e2e test.
- Removed unused Peek method in the Ring data structure.

### Breaking Changes
- Removed deprecated import command.

## [2.0.0-beta.2] - 2018-06-28

### Added
- Performed an audit of events and checks. Added `event.HasCheck()` nil checks
prior to assuming the existence of said check.
- Added a Create method to the entities api.
- Added the ability to set round robin scheduling in sensuctl
- Added Output field to GRPC handlers
- Additional logging around handlers
- Accept additional time formats in sensuctl
- Entities can now be created via sensuctl.
- Added the format `wrapped-json` to sensuctl `configure`, `list` and `info`
commands, which is compatible with `sensuctl create`.
- Added debug event log with all event data.
- Added yml.example configurations for staging backend and agents.
- Added test resources in `testing/config/resources.json` to be used in staging.
- Added all missing configuration options to `agent.yml.example` and
`backend.yml.example`.
- Added environment variables to checks.
- Added logging redaction integration test.
- Added check token substitution integration test.
- Added the `sensuctl config view` subcommand.
- Added extension service configuration to staging resources.
- Added some documentation around extensions.
- Added Dockerfile.rhel to build RHEL containers.

### Changed
- Upgraded gometalinter to v2.
- Add logging around the Sensu event pipeline.
- Split out the docker commands in build script so that building images and
  pushing can be done separately.
- Migrated the InfluxDB handler from the sensu-go repository to
github.com/nikkiki/sensu-influxdb-handler
- Entry point for sensu-backend has been changed to
  `github.com/sensu/sensu-go/cmd/sensu-backend`
- Don't allow unknown fields in types that do not support custom attributes
when creating resources with `sensuctl create`.
- Provided additional context to metric event logs.
- Updated goversion in the appveyor configuration for minor releases.
- Use a default hostname if one cannot be retrieved.
- Return an error from `sensuctl configure` when the configured organization
or environment does not exist.
- Remove an unnecessary parameter from sensuctl environment create.
- The profile environment & organization values are used by default when
creating a resource with sensuctl.
- Migrated docker image to sensu Docker Hub organization from sensuapp.
- Use the sensu/sensu image instead of sensu/sensu-go in Docker Hub.

### Fixed
- Prevent panic when verifying if a metric event is silenced.
- Add logging around the Sensu event pipeline
- Marked silenced and hooks fields in event as deprecated
- Fixed a bug where hooks could not be created with `create -f`
- Metrics with zero-values are now displayed correctly
- Fix handler validation routine
- Fixed a small bug in the opentsdb transformer so that it trims trailing
whitespace characters.
- Sensu-agent logs an error if the statsd listener is unable to start due to an
invalid address or is stopped due to any other error.
- Fixed a bug where --organization and --environment flags were hidden for all
commands
- Fix a bug where environments could not be created with sensuctl create
- StatsD listener on Windows is functional
- Add version output for dev and nightly builds (#1320).
- Improve git version detection by directly querying for the most recent tag.
- Fixed `sensuctl create -f` for `Role`
- Fixed `sensuctl create -f` for `Event`
- Added validation for asset SHA512 checksum, requiring that it be at least 128
characters and therefore fixing a bug in sensuctl
- Silenced IDs are now generated when not set in `create -f` resources
- API requests that result in a 404 response are now logged
- Fixed a bug where only a single resource could be created with
`sensuctl create` at a time.
- Fixed a bug where environments couldn't be deleted if there was an asset in
the organization they reside in.
- Dashboard's backend reverse proxy now works with TLS certs are configured.
- Fixed a bug with the IN operator in query statements.
- Boolean fields with a value of `false` now appear in json format (removed
`omitempty` from protobufs).
- The sensuctl create command no longer prints a spurious warning when
non-default organizations or environments are configured.
- When installing assets, errors no longer cause file descriptors to leak, or
lockfiles to not be cleaned up.
- Fixed a bug where the CLI default for round robin checks was not appearing.
- Missing custom attributes in govaluate expressions no longer result in
an error being logged. Instead, a debug message is logged.
- Update AppVeyor API token to enable GitHub deployments.
- Allow creation of metric events via backend API.
- Fixed a bug where in some circumstances checks created with sensuctl create
would never fail.
- Fixed a goroutine leak in the ring.
- Fixed `sensuctl completion` help for bash and zsh.

### Removed
- Removed Linux/386 & Windows/386 e2e jobs on Travis CI & AppVeyor
- Removed check output metric extraction e2e test, in favor of more detailed
integration coverage.
- Removed the `leader` package
- Removed logging redaction e2e test, in favor of integration coverage.
- Removed check token substitution e2e test, in favor of integration coverage.
- Removed round robin scheduling e2e test.
- Removed proxy check e2e test.
- Removed check scheduling e2e test.
- Removed keepalive e2e test.
- Removed event handler e2e test.
- Removed `sensuctl` create e2e tests.
- Removed hooks e2e test.
- Removed assets e2e test.
- Removed agent reconnection e2e test.
- Removed extensions e2e test.

## [2.0.0-beta.1] - 2018-05-07
### Added
- Add Ubuntu 18.04 repository
- Support for managing mutators via sensuctl.
- Added ability to sort events in web UI.
- Add PUT support to APId for the various resource types.
- Added flags to disable the agent's API and Socket listeners
- Made Changelog examples in CONTRIBUTING.md more obvious
- Added cli support for setting environment variables in mutators and handlers.
- Added gRPC extension service definition.
- The slack handler now uses the iconURL & username flag parameters.
- Support for nightlies in build/packaging tooling.
- Added extension registry support to apid.
- Added extension registry to the store.
- Add sensuctl create command.
- Adds a statsd server to the sensu-agent which runs statsd at a configurable
flush interval and converts gostatsd metrics to Sensu Metric Format.
- Add event filtering to extensions.
- Proper 404 page for web UI.
- Add sensuctl extension command.
- Add extensions to pipelined.
- Added more tests surrounding the sensu-agent's statsd server and udp port.
- Add the `--statsd-event-handlers` flag to sensu-agent which configures the
event handlers for statsd metrics.
- Add default user with username "sensu" with global, read-only permissions.
- Add end-to-end test for extensions.
- Add configuration setting for backend and agent log level.
- Add extension package for building third-party Sensu extensions in Go.
- Add the `--statsd-disable` flag to sensu-agent which configures the
statsd listener. The listener is enabled by default.
- Added an influx-db handler for events containing metrics.
- Add 'remove-when' and 'set-when' subcommands to sensuctl filter command.
- Added the Transformer interface.
- Added a Graphite Plain Text transformer.
- Add support for `metric_format` and `metric_handlers` fields in the Check and
CheckConfig structs.
- Add CLI support for `metric_format` and `metric_handlers` fields in `sensuctl`.
- Add support for metric extraction from check output for `graphite_plaintext`
transformer.
- Added a OpenTSDB transformer.
- Add support for metric extraction from check output for `opentsdb_line`
- Added a Nagios performance data transformer.
- Add support for metric extraction from check output for `nagios_perfdata`
- Added an InfluxDB Line transformer.
- Add support for metric extraction from check output for `influxdb_line`
transformer.
- Add e2e test for metric extraction.

### Changed
- Changed the maximum number of open file descriptors on a system to from 1024
(default) to 65535.
- Increased the default etcd size limit from 2GB to 4GB.
- Move Hooks and Silenced out of Event and into Check.
- Handle round-robin scheduling in wizardbus.
- Added informational logging for failed entity keepalives.
- Replaced fileb0x with vfsgen for bundling static assets into binary. Nodejs 8+
and yarn are now dependencies for building the backend.
- Updated etcd to 3.3.2 from 3.3.1 to fix an issue with autocompaction settings.
- Updated and corrected logging style for variable fields.
- Build protobufs with go generate.
- Creating roles via sensuctl now supports passing flags for setting permissions
  rules.
- Removed -c (check) flag in sensuctl check execute command.
- Fix a deadlock in the monitor.
- Don't allow the bus to drop messages.
- Events list can properly be viewed on mobile.
- Updated Sirupsen/logrus to sirupsen/logrus and other applicable dependencies using the former.
- Set default log level to 'warn'.
- Optimize check marshaling.
- Silenced API only accepts 'id' parameter on DELETE requests.
- Disable gostatsd internal metric collection.
- Improved log entries produced by pipelined.
- Allow the InfluxDB handler to parse the Sensu metric for an InfluxDB field tag
and measurement.
- Removed organization and environment flags from create command.
- Changed `metric_format` to `output_metric_format`.
- Changed `metric_handlers` to `output_metric_handlers`.

### Fixed
- Terminate processes gracefully in e2e tests, allowing ports to be reused.
- Shut down sessions properly when agent connections are disrupted.
- Fixed shutdown log message in backend
- Stopped double-writing events in eventd
- Agents from different orgs/envs with the same ID connected to the same backend
  no longer overwrite each other's messagebus subscriptions.
- Fix the manual packaging process.
- Properly log the event being handled in pipelined
- The http_check.sh example script now hides its output
- Silenced entries using an asterisk can be deleted
- Improve json unmarshaling performance.
- Events created from the metrics passed to the statsd listener are no longer
swallowed. The events are sent through the pipeline.
- Fixed a bug where the Issued field was never populated.
- When creating a new statsd server, use the default flush interval if given 0.
- Fixed a bug where check and checkconfig handlers and subscriptions are null in rendered JSON.
- Allow checks and hooks to escape zombie processes that have timed out.
- Install all dependencies with `dep ensure` in build.sh.
- Fixed an issue in which some agents intermittently miss check requests.
- Agent statsd daemon listens on IPv4 for Windows.
- Include zero-valued integers in JSON output for all types.
- Check event entities now have a last_seen timestamp.
- Improved silenced entry display and UX.
- Fixed a small bug in the opentsdb transformer so that it trims trailing
whitespace characters.

## [2.0.0-nightly.1] - 2018-03-07
### Added
- A `--debug` flag on sensu-backend for enabling a pprof HTTP endpoint on localhost.
- Add CLI support for adhoc check requests.
- Check scheduler now handles adhoc check requests.
- Added `set-FIELD` and `remove-FIELD` commands for all updatable fields
of a check. This allows updating single fields and completely clearing out
non-required fields.
- Add built-in only_check_output mutator to pipelined.
- Allow publish, cron, ttl, timeout, low flap threshold and more fields to be
set when importing legacy settings.
- Add CPU architecture in system information of entities.
- The `sensuctl user change-password` subcommand now accepts flag parameters.
- Configured and enabled etcd autocompaction.
- Add event metrics type, implementing the Sensu Metrics Format.
- Agents now try to reconnect to the backend if the connection is lost.
- Added non-functional selections for resolving and silencing to web ui
- Add LastOk to check type. This will be updated to reflect the last timestamp
of a successful check.
- Added GraphQL explorer to web UI.
- Added check occurrences and occurrences_watermark attributes from Sensu 1.x.
- Added issue template for GitHub.
- Added custom functions to evaluate a unix timestamp in govaluate.

### Changed
- Refactor Check data structure to not depend on CheckConfig. This is a breaking
change that will cause existing Sensu alpha installations to break if upgraded.
This change was made before beta release so that further breaking changes could
be avoided.
- Make indentation in protocol buffers files consistent.
- Refactor Hook data structure. This is similar to what was done to Check,
except that HookConfig is now embedded in Hook.
- Refactor CheckExecutor and AdhocRequestExecutor into an Executor interface.
- Changed the sensu-backend etcd flag constants to match the etcd flag names.
- Upgraded to Etcd v3.3.1
- Removed 3DES from the list of allowed ciphers in the backend and agent.
- Password input fields are now aligned in  `sensuctl user change-password`
subcommand.
- Agent backend URLs without a port specified will now default to port 8081.
- Travis encrypted variables have been updated to work with travis-ci.org
- Upgraded all builds to use Go 1.10.
- Use megacheck instead of errcheck.
- Cleaned agent configuration.
- We no longer duplicate hook execution for types that fall into both an exit
code and severity (ex. 0, ok).
- Updated the sensuctl guidelines.
- Changed travis badge to use travis-ci.org in README.md.
- Govaluate's modifier tokens can now be optionally forbidden.
- Increase the stack size on Travis CI.
- Refactor store, queue and ring interfaces, and daemon I/O details.
- Separated global from local flags in sensuctl usage.

### Fixed
- Fixed a bug in time.InWindow that in some cases would cause subdued checks to
be executed.
- Fixed a bug in the HTTP API where resource names could not contain special
characters.
- Resolved a bug in the keepalive monitor timer which was causing it to
erroneously expire.
- Resolved a bug in how an executor processes checks. If a check contains proxy
requests, the check should not duplicately execute after the proxy requests.
- Removed an erroneous validation statement in check handler.
- Fixed HookList `hooks` validation and updated `type` validation message to
allow "0" as a valid type.
- Events' check statuses & execution times are now properly added to CheckHistory.
- Sensu v1 Check's with TTL, timeout and threshold values can now be imported
correctly.
- Use uint32 for status so it's not empty when marshalling.
- Automatically create a "default" environment when creating a new organization.

## [2.0.0-alpha.17] - 2018-02-13
### Added
- Add .gitattributes file with merge strategy for the Changelog.
- Context switcher added for dashboard.
- Add API support for adhoc check requests.
- Check scheduler now supports round-robin scheduling.
- Added better error checking for CLI commands and support for mutually
exclusive fields.
- Added `--interactive` flag to CLI which is required to run interactive mode.
- Added CLI role rule-add Organization and Environment interactive prompts.
- Added events page list and simple buttons to filter

### Changed
- Silenced `begin` supports human readable time (Format: Jan 02 2006 3:04PM MST)
in `sensuctl` with optional timezone. Stores the field as unix epoch time.
- Increased the timeout in the store's watchers tests.
- Incremental retry mechanism when waiting for agent and backend in e2e tests.
- Renamed CLI asset create interactive prompt "Org" to "Organization".

### Fixed
- Fixed required flags in `sensuctl` so requirements are enforced.
- Add support for embedded fields to dynamic.Marshal.

## [2.0.0-alpha.16] - 2018-02-07
### Added
- Add an e2e test for proxy check requests.
- Add integration tests to our CI.
- Context switcher added for dashboard
- Add api support for adhoc check requests.

### Fixed
- Tracks in-progress checks with a map and mutex rather than an array to
increase time efficiency and synchronize goroutines reading from and writing
to that map.
- Fixed a bug where we were attempting to kill processes that had already
finished before its allotted execution timeout.
- Fixed a bug where an event could erroneously be shown as silenced.
- Properly log errors whenever a check request can't be published.
- Fixed some build tags for tests using etcd stores.
- Keepalive monitors now get updated with changes to a keepalive timeout.
- Prevent tests timeout in queue package
- Prevent tests timeout in ring package
- Fixed a bug in the queue package where timestamps were not parsed correctly.
- Fixed Ring's Next method hanging in cases where watch events are not propagated.

### Changed
- Queues are now durable.
- Refactoring of the check scheduling integration tests.
- CLI resource delete confirmation is now `(y/N)`.

### Removed
- Dependency github.com/chzyer/readline

## [2.0.0-alpha.15] - 2018-01-30
### Added
- Add function for matching entities to a proxy check request.
- Added functions for publishing proxy check requests.
- Added proxy request validation.
- CLI functionality for proxy check requests (add set-proxy-requests command).
- Entities have been added to the state manager and synchronizer.
- Added package leader, for facilitating execution by a single backend.
- Proxy check requests are now published to all entities described in
`ProxyRequests` and `EntityAttributes`.
- Add quick navigation component for dashboard

### Changed
- Govaluate logic is now wrapped in the `util/eval` package.
- Cron and Interval scheduling are now mutually exclusive.

### Fixed
- Fixed a bug where retrieving check hooks were only from the check's
organization, rather than the check's environment, too.

## [2.0.0-alpha.14] - 2018-01-23
### Added
- Add `Timeout` field to CheckConfig.
- CLI functionality for check `Timeout` field.
- Add timeout support for check execution.
- Add timeout support for check hook execution.
- Token substitution is now available for check hooks
- Add an e2e test for logging redaction
- Support for `When` field in `Filter` which enables filtering based on days
and times of the week.
- New gRPC inspired GraphQL implementation. See
[graphql/README](backend/apid/graphql/README.md) for usage.
- Support for TTLs in check configs to monitor stale check results.

### Changed
- Moved monitor code out of keepalived and into its own package.
- Moved KeyBuilder from etcd package to store package.

## [2.0.0-alpha.13] - 2018-01-16
### Added
- Logging redaction for entities

### Changed
- Removed the Visual Studio 2017 image in AppVeyor to prevent random failures

### Fixed
- Fixed e2e test for token substitution on Windows
- Fixed check subdue unit test for token substitution on Windows
- Consider the first and last seconds of a time window when comparing the
current time
- Fixed Travis deploy stage by removing caching for $GOPATH
- Parse for [traditional cron](https://en.wikipedia.org/wiki/Cron) strings, rather than [GoDoc cron](https://godoc.org/github.com/robfig/cron) strings.

### Changed
- Removed the Visual Studio 2017 image in AppVeyor to prevent random failures
- Made some slight quality-of-life adjustments to build-gcs-release.sh.

### Fixed
- Fixed e2e test for token substitution on Windows
- Fixed check subdue unit test for token substitution on Windows
- Consider the first and last seconds of a time window when comparing the
current time
- Fixed Travis deploy stage by removing caching for $GOPATH
- Parse for [traditional cron](https://en.wikipedia.org/wiki/Cron) strings, rather than [GoDoc cron](https://godoc.org/github.com/robfig/cron) strings.

## [2.0.0-alpha.12] - 2018-01-09
### Added
- Add check subdue mechanism. Checks can now be subdued for specified time
windows.
- Silenced entries now include a `begin` timestamp for scheduled maintenance.
- Store clients can now use [watchers](https://github.com/sensu/sensu-go/pull/792) to be notified of changes to objects in the store.
- Add check `Cron` field. Checks can now be scheduled according to the cron
string stored in this field.
- Add a distributed queue package for use in the backend.
- Token substitution is now available for checks.
- CLI functionality for check `Cron` field.
- Add an e2e test for cron scheduling.
- Add an e2e test for check hook execution.

## [2.0.0-alpha.11] - 2017-12-19
### Breaking Changes
- The `Source` field on a check has been renamed to `ProxyEntityID`. Any checks
using the Source field will have to be recreated.

### Added
- Silenced entries with ExpireOnResolve set to true will now be deleted when an
event which has previously failing was resolved
- TCP/UDP sockets now accept 1.x backward compatible payloads. 1.x Check Result gets translated to a 2.x Event.
- Custom attributes can be added to the agent at start.
- New and improved Check Hooks are implemented (see whats new about hooks here: [Hooks](https://github.com/sensu/sensu-alpha-documentation/blob/master/08-hooks.md))
- Add check subdue CLI support.

### Changed
- Avoid using reflection in time.InWindows function.
- Use multiple parallel jobs in CI tools to speed up the tests
- Pulled in latest [github.com/coreos/etcd](https://github.com/coreos/etcd).
- Includes fix for panic that occurred on shutdown.
- Refer to their
[changelog](https://github.com/gyuho/etcd/blob/f444abaae344e562fc69323c75e1cf772c436543/CHANGELOG.md)
for more.
- Switch to using [github.com/golang/dep](https://github.com/golang/dep) for
managing dependencies; `vendor/` directory has been removed.
- See [README](README.md) for usage.

## [2.0.0-alpha.10] - 2017-12-12
### Added
- End-to-end test for the silencing functionality
- Silenced events are now identified in sensuctl

### Changed
- Events that transitioned from incidents to a healthy state are no longer
filtered by the pipeline
- Errcheck was added to the build script, and the project was given a once-over
to clean up existing errcheck lint.
- Creating a silenced entry via sensuctl no longer requires an expiry value

### Fixed
- Entities can now be silenced using their entity subscription
- Fixed a bug in the agent where it was ignoring keepalive interval and timeout
settings on start
- Keepalives now alert when entities go away!
- Fixed a bug in package dynamic that could lead to an error in json.Marshal
in certain cases.
- Fixed an issue in keepalived to handle cases of nil entities in keepalive
messages

## [2.0.0-alpha.9] - 2017-12-5
### Added
- Proxy entities are now dynamically created through the "Source" attribute of a
check configuration
- Flag to sensuctl configure allowing it to be configured non-interactively
(usage: --non-interactive or -n)
- New function SetField in package dynamic, for setting fields on types
supporting extended attributes.
- Automatically append entity:entityID subscription for agent entities
- Add silenced command to sensuctl for silencing checks and subscriptions.
- Add healthz endpoint to agent api for checking agent liveness.
- Add ability to pass JSON event data to check command STDIN.
- Add POST /events endpoint to manually create, update, and resolve events.
- Add "event resolve" command to sensuctl to manually resolve events.
- Add the time.InWindow & time.InWindows functions to support time windows, used
in filters and check subdue

### Fixed
- Fixed a bug in how silenced entries were deleted. Only one silenced entry will
be deleted at a time, regardless of wildcard presence for subscription or check.

## [2.0.0-alpha.8] - 2017-11-28
### Added
- New "event delete" subcommand in sensuctl
- The "Store" interface is now properly documented
- The incoming request body size is now limited to 512 KB
- Silenced entries in the store now have a TTL so they automatically expire
- Initial support for custom attributes in various Sensu objects
- Add "Error" type for capturing pipeline errors
- Add registration events for new agents
- Add a migration tool for the store directly within sensu-backend

### Changed
- Refactoring of the sensu-backend API
- Modified the description for the API URL when configuring sensuctl
- A docker image with the master tag is built for every commit on master branch
- The "latest" docker tag is only pushed once a new release is created

### Fixed
- Fix the "asset update" subcommand in sensuctl
- Fix Go linting in build script
- Fix querying across organizations and environments with sensuctl
- Set a standard redirect policy to sensuctl HTTP client

### Removed
- Removed extraneous GetEnv & GetOrg getter methods<|MERGE_RESOLUTION|>--- conflicted
+++ resolved
@@ -4,6 +4,12 @@
 The format is based on [Keep a Changelog](http://keepachangelog.com/en/1.0.0/)
 and this project adheres to [Semantic
 Versioning](http://semver.org/spec/v2.0.0.html).
+
+## Unreleased
+
+### Fixed
+- Splayed proxy checks are now executed every interval, instead of every
+`interval + interval * splay_coverage`.
 
 ## [5.13.0] - 2019-09-09
 
@@ -106,14 +112,9 @@
 were not getting properly populated.
 - Fixed a bug where multiple nested set handlers could be incorrectly flagged as
 deeply nested.
-<<<<<<< HEAD
-- Splayed proxy checks are now executed every interval, instead of every
-`interval + interval * splay_coverage`.
-=======
 - Fixed a bug where round robin proxy checks could fail to execute.
 - Fixed a bug where watchers could enter a tight loop, causing very high CPU
 usage until sensu-backend was restarted.
->>>>>>> 05ac2b63
 
 ## [5.10.1] - 2019-06-25
 
