# Changelog
All notable changes to this project will be documented in this file.

The format is based on [Keep a Changelog](http://keepachangelog.com/en/1.0.0/)
and this project adheres to [Semantic
Versioning](http://semver.org/spec/v2.0.0.html).

## Unreleased
### Added
- Support for managing mutators via sensuctl.
- Added ability to sort events in web UI.
- Add PUT support to APId for the various resource types.
- Added flags to disable the agent's API and Socket listeners
- Made Changelog examples in CONTRIBUTING.md more obvious
- Added cli support for setting environment variables in mutators and handlers.
- Added gRPC extension service definition.
- The slack handler now uses the iconURL & username flag parameters.
- Support for nightlies in build/packaging tooling.
- Added extension registry support to apid.
- Added extension registry to the store.
- Add sensuctl create command.
- Adds a statsd server to the sensu-agent which runs statsd at a configurable
flush interval and converts gostatsd metrics to Sensu Metric Format.
- Add event filtering to extensions.
- Proper 404 page for web UI.
- Add sensuctl extension command.
- Add extensions to pipelined.
- Added more tests surrounding the sensu-agent's statsd server and udp port.
- Add the `--statsd-event-handlers` flag to sensu-agent which configures the
event handlers for statsd metrics.
- Add default user with username "sensu" with global, read-only permissions.
- Add end-to-end test for extensions.
- Add configuration setting for backend and agent log level.
- Add extension package for building third-party Sensu extensions in Go.
- Add the `--statsd-disable` flag to sensu-agent which configures the
statsd listener. The listener is enabled by default.
- Added an influx-db handler for events containing metrics.
- Add 'remove-when' and 'set-when' subcommands to sensuctl filter command.
<<<<<<< HEAD
- Added the Transformer interface.
- Added a Graphite Plain Text transformer.
=======
- Add support for `metric_format` and `metric_handlers` fields in the Check and
CheckConfig structs.
>>>>>>> 892e9473

### Changed
- Changed the maximum number of open file descriptors on a system to from 1024
(default) to 65535.
- Increased the default etcd size limit from 2GB to 4GB.
- Move Hooks and Silenced out of Event and into Check.
- Handle round-robin scheduling in wizardbus.
- Added informational logging for failed entity keepalives.
- Replaced fileb0x with vfsgen for bundling static assets into binary. Nodejs 8+
and yarn are now dependencies for building the backend.
- Updated etcd to 3.3.2 from 3.3.1 to fix an issue with autocompaction settings.
- Updated and corrected logging style for variable fields.
- Build protobufs with go generate.
- Creating roles via sensuctl now supports passing flags for setting permissions
  rules.
- Removed -c (check) flag in sensuctl check execute command.
- Fix a deadlock in the monitor.
- Don't allow the bus to drop messages.
- Events list can properly be viewed on mobile.
- Updated Sirupsen/logrus to sirupsen/logrus and other applicable dependencies using the former.
- Set default log level to 'warn'.
- Optimize check marshaling.
- Silenced API only accepts 'id' parameter on DELETE requests.
- Disable gostatsd internal metric collection.
- Improved log entries produced by pipelined.

### Fixed
- Terminate processes gracefully in e2e tests, allowing ports to be reused.
- Shut down sessions properly when agent connections are disrupted.
- Fixed shutdown log message in backend
- Stopped double-writing events in eventd
- Agents from different orgs/envs with the same ID connected to the same backend
  no longer overwrite each other's messagebus subscriptions.
- Fix the manual packaging process.
- Properly log the event being handled in pipelined
- The http_check.sh example script now hides its output
- Silenced entries using an asterisk can be deleted
- Improve json unmarshaling performance.
- Events created from the metrics passed to the statsd listener are no longer
swallowed. The events are sent through the pipeline.
- Fixed a bug where the Issued field was never populated.
- When creating a new statsd server, use the default flush interval if given 0.
- Fixed a bug where check and checkconfig handlers and subscriptions are null in rendered JSON.
- Allow checks and hooks to escape zombie processes that have timed out.
- Install all dependencies with `dep ensure` in build.sh.


## [2.0.0-nightly.1] - 2018-03-07
### Added
- A `--debug` flag on sensu-backend for enabling a pprof HTTP endpoint on localhost.
- Add CLI support for adhoc check requests.
- Check scheduler now handles adhoc check requests.
- Added `set-FIELD` and `remove-FIELD` commands for all updatable fields
of a check. This allows updating single fields and completely clearing out
non-required fields.
- Add built-in only_check_output mutator to pipelined.
- Allow publish, cron, ttl, timeout, low flap threshold and more fields to be
set when importing legacy settings.
- Add CPU architecture in system information of entities.
- The `sensuctl user change-password` subcommand now accepts flag parameters.
- Configured and enabled etcd autocompaction.
- Add event metrics type, implementing the Sensu Metrics Format.
- Agents now try to reconnect to the backend if the connection is lost.
- Added non-functional selections for resolving and silencing to web ui
- Add LastOk to check type. This will be updated to reflect the last timestamp
of a successful check.
- Added GraphQL explorer to web UI.
- Added check occurrences and occurrences_watermark attributes from Sensu 1.x.
- Added issue template for GitHub.
- Added custom functions to evaluate a unix timestamp in govaluate.

### Changed
- Refactor Check data structure to not depend on CheckConfig. This is a breaking
change that will cause existing Sensu alpha installations to break if upgraded.
This change was made before beta release so that further breaking changes could
be avoided.
- Make indentation in protocol buffers files consistent.
- Refactor Hook data structure. This is similar to what was done to Check,
except that HookConfig is now embedded in Hook.
- Refactor CheckExecutor and AdhocRequestExecutor into an Executor interface.
- Changed the sensu-backend etcd flag constants to match the etcd flag names.
- Upgraded to Etcd v3.3.1
- Removed 3DES from the list of allowed ciphers in the backend and agent.
- Password input fields are now aligned in  `sensuctl user change-password`
subcommand.
- Agent backend URLs without a port specified will now default to port 8081.
- Travis encrypted variables have been updated to work with travis-ci.org
- Upgraded all builds to use Go 1.10.
- Use megacheck instead of errcheck.
- Cleaned agent configuration.
- We no longer duplicate hook execution for types that fall into both an exit
code and severity (ex. 0, ok).
- Updated the sensuctl guidelines.
- Changed travis badge to use travis-ci.org in README.md.
- Govaluate's modifier tokens can now be optionally forbidden.
- Increase the stack size on Travis CI.
- Refactor store, queue and ring interfaces, and daemon I/O details.
- Separated global from local flags in sensuctl usage.

### Fixed
- Fixed a bug in time.InWindow that in some cases would cause subdued checks to
be executed.
- Fixed a bug in the HTTP API where resource names could not contain special
characters.
- Resolved a bug in the keepalive monitor timer which was causing it to
erroneously expire.
- Resolved a bug in how an executor processes checks. If a check contains proxy
requests, the check should not duplicately execute after the proxy requests.
- Removed an erroneous validation statement in check handler.
- Fixed HookList `hooks` validation and updated `type` validation message to
allow "0" as a valid type.
- Events' check statuses & execution times are now properly added to CheckHistory.
- Sensu v1 Check's with TTL, timeout and threshold values can now be imported
correctly.
- Use uint32 for status so it's not empty when marshalling.
- Automatically create a "default" environment when creating a new organization.

## [2.0.0-alpha.17] - 2018-02-13
### Added
- Add .gitattributes file with merge strategy for the Changelog.
- Context switcher added for dashboard.
- Add API support for adhoc check requests.
- Check scheduler now supports round-robin scheduling.
- Added better error checking for CLI commands and support for mutually
exclusive fields.
- Added `--interactive` flag to CLI which is required to run interactive mode.
- Added CLI role rule-add Organization and Environment interactive prompts.
- Added events page list and simple buttons to filter

### Changed
- Silenced `begin` supports human readable time (Format: Jan 02 2006 3:04PM MST)
in `sensuctl` with optional timezone. Stores the field as unix epoch time.
- Increased the timeout in the store's watchers tests.
- Incremental retry mechanism when waiting for agent and backend in e2e tests.
- Renamed CLI asset create interactive prompt "Org" to "Organization".

### Fixed
- Fixed required flags in `sensuctl` so requirements are enforced.
- Add support for embedded fields to dynamic.Marshal.

## [2.0.0-alpha.16] - 2018-02-07
### Added
- Add an e2e test for proxy check requests.
- Add integration tests to our CI.
- Context switcher added for dashboard
- Add api support for adhoc check requests.

### Fixed
- Tracks in-progress checks with a map and mutex rather than an array to
increase time efficiency and synchronize goroutines reading from and writing
to that map.
- Fixed a bug where we were attempting to kill processes that had already
finished before its allotted execution timeout.
- Fixed a bug where an event could erroneously be shown as silenced.
- Properly log errors whenever a check request can't be published.
- Fixed some build tags for tests using etcd stores.
- Keepalive monitors now get updated with changes to a keepalive timeout.
- Prevent tests timeout in queue package
- Prevent tests timeout in ring package
- Fixed a bug in the queue package where timestamps were not parsed correctly.
- Fixed Ring's Next method hanging in cases where watch events are not propagated.

### Changed
- Queues are now durable.
- Refactoring of the check scheduling integration tests.
- CLI resource delete confirmation is now `(y/N)`.

### Removed
- Dependency github.com/chzyer/readline

## [2.0.0-alpha.15] - 2018-01-30
### Added
- Add function for matching entities to a proxy check request.
- Added functions for publishing proxy check requests.
- Added proxy request validation.
- CLI functionality for proxy check requests (add set-proxy-requests command).
- Entities have been added to the state manager and synchronizer.
- Added package leader, for facilitating execution by a single backend.
- Proxy check requests are now published to all entities described in
`ProxyRequests` and `EntityAttributes`.
- Add quick navigation component for dashboard

### Changed
- Govaluate logic is now wrapped in the `util/eval` package.
- Cron and Interval scheduling are now mutually exclusive.

### Fixed
- Fixed a bug where retrieving check hooks were only from the check's
organization, rather than the check's environment, too.

## [2.0.0-alpha.14] - 2018-01-23
### Added
- Add `Timeout` field to CheckConfig.
- CLI functionality for check `Timeout` field.
- Add timeout support for check execution.
- Add timeout support for check hook execution.
- Token substitution is now available for check hooks
- Add an e2e test for logging redaction
- Support for `When` field in `Filter` which enables filtering based on days
and times of the week.
- New gRPC inspired GraphQL implementation. See
[graphql/README](backend/apid/graphql/README.md) for usage.
- Support for TTLs in check configs to monitor stale check results.

### Changed
- Moved monitor code out of keepalived and into its own package.
- Moved KeyBuilder from etcd package to store package.

## [2.0.0-alpha.13] - 2018-01-16
### Added
- Logging redaction for entities

### Changed
- Removed the Visual Studio 2017 image in AppVeyor to prevent random failures

### Fixed
- Fixed e2e test for token substitution on Windows
- Fixed check subdue unit test for token substitution on Windows
- Consider the first and last seconds of a time window when comparing the
current time
- Fixed Travis deploy stage by removing caching for $GOPATH
- Parse for [traditional cron](https://en.wikipedia.org/wiki/Cron) strings, rather than [GoDoc cron](https://godoc.org/github.com/robfig/cron) strings.

### Changed
- Removed the Visual Studio 2017 image in AppVeyor to prevent random failures
- Made some slight quality-of-life adjustments to build-gcs-release.sh.

### Fixed
- Fixed e2e test for token substitution on Windows
- Fixed check subdue unit test for token substitution on Windows
- Consider the first and last seconds of a time window when comparing the
current time
- Fixed Travis deploy stage by removing caching for $GOPATH
- Parse for [traditional cron](https://en.wikipedia.org/wiki/Cron) strings, rather than [GoDoc cron](https://godoc.org/github.com/robfig/cron) strings.

## [2.0.0-alpha.12] - 2018-01-09
### Added
- Add check subdue mechanism. Checks can now be subdued for specified time
windows.
- Silenced entries now include a `begin` timestamp for scheduled maintenance.
- Store clients can now use [watchers](https://github.com/sensu/sensu-go/pull/792) to be notified of changes to objects in the store.
- Add check `Cron` field. Checks can now be scheduled according to the cron
string stored in this field.
- Add a distributed queue package for use in the backend.
- Token substitution is now available for checks.
- CLI functionality for check `Cron` field.
- Add an e2e test for cron scheduling.
- Add an e2e test for check hook execution.

## [2.0.0-alpha.11] - 2017-12-19
### Breaking Changes
- The `Source` field on a check has been renamed to `ProxyEntityID`. Any checks
using the Source field will have to be recreated.

### Added
- Silenced entries with ExpireOnResolve set to true will now be deleted when an
event which has previously failing was resolved
- TCP/UDP sockets now accept 1.x backward compatible payloads. 1.x Check Result gets translated to a 2.x Event.
- Custom attributes can be added to the agent at start.
- New and improved Check Hooks are implemented (see whats new about hooks here: [Hooks](https://github.com/sensu/sensu-alpha-documentation/blob/master/08-hooks.md))
- Add check subdue CLI support.

### Changed
- Avoid using reflection in time.InWindows function.
- Use multiple parallel jobs in CI tools to speed up the tests
- Pulled in latest [github.com/coreos/etcd](https://github.com/coreos/etcd).
- Includes fix for panic that occurred on shutdown.
- Refer to their
[changelog](https://github.com/gyuho/etcd/blob/f444abaae344e562fc69323c75e1cf772c436543/CHANGELOG.md)
for more.
- Switch to using [github.com/golang/dep](https://github.com/golang/dep) for
managing dependencies; `vendor/` directory has been removed.
- See [README](README.md) for usage.

## [2.0.0-alpha.10] - 2017-12-12
### Added
- End-to-end test for the silencing functionality
- Silenced events are now identified in sensuctl

### Changed
- Events that transitioned from incidents to a healthy state are no longer
filtered by the pipeline
- Errcheck was added to the build script, and the project was given a once-over
to clean up existing errcheck lint.
- Creating a silenced entry via sensuctl no longer requires an expiry value

### Fixed
- Entities can now be silenced using their entity subscription
- Fixed a bug in the agent where it was ignoring keepalive interval and timeout
settings on start
- Keepalives now alert when entities go away!
- Fixed a bug in package dynamic that could lead to an error in json.Marshal
in certain cases.
- Fixed an issue in keepalived to handle cases of nil entities in keepalive
messages

## [2.0.0-alpha.9] - 2017-12-5
### Added
- Proxy entities are now dynamically created through the "Source" attribute of a
check configuration
- Flag to sensuctl configure allowing it to be configured non-interactively
(usage: --non-interactive or -n)
- New function SetField in package dynamic, for setting fields on types
supporting extended attributes.
- Automatically append entity:entityID subscription for agent entities
- Add silenced command to sensuctl for silencing checks and subscriptions.
- Add healthz endpoint to agent api for checking agent liveness.
- Add ability to pass JSON event data to check command STDIN.
- Add POST /events endpoint to manually create, update, and resolve events.
- Add "event resolve" command to sensuctl to manually resolve events.
- Add the time.InWindow & time.InWindows functions to support time windows, used
in filters and check subdue

### Fixed
- Fixed a bug in how silenced entries were deleted. Only one silenced entry will
be deleted at a time, regardless of wildcard presence for subscription or check.

## [2.0.0-alpha.8] - 2017-11-28
### Added
- New "event delete" subcommand in sensuctl
- The "Store" interface is now properly documented
- The incoming request body size is now limited to 512 KB
- Silenced entries in the store now have a TTL so they automatically expire
- Initial support for custom attributes in various Sensu objects
- Add "Error" type for capturing pipeline errors
- Add registration events for new agents
- Add a migration tool for the store directly within sensu-backend

### Changed
- Refactoring of the sensu-backend API
- Modified the description for the API URL when configuring sensuctl
- A docker image with the master tag is built for every commit on master branch
- The "latest" docker tag is only pushed once a new release is created

### Fixed
- Fix the "asset update" subcommand in sensuctl
- Fix Go linting in build script
- Fix querying across organizations and environments with sensuctl
- Set a standard redirect policy to sensuctl HTTP client

### Removed
- Removed extraneous GetEnv & GetOrg getter methods<|MERGE_RESOLUTION|>--- conflicted
+++ resolved
@@ -36,13 +36,10 @@
 statsd listener. The listener is enabled by default.
 - Added an influx-db handler for events containing metrics.
 - Add 'remove-when' and 'set-when' subcommands to sensuctl filter command.
-<<<<<<< HEAD
 - Added the Transformer interface.
 - Added a Graphite Plain Text transformer.
-=======
 - Add support for `metric_format` and `metric_handlers` fields in the Check and
 CheckConfig structs.
->>>>>>> 892e9473
 
 ### Changed
 - Changed the maximum number of open file descriptors on a system to from 1024
