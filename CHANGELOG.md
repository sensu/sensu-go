--- conflicted
+++ resolved
@@ -15,11 +15,8 @@
 - Add built-in only_check_output mutator to pipelined.
 - Allow publish, cron, ttl, timeout, low flap threshold and more fields to be
 set when importing legacy settings.
-<<<<<<< HEAD
 - Add CPU architecture in system information of entities.
-=======
 - The `sensuctl user change-password` subcommand now accepts flag parameters.
->>>>>>> d8744049
 
 ### Changed
 - Refactor Check data structure to not depend on CheckConfig. This is a breaking
