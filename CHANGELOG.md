--- conflicted
+++ resolved
@@ -18,14 +18,12 @@
 - Add a timeout to etcd requests when retrieving the nodes health.
 - Show the correct default value for the format flag in `sensuctl dump` help
 usage.
-<<<<<<< HEAD
 - Added the `--etcd-discovery` and `--etcd-discovery-srv` flags to
   `sensu-backend`. These are used to take advantage of the embedded etcd's
   auto-discovery features.
 
 ### Fixed
 - Listing assets with no results returns an empty array
-=======
 - Listing assets with no results returns an empty array.
 - Fixed a panic that could occur when creating resources in a namespace that
 does not exist.
@@ -35,7 +33,6 @@
 username and password. Users will need to run 'sensu-backend init' on every
 new installation.
 - Several deprecated flags were removed from sensu-backend.
->>>>>>> 6df9362d
 
 ## [5.15.0] - 2019-11-18
 
