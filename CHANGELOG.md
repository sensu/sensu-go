# Changelog
All notable changes to this project will be documented in this file.

The format is based on [Keep a Changelog](http://keepachangelog.com/en/1.0.0/)
and this project adheres to [Semantic
Versioning](http://semver.org/spec/v2.0.0.html).

## Unreleased

### Added
<<<<<<< HEAD
- Assets are included on check details page.
=======
- Adds links to view entities and checks from the events page.
>>>>>>> f7c52bff

### Fixed
- Silences List in web ui sorted by ascending order
- Sorting button now works properly
- Fixed unresponsive silencing entry form begin date input.
- Fixed a panic on the backend when handling keepalives from older agent versions.
- Fixed a bug that would prevent some keepalive failures from occurring.
- Improved event validation error messages.
- Improved agent logging for statsd events.

### Breaking Changes
- Environments and organizations have been replaced with namespaces.

## [2.0.0-beta.7-1] - 2018-10-26

### Added
- Asset functionality for mutators and handlers.
- Web ui allows publishing and unpublishing on checks page.
- Web ui allows publishing and unpublishing on check details page.
- Web ui code highlighting added.

### fixed
- fixes exception thrown when web ui browser window is resized.

## [2.0.0-beta.6-2] - 2018-10-22

### Added
- Add windows/386 to binary gcs releases
- TLS authentication and encryption for etcd client and peer communication.
- Added a debug log message for interval timer initial offset.
- Added a privilege escalation test for RBAC.

### Removed
- Staging resources and configurations have been removed from sensu-go.
- Removed handlers/slack from sensu/sensu-go. It can now be found in
sensu/slack-handler.
- Removed the `Error` store and type.

### Changed
- Changed sensu-agent's internal asset manager to use BoltDB.
- Changed sensuctl title colour to use terminal's configured default for bold
text.
- The backend no longer forcibly binds to localhost.
- Keepalive intervals and timeouts are now configured in the check object of
keepalive events.
- The sensu-agent binary is now located at ./cmd/sensu-agent.
- Sensuctl no longer uses auto text wrapping.
- The backend no longer requires embedded etcd. External etcd instances can be
used by providing the --no-embed option. In this case, the client will dial
the URLs provided by --listen-client-urls.
- The sensu-agent binary is now located at ./cmd/sensu-agent.
- Sensuctl no longer uses auto text wrapping.
- The backend no longer requires embedded etcd. External etcd instances can be
used by providing the --no-embed option. In this case, the client will dial
the URLs provided by --listen-client-urls.
- Deprecated daemon `Status()` functions and `/info` (`/info` will be
re-implemented in https://github.com/sensu/sensu-go/issues/1739).
- The sensu-backend flags related to etcd are now all prefixed with `etcd` and
the older versions are now deprecated.
- Web ui entity recent events are sorted by last ok.
- etcd is now the last component to shutdown during a graceful shutdown.
- Web ui entity recent events are sorted by last ok
- Deprecated --custom-attributes in the sensu-agent command, changed to
--extended-attributes.
- Interfaced command execution and mocked it for testing.
- Updated the version of `libprotoc` used to 3.6.1.

### Fixed
- Fixed a bug in `sensuctl configure` where an output format called `none` could
  be selected instead of `tabular`.
- Fixes a bug in `sensuctl cluster health` so the correct error is handled.
- Fixed a bug where assets could not extract git tarballs.
- Fixed a bug where assets would not install if given cache directory was a
relative path.
- Fixed a bug where an agent's collection of system information could delay
sending of keepalive messages.
- Fixed a bug in nagios perfdata parsing.
- Etcd client URLs can now be a comma-separated list.
- Fixed a bug where output metric format could not be unset.
- Fixed a bug where the agent does not validate the ID at startup.
- Fixed a bug in `sensuctl cluster health` that resulted in an unmarshal
error in an unhealthy cluster.
- Fixed a bug in the web ui, removed references to keepaliveTimeout.
- Keepalive checks now have a history.
- Some keepalive events were misinterpreted as resolution events, which caused
these events to be handled instead of filtered.
- Some failing keepalive events were not properly emitted after a restart of
sensu-backend.
- The check output attribute is still present in JSON-encoded events even if
empty.
- Prevent an empty Path environment variable for agents on Windows.
- Fixed a bug in `sensuctl check update` interactive mode. Boolean defaults
were being displayed rather than the check's current values.
- Use the provided etcd client TLS information when the flag `--no-embed-etcd`
is used.
- Increase duration delta in TestPeriodicKeepalive integration test.
- Fixed some problems introduced by Go 1.11.

### Breaking Changes
- Removed the KeepaliveTimeout attribute from entities.

## [2.0.0-beta.4] - 2018-08-14

### Added
- Added the Sensu edition in sensuctl config view subcommand.
- List the supported resource types in sensuctl.
- Added agent ID and IP address to backend session connect/disconnect logs
- Licenses collection for RHEL Dockerfiles and separated RHEL Dockerfiles.

### Changed
- API responses are inspected after each request for the Sensu Edition header.
- Rename list-rules subcommand to info in sensuctl role commmand with alias
for backward compatibility.
- Updated gogo/protobuf and golang/protobuf versions.
- Health API now returns etcd alarms in addition to cluster health.

### Fixed
- Fixed agentd so it does not subscribe to empty subscriptions.
- Rules are now implicitly granting read permission to their configured
environment & organization.
- The splay_coverage attribute is no longer mandatory in sensuctl for proxy
check requests and use its default value instead.
- sensu-agent & sensu-backend no longer display help usage and duplicated error
message on startup failure.
- `Issued` & `History` are now set on keepalive events.
- Resolves a potential panic in `sensuctl cluster health`.
- Fixed a bug in InfluxDB metric parsing. The timestamp is now optional and
compliant with InfluxDB line protocol.
- Fixed an issue where adhoc checks would not be issued to all agents in a
clustered installation.

### Breaking Changes
- Corrects the check field `total_state-change` json tag to `total_state_change`.

## [2.0.0-beta.3-1] - 2018-08-02

### Added
- Added unit test coverage for check routers.
- Added API support for cluster management.
- Added sensuctl cluster member-list command.
- Added Sensu edition detection in sensuctl.
- Added sensuctl cluster member-add command.
- Added API client support for enterprise license management.
- Added a header to API calls that returns the current Sensu Edition.
- Added sensuctl cluster health command.

### Changed
- The Backend struct has been refactored to allow easier customization in
enterprise edition.
- Use etcd monitor instead of in-memory monitor.
- Refactoring of the cmd package for sensuctl to allow easier customization in
the enterprise edition.
- Upgrade dep to v0.5.0
- Added cluster health information to /health endpoint in sensu-backend.

### Fixed
- Fixed `sensuctl completion` help for bash and zsh.
- Fixed a bug in build.sh where versions for Windows and Mac OS were not
generated correctly.
- Display the name of extensions with table formatting in sensuctl.
- Fixed TLS issue that occurred when dashboard communicated with API.
- Check TTL now works with round robin checks.
- Format string for --format flag help now shows actual arguments.
- Push the sensu/sensu:nightly docker image to the Docker Hub.
- Replaced dummy certs with ones that won't expire until 100 years in the
future.
- Fixed a bug where clustered round robin check execution executed checks
too often.
- Catch errors in type assertions in cli.
- Fixed a bug where users could accidentally create invalid gRPC handlers.

### Removed
- Removed check subdue e2e test.
- Removed unused Peek method in the Ring data structure.

### Breaking Changes
- Removed deprecated import command.

## [2.0.0-beta.2] - 2018-06-28

### Added
- Performed an audit of events and checks. Added `event.HasCheck()` nil checks
prior to assuming the existence of said check.
- Added a Create method to the entities api.
- Added the ability to set round robin scheduling in sensuctl
- Added Output field to GRPC handlers
- Additional logging around handlers
- Accept additional time formats in sensuctl
- Entities can now be created via sensuctl.
- Added the format `wrapped-json` to sensuctl `configure`, `list` and `info`
commands, which is compatible with `sensuctl create`.
- Added debug event log with all event data.
- Added yml.example configurations for staging backend and agents.
- Added test resources in `testing/config/resources.json` to be used in staging.
- Added all missing configuration options to `agent.yml.example` and
`backend.yml.example`.
- Added environment variables to checks.
- Added logging redaction integration test.
- Added check token substitution integration test.
- Added the `sensuctl config view` subcommand.
- Added extension service configuration to staging resources.
- Added some documentation around extensions.
- Added Dockerfile.rhel to build RHEL containers.

### Changed
- Upgraded gometalinter to v2.
- Add logging around the Sensu event pipeline.
- Split out the docker commands in build script so that building images and
  pushing can be done separately.
- Migrated the InfluxDB handler from the sensu-go repository to
github.com/nikkiki/sensu-influxdb-handler
- Entry point for sensu-backend has been changed to
  `github.com/sensu/sensu-go/cmd/sensu-backend`
- Don't allow unknown fields in types that do not support custom attributes
when creating resources with `sensuctl create`.
- Provided additional context to metric event logs.
- Updated goversion in the appveyor configuration for minor releases.
- Use a default hostname if one cannot be retrieved.
- Return an error from `sensuctl configure` when the configured organization
or environment does not exist.
- Remove an unnecessary parameter from sensuctl environment create.
- The profile environment & organization values are used by default when
creating a resource with sensuctl.
- Migrated docker image to sensu Docker Hub organization from sensuapp.
- Use the sensu/sensu image instead of sensu/sensu-go in Docker Hub.

### Fixed
- Prevent panic when verifying if a metric event is silenced.
- Add logging around the Sensu event pipeline
- Marked silenced and hooks fields in event as deprecated
- Fixed a bug where hooks could not be created with `create -f`
- Metrics with zero-values are now displayed correctly
- Fix handler validation routine
- Fixed a small bug in the opentsdb transformer so that it trims trailing
whitespace characters.
- Sensu-agent logs an error if the statsd listener is unable to start due to an
invalid address or is stopped due to any other error.
- Fixed a bug where --organization and --environment flags were hidden for all
commands
- Fix a bug where environments could not be created with sensuctl create
- StatsD listener on Windows is functional
- Add version output for dev and nightly builds (#1320).
- Improve git version detection by directly querying for the most recent tag.
- Fixed `sensuctl create -f` for `Role`
- Fixed `sensuctl create -f` for `Event`
- Added validation for asset SHA512 checksum, requiring that it be at least 128
characters and therefore fixing a bug in sensuctl
- Silenced IDs are now generated when not set in `create -f` resources
- API requests that result in a 404 response are now logged
- Fixed a bug where only a single resource could be created with
`sensuctl create` at a time.
- Fixed a bug where environments couldn't be deleted if there was an asset in
the organization they reside in.
- Dashboard's backend reverse proxy now works with TLS certs are configured.
- Fixed a bug with the IN operator in query statements.
- Boolean fields with a value of `false` now appear in json format (removed
`omitempty` from protobufs).
- The sensuctl create command no longer prints a spurious warning when
non-default organizations or environments are configured.
- When installing assets, errors no longer cause file descriptors to leak, or
lockfiles to not be cleaned up.
- Fixed a bug where the CLI default for round robin checks was not appearing.
- Missing custom attributes in govaluate expressions no longer result in
an error being logged. Instead, a debug message is logged.
- Update AppVeyor API token to enable GitHub deployments.
- Allow creation of metric events via backend API.
- Fixed a bug where in some circumstances checks created with sensuctl create
would never fail.
- Fixed a goroutine leak in the ring.
- Fixed `sensuctl completion` help for bash and zsh.

### Removed
- Removed Linux/386 & Windows/386 e2e jobs on Travis CI & AppVeyor
- Removed check output metric extraction e2e test, in favor of more detailed
integration coverage.
- Removed the `leader` package
- Removed logging redaction e2e test, in favor of integration coverage.
- Removed check token substitution e2e test, in favor of integration coverage.
- Removed round robin scheduling e2e test.
- Removed proxy check e2e test.
- Removed check scheduling e2e test.
- Removed keepalive e2e test.
- Removed event handler e2e test.
- Removed `sensuctl` create e2e tests.
- Removed hooks e2e test.
- Removed assets e2e test.
- Removed agent reconnection e2e test.
- Removed extensions e2e test.

## [2.0.0-beta.1] - 2018-05-07
### Added
- Add Ubuntu 18.04 repository
- Support for managing mutators via sensuctl.
- Added ability to sort events in web UI.
- Add PUT support to APId for the various resource types.
- Added flags to disable the agent's API and Socket listeners
- Made Changelog examples in CONTRIBUTING.md more obvious
- Added cli support for setting environment variables in mutators and handlers.
- Added gRPC extension service definition.
- The slack handler now uses the iconURL & username flag parameters.
- Support for nightlies in build/packaging tooling.
- Added extension registry support to apid.
- Added extension registry to the store.
- Add sensuctl create command.
- Adds a statsd server to the sensu-agent which runs statsd at a configurable
flush interval and converts gostatsd metrics to Sensu Metric Format.
- Add event filtering to extensions.
- Proper 404 page for web UI.
- Add sensuctl extension command.
- Add extensions to pipelined.
- Added more tests surrounding the sensu-agent's statsd server and udp port.
- Add the `--statsd-event-handlers` flag to sensu-agent which configures the
event handlers for statsd metrics.
- Add default user with username "sensu" with global, read-only permissions.
- Add end-to-end test for extensions.
- Add configuration setting for backend and agent log level.
- Add extension package for building third-party Sensu extensions in Go.
- Add the `--statsd-disable` flag to sensu-agent which configures the
statsd listener. The listener is enabled by default.
- Added an influx-db handler for events containing metrics.
- Add 'remove-when' and 'set-when' subcommands to sensuctl filter command.
- Added the Transformer interface.
- Added a Graphite Plain Text transformer.
- Add support for `metric_format` and `metric_handlers` fields in the Check and
CheckConfig structs.
- Add CLI support for `metric_format` and `metric_handlers` fields in `sensuctl`.
- Add support for metric extraction from check output for `graphite_plaintext`
transformer.
- Added a OpenTSDB transformer.
- Add support for metric extraction from check output for `opentsdb_line`
- Added a Nagios performance data transformer.
- Add support for metric extraction from check output for `nagios_perfdata`
- Added an InfluxDB Line transformer.
- Add support for metric extraction from check output for `influxdb_line`
transformer.
- Add e2e test for metric extraction.

### Changed
- Changed the maximum number of open file descriptors on a system to from 1024
(default) to 65535.
- Increased the default etcd size limit from 2GB to 4GB.
- Move Hooks and Silenced out of Event and into Check.
- Handle round-robin scheduling in wizardbus.
- Added informational logging for failed entity keepalives.
- Replaced fileb0x with vfsgen for bundling static assets into binary. Nodejs 8+
and yarn are now dependencies for building the backend.
- Updated etcd to 3.3.2 from 3.3.1 to fix an issue with autocompaction settings.
- Updated and corrected logging style for variable fields.
- Build protobufs with go generate.
- Creating roles via sensuctl now supports passing flags for setting permissions
  rules.
- Removed -c (check) flag in sensuctl check execute command.
- Fix a deadlock in the monitor.
- Don't allow the bus to drop messages.
- Events list can properly be viewed on mobile.
- Updated Sirupsen/logrus to sirupsen/logrus and other applicable dependencies using the former.
- Set default log level to 'warn'.
- Optimize check marshaling.
- Silenced API only accepts 'id' parameter on DELETE requests.
- Disable gostatsd internal metric collection.
- Improved log entries produced by pipelined.
- Allow the InfluxDB handler to parse the Sensu metric for an InfluxDB field tag
and measurement.
- Removed organization and environment flags from create command.
- Changed `metric_format` to `output_metric_format`.
- Changed `metric_handlers` to `output_metric_handlers`.

### Fixed
- Terminate processes gracefully in e2e tests, allowing ports to be reused.
- Shut down sessions properly when agent connections are disrupted.
- Fixed shutdown log message in backend
- Stopped double-writing events in eventd
- Agents from different orgs/envs with the same ID connected to the same backend
  no longer overwrite each other's messagebus subscriptions.
- Fix the manual packaging process.
- Properly log the event being handled in pipelined
- The http_check.sh example script now hides its output
- Silenced entries using an asterisk can be deleted
- Improve json unmarshaling performance.
- Events created from the metrics passed to the statsd listener are no longer
swallowed. The events are sent through the pipeline.
- Fixed a bug where the Issued field was never populated.
- When creating a new statsd server, use the default flush interval if given 0.
- Fixed a bug where check and checkconfig handlers and subscriptions are null in rendered JSON.
- Allow checks and hooks to escape zombie processes that have timed out.
- Install all dependencies with `dep ensure` in build.sh.
- Fixed an issue in which some agents intermittently miss check requests.
- Agent statsd daemon listens on IPv4 for Windows.
- Include zero-valued integers in JSON output for all types.
- Check event entities now have a last_seen timestamp.
- Improved silenced entry display and UX.
- Fixed a small bug in the opentsdb transformer so that it trims trailing
whitespace characters.

## [2.0.0-nightly.1] - 2018-03-07
### Added
- A `--debug` flag on sensu-backend for enabling a pprof HTTP endpoint on localhost.
- Add CLI support for adhoc check requests.
- Check scheduler now handles adhoc check requests.
- Added `set-FIELD` and `remove-FIELD` commands for all updatable fields
of a check. This allows updating single fields and completely clearing out
non-required fields.
- Add built-in only_check_output mutator to pipelined.
- Allow publish, cron, ttl, timeout, low flap threshold and more fields to be
set when importing legacy settings.
- Add CPU architecture in system information of entities.
- The `sensuctl user change-password` subcommand now accepts flag parameters.
- Configured and enabled etcd autocompaction.
- Add event metrics type, implementing the Sensu Metrics Format.
- Agents now try to reconnect to the backend if the connection is lost.
- Added non-functional selections for resolving and silencing to web ui
- Add LastOk to check type. This will be updated to reflect the last timestamp
of a successful check.
- Added GraphQL explorer to web UI.
- Added check occurrences and occurrences_watermark attributes from Sensu 1.x.
- Added issue template for GitHub.
- Added custom functions to evaluate a unix timestamp in govaluate.

### Changed
- Refactor Check data structure to not depend on CheckConfig. This is a breaking
change that will cause existing Sensu alpha installations to break if upgraded.
This change was made before beta release so that further breaking changes could
be avoided.
- Make indentation in protocol buffers files consistent.
- Refactor Hook data structure. This is similar to what was done to Check,
except that HookConfig is now embedded in Hook.
- Refactor CheckExecutor and AdhocRequestExecutor into an Executor interface.
- Changed the sensu-backend etcd flag constants to match the etcd flag names.
- Upgraded to Etcd v3.3.1
- Removed 3DES from the list of allowed ciphers in the backend and agent.
- Password input fields are now aligned in  `sensuctl user change-password`
subcommand.
- Agent backend URLs without a port specified will now default to port 8081.
- Travis encrypted variables have been updated to work with travis-ci.org
- Upgraded all builds to use Go 1.10.
- Use megacheck instead of errcheck.
- Cleaned agent configuration.
- We no longer duplicate hook execution for types that fall into both an exit
code and severity (ex. 0, ok).
- Updated the sensuctl guidelines.
- Changed travis badge to use travis-ci.org in README.md.
- Govaluate's modifier tokens can now be optionally forbidden.
- Increase the stack size on Travis CI.
- Refactor store, queue and ring interfaces, and daemon I/O details.
- Separated global from local flags in sensuctl usage.

### Fixed
- Fixed a bug in time.InWindow that in some cases would cause subdued checks to
be executed.
- Fixed a bug in the HTTP API where resource names could not contain special
characters.
- Resolved a bug in the keepalive monitor timer which was causing it to
erroneously expire.
- Resolved a bug in how an executor processes checks. If a check contains proxy
requests, the check should not duplicately execute after the proxy requests.
- Removed an erroneous validation statement in check handler.
- Fixed HookList `hooks` validation and updated `type` validation message to
allow "0" as a valid type.
- Events' check statuses & execution times are now properly added to CheckHistory.
- Sensu v1 Check's with TTL, timeout and threshold values can now be imported
correctly.
- Use uint32 for status so it's not empty when marshalling.
- Automatically create a "default" environment when creating a new organization.

## [2.0.0-alpha.17] - 2018-02-13
### Added
- Add .gitattributes file with merge strategy for the Changelog.
- Context switcher added for dashboard.
- Add API support for adhoc check requests.
- Check scheduler now supports round-robin scheduling.
- Added better error checking for CLI commands and support for mutually
exclusive fields.
- Added `--interactive` flag to CLI which is required to run interactive mode.
- Added CLI role rule-add Organization and Environment interactive prompts.
- Added events page list and simple buttons to filter

### Changed
- Silenced `begin` supports human readable time (Format: Jan 02 2006 3:04PM MST)
in `sensuctl` with optional timezone. Stores the field as unix epoch time.
- Increased the timeout in the store's watchers tests.
- Incremental retry mechanism when waiting for agent and backend in e2e tests.
- Renamed CLI asset create interactive prompt "Org" to "Organization".

### Fixed
- Fixed required flags in `sensuctl` so requirements are enforced.
- Add support for embedded fields to dynamic.Marshal.

## [2.0.0-alpha.16] - 2018-02-07
### Added
- Add an e2e test for proxy check requests.
- Add integration tests to our CI.
- Context switcher added for dashboard
- Add api support for adhoc check requests.

### Fixed
- Tracks in-progress checks with a map and mutex rather than an array to
increase time efficiency and synchronize goroutines reading from and writing
to that map.
- Fixed a bug where we were attempting to kill processes that had already
finished before its allotted execution timeout.
- Fixed a bug where an event could erroneously be shown as silenced.
- Properly log errors whenever a check request can't be published.
- Fixed some build tags for tests using etcd stores.
- Keepalive monitors now get updated with changes to a keepalive timeout.
- Prevent tests timeout in queue package
- Prevent tests timeout in ring package
- Fixed a bug in the queue package where timestamps were not parsed correctly.
- Fixed Ring's Next method hanging in cases where watch events are not propagated.

### Changed
- Queues are now durable.
- Refactoring of the check scheduling integration tests.
- CLI resource delete confirmation is now `(y/N)`.

### Removed
- Dependency github.com/chzyer/readline

## [2.0.0-alpha.15] - 2018-01-30
### Added
- Add function for matching entities to a proxy check request.
- Added functions for publishing proxy check requests.
- Added proxy request validation.
- CLI functionality for proxy check requests (add set-proxy-requests command).
- Entities have been added to the state manager and synchronizer.
- Added package leader, for facilitating execution by a single backend.
- Proxy check requests are now published to all entities described in
`ProxyRequests` and `EntityAttributes`.
- Add quick navigation component for dashboard

### Changed
- Govaluate logic is now wrapped in the `util/eval` package.
- Cron and Interval scheduling are now mutually exclusive.

### Fixed
- Fixed a bug where retrieving check hooks were only from the check's
organization, rather than the check's environment, too.

## [2.0.0-alpha.14] - 2018-01-23
### Added
- Add `Timeout` field to CheckConfig.
- CLI functionality for check `Timeout` field.
- Add timeout support for check execution.
- Add timeout support for check hook execution.
- Token substitution is now available for check hooks
- Add an e2e test for logging redaction
- Support for `When` field in `Filter` which enables filtering based on days
and times of the week.
- New gRPC inspired GraphQL implementation. See
[graphql/README](backend/apid/graphql/README.md) for usage.
- Support for TTLs in check configs to monitor stale check results.

### Changed
- Moved monitor code out of keepalived and into its own package.
- Moved KeyBuilder from etcd package to store package.

## [2.0.0-alpha.13] - 2018-01-16
### Added
- Logging redaction for entities

### Changed
- Removed the Visual Studio 2017 image in AppVeyor to prevent random failures

### Fixed
- Fixed e2e test for token substitution on Windows
- Fixed check subdue unit test for token substitution on Windows
- Consider the first and last seconds of a time window when comparing the
current time
- Fixed Travis deploy stage by removing caching for $GOPATH
- Parse for [traditional cron](https://en.wikipedia.org/wiki/Cron) strings, rather than [GoDoc cron](https://godoc.org/github.com/robfig/cron) strings.

### Changed
- Removed the Visual Studio 2017 image in AppVeyor to prevent random failures
- Made some slight quality-of-life adjustments to build-gcs-release.sh.

### Fixed
- Fixed e2e test for token substitution on Windows
- Fixed check subdue unit test for token substitution on Windows
- Consider the first and last seconds of a time window when comparing the
current time
- Fixed Travis deploy stage by removing caching for $GOPATH
- Parse for [traditional cron](https://en.wikipedia.org/wiki/Cron) strings, rather than [GoDoc cron](https://godoc.org/github.com/robfig/cron) strings.

## [2.0.0-alpha.12] - 2018-01-09
### Added
- Add check subdue mechanism. Checks can now be subdued for specified time
windows.
- Silenced entries now include a `begin` timestamp for scheduled maintenance.
- Store clients can now use [watchers](https://github.com/sensu/sensu-go/pull/792) to be notified of changes to objects in the store.
- Add check `Cron` field. Checks can now be scheduled according to the cron
string stored in this field.
- Add a distributed queue package for use in the backend.
- Token substitution is now available for checks.
- CLI functionality for check `Cron` field.
- Add an e2e test for cron scheduling.
- Add an e2e test for check hook execution.

## [2.0.0-alpha.11] - 2017-12-19
### Breaking Changes
- The `Source` field on a check has been renamed to `ProxyEntityID`. Any checks
using the Source field will have to be recreated.

### Added
- Silenced entries with ExpireOnResolve set to true will now be deleted when an
event which has previously failing was resolved
- TCP/UDP sockets now accept 1.x backward compatible payloads. 1.x Check Result gets translated to a 2.x Event.
- Custom attributes can be added to the agent at start.
- New and improved Check Hooks are implemented (see whats new about hooks here: [Hooks](https://github.com/sensu/sensu-alpha-documentation/blob/master/08-hooks.md))
- Add check subdue CLI support.

### Changed
- Avoid using reflection in time.InWindows function.
- Use multiple parallel jobs in CI tools to speed up the tests
- Pulled in latest [github.com/coreos/etcd](https://github.com/coreos/etcd).
- Includes fix for panic that occurred on shutdown.
- Refer to their
[changelog](https://github.com/gyuho/etcd/blob/f444abaae344e562fc69323c75e1cf772c436543/CHANGELOG.md)
for more.
- Switch to using [github.com/golang/dep](https://github.com/golang/dep) for
managing dependencies; `vendor/` directory has been removed.
- See [README](README.md) for usage.

## [2.0.0-alpha.10] - 2017-12-12
### Added
- End-to-end test for the silencing functionality
- Silenced events are now identified in sensuctl

### Changed
- Events that transitioned from incidents to a healthy state are no longer
filtered by the pipeline
- Errcheck was added to the build script, and the project was given a once-over
to clean up existing errcheck lint.
- Creating a silenced entry via sensuctl no longer requires an expiry value

### Fixed
- Entities can now be silenced using their entity subscription
- Fixed a bug in the agent where it was ignoring keepalive interval and timeout
settings on start
- Keepalives now alert when entities go away!
- Fixed a bug in package dynamic that could lead to an error in json.Marshal
in certain cases.
- Fixed an issue in keepalived to handle cases of nil entities in keepalive
messages

## [2.0.0-alpha.9] - 2017-12-5
### Added
- Proxy entities are now dynamically created through the "Source" attribute of a
check configuration
- Flag to sensuctl configure allowing it to be configured non-interactively
(usage: --non-interactive or -n)
- New function SetField in package dynamic, for setting fields on types
supporting extended attributes.
- Automatically append entity:entityID subscription for agent entities
- Add silenced command to sensuctl for silencing checks and subscriptions.
- Add healthz endpoint to agent api for checking agent liveness.
- Add ability to pass JSON event data to check command STDIN.
- Add POST /events endpoint to manually create, update, and resolve events.
- Add "event resolve" command to sensuctl to manually resolve events.
- Add the time.InWindow & time.InWindows functions to support time windows, used
in filters and check subdue

### Fixed
- Fixed a bug in how silenced entries were deleted. Only one silenced entry will
be deleted at a time, regardless of wildcard presence for subscription or check.

## [2.0.0-alpha.8] - 2017-11-28
### Added
- New "event delete" subcommand in sensuctl
- The "Store" interface is now properly documented
- The incoming request body size is now limited to 512 KB
- Silenced entries in the store now have a TTL so they automatically expire
- Initial support for custom attributes in various Sensu objects
- Add "Error" type for capturing pipeline errors
- Add registration events for new agents
- Add a migration tool for the store directly within sensu-backend

### Changed
- Refactoring of the sensu-backend API
- Modified the description for the API URL when configuring sensuctl
- A docker image with the master tag is built for every commit on master branch
- The "latest" docker tag is only pushed once a new release is created

### Fixed
- Fix the "asset update" subcommand in sensuctl
- Fix Go linting in build script
- Fix querying across organizations and environments with sensuctl
- Set a standard redirect policy to sensuctl HTTP client

### Removed
- Removed extraneous GetEnv & GetOrg getter methods<|MERGE_RESOLUTION|>--- conflicted
+++ resolved
@@ -8,11 +8,8 @@
 ## Unreleased
 
 ### Added
-<<<<<<< HEAD
 - Assets are included on check details page.
-=======
 - Adds links to view entities and checks from the events page.
->>>>>>> f7c52bff
 
 ### Fixed
 - Silences List in web ui sorted by ascending order
