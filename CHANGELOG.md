# Changelog
All notable changes to this project will be documented in this file.

The format is based on [Keep a Changelog](http://keepachangelog.com/en/1.0.0/)
and this project adheres to [Semantic
Versioning](http://semver.org/spec/v2.0.0.html).

## Unreleased

### Fixed
- Fixed the behaviors for check `Occurrences` and `OccurrencesWatermark`.
<<<<<<< HEAD
- [Web] Compress dashboard assets
=======
- Fixed a panic that could occur when seeding initial data.
>>>>>>> dc09854b

## [5.8.0] - 2019-05-22

### Added
- Added per resource counts to tessen data collection.
- Added event processing counts to tessen data collection.
- Added ability to query for `Handlers` (individual and collections) from the GraphQL query endpoint.
- Added `/version` to retrieve the current etcd server/cluster version and the sensu-backend version.
- --etcd-cipher-suites option is now available for sensu-backend.
- Added the `--chunk-size` flag to `sensuctl * list` sub-commands

### Changed
- eventd and keepalived now use 1000 handlers for events.
- etcd database size and request size are now configurable.
- Most resources now use protobuf serialization in etcd.

### Changed
- GraphQL fields that previously accepted a JS filter have been deprecated and
  replaced with a simpler syntax.

### Fixed
- Only bury switchsets of checks that no longer have a TTL, in order to reduce
the number of write operations made to etcd.
- Fixed keepalives switchsets for entities with deregistration.
- Fixed continue token generation in namespace and user pagination.

## [5.7.0] - 2019-05-09

### Added
- Added a Windows service wrapper for sensu-agent. See
"sensu-agent service --help" for more information.

### Fixed
- Fixed `sensuctl` color output on Windows.
- Fixed a regression in `sensuctl cluster` json/wrapped-json output.
- Fixed a regression that caused listing objects for a given namespace to also
  include results from namespaces sharing a similar prefix.

## [5.6.0] - 2019-04-30

### Added
- Added filtering support to `sensuctl`. This feature only works against a
  `sensu-backend` with a valid enterprise license.
- Added fields getter functions for resources available via the REST API.
- Added the message bus to Tessend in order to track Tessen configuration changes from the API.
- Added a performance optimizing `Count()` function to the generic store.
- Added a hexadecimal Cluster ID title to the `sensuctl cluster health` and
`sensuctl cluster member-list` commands in tabular format.
- Added a `Header` field to the `HealthResponse` type returned by `/health`.

### Fixed
- Fixed the agent `--annotations` and `--labels` flags.

## [5.5.1] - 2019-04-15

### Changed
- Added parsing annoatations to sensu-agent, both from agent.yml and command line arguments
- Updated Go version from 1.11.4 to 1.12.3 for CI builds.
- Changed the 1.x `client` field to `source` in the 1.x compatible agent socket. The `client` field is now deprecated.
- Deprecated the agent TCP/UDP sockets in favor of the agent rest api.
- [GraphQL] Added mutation to create / update using wrapped resources.
- [GraphQL] Added field returning wrapped resource given ID.
- apid uses a new generic router for listing resources.
- The store uses the generic List function for listing resources.

### Fixed
- Fixed an issue where etcd watchers were used incorrectly. This was causing
100% CPU usage in some components, as they would loop endlessly trying to get
results from watchers that broke, due to their stream terminating. Other
components would simply stop updating. Watchers now get reinstated when the
client regains connectivity.
- Fixed the `/events/:entity` route in the REST API.
- Fixed a bug where the --labels arg was not working as expected in sensu-agent.

## [5.5.0] - 2019-04-03

### Added
- Added the TessenD daemon.
- Added an etcd watcher for tessen configuration.
- Added ring support for TessenD so that the service is invoked in a
round-robin fashion within a cluster.
- Added `tessen opt-in` command to `sensuctl`.
- Added `tessen opt-out` command to `sensuctl`.
- Added `tessen info` command to `sensuctl`.
- Added more verbose logging to indicate when a proxy request matches an entity according to its entity attributes.

### Removed
- Removed the unused etcd watcher for hook configurations.

### Fixed
- [Web] Ensure user chip is never rendered when creator is not present.

## [5.4.0] - 2019-03-27

### Added
- Add support for pagination to the API
- Add two new flags for `backend` daemon to optionally allow for separate TLS
  cert/key for dashboard. the flags are: `--dashboard-cert-file` and
  `--dashboard-key-file`. The dashboard will use the same TLS config of the API
  unless these new flags are specified.
- Added notion of asset collections to dashboard daemon
- Added a store for Tessen opt-in/opt-out configuration.
- Added /tessen GET and PUT endpoints to the API.
- Added queueing to the agent /events API

### Changed
- [Web] Updated dependencies that had warnings
- [Web] Updated dependency babel to ^7.4
- [Web] Updated UI library to ^3.8

### Fixed
- Fixed a bug in `sensuctl` where global/persistent flags, such as `--namespace`
  and `--config-dir`, would get ignored if they were passed after a sub-command
  local flag, such as `--format`.
- Fixed a bug in `sensuctl` where handlers and filters would only be deleted
  from the default namespace, unless a `--namespace` flag was specified.
- Fixed a bug where events could be stored without a timestamp.
- Fixed a bug where metrics could be persisted to etcd in some cases.
- Fixed a bug where agents would sometimes refuse to terminate on SIGTERM and
  SIGINT.
- Fixed a bug where agents would always try to reconnect to the same backend,
  even when multiple backends were specified. Agents will now try to connect to
  other backends, in pseudorandom fashion.
- [Web] Avoids crash when the creator of a check is inaccessible.
- [Api] Respond with 404 from the users endpoint when user for given name cannot
  be found.
- Commands wrap on the event details page and will display "-" if there is no
  command (keepalives)

## [5.3.0] - 2019-03-11

### Added
- Added additional check config and entity information to event details page.
- Fixed all known TLS vulnerabilities affecting the backend server:
    - TLS min version increased to 1.2
    - Removed ALL but perfect-forward-secrecy ciphers
- Removed requirement of specifying `--trusted-ca-file` when using TLS on backend
- Prevented backend from loading server TLS configuration for http client
- Enforced uniform TLS configuration for all three backend components (apid, agentd, dashboardd)
- Set http client timeout to 15 seconds for sensuctl
- Round robin scheduling is now fully functional.
- Web UI offline state detection and and alert banner.

### Changed
- Asset downloading now uses buffered I/O.

### Fixed
- Check results sent via the agent socket now support handlers.
- `sensuctl user list` can now output yaml and wrapped-json
- Fixed bug with how long commands were displayed on check details page.
- Assets downloads no longer specify a client timeout.
- Fixed a bug where agent entity subscriptions would be communicated to the
  backend incorrectly. Due to the scheduler using the subscriptions from the
  HTTP header, this does not have any effect on scheduling.
- Web - Fixes issue where timeout value was not displayed.
- Fixed bug with how long commands were displayed on check details page.

### Removed
- Removed the concept of "edition" and the edition header.

## [5.2.1] - 2019-02-11

### Fixed
- Fixed a regression in the agent that would not allow proxy checks to be
run for subsequent executions.
### Added
- Web UI - support for labels and annotations

## [5.2.0] - 2019-02-06

### Added
- Added support for the following TLS related options to `sensuctl`:
`--trusted-ca-file` and `--insecure-skip-tls-verify`. This allows sensuctl
users to use a self-signed certificate without adding it to the operating
system's CA store, either by explicitly trusting the signer, or by disabling
TLS hostname verification.
- Added a generic watcher in the store.
- Added `RemoveProvider` method to authenticator.
- Check output truncation support has been added. Check output can be truncated
by adjusting the max_output_size and discard_output properties.
- Added ability to silence/unsilence from the event details page.
- Added support for wrapped resources in the API with `sensuctl create` &
`sensuctl edit`.
- Web UI - platform version displays on the entity details page.
- Web UI - include proxy request configuration on check details page.
- Web UI - display deregistration config on the entity details page.

### Changed
- Removed unused workflow `rel_build_and_test` in CircleCI config.
- Moved the `Provider` interface to `api/core/v2` package.
- Moved the `Authenticator` interface to `backend/authentication` package.
- Updated confirmation messages for sensuctl commands: `Created`, `Deleted` and
`Updated` instead of `OK`.
- Exported some functions and methods in the CLI client.
- The API authenticator now identifies providers by their name only.

### Fixed
- Check TTL failure events are now much more reliable, and will persist even
in the presence cluster member failures and cluster restarts.
- Fix snakeCase version of keys in typeMap for acronyms.
- Fixed a bug in keepalive processing that could result in a crash.
- Pin childprocess to v0.9.0 in CircleCI so fpm can be installed.
- Substitutions applied to command & hooks are now omitted from events.
- Fixes a bug where generic store methods assumed a namespace was provided for non-namespaced resources.
- Keepalive and check TTL database state is now properly garbage-collected on
entity deletion.
- Fixed a bug where `sensuctl version` required configuration files to exist.
- Updates the copy on the confirm disable dialog to accurately reflect the
operation.

## [5.1.1] - 2019-01-24

### Added
- Added the notion of authentication providers.

### Changed
- Improved logging for errors in proxy check requests.
- Updated Go version from 1.10 to 1.11.4.
- Refactoring of the internal authentication mechanism into a `basic`
authentication provider.
- Modified private generic store methods as public functions.
- Improved logging for errors in proxy check requests.
- Updated Go version from 1.10 to 1.11.4.
- Changed keepalive event to include check.output

### Fixed
- Fixed a bug where `sensuctl edit` was not removing the temp file it created.
- Fixed a bug where adhoc checks were not retrieving asset dependencies.
- Fixed a bug where check updates would cause the check to immediately fire.
- Fixed a bug where a bad line in check output would abort metric extraction.
An error is now logged instead, and extraction continues after a bad line is encountered.
- Keepalive events will now continue to fire after cluster restarts.
- Fixed a panic in the dashboardd shutdown routine.
- Fixed a bug where deleting a non-existent entity with sensuctl would not return an error.
- Web UI - toolbar menu buttons now switch with dark theme.
- Web UI - some buttons easier to see with dark theme.
- Agents will now take proxy entity names into consideration when guarding
against duplicate check requests.

### Changed
- Improved logging for errors in proxy check requests.
- Updated Go version from 1.10 to 1.11.4.

## [5.1.0] - 2018-12-18

### Added
- Support for the trusted-ca-file and insecure-skip-tls-verify flags in
  sensu-agent. These flags have the same meaning and use as their sensu-backend
  counterparts.

### Changed
- Default location for sensu-backend data has changed from /var/lib/sensu to
  /var/lib/sensu/sensu-backend. See release notes for more information.

### Fixed
- Keepalive and check TTL failure events now fire continuously until resolved.
- Listing an empty set of assets now correctly returns [] instead of null.
- Fixed API endpoint used by the CLI to create hooks via the 'sensuctl create'
  command. It's now possible to create objects of type 'Hook' with this command
  again.
- Firefox status icons not fully rendering

## [5.0.1] - 2018-12-12

### Changed
- Added --etcd-advertise-client-urls options to docker-compose.yaml sensu-backend start command

### Fixed
- Prevent a panic when using an external etcd cluster.
- Silences List in web ui sorted by ascending order; defaults to descending
- Reduces shuffling of items as events list updates
- Fixed error in UI where status value could not be coerced
- Copy local environment variables into execution context when running checks
- Ensure environment variables are joined with a semicolon on Windows
- Command arguments are no longer needlessly escaped on Windows
- Backend environments are now included in handler & mutator execution requests.

## [5.0.0] - 2018-11-30

### Added
- Add the `etcd-advertise-client-urls` config attribute to sensu-backend
- Support for multiple API versions added to sensuctl create
- Support for metadata added to wrapped resources (yaml, wrapped-json)
- Added the backend configuration attributes `api-listen-address` & `api-url`.
- Adds feedback when rerunning check[s] in the web app

### Removed
- Check subdue functionality has been disabled. Users that have checks with
subdues defined should delete and recreate the check. The subdue feature was
found to have issues, and we are re-working the feature for a future release.
- Filter when functionality has been disabled. Users that have filters with
'when' properties defined should delete and recreate the filter. Filter when
uses the same facility as check subdue for handling time windows.
- Removed event.Hooks and event.Silenced deprecated fields
- Extensions have been removed until we have time to revisit the feature.

### Changed
- Assets and checks environments are now merged, with a preference given to the
  values coming from the check's environment.
- Assets and handlers environments are now merged, with a preference given to the
  values coming from the handler's environment.
- Assets and mutators environments are now merged, with a preference given to the
  values coming from the mutator's environment.
- Metadata from wrappers and resources is now merged, with a preference given to
the values coming from the wrapper. Labels and annotations are deep-merged.
- Round-robin scheduling has been temporarily disabled.
- The dashboard now uses the `api-url` configuration attribute to connect to the
API.

### Fixed
- Fixed several resource leaks in the check scheduler.
- Fixed a bug in the dashboard where entities could not be silenced.
- Fix the `sensuctl cluster health` command.
- Fixed issue filtering by status on the events page
- Fixed interactive operations on entities in the CLI
- Removed rerun and check links for keepalives on event details page.
- Web UI - Made silencing language more clear on Silences List page
- Fixed a bug where resources from namespaces that share a common prefix, eg:
  "sensu" and "sensu-devel", could be listed together.
- Fixed a bug in the agent where the agent would deadlock after a significant
period of disconnection from the backend.
- Fixed a bug where logging events without checks would cause a nil panic.
- Removed the ability to rerun keepalives on the events list page
- A panic in keepalive/check ttl monitors causing a panic.
- Monitors are now properly namespaced in etcd.
- Updating a users groups will no longer corrupt their password
- Prevent empty error messages in sensuctl.
- Fixed a bug where keepalive failures could be influenced by check TTL
successes, and vice versa.
- Fixed a bug where check TTL events were not formed correctly.
- Fixed a web-ui bug causing the app to crash on window resize in FireFox

### Breaking Changes
- The backend configuration attributes `api-host` & `api-port` have been
replaced with `api-listen-address`.

## [2.0.0-beta.8-1] - 2018-11-15

### Added
- Assets are included on check details page.
- Adds links to view entities and checks from the events page.
- Added an agent/cmd package, migrated startup logic out of agent main
- Improved debug logging in pipeline filtering.
- Add object metadata to entities (including labels).
- Add filter query support for labels.
- Add support for setting labels on agents with the command line.
- The sensuctl tool now supports yaml.
- Add support for `--all-namespaces` flag in `sensuctl extension list`
subcommand.
- Added functionality to the dynamic synthesize function, allowing it to
flatten embedded and non-embedded fields to the top level.
- Added the sensuctl edit command.
- Added javascript filtering.

### Removed
- Govaluate is no longer part of sensu-go.

### Fixed
- Display appropriate fallback when an entity's lastSeen field is empty.
- Silences List in web ui sorted by ascending order
- Sorting button now works properly
- Fixed unresponsive silencing entry form begin date input.
- Removed lastSeen field from check summary
- Fixed a panic on the backend when handling keepalives from older agent versions.
- Fixed a bug that would prevent some keepalive failures from occurring.
- Improved event validation error messages.
- Improved agent logging for statsd events.
- Fixues issue with tooltip positioning.
- Fixed bug with toolbar menus collapsing into the overflow menu
- The agent now reconnects to the backend if its first connection attempt
  fails.
- Avoid infinite loop when code cannot be highlighted.

### Changes
- Deprecated the sensu-agent `--id` flag, `--name` should be used instead.

### Breaking Changes
- Environments and organizations have been replaced with namespaces.
- Removed unused asset metadata field.
- Agent subscriptions are now specified in the config file as an array instead
  instead of a comma-delimited list of strings.
- Extended attributes have been removed and replaced with labels. Labels are
string-string key-value pairs.
- Silenced `id`/`ID` field has changed to `name`/`Name`.
- Entity `id`/`ID` field has changed to `name`/`Name`.
- Entity `class`/`Class` field has changed to `entity_class`/`EntityClass`.
- Check `proxy_entity_id`/`ProxyEntityID` field has changed to `proxy_entity_name`/`ProxyEntityName`.
- Objects containing both a `name`/`Name` and `namespace`/`Namespace` field have been
replaced with `metadata`/`ObjectMeta` (which contains both of those fields).
- Role-based access control (RBAC) has been completely redesigned.
- Filter and token substitution variable names now match API naming. Most names
that were previously UpperCased are now lower_cased.
- Filter statements are now called expressions. Users should update their
filter definitions to use this new naming.

## [2.0.0-beta.7-1] - 2018-10-26

### Added
- Asset functionality for mutators and handlers.
- Web ui allows publishing and unpublishing on checks page.
- Web ui allows publishing and unpublishing on check details page.
- Web ui code highlighting added.

### fixed
- fixes exception thrown when web ui browser window is resized.

## [2.0.0-beta.6-2] - 2018-10-22

### Added
- Add windows/386 to binary gcs releases
- TLS authentication and encryption for etcd client and peer communication.
- Added a debug log message for interval timer initial offset.
- Added a privilege escalation test for RBAC.

### Removed
- Staging resources and configurations have been removed from sensu-go.
- Removed handlers/slack from sensu/sensu-go. It can now be found in
sensu/slack-handler.
- Removed the `Error` store and type.

### Changed
- Changed sensu-agent's internal asset manager to use BoltDB.
- Changed sensuctl title colour to use terminal's configured default for bold
text.
- The backend no longer forcibly binds to localhost.
- Keepalive intervals and timeouts are now configured in the check object of
keepalive events.
- The sensu-agent binary is now located at ./cmd/sensu-agent.
- Sensuctl no longer uses auto text wrapping.
- The backend no longer requires embedded etcd. External etcd instances can be
used by providing the --no-embed option. In this case, the client will dial
the URLs provided by --listen-client-urls.
- The sensu-agent binary is now located at ./cmd/sensu-agent.
- Sensuctl no longer uses auto text wrapping.
- The backend no longer requires embedded etcd. External etcd instances can be
used by providing the --no-embed option. In this case, the client will dial
the URLs provided by --listen-client-urls.
- Deprecated daemon `Status()` functions and `/info` (`/info` will be
re-implemented in https://github.com/sensu/sensu-go/issues/1739).
- The sensu-backend flags related to etcd are now all prefixed with `etcd` and
the older versions are now deprecated.
- Web ui entity recent events are sorted by last ok.
- etcd is now the last component to shutdown during a graceful shutdown.
- Web ui entity recent events are sorted by last ok
- Deprecated --custom-attributes in the sensu-agent command, changed to
--extended-attributes.
- Interfaced command execution and mocked it for testing.
- Updated the version of `libprotoc` used to 3.6.1.

### Fixed
- Fixed a bug in `sensuctl configure` where an output format called `none` could
  be selected instead of `tabular`.
- Fixes a bug in `sensuctl cluster health` so the correct error is handled.
- Fixed a bug where assets could not extract git tarballs.
- Fixed a bug where assets would not install if given cache directory was a
relative path.
- Fixed a bug where an agent's collection of system information could delay
sending of keepalive messages.
- Fixed a bug in nagios perfdata parsing.
- Etcd client URLs can now be a comma-separated list.
- Fixed a bug where output metric format could not be unset.
- Fixed a bug where the agent does not validate the ID at startup.
- Fixed a bug in `sensuctl cluster health` that resulted in an unmarshal
error in an unhealthy cluster.
- Fixed a bug in the web ui, removed references to keepaliveTimeout.
- Keepalive checks now have a history.
- Some keepalive events were misinterpreted as resolution events, which caused
these events to be handled instead of filtered.
- Some failing keepalive events were not properly emitted after a restart of
sensu-backend.
- The check output attribute is still present in JSON-encoded events even if
empty.
- Prevent an empty Path environment variable for agents on Windows.
- Fixed a bug in `sensuctl check update` interactive mode. Boolean defaults
were being displayed rather than the check's current values.
- Use the provided etcd client TLS information when the flag `--no-embed-etcd`
is used.
- Increase duration delta in TestPeriodicKeepalive integration test.
- Fixed some problems introduced by Go 1.11.

### Breaking Changes
- Removed the KeepaliveTimeout attribute from entities.

## [2.0.0-beta.4] - 2018-08-14

### Added
- Added the Sensu edition in sensuctl config view subcommand.
- List the supported resource types in sensuctl.
- Added agent ID and IP address to backend session connect/disconnect logs
- Licenses collection for RHEL Dockerfiles and separated RHEL Dockerfiles.

### Changed
- API responses are inspected after each request for the Sensu Edition header.
- Rename list-rules subcommand to info in sensuctl role commmand with alias
for backward compatibility.
- Updated gogo/protobuf and golang/protobuf versions.
- Health API now returns etcd alarms in addition to cluster health.

### Fixed
- Fixed agentd so it does not subscribe to empty subscriptions.
- Rules are now implicitly granting read permission to their configured
environment & organization.
- The splay_coverage attribute is no longer mandatory in sensuctl for proxy
check requests and use its default value instead.
- sensu-agent & sensu-backend no longer display help usage and duplicated error
message on startup failure.
- `Issued` & `History` are now set on keepalive events.
- Resolves a potential panic in `sensuctl cluster health`.
- Fixed a bug in InfluxDB metric parsing. The timestamp is now optional and
compliant with InfluxDB line protocol.
- Fixed an issue where adhoc checks would not be issued to all agents in a
clustered installation.

### Breaking Changes
- Corrects the check field `total_state-change` json tag to `total_state_change`.

## [2.0.0-beta.3-1] - 2018-08-02

### Added
- Added unit test coverage for check routers.
- Added API support for cluster management.
- Added sensuctl cluster member-list command.
- Added Sensu edition detection in sensuctl.
- Added sensuctl cluster member-add command.
- Added API client support for enterprise license management.
- Added a header to API calls that returns the current Sensu Edition.
- Added sensuctl cluster health command.

### Changed
- The Backend struct has been refactored to allow easier customization in
enterprise edition.
- Use etcd monitor instead of in-memory monitor.
- Refactoring of the cmd package for sensuctl to allow easier customization in
the enterprise edition.
- Upgrade dep to v0.5.0
- Added cluster health information to /health endpoint in sensu-backend.

### Fixed
- Fixed `sensuctl completion` help for bash and zsh.
- Fixed a bug in build.sh where versions for Windows and Mac OS were not
generated correctly.
- Display the name of extensions with table formatting in sensuctl.
- Fixed TLS issue that occurred when dashboard communicated with API.
- Check TTL now works with round robin checks.
- Format string for --format flag help now shows actual arguments.
- Push the sensu/sensu:nightly docker image to the Docker Hub.
- Replaced dummy certs with ones that won't expire until 100 years in the
future.
- Fixed a bug where clustered round robin check execution executed checks
too often.
- Catch errors in type assertions in cli.
- Fixed a bug where users could accidentally create invalid gRPC handlers.

### Removed
- Removed check subdue e2e test.
- Removed unused Peek method in the Ring data structure.

### Breaking Changes
- Removed deprecated import command.

## [2.0.0-beta.2] - 2018-06-28

### Added
- Performed an audit of events and checks. Added `event.HasCheck()` nil checks
prior to assuming the existence of said check.
- Added a Create method to the entities api.
- Added the ability to set round robin scheduling in sensuctl
- Added Output field to GRPC handlers
- Additional logging around handlers
- Accept additional time formats in sensuctl
- Entities can now be created via sensuctl.
- Added the format `wrapped-json` to sensuctl `configure`, `list` and `info`
commands, which is compatible with `sensuctl create`.
- Added debug event log with all event data.
- Added yml.example configurations for staging backend and agents.
- Added test resources in `testing/config/resources.json` to be used in staging.
- Added all missing configuration options to `agent.yml.example` and
`backend.yml.example`.
- Added environment variables to checks.
- Added logging redaction integration test.
- Added check token substitution integration test.
- Added the `sensuctl config view` subcommand.
- Added extension service configuration to staging resources.
- Added some documentation around extensions.
- Added Dockerfile.rhel to build RHEL containers.

### Changed
- Upgraded gometalinter to v2.
- Add logging around the Sensu event pipeline.
- Split out the docker commands in build script so that building images and
  pushing can be done separately.
- Migrated the InfluxDB handler from the sensu-go repository to
github.com/nikkiki/sensu-influxdb-handler
- Entry point for sensu-backend has been changed to
  `github.com/sensu/sensu-go/cmd/sensu-backend`
- Don't allow unknown fields in types that do not support custom attributes
when creating resources with `sensuctl create`.
- Provided additional context to metric event logs.
- Updated goversion in the appveyor configuration for minor releases.
- Use a default hostname if one cannot be retrieved.
- Return an error from `sensuctl configure` when the configured organization
or environment does not exist.
- Remove an unnecessary parameter from sensuctl environment create.
- The profile environment & organization values are used by default when
creating a resource with sensuctl.
- Migrated docker image to sensu Docker Hub organization from sensuapp.
- Use the sensu/sensu image instead of sensu/sensu-go in Docker Hub.

### Fixed
- Prevent panic when verifying if a metric event is silenced.
- Add logging around the Sensu event pipeline
- Marked silenced and hooks fields in event as deprecated
- Fixed a bug where hooks could not be created with `create -f`
- Metrics with zero-values are now displayed correctly
- Fix handler validation routine
- Fixed a small bug in the opentsdb transformer so that it trims trailing
whitespace characters.
- Sensu-agent logs an error if the statsd listener is unable to start due to an
invalid address or is stopped due to any other error.
- Fixed a bug where --organization and --environment flags were hidden for all
commands
- Fix a bug where environments could not be created with sensuctl create
- StatsD listener on Windows is functional
- Add version output for dev and nightly builds (#1320).
- Improve git version detection by directly querying for the most recent tag.
- Fixed `sensuctl create -f` for `Role`
- Fixed `sensuctl create -f` for `Event`
- Added validation for asset SHA512 checksum, requiring that it be at least 128
characters and therefore fixing a bug in sensuctl
- Silenced IDs are now generated when not set in `create -f` resources
- API requests that result in a 404 response are now logged
- Fixed a bug where only a single resource could be created with
`sensuctl create` at a time.
- Fixed a bug where environments couldn't be deleted if there was an asset in
the organization they reside in.
- Dashboard's backend reverse proxy now works with TLS certs are configured.
- Fixed a bug with the IN operator in query statements.
- Boolean fields with a value of `false` now appear in json format (removed
`omitempty` from protobufs).
- The sensuctl create command no longer prints a spurious warning when
non-default organizations or environments are configured.
- When installing assets, errors no longer cause file descriptors to leak, or
lockfiles to not be cleaned up.
- Fixed a bug where the CLI default for round robin checks was not appearing.
- Missing custom attributes in govaluate expressions no longer result in
an error being logged. Instead, a debug message is logged.
- Update AppVeyor API token to enable GitHub deployments.
- Allow creation of metric events via backend API.
- Fixed a bug where in some circumstances checks created with sensuctl create
would never fail.
- Fixed a goroutine leak in the ring.
- Fixed `sensuctl completion` help for bash and zsh.

### Removed
- Removed Linux/386 & Windows/386 e2e jobs on Travis CI & AppVeyor
- Removed check output metric extraction e2e test, in favor of more detailed
integration coverage.
- Removed the `leader` package
- Removed logging redaction e2e test, in favor of integration coverage.
- Removed check token substitution e2e test, in favor of integration coverage.
- Removed round robin scheduling e2e test.
- Removed proxy check e2e test.
- Removed check scheduling e2e test.
- Removed keepalive e2e test.
- Removed event handler e2e test.
- Removed `sensuctl` create e2e tests.
- Removed hooks e2e test.
- Removed assets e2e test.
- Removed agent reconnection e2e test.
- Removed extensions e2e test.

## [2.0.0-beta.1] - 2018-05-07
### Added
- Add Ubuntu 18.04 repository
- Support for managing mutators via sensuctl.
- Added ability to sort events in web UI.
- Add PUT support to APId for the various resource types.
- Added flags to disable the agent's API and Socket listeners
- Made Changelog examples in CONTRIBUTING.md more obvious
- Added cli support for setting environment variables in mutators and handlers.
- Added gRPC extension service definition.
- The slack handler now uses the iconURL & username flag parameters.
- Support for nightlies in build/packaging tooling.
- Added extension registry support to apid.
- Added extension registry to the store.
- Add sensuctl create command.
- Adds a statsd server to the sensu-agent which runs statsd at a configurable
flush interval and converts gostatsd metrics to Sensu Metric Format.
- Add event filtering to extensions.
- Proper 404 page for web UI.
- Add sensuctl extension command.
- Add extensions to pipelined.
- Added more tests surrounding the sensu-agent's statsd server and udp port.
- Add the `--statsd-event-handlers` flag to sensu-agent which configures the
event handlers for statsd metrics.
- Add default user with username "sensu" with global, read-only permissions.
- Add end-to-end test for extensions.
- Add configuration setting for backend and agent log level.
- Add extension package for building third-party Sensu extensions in Go.
- Add the `--statsd-disable` flag to sensu-agent which configures the
statsd listener. The listener is enabled by default.
- Added an influx-db handler for events containing metrics.
- Add 'remove-when' and 'set-when' subcommands to sensuctl filter command.
- Added the Transformer interface.
- Added a Graphite Plain Text transformer.
- Add support for `metric_format` and `metric_handlers` fields in the Check and
CheckConfig structs.
- Add CLI support for `metric_format` and `metric_handlers` fields in `sensuctl`.
- Add support for metric extraction from check output for `graphite_plaintext`
transformer.
- Added a OpenTSDB transformer.
- Add support for metric extraction from check output for `opentsdb_line`
- Added a Nagios performance data transformer.
- Add support for metric extraction from check output for `nagios_perfdata`
- Added an InfluxDB Line transformer.
- Add support for metric extraction from check output for `influxdb_line`
transformer.
- Add e2e test for metric extraction.

### Changed
- Changed the maximum number of open file descriptors on a system to from 1024
(default) to 65535.
- Increased the default etcd size limit from 2GB to 4GB.
- Move Hooks and Silenced out of Event and into Check.
- Handle round-robin scheduling in wizardbus.
- Added informational logging for failed entity keepalives.
- Replaced fileb0x with vfsgen for bundling static assets into binary. Nodejs 8+
and yarn are now dependencies for building the backend.
- Updated etcd to 3.3.2 from 3.3.1 to fix an issue with autocompaction settings.
- Updated and corrected logging style for variable fields.
- Build protobufs with go generate.
- Creating roles via sensuctl now supports passing flags for setting permissions
  rules.
- Removed -c (check) flag in sensuctl check execute command.
- Fix a deadlock in the monitor.
- Don't allow the bus to drop messages.
- Events list can properly be viewed on mobile.
- Updated Sirupsen/logrus to sirupsen/logrus and other applicable dependencies using the former.
- Set default log level to 'warn'.
- Optimize check marshaling.
- Silenced API only accepts 'id' parameter on DELETE requests.
- Disable gostatsd internal metric collection.
- Improved log entries produced by pipelined.
- Allow the InfluxDB handler to parse the Sensu metric for an InfluxDB field tag
and measurement.
- Removed organization and environment flags from create command.
- Changed `metric_format` to `output_metric_format`.
- Changed `metric_handlers` to `output_metric_handlers`.

### Fixed
- Terminate processes gracefully in e2e tests, allowing ports to be reused.
- Shut down sessions properly when agent connections are disrupted.
- Fixed shutdown log message in backend
- Stopped double-writing events in eventd
- Agents from different orgs/envs with the same ID connected to the same backend
  no longer overwrite each other's messagebus subscriptions.
- Fix the manual packaging process.
- Properly log the event being handled in pipelined
- The http_check.sh example script now hides its output
- Silenced entries using an asterisk can be deleted
- Improve json unmarshaling performance.
- Events created from the metrics passed to the statsd listener are no longer
swallowed. The events are sent through the pipeline.
- Fixed a bug where the Issued field was never populated.
- When creating a new statsd server, use the default flush interval if given 0.
- Fixed a bug where check and checkconfig handlers and subscriptions are null in rendered JSON.
- Allow checks and hooks to escape zombie processes that have timed out.
- Install all dependencies with `dep ensure` in build.sh.
- Fixed an issue in which some agents intermittently miss check requests.
- Agent statsd daemon listens on IPv4 for Windows.
- Include zero-valued integers in JSON output for all types.
- Check event entities now have a last_seen timestamp.
- Improved silenced entry display and UX.
- Fixed a small bug in the opentsdb transformer so that it trims trailing
whitespace characters.

## [2.0.0-nightly.1] - 2018-03-07
### Added
- A `--debug` flag on sensu-backend for enabling a pprof HTTP endpoint on localhost.
- Add CLI support for adhoc check requests.
- Check scheduler now handles adhoc check requests.
- Added `set-FIELD` and `remove-FIELD` commands for all updatable fields
of a check. This allows updating single fields and completely clearing out
non-required fields.
- Add built-in only_check_output mutator to pipelined.
- Allow publish, cron, ttl, timeout, low flap threshold and more fields to be
set when importing legacy settings.
- Add CPU architecture in system information of entities.
- The `sensuctl user change-password` subcommand now accepts flag parameters.
- Configured and enabled etcd autocompaction.
- Add event metrics type, implementing the Sensu Metrics Format.
- Agents now try to reconnect to the backend if the connection is lost.
- Added non-functional selections for resolving and silencing to web ui
- Add LastOk to check type. This will be updated to reflect the last timestamp
of a successful check.
- Added GraphQL explorer to web UI.
- Added check occurrences and occurrences_watermark attributes from Sensu 1.x.
- Added issue template for GitHub.
- Added custom functions to evaluate a unix timestamp in govaluate.

### Changed
- Refactor Check data structure to not depend on CheckConfig. This is a breaking
change that will cause existing Sensu alpha installations to break if upgraded.
This change was made before beta release so that further breaking changes could
be avoided.
- Make indentation in protocol buffers files consistent.
- Refactor Hook data structure. This is similar to what was done to Check,
except that HookConfig is now embedded in Hook.
- Refactor CheckExecutor and AdhocRequestExecutor into an Executor interface.
- Changed the sensu-backend etcd flag constants to match the etcd flag names.
- Upgraded to Etcd v3.3.1
- Removed 3DES from the list of allowed ciphers in the backend and agent.
- Password input fields are now aligned in  `sensuctl user change-password`
subcommand.
- Agent backend URLs without a port specified will now default to port 8081.
- Travis encrypted variables have been updated to work with travis-ci.org
- Upgraded all builds to use Go 1.10.
- Use megacheck instead of errcheck.
- Cleaned agent configuration.
- We no longer duplicate hook execution for types that fall into both an exit
code and severity (ex. 0, ok).
- Updated the sensuctl guidelines.
- Changed travis badge to use travis-ci.org in README.md.
- Govaluate's modifier tokens can now be optionally forbidden.
- Increase the stack size on Travis CI.
- Refactor store, queue and ring interfaces, and daemon I/O details.
- Separated global from local flags in sensuctl usage.

### Fixed
- Fixed a bug in time.InWindow that in some cases would cause subdued checks to
be executed.
- Fixed a bug in the HTTP API where resource names could not contain special
characters.
- Resolved a bug in the keepalive monitor timer which was causing it to
erroneously expire.
- Resolved a bug in how an executor processes checks. If a check contains proxy
requests, the check should not duplicately execute after the proxy requests.
- Removed an erroneous validation statement in check handler.
- Fixed HookList `hooks` validation and updated `type` validation message to
allow "0" as a valid type.
- Events' check statuses & execution times are now properly added to CheckHistory.
- Sensu v1 Check's with TTL, timeout and threshold values can now be imported
correctly.
- Use uint32 for status so it's not empty when marshalling.
- Automatically create a "default" environment when creating a new organization.

## [2.0.0-alpha.17] - 2018-02-13
### Added
- Add .gitattributes file with merge strategy for the Changelog.
- Context switcher added for dashboard.
- Add API support for adhoc check requests.
- Check scheduler now supports round-robin scheduling.
- Added better error checking for CLI commands and support for mutually
exclusive fields.
- Added `--interactive` flag to CLI which is required to run interactive mode.
- Added CLI role rule-add Organization and Environment interactive prompts.
- Added events page list and simple buttons to filter

### Changed
- Silenced `begin` supports human readable time (Format: Jan 02 2006 3:04PM MST)
in `sensuctl` with optional timezone. Stores the field as unix epoch time.
- Increased the timeout in the store's watchers tests.
- Incremental retry mechanism when waiting for agent and backend in e2e tests.
- Renamed CLI asset create interactive prompt "Org" to "Organization".

### Fixed
- Fixed required flags in `sensuctl` so requirements are enforced.
- Add support for embedded fields to dynamic.Marshal.

## [2.0.0-alpha.16] - 2018-02-07
### Added
- Add an e2e test for proxy check requests.
- Add integration tests to our CI.
- Context switcher added for dashboard
- Add api support for adhoc check requests.

### Fixed
- Tracks in-progress checks with a map and mutex rather than an array to
increase time efficiency and synchronize goroutines reading from and writing
to that map.
- Fixed a bug where we were attempting to kill processes that had already
finished before its allotted execution timeout.
- Fixed a bug where an event could erroneously be shown as silenced.
- Properly log errors whenever a check request can't be published.
- Fixed some build tags for tests using etcd stores.
- Keepalive monitors now get updated with changes to a keepalive timeout.
- Prevent tests timeout in queue package
- Prevent tests timeout in ring package
- Fixed a bug in the queue package where timestamps were not parsed correctly.
- Fixed Ring's Next method hanging in cases where watch events are not propagated.

### Changed
- Queues are now durable.
- Refactoring of the check scheduling integration tests.
- CLI resource delete confirmation is now `(y/N)`.

### Removed
- Dependency github.com/chzyer/readline

## [2.0.0-alpha.15] - 2018-01-30
### Added
- Add function for matching entities to a proxy check request.
- Added functions for publishing proxy check requests.
- Added proxy request validation.
- CLI functionality for proxy check requests (add set-proxy-requests command).
- Entities have been added to the state manager and synchronizer.
- Added package leader, for facilitating execution by a single backend.
- Proxy check requests are now published to all entities described in
`ProxyRequests` and `EntityAttributes`.
- Add quick navigation component for dashboard

### Changed
- Govaluate logic is now wrapped in the `util/eval` package.
- Cron and Interval scheduling are now mutually exclusive.

### Fixed
- Fixed a bug where retrieving check hooks were only from the check's
organization, rather than the check's environment, too.

## [2.0.0-alpha.14] - 2018-01-23
### Added
- Add `Timeout` field to CheckConfig.
- CLI functionality for check `Timeout` field.
- Add timeout support for check execution.
- Add timeout support for check hook execution.
- Token substitution is now available for check hooks
- Add an e2e test for logging redaction
- Support for `When` field in `Filter` which enables filtering based on days
and times of the week.
- New gRPC inspired GraphQL implementation. See
[graphql/README](backend/apid/graphql/README.md) for usage.
- Support for TTLs in check configs to monitor stale check results.

### Changed
- Moved monitor code out of keepalived and into its own package.
- Moved KeyBuilder from etcd package to store package.

## [2.0.0-alpha.13] - 2018-01-16
### Added
- Logging redaction for entities

### Changed
- Removed the Visual Studio 2017 image in AppVeyor to prevent random failures

### Fixed
- Fixed e2e test for token substitution on Windows
- Fixed check subdue unit test for token substitution on Windows
- Consider the first and last seconds of a time window when comparing the
current time
- Fixed Travis deploy stage by removing caching for $GOPATH
- Parse for [traditional cron](https://en.wikipedia.org/wiki/Cron) strings, rather than [GoDoc cron](https://godoc.org/github.com/robfig/cron) strings.

### Changed
- Removed the Visual Studio 2017 image in AppVeyor to prevent random failures
- Made some slight quality-of-life adjustments to build-gcs-release.sh.

### Fixed
- Fixed e2e test for token substitution on Windows
- Fixed check subdue unit test for token substitution on Windows
- Consider the first and last seconds of a time window when comparing the
current time
- Fixed Travis deploy stage by removing caching for $GOPATH
- Parse for [traditional cron](https://en.wikipedia.org/wiki/Cron) strings, rather than [GoDoc cron](https://godoc.org/github.com/robfig/cron) strings.

## [2.0.0-alpha.12] - 2018-01-09
### Added
- Add check subdue mechanism. Checks can now be subdued for specified time
windows.
- Silenced entries now include a `begin` timestamp for scheduled maintenance.
- Store clients can now use [watchers](https://github.com/sensu/sensu-go/pull/792) to be notified of changes to objects in the store.
- Add check `Cron` field. Checks can now be scheduled according to the cron
string stored in this field.
- Add a distributed queue package for use in the backend.
- Token substitution is now available for checks.
- CLI functionality for check `Cron` field.
- Add an e2e test for cron scheduling.
- Add an e2e test for check hook execution.

## [2.0.0-alpha.11] - 2017-12-19
### Breaking Changes
- The `Source` field on a check has been renamed to `ProxyEntityID`. Any checks
using the Source field will have to be recreated.

### Added
- Silenced entries with ExpireOnResolve set to true will now be deleted when an
event which has previously failing was resolved
- TCP/UDP sockets now accept 1.x backward compatible payloads. 1.x Check Result gets translated to a 2.x Event.
- Custom attributes can be added to the agent at start.
- New and improved Check Hooks are implemented (see whats new about hooks here: [Hooks](https://github.com/sensu/sensu-alpha-documentation/blob/master/08-hooks.md))
- Add check subdue CLI support.

### Changed
- Avoid using reflection in time.InWindows function.
- Use multiple parallel jobs in CI tools to speed up the tests
- Pulled in latest [github.com/coreos/etcd](https://github.com/coreos/etcd).
- Includes fix for panic that occurred on shutdown.
- Refer to their
[changelog](https://github.com/gyuho/etcd/blob/f444abaae344e562fc69323c75e1cf772c436543/CHANGELOG.md)
for more.
- Switch to using [github.com/golang/dep](https://github.com/golang/dep) for
managing dependencies; `vendor/` directory has been removed.
- See [README](README.md) for usage.

## [2.0.0-alpha.10] - 2017-12-12
### Added
- End-to-end test for the silencing functionality
- Silenced events are now identified in sensuctl

### Changed
- Events that transitioned from incidents to a healthy state are no longer
filtered by the pipeline
- Errcheck was added to the build script, and the project was given a once-over
to clean up existing errcheck lint.
- Creating a silenced entry via sensuctl no longer requires an expiry value

### Fixed
- Entities can now be silenced using their entity subscription
- Fixed a bug in the agent where it was ignoring keepalive interval and timeout
settings on start
- Keepalives now alert when entities go away!
- Fixed a bug in package dynamic that could lead to an error in json.Marshal
in certain cases.
- Fixed an issue in keepalived to handle cases of nil entities in keepalive
messages

## [2.0.0-alpha.9] - 2017-12-5
### Added
- Proxy entities are now dynamically created through the "Source" attribute of a
check configuration
- Flag to sensuctl configure allowing it to be configured non-interactively
(usage: --non-interactive or -n)
- New function SetField in package dynamic, for setting fields on types
supporting extended attributes.
- Automatically append entity:entityID subscription for agent entities
- Add silenced command to sensuctl for silencing checks and subscriptions.
- Add healthz endpoint to agent api for checking agent liveness.
- Add ability to pass JSON event data to check command STDIN.
- Add POST /events endpoint to manually create, update, and resolve events.
- Add "event resolve" command to sensuctl to manually resolve events.
- Add the time.InWindow & time.InWindows functions to support time windows, used
in filters and check subdue

### Fixed
- Fixed a bug in how silenced entries were deleted. Only one silenced entry will
be deleted at a time, regardless of wildcard presence for subscription or check.

## [2.0.0-alpha.8] - 2017-11-28
### Added
- New "event delete" subcommand in sensuctl
- The "Store" interface is now properly documented
- The incoming request body size is now limited to 512 KB
- Silenced entries in the store now have a TTL so they automatically expire
- Initial support for custom attributes in various Sensu objects
- Add "Error" type for capturing pipeline errors
- Add registration events for new agents
- Add a migration tool for the store directly within sensu-backend

### Changed
- Refactoring of the sensu-backend API
- Modified the description for the API URL when configuring sensuctl
- A docker image with the master tag is built for every commit on master branch
- The "latest" docker tag is only pushed once a new release is created

### Fixed
- Fix the "asset update" subcommand in sensuctl
- Fix Go linting in build script
- Fix querying across organizations and environments with sensuctl
- Set a standard redirect policy to sensuctl HTTP client

### Removed
- Removed extraneous GetEnv & GetOrg getter methods<|MERGE_RESOLUTION|>--- conflicted
+++ resolved
@@ -9,11 +9,8 @@
 
 ### Fixed
 - Fixed the behaviors for check `Occurrences` and `OccurrencesWatermark`.
-<<<<<<< HEAD
+- Fixed a panic that could occur when seeding initial data.
 - [Web] Compress dashboard assets
-=======
-- Fixed a panic that could occur when seeding initial data.
->>>>>>> dc09854b
 
 ## [5.8.0] - 2019-05-22
 
