--- conflicted
+++ resolved
@@ -8,13 +8,11 @@
 
 ## Unreleased
 
-<<<<<<< HEAD
 ### Added
 - Added the username as a field to the API request logger.
-=======
+
 ### Fixed
 - The proper libc implementation is now displayed for Ubuntu entities.
->>>>>>> f43f2bb2
 
 ## [5.20.1] - 2020-05-15
 *No changelog for this release.*
