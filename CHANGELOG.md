# Changelog
All notable changes to this project will be documented in this file.

The format is based on [Keep a Changelog](http://keepachangelog.com/en/1.0.0/)
and this project adheres to [Semantic
Versioning](http://semver.org/spec/v2.0.0.html).

## Unreleased

### Added
- Performed an audit of events and checks. Added `event.HasCheck()` nil checks
prior to assuming the existence of said check.
- Added a Create method to the entities api.
- Added the ability to set round robin scheduling in sensuctl
- Added Output field to GRPC handlers
- Additional logging around handlers
- Accept additional time formats in sensuctl
- Entities can now be created via sensuctl.
- Added the format `wrapped-json` to sensuctl `configure`, `list` and `info`
commands, which is compatible with `sensuctl create`.
- Added debug event log with all event data.

### Changed
- Add logging around the Sensu event pipeline.
- Split out the docker commands in build script so that building images and
  pushing can be done separately.
- Migrated the InfluxDB handler from the sensu-go repository to
github.com/nikkiki/sensu-influxdb-handler
- Entry point for sensu-backend has been changed to
  `github.com/sensu/sensu-go/cmd/sensu-backend`
- Don't allow unknown fields in types that do not support custom attributes
when creating resources with `sensuctl create`.
- Provided additional context to metric event logs.
<<<<<<< HEAD
- Updated goversion in the appveyor configuration for minor releases.
=======
- Use a default hostname if one cannot be retrieved.
>>>>>>> 15b8a59c

### Fixed
- Prevent panic when verifying if a metric event is silenced.
- Add logging around the Sensu event pipeline
- Marked silenced and hooks fields in event as deprecated
- Fixed a bug where hooks could not be created with `create -f`
- Metrics with zero-values are now displayed correctly
- Fix handler validation routine
- Fixed a small bug in the opentsdb transformer so that it trims trailing
whitespace characters.
- Sensu-agent logs an error if the statsd listener is unable to start due to an
invalid address or is stopped due to any other error.
- Fixed a bug where --organization and --environment flags were hidden for all
commands
- Fix a bug where environments could not be created with sensuctl create
- StatsD listener on Windows is functional
- Add version output for dev and nightly builds (#1320).
- Improve git version detection by directly querying for the most recent tag.
- Fixed `sensuctl create -f` for `Role`
- Fixed `sensuctl create -f` for `Event`
- Added validation for asset SHA512 checksum, requiring that it be at least 128
characters and therefore fixing a bug in sensuctl
- Silenced IDs are now generated when not set in `create -f` resources
- API requests that result in a 404 response are now logged
- Fixed a bug where only a single resource could be created with
`sensuctl create` at a time.
- Fixed a bug where environments couldn't be deleted if there was an asset in
the organization they reside in.
- Dashboard's backend reverse proxy now works with TLS certs are configured.
- Fixed a bug with the IN operator in query statements.
- Boolean fields with a value of `false` now appear in json format (removed
`omitempty` from protobufs).

### Removed
- Removed Linux/386 & Windows/386 e2e jobs on Travis CI & AppVeyor
- Removed the `leader` package

## [2.0.0-beta.1] - 2018-05-07
### Added
- Add Ubuntu 18.04 repository
- Support for managing mutators via sensuctl.
- Added ability to sort events in web UI.
- Add PUT support to APId for the various resource types.
- Added flags to disable the agent's API and Socket listeners
- Made Changelog examples in CONTRIBUTING.md more obvious
- Added cli support for setting environment variables in mutators and handlers.
- Added gRPC extension service definition.
- The slack handler now uses the iconURL & username flag parameters.
- Support for nightlies in build/packaging tooling.
- Added extension registry support to apid.
- Added extension registry to the store.
- Add sensuctl create command.
- Adds a statsd server to the sensu-agent which runs statsd at a configurable
flush interval and converts gostatsd metrics to Sensu Metric Format.
- Add event filtering to extensions.
- Proper 404 page for web UI.
- Add sensuctl extension command.
- Add extensions to pipelined.
- Added more tests surrounding the sensu-agent's statsd server and udp port.
- Add the `--statsd-event-handlers` flag to sensu-agent which configures the
event handlers for statsd metrics.
- Add default user with username "sensu" with global, read-only permissions.
- Add end-to-end test for extensions.
- Add configuration setting for backend and agent log level.
- Add extension package for building third-party Sensu extensions in Go.
- Add the `--statsd-disable` flag to sensu-agent which configures the
statsd listener. The listener is enabled by default.
- Added an influx-db handler for events containing metrics.
- Add 'remove-when' and 'set-when' subcommands to sensuctl filter command.
- Added the Transformer interface.
- Added a Graphite Plain Text transformer.
- Add support for `metric_format` and `metric_handlers` fields in the Check and
CheckConfig structs.
- Add CLI support for `metric_format` and `metric_handlers` fields in `sensuctl`.
- Add support for metric extraction from check output for `graphite_plaintext`
transformer.
- Added a OpenTSDB transformer.
- Add support for metric extraction from check output for `opentsdb_line`
- Added a Nagios performance data transformer.
- Add support for metric extraction from check output for `nagios_perfdata`
- Added an InfluxDB Line transformer.
- Add support for metric extraction from check output for `influxdb_line`
transformer.
- Add e2e test for metric extraction.

### Changed
- Changed the maximum number of open file descriptors on a system to from 1024
(default) to 65535.
- Increased the default etcd size limit from 2GB to 4GB.
- Move Hooks and Silenced out of Event and into Check.
- Handle round-robin scheduling in wizardbus.
- Added informational logging for failed entity keepalives.
- Replaced fileb0x with vfsgen for bundling static assets into binary. Nodejs 8+
and yarn are now dependencies for building the backend.
- Updated etcd to 3.3.2 from 3.3.1 to fix an issue with autocompaction settings.
- Updated and corrected logging style for variable fields.
- Build protobufs with go generate.
- Creating roles via sensuctl now supports passing flags for setting permissions
  rules.
- Removed -c (check) flag in sensuctl check execute command.
- Fix a deadlock in the monitor.
- Don't allow the bus to drop messages.
- Events list can properly be viewed on mobile.
- Updated Sirupsen/logrus to sirupsen/logrus and other applicable dependencies using the former.
- Set default log level to 'warn'.
- Optimize check marshaling.
- Silenced API only accepts 'id' parameter on DELETE requests.
- Disable gostatsd internal metric collection.
- Improved log entries produced by pipelined.
- Allow the InfluxDB handler to parse the Sensu metric for an InfluxDB field tag
and measurement.
- Removed organization and environment flags from create command.
- Changed `metric_format` to `output_metric_format`.
- Changed `metric_handlers` to `output_metric_handlers`.

### Fixed
- Terminate processes gracefully in e2e tests, allowing ports to be reused.
- Shut down sessions properly when agent connections are disrupted.
- Fixed shutdown log message in backend
- Stopped double-writing events in eventd
- Agents from different orgs/envs with the same ID connected to the same backend
  no longer overwrite each other's messagebus subscriptions.
- Fix the manual packaging process.
- Properly log the event being handled in pipelined
- The http_check.sh example script now hides its output
- Silenced entries using an asterisk can be deleted
- Improve json unmarshaling performance.
- Events created from the metrics passed to the statsd listener are no longer
swallowed. The events are sent through the pipeline.
- Fixed a bug where the Issued field was never populated.
- When creating a new statsd server, use the default flush interval if given 0.
- Fixed a bug where check and checkconfig handlers and subscriptions are null in rendered JSON.
- Allow checks and hooks to escape zombie processes that have timed out.
- Install all dependencies with `dep ensure` in build.sh.
- Fixed an issue in which some agents intermittently miss check requests.
- Agent statsd daemon listens on IPv4 for Windows.
- Include zero-valued integers in JSON output for all types.
- Check event entities now have a last_seen timestamp.
- Improved silenced entry display and UX.
- Fixed a small bug in the opentsdb transformer so that it trims trailing
whitespace characters.

## [2.0.0-nightly.1] - 2018-03-07
### Added
- A `--debug` flag on sensu-backend for enabling a pprof HTTP endpoint on localhost.
- Add CLI support for adhoc check requests.
- Check scheduler now handles adhoc check requests.
- Added `set-FIELD` and `remove-FIELD` commands for all updatable fields
of a check. This allows updating single fields and completely clearing out
non-required fields.
- Add built-in only_check_output mutator to pipelined.
- Allow publish, cron, ttl, timeout, low flap threshold and more fields to be
set when importing legacy settings.
- Add CPU architecture in system information of entities.
- The `sensuctl user change-password` subcommand now accepts flag parameters.
- Configured and enabled etcd autocompaction.
- Add event metrics type, implementing the Sensu Metrics Format.
- Agents now try to reconnect to the backend if the connection is lost.
- Added non-functional selections for resolving and silencing to web ui
- Add LastOk to check type. This will be updated to reflect the last timestamp
of a successful check.
- Added GraphQL explorer to web UI.
- Added check occurrences and occurrences_watermark attributes from Sensu 1.x.
- Added issue template for GitHub.
- Added custom functions to evaluate a unix timestamp in govaluate.

### Changed
- Refactor Check data structure to not depend on CheckConfig. This is a breaking
change that will cause existing Sensu alpha installations to break if upgraded.
This change was made before beta release so that further breaking changes could
be avoided.
- Make indentation in protocol buffers files consistent.
- Refactor Hook data structure. This is similar to what was done to Check,
except that HookConfig is now embedded in Hook.
- Refactor CheckExecutor and AdhocRequestExecutor into an Executor interface.
- Changed the sensu-backend etcd flag constants to match the etcd flag names.
- Upgraded to Etcd v3.3.1
- Removed 3DES from the list of allowed ciphers in the backend and agent.
- Password input fields are now aligned in  `sensuctl user change-password`
subcommand.
- Agent backend URLs without a port specified will now default to port 8081.
- Travis encrypted variables have been updated to work with travis-ci.org
- Upgraded all builds to use Go 1.10.
- Use megacheck instead of errcheck.
- Cleaned agent configuration.
- We no longer duplicate hook execution for types that fall into both an exit
code and severity (ex. 0, ok).
- Updated the sensuctl guidelines.
- Changed travis badge to use travis-ci.org in README.md.
- Govaluate's modifier tokens can now be optionally forbidden.
- Increase the stack size on Travis CI.
- Refactor store, queue and ring interfaces, and daemon I/O details.
- Separated global from local flags in sensuctl usage.

### Fixed
- Fixed a bug in time.InWindow that in some cases would cause subdued checks to
be executed.
- Fixed a bug in the HTTP API where resource names could not contain special
characters.
- Resolved a bug in the keepalive monitor timer which was causing it to
erroneously expire.
- Resolved a bug in how an executor processes checks. If a check contains proxy
requests, the check should not duplicately execute after the proxy requests.
- Removed an erroneous validation statement in check handler.
- Fixed HookList `hooks` validation and updated `type` validation message to
allow "0" as a valid type.
- Events' check statuses & execution times are now properly added to CheckHistory.
- Sensu v1 Check's with TTL, timeout and threshold values can now be imported
correctly.
- Use uint32 for status so it's not empty when marshalling.
- Automatically create a "default" environment when creating a new organization.

## [2.0.0-alpha.17] - 2018-02-13
### Added
- Add .gitattributes file with merge strategy for the Changelog.
- Context switcher added for dashboard.
- Add API support for adhoc check requests.
- Check scheduler now supports round-robin scheduling.
- Added better error checking for CLI commands and support for mutually
exclusive fields.
- Added `--interactive` flag to CLI which is required to run interactive mode.
- Added CLI role rule-add Organization and Environment interactive prompts.
- Added events page list and simple buttons to filter

### Changed
- Silenced `begin` supports human readable time (Format: Jan 02 2006 3:04PM MST)
in `sensuctl` with optional timezone. Stores the field as unix epoch time.
- Increased the timeout in the store's watchers tests.
- Incremental retry mechanism when waiting for agent and backend in e2e tests.
- Renamed CLI asset create interactive prompt "Org" to "Organization".

### Fixed
- Fixed required flags in `sensuctl` so requirements are enforced.
- Add support for embedded fields to dynamic.Marshal.

## [2.0.0-alpha.16] - 2018-02-07
### Added
- Add an e2e test for proxy check requests.
- Add integration tests to our CI.
- Context switcher added for dashboard
- Add api support for adhoc check requests.

### Fixed
- Tracks in-progress checks with a map and mutex rather than an array to
increase time efficiency and synchronize goroutines reading from and writing
to that map.
- Fixed a bug where we were attempting to kill processes that had already
finished before its allotted execution timeout.
- Fixed a bug where an event could erroneously be shown as silenced.
- Properly log errors whenever a check request can't be published.
- Fixed some build tags for tests using etcd stores.
- Keepalive monitors now get updated with changes to a keepalive timeout.
- Prevent tests timeout in queue package
- Prevent tests timeout in ring package
- Fixed a bug in the queue package where timestamps were not parsed correctly.
- Fixed Ring's Next method hanging in cases where watch events are not propagated.

### Changed
- Queues are now durable.
- Refactoring of the check scheduling integration tests.
- CLI resource delete confirmation is now `(y/N)`.

### Removed
- Dependency github.com/chzyer/readline

## [2.0.0-alpha.15] - 2018-01-30
### Added
- Add function for matching entities to a proxy check request.
- Added functions for publishing proxy check requests.
- Added proxy request validation.
- CLI functionality for proxy check requests (add set-proxy-requests command).
- Entities have been added to the state manager and synchronizer.
- Added package leader, for facilitating execution by a single backend.
- Proxy check requests are now published to all entities described in
`ProxyRequests` and `EntityAttributes`.
- Add quick navigation component for dashboard

### Changed
- Govaluate logic is now wrapped in the `util/eval` package.
- Cron and Interval scheduling are now mutually exclusive.

### Fixed
- Fixed a bug where retrieving check hooks were only from the check's
organization, rather than the check's environment, too.

## [2.0.0-alpha.14] - 2018-01-23
### Added
- Add `Timeout` field to CheckConfig.
- CLI functionality for check `Timeout` field.
- Add timeout support for check execution.
- Add timeout support for check hook execution.
- Token substitution is now available for check hooks
- Add an e2e test for logging redaction
- Support for `When` field in `Filter` which enables filtering based on days
and times of the week.
- New gRPC inspired GraphQL implementation. See
[graphql/README](backend/apid/graphql/README.md) for usage.
- Support for TTLs in check configs to monitor stale check results.

### Changed
- Moved monitor code out of keepalived and into its own package.
- Moved KeyBuilder from etcd package to store package.

## [2.0.0-alpha.13] - 2018-01-16
### Added
- Logging redaction for entities

### Changed
- Removed the Visual Studio 2017 image in AppVeyor to prevent random failures

### Fixed
- Fixed e2e test for token substitution on Windows
- Fixed check subdue unit test for token substitution on Windows
- Consider the first and last seconds of a time window when comparing the
current time
- Fixed Travis deploy stage by removing caching for $GOPATH
- Parse for [traditional cron](https://en.wikipedia.org/wiki/Cron) strings, rather than [GoDoc cron](https://godoc.org/github.com/robfig/cron) strings.

### Changed
- Removed the Visual Studio 2017 image in AppVeyor to prevent random failures
- Made some slight quality-of-life adjustments to build-gcs-release.sh.

### Fixed
- Fixed e2e test for token substitution on Windows
- Fixed check subdue unit test for token substitution on Windows
- Consider the first and last seconds of a time window when comparing the
current time
- Fixed Travis deploy stage by removing caching for $GOPATH
- Parse for [traditional cron](https://en.wikipedia.org/wiki/Cron) strings, rather than [GoDoc cron](https://godoc.org/github.com/robfig/cron) strings.

## [2.0.0-alpha.12] - 2018-01-09
### Added
- Add check subdue mechanism. Checks can now be subdued for specified time
windows.
- Silenced entries now include a `begin` timestamp for scheduled maintenance.
- Store clients can now use [watchers](https://github.com/sensu/sensu-go/pull/792) to be notified of changes to objects in the store.
- Add check `Cron` field. Checks can now be scheduled according to the cron
string stored in this field.
- Add a distributed queue package for use in the backend.
- Token substitution is now available for checks.
- CLI functionality for check `Cron` field.
- Add an e2e test for cron scheduling.
- Add an e2e test for check hook execution.

## [2.0.0-alpha.11] - 2017-12-19
### Breaking Changes
- The `Source` field on a check has been renamed to `ProxyEntityID`. Any checks
using the Source field will have to be recreated.

### Added
- Silenced entries with ExpireOnResolve set to true will now be deleted when an
event which has previously failing was resolved
- TCP/UDP sockets now accept 1.x backward compatible payloads. 1.x Check Result gets translated to a 2.x Event.
- Custom attributes can be added to the agent at start.
- New and improved Check Hooks are implemented (see whats new about hooks here: [Hooks](https://github.com/sensu/sensu-alpha-documentation/blob/master/08-hooks.md))
- Add check subdue CLI support.

### Changed
- Avoid using reflection in time.InWindows function.
- Use multiple parallel jobs in CI tools to speed up the tests
- Pulled in latest [github.com/coreos/etcd](https://github.com/coreos/etcd).
- Includes fix for panic that occurred on shutdown.
- Refer to their
[changelog](https://github.com/gyuho/etcd/blob/f444abaae344e562fc69323c75e1cf772c436543/CHANGELOG.md)
for more.
- Switch to using [github.com/golang/dep](https://github.com/golang/dep) for
managing dependencies; `vendor/` directory has been removed.
- See [README](README.md) for usage.

## [2.0.0-alpha.10] - 2017-12-12
### Added
- End-to-end test for the silencing functionality
- Silenced events are now identified in sensuctl

### Changed
- Events that transitioned from incidents to a healthy state are no longer
filtered by the pipeline
- Errcheck was added to the build script, and the project was given a once-over
to clean up existing errcheck lint.
- Creating a silenced entry via sensuctl no longer requires an expiry value

### Fixed
- Entities can now be silenced using their entity subscription
- Fixed a bug in the agent where it was ignoring keepalive interval and timeout
settings on start
- Keepalives now alert when entities go away!
- Fixed a bug in package dynamic that could lead to an error in json.Marshal
in certain cases.
- Fixed an issue in keepalived to handle cases of nil entities in keepalive
messages

## [2.0.0-alpha.9] - 2017-12-5
### Added
- Proxy entities are now dynamically created through the "Source" attribute of a
check configuration
- Flag to sensuctl configure allowing it to be configured non-interactively
(usage: --non-interactive or -n)
- New function SetField in package dynamic, for setting fields on types
supporting extended attributes.
- Automatically append entity:entityID subscription for agent entities
- Add silenced command to sensuctl for silencing checks and subscriptions.
- Add healthz endpoint to agent api for checking agent liveness.
- Add ability to pass JSON event data to check command STDIN.
- Add POST /events endpoint to manually create, update, and resolve events.
- Add "event resolve" command to sensuctl to manually resolve events.
- Add the time.InWindow & time.InWindows functions to support time windows, used
in filters and check subdue

### Fixed
- Fixed a bug in how silenced entries were deleted. Only one silenced entry will
be deleted at a time, regardless of wildcard presence for subscription or check.

## [2.0.0-alpha.8] - 2017-11-28
### Added
- New "event delete" subcommand in sensuctl
- The "Store" interface is now properly documented
- The incoming request body size is now limited to 512 KB
- Silenced entries in the store now have a TTL so they automatically expire
- Initial support for custom attributes in various Sensu objects
- Add "Error" type for capturing pipeline errors
- Add registration events for new agents
- Add a migration tool for the store directly within sensu-backend

### Changed
- Refactoring of the sensu-backend API
- Modified the description for the API URL when configuring sensuctl
- A docker image with the master tag is built for every commit on master branch
- The "latest" docker tag is only pushed once a new release is created

### Fixed
- Fix the "asset update" subcommand in sensuctl
- Fix Go linting in build script
- Fix querying across organizations and environments with sensuctl
- Set a standard redirect policy to sensuctl HTTP client

### Removed
- Removed extraneous GetEnv & GetOrg getter methods<|MERGE_RESOLUTION|>--- conflicted
+++ resolved
@@ -31,11 +31,8 @@
 - Don't allow unknown fields in types that do not support custom attributes
 when creating resources with `sensuctl create`.
 - Provided additional context to metric event logs.
-<<<<<<< HEAD
 - Updated goversion in the appveyor configuration for minor releases.
-=======
 - Use a default hostname if one cannot be retrieved.
->>>>>>> 15b8a59c
 
 ### Fixed
 - Prevent panic when verifying if a metric event is silenced.
