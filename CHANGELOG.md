# Changelog
All notable changes to this project will be documented in this file.

The format is based on [Keep a Changelog](http://keepachangelog.com/en/1.0.0/)
and this project adheres to [Semantic
Versioning](http://semver.org/spec/v2.0.0.html).

## Unreleased

### Added
- Added functionality for the agent `--allow-list` configuration, which
whitelists check and check hook executables.
- The agent now sends heartbeats to the backend in order to detect network
failures and reconnect faster.

### Changed
- The default handshake timeout for the WebSocket connection negotiation has
been lowered from 45 to 15 seconds and is now configurable.

### Fixed
<<<<<<< HEAD
- Fixed the tabular output of `sensuctl filter list` so inclusive filter expressions
are joined with `&&` and exclusive filter expressions are joined with `||`.
=======
- The REST API now correctly only returns events for the specific entity
queried in the `GET /events/:entity` endpoint (#3141)
>>>>>>> 6767ea13

## [5.11.0] - 2019-07-10

### Added
- Silenced entries are now retrieved from the cache when determining if an event
is silenced.
- Added --disable-assets flag to sensu-agent.
- Added ability to query mutators to the GraphQL service
- Added ability to query event filters to the GraphQL service
- Added prometheus metrics for topics in wizard bus and agent sessions.
- The buffer size and worker count of keepalived, eventd & pipelined can now be
configured on sensu-backend.
- Added a `headers` field to the `Asset` struct. Headers is a map of key/value
string pairs used as HTTP headers for asset retrieval.
- Added the current user to the output of `sensuctl config view`.
- [Web] Adds list and details views for mutators
- [Web] Adds list and details views for event filters
- Added sensuctl delete command

### Changed
- [Web] Updated embedded web assets from `46cd0ee` ... `8f50155`
- The REST API now returns the `201 Created` success status response code for
POST & PUT requests instead of `204 No Content`.

### Fixed
- The REST API now returns an error when trying to delete an entity that does
not exist.
- Fixed a bug where basic authorization was not being performed on the agent websocket connection.
- Fixed an aliasing regression where event timestamps from the /events API
were not getting properly populated.
- Fixed a bug where multiple nested set handlers could be incorrectly flagged as
deeply nested.
- Fixed a bug where round robin proxy checks could fail to execute.
- Fixed a bug where watchers could enter a tight loop, causing very high CPU
usage until sensu-backend was restarted.

## [5.10.1] - 2019-06-25

### Fixed
- Fixed the entity_attributes in proxy_requests so all attributes must match
instead of only one of them.
- Fixed a bug where events were not deleted when their corresponding entity was.

## [5.10.0] - 2019-06-18

### Added
- Added POST `/api/core/v2/tessen/metrics`.
- Added the ability in TessenD to listen for metric points on the message bus,
populate, and send them to the Tessen service.
- [Web] Adds ability to delete entities
- [GraphQL] Adds simple auto-suggestion feature.
- Added a tag to all Tessen metrics to differentiate internal builds.
- Added a unique sensu cluster id, accessible by GET `/api/core/v2/cluster/id`.
- Added `sensuctl cluster id` which exposes the unique sensu cluster id.

### Changed
- [Web] Updated embedded web assets from `275386a` ... `46cd0ee`
- Refactoring of the REST API.
- Changed the identifying cluster id in TessenD from the etcd cluster id to
the sensu cluster id.
- [GraphQL] Updates `PutResource` mutation to accept an `upsert` boolean flag parameter. The `upsert` param defaults to `true`, but if set to `false` the mutation will return an error when attempting to create a duplicate resource.
- Eventd has been refactored. Users should not perceive any changes, but a
substantial amount of business logic has been moved into other packages.
- The `sensuctl create` command now accepts resources without a declared
namespace. If the namespace is omitted, the resource will be created in the
current namespace, or overridden by the `--namespace` flag.
- Eventd now uses a constant number of requests to etcd when working with
silenced entries, instead of a number that is proportional to the number of
subscriptions in a check.

### Fixed
- The check state and check total_state_change properties are now more correct.
- Scheduling proxy checks now consumes far fewer CPU resources.
- [Web] Unless required- scrollbars on code blocks are hidden.
- [Web] Ensure that we redirect user to a valid namespace when first signing in.
- [Web] Correctly display timeout value for handlers.
- [Web] Avoid exception when parsing non-standard cron statements. (Eg.
`@every 1h` or `@weekly`)
- The resources metadata are now validated with the request URI.

## [5.9.0] - 2019-05-29

### Added
- [GraphQL] Added field to retrieve REST API representation of a resource to
  each core type
- [Web] Add views for handlers

### Changed
- [Web] Updated embedded web assets from `9d91d7f` ... `275386a`
- [Web] Implements simpler & more efficient filtering.
- [GraphQL] fields that previously accepted a JS filter have been deprecated and
  replaced with a simpler syntax.

### Fixed
- Fixed the behaviors for check `Occurrences` and `OccurrencesWatermark`.
- Fixed a panic that could occur when seeding initial data.
- [Web] Compress dashboard assets
- [Web] Fixed regression where dashboard assets were no longer compressed.
- Fixed listing of silenced entries by check or subscription.
- The docker-compose.yaml file now refers to the sensu/sensu:latest image.

## [5.8.0] - 2019-05-22

### Added
- Added per resource counts to tessen data collection.
- Added event processing counts to tessen data collection.
- Added ability to query for `Handlers` (individual and collections) from the GraphQL query endpoint.
- Added `/version` to retrieve the current etcd server/cluster version and the sensu-backend version.
- --etcd-cipher-suites option is now available for sensu-backend.
- Added the `--chunk-size` flag to `sensuctl * list` sub-commands

### Changed
- eventd and keepalived now use 1000 handlers for events.
- etcd database size and request size are now configurable.
- Most resources now use protobuf serialization in etcd.

### Fixed
- Only bury switchsets of checks that no longer have a TTL, in order to reduce
the number of write operations made to etcd.
- Fixed keepalives switchsets for entities with deregistration.
- Fixed continue token generation in namespace and user pagination.

## [5.7.0] - 2019-05-09

### Added
- Added a Windows service wrapper for sensu-agent. See
"sensu-agent service --help" for more information.

### Fixed
- Fixed `sensuctl` color output on Windows.
- Fixed a regression in `sensuctl cluster` json/wrapped-json output.
- Fixed a regression that caused listing objects for a given namespace to also
  include results from namespaces sharing a similar prefix.

## [5.6.0] - 2019-04-30

### Added
- Added filtering support to `sensuctl`. This feature only works against a
  `sensu-backend` with a valid enterprise license.
- Added fields getter functions for resources available via the REST API.
- Added the message bus to Tessend in order to track Tessen configuration changes from the API.
- Added a performance optimizing `Count()` function to the generic store.
- Added a hexadecimal Cluster ID title to the `sensuctl cluster health` and
`sensuctl cluster member-list` commands in tabular format.
- Added a `Header` field to the `HealthResponse` type returned by `/health`.

### Fixed
- Fixed the agent `--annotations` and `--labels` flags.

## [5.5.1] - 2019-04-15

### Changed
- Added parsing annoatations to sensu-agent, both from agent.yml and command line arguments
- Updated Go version from 1.11.4 to 1.12.3 for CI builds.
- Changed the 1.x `client` field to `source` in the 1.x compatible agent socket. The `client` field is now deprecated.
- Deprecated the agent TCP/UDP sockets in favor of the agent rest api.
- [GraphQL] Added mutation to create / update using wrapped resources.
- [GraphQL] Added field returning wrapped resource given ID.
- apid uses a new generic router for listing resources.
- The store uses the generic List function for listing resources.

### Fixed
- Fixed an issue where etcd watchers were used incorrectly. This was causing
100% CPU usage in some components, as they would loop endlessly trying to get
results from watchers that broke, due to their stream terminating. Other
components would simply stop updating. Watchers now get reinstated when the
client regains connectivity.
- Fixed the `/events/:entity` route in the REST API.
- Fixed a bug where the --labels arg was not working as expected in sensu-agent.

## [5.5.0] - 2019-04-03

### Added
- Added the TessenD daemon.
- Added an etcd watcher for tessen configuration.
- Added ring support for TessenD so that the service is invoked in a
round-robin fashion within a cluster.
- Added `tessen opt-in` command to `sensuctl`.
- Added `tessen opt-out` command to `sensuctl`.
- Added `tessen info` command to `sensuctl`.
- Added more verbose logging to indicate when a proxy request matches an entity according to its entity attributes.

### Removed
- Removed the unused etcd watcher for hook configurations.

### Fixed
- [Web] Ensure user chip is never rendered when creator is not present.

## [5.4.0] - 2019-03-27

### Added
- Add support for pagination to the API
- Add two new flags for `backend` daemon to optionally allow for separate TLS
  cert/key for dashboard. the flags are: `--dashboard-cert-file` and
  `--dashboard-key-file`. The dashboard will use the same TLS config of the API
  unless these new flags are specified.
- Added notion of asset collections to dashboard daemon
- Added a store for Tessen opt-in/opt-out configuration.
- Added /tessen GET and PUT endpoints to the API.
- Added queueing to the agent /events API

### Changed
- [Web] Updated dependencies that had warnings
- [Web] Updated dependency babel to ^7.4
- [Web] Updated UI library to ^3.8

### Fixed
- Fixed a bug in `sensuctl` where global/persistent flags, such as `--namespace`
  and `--config-dir`, would get ignored if they were passed after a sub-command
  local flag, such as `--format`.
- Fixed a bug in `sensuctl` where handlers and filters would only be deleted
  from the default namespace, unless a `--namespace` flag was specified.
- Fixed a bug where events could be stored without a timestamp.
- Fixed a bug where metrics could be persisted to etcd in some cases.
- Fixed a bug where agents would sometimes refuse to terminate on SIGTERM and
  SIGINT.
- Fixed a bug where agents would always try to reconnect to the same backend,
  even when multiple backends were specified. Agents will now try to connect to
  other backends, in pseudorandom fashion.
- [Web] Avoids crash when the creator of a check is inaccessible.
- [Api] Respond with 404 from the users endpoint when user for given name cannot
  be found.
- Commands wrap on the event details page and will display "-" if there is no
  command (keepalives)

## [5.3.0] - 2019-03-11

### Added
- Added additional check config and entity information to event details page.
- Fixed all known TLS vulnerabilities affecting the backend server:
    - TLS min version increased to 1.2
    - Removed ALL but perfect-forward-secrecy ciphers
- Removed requirement of specifying `--trusted-ca-file` when using TLS on backend
- Prevented backend from loading server TLS configuration for http client
- Enforced uniform TLS configuration for all three backend components (apid, agentd, dashboardd)
- Set http client timeout to 15 seconds for sensuctl
- Round robin scheduling is now fully functional.
- Web UI offline state detection and and alert banner.

### Changed
- Asset downloading now uses buffered I/O.

### Fixed
- Check results sent via the agent socket now support handlers.
- `sensuctl user list` can now output yaml and wrapped-json
- Fixed bug with how long commands were displayed on check details page.
- Assets downloads no longer specify a client timeout.
- Fixed a bug where agent entity subscriptions would be communicated to the
  backend incorrectly. Due to the scheduler using the subscriptions from the
  HTTP header, this does not have any effect on scheduling.
- Web - Fixes issue where timeout value was not displayed.
- Fixed bug with how long commands were displayed on check details page.

### Removed
- Removed the concept of "edition" and the edition header.

## [5.2.1] - 2019-02-11

### Fixed
- Fixed a regression in the agent that would not allow proxy checks to be
run for subsequent executions.
### Added
- Web UI - support for labels and annotations

## [5.2.0] - 2019-02-06

### Added
- Added support for the following TLS related options to `sensuctl`:
`--trusted-ca-file` and `--insecure-skip-tls-verify`. This allows sensuctl
users to use a self-signed certificate without adding it to the operating
system's CA store, either by explicitly trusting the signer, or by disabling
TLS hostname verification.
- Added a generic watcher in the store.
- Added `RemoveProvider` method to authenticator.
- Check output truncation support has been added. Check output can be truncated
by adjusting the max_output_size and discard_output properties.
- Added ability to silence/unsilence from the event details page.
- Added support for wrapped resources in the API with `sensuctl create` &
`sensuctl edit`.
- Web UI - platform version displays on the entity details page.
- Web UI - include proxy request configuration on check details page.
- Web UI - display deregistration config on the entity details page.

### Changed
- Removed unused workflow `rel_build_and_test` in CircleCI config.
- Moved the `Provider` interface to `api/core/v2` package.
- Moved the `Authenticator` interface to `backend/authentication` package.
- Updated confirmation messages for sensuctl commands: `Created`, `Deleted` and
`Updated` instead of `OK`.
- Exported some functions and methods in the CLI client.
- The API authenticator now identifies providers by their name only.

### Fixed
- Check TTL failure events are now much more reliable, and will persist even
in the presence cluster member failures and cluster restarts.
- Fix snakeCase version of keys in typeMap for acronyms.
- Fixed a bug in keepalive processing that could result in a crash.
- Pin childprocess to v0.9.0 in CircleCI so fpm can be installed.
- Substitutions applied to command & hooks are now omitted from events.
- Fixes a bug where generic store methods assumed a namespace was provided for non-namespaced resources.
- Keepalive and check TTL database state is now properly garbage-collected on
entity deletion.
- Fixed a bug where `sensuctl version` required configuration files to exist.
- Updates the copy on the confirm disable dialog to accurately reflect the
operation.

## [5.1.1] - 2019-01-24

### Added
- Added the notion of authentication providers.

### Changed
- Improved logging for errors in proxy check requests.
- Updated Go version from 1.10 to 1.11.4.
- Refactoring of the internal authentication mechanism into a `basic`
authentication provider.
- Modified private generic store methods as public functions.
- Improved logging for errors in proxy check requests.
- Updated Go version from 1.10 to 1.11.4.
- Changed keepalive event to include check.output

### Fixed
- Fixed a bug where `sensuctl edit` was not removing the temp file it created.
- Fixed a bug where adhoc checks were not retrieving asset dependencies.
- Fixed a bug where check updates would cause the check to immediately fire.
- Fixed a bug where a bad line in check output would abort metric extraction.
An error is now logged instead, and extraction continues after a bad line is encountered.
- Keepalive events will now continue to fire after cluster restarts.
- Fixed a panic in the dashboardd shutdown routine.
- Fixed a bug where deleting a non-existent entity with sensuctl would not return an error.
- Web UI - toolbar menu buttons now switch with dark theme.
- Web UI - some buttons easier to see with dark theme.
- Agents will now take proxy entity names into consideration when guarding
against duplicate check requests.

### Changed
- Improved logging for errors in proxy check requests.
- Updated Go version from 1.10 to 1.11.4.

## [5.1.0] - 2018-12-18

### Added
- Support for the trusted-ca-file and insecure-skip-tls-verify flags in
  sensu-agent. These flags have the same meaning and use as their sensu-backend
  counterparts.

### Changed
- Default location for sensu-backend data has changed from /var/lib/sensu to
  /var/lib/sensu/sensu-backend. See release notes for more information.

### Fixed
- Keepalive and check TTL failure events now fire continuously until resolved.
- Listing an empty set of assets now correctly returns [] instead of null.
- Fixed API endpoint used by the CLI to create hooks via the 'sensuctl create'
  command. It's now possible to create objects of type 'Hook' with this command
  again.
- Firefox status icons not fully rendering

## [5.0.1] - 2018-12-12

### Changed
- Added --etcd-advertise-client-urls options to docker-compose.yaml sensu-backend start command

### Fixed
- Prevent a panic when using an external etcd cluster.
- Silences List in web ui sorted by ascending order; defaults to descending
- Reduces shuffling of items as events list updates
- Fixed error in UI where status value could not be coerced
- Copy local environment variables into execution context when running checks
- Ensure environment variables are joined with a semicolon on Windows
- Command arguments are no longer needlessly escaped on Windows
- Backend environments are now included in handler & mutator execution requests.

## [5.0.0] - 2018-11-30

### Added
- Add the `etcd-advertise-client-urls` config attribute to sensu-backend
- Support for multiple API versions added to sensuctl create
- Support for metadata added to wrapped resources (yaml, wrapped-json)
- Added the backend configuration attributes `api-listen-address` & `api-url`.
- Adds feedback when rerunning check[s] in the web app

### Removed
- Check subdue functionality has been disabled. Users that have checks with
subdues defined should delete and recreate the check. The subdue feature was
found to have issues, and we are re-working the feature for a future release.
- Filter when functionality has been disabled. Users that have filters with
'when' properties defined should delete and recreate the filter. Filter when
uses the same facility as check subdue for handling time windows.
- Removed event.Hooks and event.Silenced deprecated fields
- Extensions have been removed until we have time to revisit the feature.

### Changed
- Assets and checks environments are now merged, with a preference given to the
  values coming from the check's environment.
- Assets and handlers environments are now merged, with a preference given to the
  values coming from the handler's environment.
- Assets and mutators environments are now merged, with a preference given to the
  values coming from the mutator's environment.
- Metadata from wrappers and resources is now merged, with a preference given to
the values coming from the wrapper. Labels and annotations are deep-merged.
- Round-robin scheduling has been temporarily disabled.
- The dashboard now uses the `api-url` configuration attribute to connect to the
API.

### Fixed
- Fixed several resource leaks in the check scheduler.
- Fixed a bug in the dashboard where entities could not be silenced.
- Fix the `sensuctl cluster health` command.
- Fixed issue filtering by status on the events page
- Fixed interactive operations on entities in the CLI
- Removed rerun and check links for keepalives on event details page.
- Web UI - Made silencing language more clear on Silences List page
- Fixed a bug where resources from namespaces that share a common prefix, eg:
  "sensu" and "sensu-devel", could be listed together.
- Fixed a bug in the agent where the agent would deadlock after a significant
period of disconnection from the backend.
- Fixed a bug where logging events without checks would cause a nil panic.
- Removed the ability to rerun keepalives on the events list page
- A panic in keepalive/check ttl monitors causing a panic.
- Monitors are now properly namespaced in etcd.
- Updating a users groups will no longer corrupt their password
- Prevent empty error messages in sensuctl.
- Fixed a bug where keepalive failures could be influenced by check TTL
successes, and vice versa.
- Fixed a bug where check TTL events were not formed correctly.
- Fixed a web-ui bug causing the app to crash on window resize in FireFox

### Breaking Changes
- The backend configuration attributes `api-host` & `api-port` have been
replaced with `api-listen-address`.

## [2.0.0-beta.8-1] - 2018-11-15

### Added
- Assets are included on check details page.
- Adds links to view entities and checks from the events page.
- Added an agent/cmd package, migrated startup logic out of agent main
- Improved debug logging in pipeline filtering.
- Add object metadata to entities (including labels).
- Add filter query support for labels.
- Add support for setting labels on agents with the command line.
- The sensuctl tool now supports yaml.
- Add support for `--all-namespaces` flag in `sensuctl extension list`
subcommand.
- Added functionality to the dynamic synthesize function, allowing it to
flatten embedded and non-embedded fields to the top level.
- Added the sensuctl edit command.
- Added javascript filtering.

### Removed
- Govaluate is no longer part of sensu-go.

### Fixed
- Display appropriate fallback when an entity's lastSeen field is empty.
- Silences List in web ui sorted by ascending order
- Sorting button now works properly
- Fixed unresponsive silencing entry form begin date input.
- Removed lastSeen field from check summary
- Fixed a panic on the backend when handling keepalives from older agent versions.
- Fixed a bug that would prevent some keepalive failures from occurring.
- Improved event validation error messages.
- Improved agent logging for statsd events.
- Fixues issue with tooltip positioning.
- Fixed bug with toolbar menus collapsing into the overflow menu
- The agent now reconnects to the backend if its first connection attempt
  fails.
- Avoid infinite loop when code cannot be highlighted.

### Changes
- Deprecated the sensu-agent `--id` flag, `--name` should be used instead.

### Breaking Changes
- Environments and organizations have been replaced with namespaces.
- Removed unused asset metadata field.
- Agent subscriptions are now specified in the config file as an array instead
  instead of a comma-delimited list of strings.
- Extended attributes have been removed and replaced with labels. Labels are
string-string key-value pairs.
- Silenced `id`/`ID` field has changed to `name`/`Name`.
- Entity `id`/`ID` field has changed to `name`/`Name`.
- Entity `class`/`Class` field has changed to `entity_class`/`EntityClass`.
- Check `proxy_entity_id`/`ProxyEntityID` field has changed to `proxy_entity_name`/`ProxyEntityName`.
- Objects containing both a `name`/`Name` and `namespace`/`Namespace` field have been
replaced with `metadata`/`ObjectMeta` (which contains both of those fields).
- Role-based access control (RBAC) has been completely redesigned.
- Filter and token substitution variable names now match API naming. Most names
that were previously UpperCased are now lower_cased.
- Filter statements are now called expressions. Users should update their
filter definitions to use this new naming.

## [2.0.0-beta.7-1] - 2018-10-26

### Added
- Asset functionality for mutators and handlers.
- Web ui allows publishing and unpublishing on checks page.
- Web ui allows publishing and unpublishing on check details page.
- Web ui code highlighting added.

### fixed
- fixes exception thrown when web ui browser window is resized.

## [2.0.0-beta.6-2] - 2018-10-22

### Added
- Add windows/386 to binary gcs releases
- TLS authentication and encryption for etcd client and peer communication.
- Added a debug log message for interval timer initial offset.
- Added a privilege escalation test for RBAC.

### Removed
- Staging resources and configurations have been removed from sensu-go.
- Removed handlers/slack from sensu/sensu-go. It can now be found in
sensu/slack-handler.
- Removed the `Error` store and type.

### Changed
- Changed sensu-agent's internal asset manager to use BoltDB.
- Changed sensuctl title colour to use terminal's configured default for bold
text.
- The backend no longer forcibly binds to localhost.
- Keepalive intervals and timeouts are now configured in the check object of
keepalive events.
- The sensu-agent binary is now located at ./cmd/sensu-agent.
- Sensuctl no longer uses auto text wrapping.
- The backend no longer requires embedded etcd. External etcd instances can be
used by providing the --no-embed option. In this case, the client will dial
the URLs provided by --listen-client-urls.
- The sensu-agent binary is now located at ./cmd/sensu-agent.
- Sensuctl no longer uses auto text wrapping.
- The backend no longer requires embedded etcd. External etcd instances can be
used by providing the --no-embed option. In this case, the client will dial
the URLs provided by --listen-client-urls.
- Deprecated daemon `Status()` functions and `/info` (`/info` will be
re-implemented in https://github.com/sensu/sensu-go/issues/1739).
- The sensu-backend flags related to etcd are now all prefixed with `etcd` and
the older versions are now deprecated.
- Web ui entity recent events are sorted by last ok.
- etcd is now the last component to shutdown during a graceful shutdown.
- Web ui entity recent events are sorted by last ok
- Deprecated --custom-attributes in the sensu-agent command, changed to
--extended-attributes.
- Interfaced command execution and mocked it for testing.
- Updated the version of `libprotoc` used to 3.6.1.

### Fixed
- Fixed a bug in `sensuctl configure` where an output format called `none` could
  be selected instead of `tabular`.
- Fixes a bug in `sensuctl cluster health` so the correct error is handled.
- Fixed a bug where assets could not extract git tarballs.
- Fixed a bug where assets would not install if given cache directory was a
relative path.
- Fixed a bug where an agent's collection of system information could delay
sending of keepalive messages.
- Fixed a bug in nagios perfdata parsing.
- Etcd client URLs can now be a comma-separated list.
- Fixed a bug where output metric format could not be unset.
- Fixed a bug where the agent does not validate the ID at startup.
- Fixed a bug in `sensuctl cluster health` that resulted in an unmarshal
error in an unhealthy cluster.
- Fixed a bug in the web ui, removed references to keepaliveTimeout.
- Keepalive checks now have a history.
- Some keepalive events were misinterpreted as resolution events, which caused
these events to be handled instead of filtered.
- Some failing keepalive events were not properly emitted after a restart of
sensu-backend.
- The check output attribute is still present in JSON-encoded events even if
empty.
- Prevent an empty Path environment variable for agents on Windows.
- Fixed a bug in `sensuctl check update` interactive mode. Boolean defaults
were being displayed rather than the check's current values.
- Use the provided etcd client TLS information when the flag `--no-embed-etcd`
is used.
- Increase duration delta in TestPeriodicKeepalive integration test.
- Fixed some problems introduced by Go 1.11.

### Breaking Changes
- Removed the KeepaliveTimeout attribute from entities.

## [2.0.0-beta.4] - 2018-08-14

### Added
- Added the Sensu edition in sensuctl config view subcommand.
- List the supported resource types in sensuctl.
- Added agent ID and IP address to backend session connect/disconnect logs
- Licenses collection for RHEL Dockerfiles and separated RHEL Dockerfiles.

### Changed
- API responses are inspected after each request for the Sensu Edition header.
- Rename list-rules subcommand to info in sensuctl role commmand with alias
for backward compatibility.
- Updated gogo/protobuf and golang/protobuf versions.
- Health API now returns etcd alarms in addition to cluster health.

### Fixed
- Fixed agentd so it does not subscribe to empty subscriptions.
- Rules are now implicitly granting read permission to their configured
environment & organization.
- The splay_coverage attribute is no longer mandatory in sensuctl for proxy
check requests and use its default value instead.
- sensu-agent & sensu-backend no longer display help usage and duplicated error
message on startup failure.
- `Issued` & `History` are now set on keepalive events.
- Resolves a potential panic in `sensuctl cluster health`.
- Fixed a bug in InfluxDB metric parsing. The timestamp is now optional and
compliant with InfluxDB line protocol.
- Fixed an issue where adhoc checks would not be issued to all agents in a
clustered installation.

### Breaking Changes
- Corrects the check field `total_state-change` json tag to `total_state_change`.

## [2.0.0-beta.3-1] - 2018-08-02

### Added
- Added unit test coverage for check routers.
- Added API support for cluster management.
- Added sensuctl cluster member-list command.
- Added Sensu edition detection in sensuctl.
- Added sensuctl cluster member-add command.
- Added API client support for enterprise license management.
- Added a header to API calls that returns the current Sensu Edition.
- Added sensuctl cluster health command.

### Changed
- The Backend struct has been refactored to allow easier customization in
enterprise edition.
- Use etcd monitor instead of in-memory monitor.
- Refactoring of the cmd package for sensuctl to allow easier customization in
the enterprise edition.
- Upgrade dep to v0.5.0
- Added cluster health information to /health endpoint in sensu-backend.

### Fixed
- Fixed `sensuctl completion` help for bash and zsh.
- Fixed a bug in build.sh where versions for Windows and Mac OS were not
generated correctly.
- Display the name of extensions with table formatting in sensuctl.
- Fixed TLS issue that occurred when dashboard communicated with API.
- Check TTL now works with round robin checks.
- Format string for --format flag help now shows actual arguments.
- Push the sensu/sensu:nightly docker image to the Docker Hub.
- Replaced dummy certs with ones that won't expire until 100 years in the
future.
- Fixed a bug where clustered round robin check execution executed checks
too often.
- Catch errors in type assertions in cli.
- Fixed a bug where users could accidentally create invalid gRPC handlers.

### Removed
- Removed check subdue e2e test.
- Removed unused Peek method in the Ring data structure.

### Breaking Changes
- Removed deprecated import command.

## [2.0.0-beta.2] - 2018-06-28

### Added
- Performed an audit of events and checks. Added `event.HasCheck()` nil checks
prior to assuming the existence of said check.
- Added a Create method to the entities api.
- Added the ability to set round robin scheduling in sensuctl
- Added Output field to GRPC handlers
- Additional logging around handlers
- Accept additional time formats in sensuctl
- Entities can now be created via sensuctl.
- Added the format `wrapped-json` to sensuctl `configure`, `list` and `info`
commands, which is compatible with `sensuctl create`.
- Added debug event log with all event data.
- Added yml.example configurations for staging backend and agents.
- Added test resources in `testing/config/resources.json` to be used in staging.
- Added all missing configuration options to `agent.yml.example` and
`backend.yml.example`.
- Added environment variables to checks.
- Added logging redaction integration test.
- Added check token substitution integration test.
- Added the `sensuctl config view` subcommand.
- Added extension service configuration to staging resources.
- Added some documentation around extensions.
- Added Dockerfile.rhel to build RHEL containers.

### Changed
- Upgraded gometalinter to v2.
- Add logging around the Sensu event pipeline.
- Split out the docker commands in build script so that building images and
  pushing can be done separately.
- Migrated the InfluxDB handler from the sensu-go repository to
github.com/nikkiki/sensu-influxdb-handler
- Entry point for sensu-backend has been changed to
  `github.com/sensu/sensu-go/cmd/sensu-backend`
- Don't allow unknown fields in types that do not support custom attributes
when creating resources with `sensuctl create`.
- Provided additional context to metric event logs.
- Updated goversion in the appveyor configuration for minor releases.
- Use a default hostname if one cannot be retrieved.
- Return an error from `sensuctl configure` when the configured organization
or environment does not exist.
- Remove an unnecessary parameter from sensuctl environment create.
- The profile environment & organization values are used by default when
creating a resource with sensuctl.
- Migrated docker image to sensu Docker Hub organization from sensuapp.
- Use the sensu/sensu image instead of sensu/sensu-go in Docker Hub.

### Fixed
- Prevent panic when verifying if a metric event is silenced.
- Add logging around the Sensu event pipeline
- Marked silenced and hooks fields in event as deprecated
- Fixed a bug where hooks could not be created with `create -f`
- Metrics with zero-values are now displayed correctly
- Fix handler validation routine
- Fixed a small bug in the opentsdb transformer so that it trims trailing
whitespace characters.
- Sensu-agent logs an error if the statsd listener is unable to start due to an
invalid address or is stopped due to any other error.
- Fixed a bug where --organization and --environment flags were hidden for all
commands
- Fix a bug where environments could not be created with sensuctl create
- StatsD listener on Windows is functional
- Add version output for dev and nightly builds (#1320).
- Improve git version detection by directly querying for the most recent tag.
- Fixed `sensuctl create -f` for `Role`
- Fixed `sensuctl create -f` for `Event`
- Added validation for asset SHA512 checksum, requiring that it be at least 128
characters and therefore fixing a bug in sensuctl
- Silenced IDs are now generated when not set in `create -f` resources
- API requests that result in a 404 response are now logged
- Fixed a bug where only a single resource could be created with
`sensuctl create` at a time.
- Fixed a bug where environments couldn't be deleted if there was an asset in
the organization they reside in.
- Dashboard's backend reverse proxy now works with TLS certs are configured.
- Fixed a bug with the IN operator in query statements.
- Boolean fields with a value of `false` now appear in json format (removed
`omitempty` from protobufs).
- The sensuctl create command no longer prints a spurious warning when
non-default organizations or environments are configured.
- When installing assets, errors no longer cause file descriptors to leak, or
lockfiles to not be cleaned up.
- Fixed a bug where the CLI default for round robin checks was not appearing.
- Missing custom attributes in govaluate expressions no longer result in
an error being logged. Instead, a debug message is logged.
- Update AppVeyor API token to enable GitHub deployments.
- Allow creation of metric events via backend API.
- Fixed a bug where in some circumstances checks created with sensuctl create
would never fail.
- Fixed a goroutine leak in the ring.
- Fixed `sensuctl completion` help for bash and zsh.

### Removed
- Removed Linux/386 & Windows/386 e2e jobs on Travis CI & AppVeyor
- Removed check output metric extraction e2e test, in favor of more detailed
integration coverage.
- Removed the `leader` package
- Removed logging redaction e2e test, in favor of integration coverage.
- Removed check token substitution e2e test, in favor of integration coverage.
- Removed round robin scheduling e2e test.
- Removed proxy check e2e test.
- Removed check scheduling e2e test.
- Removed keepalive e2e test.
- Removed event handler e2e test.
- Removed `sensuctl` create e2e tests.
- Removed hooks e2e test.
- Removed assets e2e test.
- Removed agent reconnection e2e test.
- Removed extensions e2e test.

## [2.0.0-beta.1] - 2018-05-07
### Added
- Add Ubuntu 18.04 repository
- Support for managing mutators via sensuctl.
- Added ability to sort events in web UI.
- Add PUT support to APId for the various resource types.
- Added flags to disable the agent's API and Socket listeners
- Made Changelog examples in CONTRIBUTING.md more obvious
- Added cli support for setting environment variables in mutators and handlers.
- Added gRPC extension service definition.
- The slack handler now uses the iconURL & username flag parameters.
- Support for nightlies in build/packaging tooling.
- Added extension registry support to apid.
- Added extension registry to the store.
- Add sensuctl create command.
- Adds a statsd server to the sensu-agent which runs statsd at a configurable
flush interval and converts gostatsd metrics to Sensu Metric Format.
- Add event filtering to extensions.
- Proper 404 page for web UI.
- Add sensuctl extension command.
- Add extensions to pipelined.
- Added more tests surrounding the sensu-agent's statsd server and udp port.
- Add the `--statsd-event-handlers` flag to sensu-agent which configures the
event handlers for statsd metrics.
- Add default user with username "sensu" with global, read-only permissions.
- Add end-to-end test for extensions.
- Add configuration setting for backend and agent log level.
- Add extension package for building third-party Sensu extensions in Go.
- Add the `--statsd-disable` flag to sensu-agent which configures the
statsd listener. The listener is enabled by default.
- Added an influx-db handler for events containing metrics.
- Add 'remove-when' and 'set-when' subcommands to sensuctl filter command.
- Added the Transformer interface.
- Added a Graphite Plain Text transformer.
- Add support for `metric_format` and `metric_handlers` fields in the Check and
CheckConfig structs.
- Add CLI support for `metric_format` and `metric_handlers` fields in `sensuctl`.
- Add support for metric extraction from check output for `graphite_plaintext`
transformer.
- Added a OpenTSDB transformer.
- Add support for metric extraction from check output for `opentsdb_line`
- Added a Nagios performance data transformer.
- Add support for metric extraction from check output for `nagios_perfdata`
- Added an InfluxDB Line transformer.
- Add support for metric extraction from check output for `influxdb_line`
transformer.
- Add e2e test for metric extraction.

### Changed
- Changed the maximum number of open file descriptors on a system to from 1024
(default) to 65535.
- Increased the default etcd size limit from 2GB to 4GB.
- Move Hooks and Silenced out of Event and into Check.
- Handle round-robin scheduling in wizardbus.
- Added informational logging for failed entity keepalives.
- Replaced fileb0x with vfsgen for bundling static assets into binary. Nodejs 8+
and yarn are now dependencies for building the backend.
- Updated etcd to 3.3.2 from 3.3.1 to fix an issue with autocompaction settings.
- Updated and corrected logging style for variable fields.
- Build protobufs with go generate.
- Creating roles via sensuctl now supports passing flags for setting permissions
  rules.
- Removed -c (check) flag in sensuctl check execute command.
- Fix a deadlock in the monitor.
- Don't allow the bus to drop messages.
- Events list can properly be viewed on mobile.
- Updated Sirupsen/logrus to sirupsen/logrus and other applicable dependencies using the former.
- Set default log level to 'warn'.
- Optimize check marshaling.
- Silenced API only accepts 'id' parameter on DELETE requests.
- Disable gostatsd internal metric collection.
- Improved log entries produced by pipelined.
- Allow the InfluxDB handler to parse the Sensu metric for an InfluxDB field tag
and measurement.
- Removed organization and environment flags from create command.
- Changed `metric_format` to `output_metric_format`.
- Changed `metric_handlers` to `output_metric_handlers`.

### Fixed
- Terminate processes gracefully in e2e tests, allowing ports to be reused.
- Shut down sessions properly when agent connections are disrupted.
- Fixed shutdown log message in backend
- Stopped double-writing events in eventd
- Agents from different orgs/envs with the same ID connected to the same backend
  no longer overwrite each other's messagebus subscriptions.
- Fix the manual packaging process.
- Properly log the event being handled in pipelined
- The http_check.sh example script now hides its output
- Silenced entries using an asterisk can be deleted
- Improve json unmarshaling performance.
- Events created from the metrics passed to the statsd listener are no longer
swallowed. The events are sent through the pipeline.
- Fixed a bug where the Issued field was never populated.
- When creating a new statsd server, use the default flush interval if given 0.
- Fixed a bug where check and checkconfig handlers and subscriptions are null in rendered JSON.
- Allow checks and hooks to escape zombie processes that have timed out.
- Install all dependencies with `dep ensure` in build.sh.
- Fixed an issue in which some agents intermittently miss check requests.
- Agent statsd daemon listens on IPv4 for Windows.
- Include zero-valued integers in JSON output for all types.
- Check event entities now have a last_seen timestamp.
- Improved silenced entry display and UX.
- Fixed a small bug in the opentsdb transformer so that it trims trailing
whitespace characters.

## [2.0.0-nightly.1] - 2018-03-07
### Added
- A `--debug` flag on sensu-backend for enabling a pprof HTTP endpoint on localhost.
- Add CLI support for adhoc check requests.
- Check scheduler now handles adhoc check requests.
- Added `set-FIELD` and `remove-FIELD` commands for all updatable fields
of a check. This allows updating single fields and completely clearing out
non-required fields.
- Add built-in only_check_output mutator to pipelined.
- Allow publish, cron, ttl, timeout, low flap threshold and more fields to be
set when importing legacy settings.
- Add CPU architecture in system information of entities.
- The `sensuctl user change-password` subcommand now accepts flag parameters.
- Configured and enabled etcd autocompaction.
- Add event metrics type, implementing the Sensu Metrics Format.
- Agents now try to reconnect to the backend if the connection is lost.
- Added non-functional selections for resolving and silencing to web ui
- Add LastOk to check type. This will be updated to reflect the last timestamp
of a successful check.
- Added GraphQL explorer to web UI.
- Added check occurrences and occurrences_watermark attributes from Sensu 1.x.
- Added issue template for GitHub.
- Added custom functions to evaluate a unix timestamp in govaluate.

### Changed
- Refactor Check data structure to not depend on CheckConfig. This is a breaking
change that will cause existing Sensu alpha installations to break if upgraded.
This change was made before beta release so that further breaking changes could
be avoided.
- Make indentation in protocol buffers files consistent.
- Refactor Hook data structure. This is similar to what was done to Check,
except that HookConfig is now embedded in Hook.
- Refactor CheckExecutor and AdhocRequestExecutor into an Executor interface.
- Changed the sensu-backend etcd flag constants to match the etcd flag names.
- Upgraded to Etcd v3.3.1
- Removed 3DES from the list of allowed ciphers in the backend and agent.
- Password input fields are now aligned in  `sensuctl user change-password`
subcommand.
- Agent backend URLs without a port specified will now default to port 8081.
- Travis encrypted variables have been updated to work with travis-ci.org
- Upgraded all builds to use Go 1.10.
- Use megacheck instead of errcheck.
- Cleaned agent configuration.
- We no longer duplicate hook execution for types that fall into both an exit
code and severity (ex. 0, ok).
- Updated the sensuctl guidelines.
- Changed travis badge to use travis-ci.org in README.md.
- Govaluate's modifier tokens can now be optionally forbidden.
- Increase the stack size on Travis CI.
- Refactor store, queue and ring interfaces, and daemon I/O details.
- Separated global from local flags in sensuctl usage.

### Fixed
- Fixed a bug in time.InWindow that in some cases would cause subdued checks to
be executed.
- Fixed a bug in the HTTP API where resource names could not contain special
characters.
- Resolved a bug in the keepalive monitor timer which was causing it to
erroneously expire.
- Resolved a bug in how an executor processes checks. If a check contains proxy
requests, the check should not duplicately execute after the proxy requests.
- Removed an erroneous validation statement in check handler.
- Fixed HookList `hooks` validation and updated `type` validation message to
allow "0" as a valid type.
- Events' check statuses & execution times are now properly added to CheckHistory.
- Sensu v1 Check's with TTL, timeout and threshold values can now be imported
correctly.
- Use uint32 for status so it's not empty when marshalling.
- Automatically create a "default" environment when creating a new organization.

## [2.0.0-alpha.17] - 2018-02-13
### Added
- Add .gitattributes file with merge strategy for the Changelog.
- Context switcher added for dashboard.
- Add API support for adhoc check requests.
- Check scheduler now supports round-robin scheduling.
- Added better error checking for CLI commands and support for mutually
exclusive fields.
- Added `--interactive` flag to CLI which is required to run interactive mode.
- Added CLI role rule-add Organization and Environment interactive prompts.
- Added events page list and simple buttons to filter

### Changed
- Silenced `begin` supports human readable time (Format: Jan 02 2006 3:04PM MST)
in `sensuctl` with optional timezone. Stores the field as unix epoch time.
- Increased the timeout in the store's watchers tests.
- Incremental retry mechanism when waiting for agent and backend in e2e tests.
- Renamed CLI asset create interactive prompt "Org" to "Organization".

### Fixed
- Fixed required flags in `sensuctl` so requirements are enforced.
- Add support for embedded fields to dynamic.Marshal.

## [2.0.0-alpha.16] - 2018-02-07
### Added
- Add an e2e test for proxy check requests.
- Add integration tests to our CI.
- Context switcher added for dashboard
- Add api support for adhoc check requests.

### Fixed
- Tracks in-progress checks with a map and mutex rather than an array to
increase time efficiency and synchronize goroutines reading from and writing
to that map.
- Fixed a bug where we were attempting to kill processes that had already
finished before its allotted execution timeout.
- Fixed a bug where an event could erroneously be shown as silenced.
- Properly log errors whenever a check request can't be published.
- Fixed some build tags for tests using etcd stores.
- Keepalive monitors now get updated with changes to a keepalive timeout.
- Prevent tests timeout in queue package
- Prevent tests timeout in ring package
- Fixed a bug in the queue package where timestamps were not parsed correctly.
- Fixed Ring's Next method hanging in cases where watch events are not propagated.

### Changed
- Queues are now durable.
- Refactoring of the check scheduling integration tests.
- CLI resource delete confirmation is now `(y/N)`.

### Removed
- Dependency github.com/chzyer/readline

## [2.0.0-alpha.15] - 2018-01-30
### Added
- Add function for matching entities to a proxy check request.
- Added functions for publishing proxy check requests.
- Added proxy request validation.
- CLI functionality for proxy check requests (add set-proxy-requests command).
- Entities have been added to the state manager and synchronizer.
- Added package leader, for facilitating execution by a single backend.
- Proxy check requests are now published to all entities described in
`ProxyRequests` and `EntityAttributes`.
- Add quick navigation component for dashboard

### Changed
- Govaluate logic is now wrapped in the `util/eval` package.
- Cron and Interval scheduling are now mutually exclusive.

### Fixed
- Fixed a bug where retrieving check hooks were only from the check's
organization, rather than the check's environment, too.

## [2.0.0-alpha.14] - 2018-01-23
### Added
- Add `Timeout` field to CheckConfig.
- CLI functionality for check `Timeout` field.
- Add timeout support for check execution.
- Add timeout support for check hook execution.
- Token substitution is now available for check hooks
- Add an e2e test for logging redaction
- Support for `When` field in `Filter` which enables filtering based on days
and times of the week.
- New gRPC inspired GraphQL implementation. See
[graphql/README](backend/apid/graphql/README.md) for usage.
- Support for TTLs in check configs to monitor stale check results.

### Changed
- Moved monitor code out of keepalived and into its own package.
- Moved KeyBuilder from etcd package to store package.

## [2.0.0-alpha.13] - 2018-01-16
### Added
- Logging redaction for entities

### Changed
- Removed the Visual Studio 2017 image in AppVeyor to prevent random failures

### Fixed
- Fixed e2e test for token substitution on Windows
- Fixed check subdue unit test for token substitution on Windows
- Consider the first and last seconds of a time window when comparing the
current time
- Fixed Travis deploy stage by removing caching for $GOPATH
- Parse for [traditional cron](https://en.wikipedia.org/wiki/Cron) strings, rather than [GoDoc cron](https://godoc.org/github.com/robfig/cron) strings.

### Changed
- Removed the Visual Studio 2017 image in AppVeyor to prevent random failures
- Made some slight quality-of-life adjustments to build-gcs-release.sh.

### Fixed
- Fixed e2e test for token substitution on Windows
- Fixed check subdue unit test for token substitution on Windows
- Consider the first and last seconds of a time window when comparing the
current time
- Fixed Travis deploy stage by removing caching for $GOPATH
- Parse for [traditional cron](https://en.wikipedia.org/wiki/Cron) strings, rather than [GoDoc cron](https://godoc.org/github.com/robfig/cron) strings.

## [2.0.0-alpha.12] - 2018-01-09
### Added
- Add check subdue mechanism. Checks can now be subdued for specified time
windows.
- Silenced entries now include a `begin` timestamp for scheduled maintenance.
- Store clients can now use [watchers](https://github.com/sensu/sensu-go/pull/792) to be notified of changes to objects in the store.
- Add check `Cron` field. Checks can now be scheduled according to the cron
string stored in this field.
- Add a distributed queue package for use in the backend.
- Token substitution is now available for checks.
- CLI functionality for check `Cron` field.
- Add an e2e test for cron scheduling.
- Add an e2e test for check hook execution.

## [2.0.0-alpha.11] - 2017-12-19
### Breaking Changes
- The `Source` field on a check has been renamed to `ProxyEntityID`. Any checks
using the Source field will have to be recreated.

### Added
- Silenced entries with ExpireOnResolve set to true will now be deleted when an
event which has previously failing was resolved
- TCP/UDP sockets now accept 1.x backward compatible payloads. 1.x Check Result gets translated to a 2.x Event.
- Custom attributes can be added to the agent at start.
- New and improved Check Hooks are implemented (see whats new about hooks here: [Hooks](https://github.com/sensu/sensu-alpha-documentation/blob/master/08-hooks.md))
- Add check subdue CLI support.

### Changed
- Avoid using reflection in time.InWindows function.
- Use multiple parallel jobs in CI tools to speed up the tests
- Pulled in latest [github.com/coreos/etcd](https://github.com/coreos/etcd).
- Includes fix for panic that occurred on shutdown.
- Refer to their
[changelog](https://github.com/gyuho/etcd/blob/f444abaae344e562fc69323c75e1cf772c436543/CHANGELOG.md)
for more.
- Switch to using [github.com/golang/dep](https://github.com/golang/dep) for
managing dependencies; `vendor/` directory has been removed.
- See [README](README.md) for usage.

## [2.0.0-alpha.10] - 2017-12-12
### Added
- End-to-end test for the silencing functionality
- Silenced events are now identified in sensuctl

### Changed
- Events that transitioned from incidents to a healthy state are no longer
filtered by the pipeline
- Errcheck was added to the build script, and the project was given a once-over
to clean up existing errcheck lint.
- Creating a silenced entry via sensuctl no longer requires an expiry value

### Fixed
- Entities can now be silenced using their entity subscription
- Fixed a bug in the agent where it was ignoring keepalive interval and timeout
settings on start
- Keepalives now alert when entities go away!
- Fixed a bug in package dynamic that could lead to an error in json.Marshal
in certain cases.
- Fixed an issue in keepalived to handle cases of nil entities in keepalive
messages

## [2.0.0-alpha.9] - 2017-12-5
### Added
- Proxy entities are now dynamically created through the "Source" attribute of a
check configuration
- Flag to sensuctl configure allowing it to be configured non-interactively
(usage: --non-interactive or -n)
- New function SetField in package dynamic, for setting fields on types
supporting extended attributes.
- Automatically append entity:entityID subscription for agent entities
- Add silenced command to sensuctl for silencing checks and subscriptions.
- Add healthz endpoint to agent api for checking agent liveness.
- Add ability to pass JSON event data to check command STDIN.
- Add POST /events endpoint to manually create, update, and resolve events.
- Add "event resolve" command to sensuctl to manually resolve events.
- Add the time.InWindow & time.InWindows functions to support time windows, used
in filters and check subdue

### Fixed
- Fixed a bug in how silenced entries were deleted. Only one silenced entry will
be deleted at a time, regardless of wildcard presence for subscription or check.

## [2.0.0-alpha.8] - 2017-11-28
### Added
- New "event delete" subcommand in sensuctl
- The "Store" interface is now properly documented
- The incoming request body size is now limited to 512 KB
- Silenced entries in the store now have a TTL so they automatically expire
- Initial support for custom attributes in various Sensu objects
- Add "Error" type for capturing pipeline errors
- Add registration events for new agents
- Add a migration tool for the store directly within sensu-backend

### Changed
- Refactoring of the sensu-backend API
- Modified the description for the API URL when configuring sensuctl
- A docker image with the master tag is built for every commit on master branch
- The "latest" docker tag is only pushed once a new release is created

### Fixed
- Fix the "asset update" subcommand in sensuctl
- Fix Go linting in build script
- Fix querying across organizations and environments with sensuctl
- Set a standard redirect policy to sensuctl HTTP client

### Removed
- Removed extraneous GetEnv & GetOrg getter methods<|MERGE_RESOLUTION|>--- conflicted
+++ resolved
@@ -18,13 +18,10 @@
 been lowered from 45 to 15 seconds and is now configurable.
 
 ### Fixed
-<<<<<<< HEAD
 - Fixed the tabular output of `sensuctl filter list` so inclusive filter expressions
 are joined with `&&` and exclusive filter expressions are joined with `||`.
-=======
 - The REST API now correctly only returns events for the specific entity
 queried in the `GET /events/:entity` endpoint (#3141)
->>>>>>> 6767ea13
 
 ## [5.11.0] - 2019-07-10
 
