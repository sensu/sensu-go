# Changelog
All notable changes to this project will be documented in this file.

The format is based on [Keep a Changelog](http://keepachangelog.com/en/1.0.0/)
and this project adheres to [Semantic
Versioning](http://semver.org/spec/v2.0.0.html).

## Unreleased

<<<<<<< HEAD
### Changed
- Added --etcd-advertise-client-urls options to docker-compose.yaml sensu-backend start command
=======
### Fixed
- Silences List in web ui sorted by ascending order; defaults to descending
- Reduces shuffling of items as events list updates
>>>>>>> 26dc3e7e

### [5.0.0] - 2018-11-30

### Added
- Add the `etcd-advertise-client-urls` config attribute to sensu-backend
- Support for multiple API versions added to sensuctl create
- Support for metadata added to wrapped resources (yaml, wrapped-json)
- Added the backend configuration attributes `api-listen-address` & `api-url`.
- Adds feedback when rerunning check[s] in the web app

### Removed
- Check subdue functionality has been disabled. Users that have checks with
subdues defined should delete and recreate the check. The subdue feature was
found to have issues, and we are re-working the feature for a future release.
- Filter when functionality has been disabled. Users that have filters with
'when' properties defined should delete and recreate the filter. Filter when
uses the same facility as check subdue for handling time windows.
- Removed event.Hooks and event.Silenced deprecated fields
- Extensions have been removed until we have time to revisit the feature.

### Changed
- Assets and checks environments are now merged, with a preference given to the
  values coming from the check's environment.
- Assets and handlers environments are now merged, with a preference given to the
  values coming from the handler's environment.
- Assets and mutators environments are now merged, with a preference given to the
  values coming from the mutator's environment.
- Metadata from wrappers and resources is now merged, with a preference given to
the values coming from the wrapper. Labels and annotations are deep-merged.
- Round-robin scheduling has been temporarily disabled.
- The dashboard now uses the `api-url` configuration attribute to connect to the
API.

### Fixed
- Fixed several resource leaks in the check scheduler.
- Fixed a bug in the dashboard where entities could not be silenced.
- Fix the `sensuctl cluster health` command.
- Fixed issue filtering by status on the events page
- Fixed interactive operations on entities in the CLI
- Removed rerun and check links for keepalives on event details page.
- Web UI - Made silencing language more clear on Silences List page
- Fixed a bug where resources from namespaces that share a common prefix, eg:
  "sensu" and "sensu-devel", could be listed together.
- Fixed a bug in the agent where the agent would deadlock after a significant
period of disconnection from the backend.
- Fixed a bug where logging events without checks would cause a nil panic.
- Removed the ability to rerun keepalives on the events list page
- A panic in keepalive/check ttl monitors causing a panic.
- Monitors are now properly namespaced in etcd.
- Updating a users groups will no longer corrupt their password
- Prevent empty error messages in sensuctl.
- Fixed a bug where keepalive failures could be influenced by check TTL
successes, and vice versa.
- Fixed a bug where check TTL events were not formed correctly.
- Fixed a web-ui bug causing the app to crash on window resize in FireFox

### Breaking Changes
- The backend configuration attributes `api-host` & `api-port` have been
replaced with `api-listen-address`.

## [2.0.0-beta.8-1] - 2018-11-15

### Added
- Assets are included on check details page.
- Adds links to view entities and checks from the events page.
- Added an agent/cmd package, migrated startup logic out of agent main
- Improved debug logging in pipeline filtering.
- Add object metadata to entities (including labels).
- Add filter query support for labels.
- Add support for setting labels on agents with the command line.
- The sensuctl tool now supports yaml.
- Add support for `--all-namespaces` flag in `sensuctl extension list`
subcommand.
- Added functionality to the dynamic synthesize function, allowing it to
flatten embedded and non-embedded fields to the top level.
- Added the sensuctl edit command.
- Added javascript filtering.

### Removed
- Govaluate is no longer part of sensu-go.

### Fixed
- Display appropriate fallback when an entity's lastSeen field is empty.
- Silences List in web ui sorted by ascending order
- Sorting button now works properly
- Fixed unresponsive silencing entry form begin date input.
- Removed lastSeen field from check summary
- Fixed a panic on the backend when handling keepalives from older agent versions.
- Fixed a bug that would prevent some keepalive failures from occurring.
- Improved event validation error messages.
- Improved agent logging for statsd events.
- Fixues issue with tooltip positioning.
- Fixed bug with toolbar menus collapsing into the overflow menu
- The agent now reconnects to the backend if its first connection attempt
  fails.
- Avoid infinite loop when code cannot be highlighted.

### Changes
- Deprecated the sensu-agent `--id` flag, `--name` should be used instead.

### Breaking Changes
- Environments and organizations have been replaced with namespaces.
- Removed unused asset metadata field.
- Agent subscriptions are now specified in the config file as an array instead
  instead of a comma-delimited list of strings.
- Extended attributes have been removed and replaced with labels. Labels are
string-string key-value pairs.
- Silenced `id`/`ID` field has changed to `name`/`Name`.
- Entity `id`/`ID` field has changed to `name`/`Name`.
- Entity `class`/`Class` field has changed to `entity_class`/`EntityClass`.
- Check `proxy_entity_id`/`ProxyEntityID` field has changed to `proxy_entity_name`/`ProxyEntityName`.
- Objects containing both a `name`/`Name` and `namespace`/`Namespace` field have been
replaced with `metadata`/`ObjectMeta` (which contains both of those fields).
- Role-based access control (RBAC) has been completely redesigned.
- Filter and token substitution variable names now match API naming. Most names
that were previously UpperCased are now lower_cased.
- Filter statements are now called expressions. Users should update their
filter definitions to use this new naming.

## [2.0.0-beta.7-1] - 2018-10-26

### Added
- Asset functionality for mutators and handlers.
- Web ui allows publishing and unpublishing on checks page.
- Web ui allows publishing and unpublishing on check details page.
- Web ui code highlighting added.

### fixed
- fixes exception thrown when web ui browser window is resized.

## [2.0.0-beta.6-2] - 2018-10-22

### Added
- Add windows/386 to binary gcs releases
- TLS authentication and encryption for etcd client and peer communication.
- Added a debug log message for interval timer initial offset.
- Added a privilege escalation test for RBAC.

### Removed
- Staging resources and configurations have been removed from sensu-go.
- Removed handlers/slack from sensu/sensu-go. It can now be found in
sensu/slack-handler.
- Removed the `Error` store and type.

### Changed
- Changed sensu-agent's internal asset manager to use BoltDB.
- Changed sensuctl title colour to use terminal's configured default for bold
text.
- The backend no longer forcibly binds to localhost.
- Keepalive intervals and timeouts are now configured in the check object of
keepalive events.
- The sensu-agent binary is now located at ./cmd/sensu-agent.
- Sensuctl no longer uses auto text wrapping.
- The backend no longer requires embedded etcd. External etcd instances can be
used by providing the --no-embed option. In this case, the client will dial
the URLs provided by --listen-client-urls.
- The sensu-agent binary is now located at ./cmd/sensu-agent.
- Sensuctl no longer uses auto text wrapping.
- The backend no longer requires embedded etcd. External etcd instances can be
used by providing the --no-embed option. In this case, the client will dial
the URLs provided by --listen-client-urls.
- Deprecated daemon `Status()` functions and `/info` (`/info` will be
re-implemented in https://github.com/sensu/sensu-go/issues/1739).
- The sensu-backend flags related to etcd are now all prefixed with `etcd` and
the older versions are now deprecated.
- Web ui entity recent events are sorted by last ok.
- etcd is now the last component to shutdown during a graceful shutdown.
- Web ui entity recent events are sorted by last ok
- Deprecated --custom-attributes in the sensu-agent command, changed to
--extended-attributes.
- Interfaced command execution and mocked it for testing.
- Updated the version of `libprotoc` used to 3.6.1.

### Fixed
- Fixed a bug in `sensuctl configure` where an output format called `none` could
  be selected instead of `tabular`.
- Fixes a bug in `sensuctl cluster health` so the correct error is handled.
- Fixed a bug where assets could not extract git tarballs.
- Fixed a bug where assets would not install if given cache directory was a
relative path.
- Fixed a bug where an agent's collection of system information could delay
sending of keepalive messages.
- Fixed a bug in nagios perfdata parsing.
- Etcd client URLs can now be a comma-separated list.
- Fixed a bug where output metric format could not be unset.
- Fixed a bug where the agent does not validate the ID at startup.
- Fixed a bug in `sensuctl cluster health` that resulted in an unmarshal
error in an unhealthy cluster.
- Fixed a bug in the web ui, removed references to keepaliveTimeout.
- Keepalive checks now have a history.
- Some keepalive events were misinterpreted as resolution events, which caused
these events to be handled instead of filtered.
- Some failing keepalive events were not properly emitted after a restart of
sensu-backend.
- The check output attribute is still present in JSON-encoded events even if
empty.
- Prevent an empty Path environment variable for agents on Windows.
- Fixed a bug in `sensuctl check update` interactive mode. Boolean defaults
were being displayed rather than the check's current values.
- Use the provided etcd client TLS information when the flag `--no-embed-etcd`
is used.
- Increase duration delta in TestPeriodicKeepalive integration test.
- Fixed some problems introduced by Go 1.11.

### Breaking Changes
- Removed the KeepaliveTimeout attribute from entities.

## [2.0.0-beta.4] - 2018-08-14

### Added
- Added the Sensu edition in sensuctl config view subcommand.
- List the supported resource types in sensuctl.
- Added agent ID and IP address to backend session connect/disconnect logs
- Licenses collection for RHEL Dockerfiles and separated RHEL Dockerfiles.

### Changed
- API responses are inspected after each request for the Sensu Edition header.
- Rename list-rules subcommand to info in sensuctl role commmand with alias
for backward compatibility.
- Updated gogo/protobuf and golang/protobuf versions.
- Health API now returns etcd alarms in addition to cluster health.

### Fixed
- Fixed agentd so it does not subscribe to empty subscriptions.
- Rules are now implicitly granting read permission to their configured
environment & organization.
- The splay_coverage attribute is no longer mandatory in sensuctl for proxy
check requests and use its default value instead.
- sensu-agent & sensu-backend no longer display help usage and duplicated error
message on startup failure.
- `Issued` & `History` are now set on keepalive events.
- Resolves a potential panic in `sensuctl cluster health`.
- Fixed a bug in InfluxDB metric parsing. The timestamp is now optional and
compliant with InfluxDB line protocol.
- Fixed an issue where adhoc checks would not be issued to all agents in a
clustered installation.

### Breaking Changes
- Corrects the check field `total_state-change` json tag to `total_state_change`.

## [2.0.0-beta.3-1] - 2018-08-02

### Added
- Added unit test coverage for check routers.
- Added API support for cluster management.
- Added sensuctl cluster member-list command.
- Added Sensu edition detection in sensuctl.
- Added sensuctl cluster member-add command.
- Added API client support for enterprise license management.
- Added a header to API calls that returns the current Sensu Edition.
- Added sensuctl cluster health command.

### Changed
- The Backend struct has been refactored to allow easier customization in
enterprise edition.
- Use etcd monitor instead of in-memory monitor.
- Refactoring of the cmd package for sensuctl to allow easier customization in
the enterprise edition.
- Upgrade dep to v0.5.0
- Added cluster health information to /health endpoint in sensu-backend.

### Fixed
- Fixed `sensuctl completion` help for bash and zsh.
- Fixed a bug in build.sh where versions for Windows and Mac OS were not
generated correctly.
- Display the name of extensions with table formatting in sensuctl.
- Fixed TLS issue that occurred when dashboard communicated with API.
- Check TTL now works with round robin checks.
- Format string for --format flag help now shows actual arguments.
- Push the sensu/sensu:nightly docker image to the Docker Hub.
- Replaced dummy certs with ones that won't expire until 100 years in the
future.
- Fixed a bug where clustered round robin check execution executed checks
too often.
- Catch errors in type assertions in cli.
- Fixed a bug where users could accidentally create invalid gRPC handlers.

### Removed
- Removed check subdue e2e test.
- Removed unused Peek method in the Ring data structure.

### Breaking Changes
- Removed deprecated import command.

## [2.0.0-beta.2] - 2018-06-28

### Added
- Performed an audit of events and checks. Added `event.HasCheck()` nil checks
prior to assuming the existence of said check.
- Added a Create method to the entities api.
- Added the ability to set round robin scheduling in sensuctl
- Added Output field to GRPC handlers
- Additional logging around handlers
- Accept additional time formats in sensuctl
- Entities can now be created via sensuctl.
- Added the format `wrapped-json` to sensuctl `configure`, `list` and `info`
commands, which is compatible with `sensuctl create`.
- Added debug event log with all event data.
- Added yml.example configurations for staging backend and agents.
- Added test resources in `testing/config/resources.json` to be used in staging.
- Added all missing configuration options to `agent.yml.example` and
`backend.yml.example`.
- Added environment variables to checks.
- Added logging redaction integration test.
- Added check token substitution integration test.
- Added the `sensuctl config view` subcommand.
- Added extension service configuration to staging resources.
- Added some documentation around extensions.
- Added Dockerfile.rhel to build RHEL containers.

### Changed
- Upgraded gometalinter to v2.
- Add logging around the Sensu event pipeline.
- Split out the docker commands in build script so that building images and
  pushing can be done separately.
- Migrated the InfluxDB handler from the sensu-go repository to
github.com/nikkiki/sensu-influxdb-handler
- Entry point for sensu-backend has been changed to
  `github.com/sensu/sensu-go/cmd/sensu-backend`
- Don't allow unknown fields in types that do not support custom attributes
when creating resources with `sensuctl create`.
- Provided additional context to metric event logs.
- Updated goversion in the appveyor configuration for minor releases.
- Use a default hostname if one cannot be retrieved.
- Return an error from `sensuctl configure` when the configured organization
or environment does not exist.
- Remove an unnecessary parameter from sensuctl environment create.
- The profile environment & organization values are used by default when
creating a resource with sensuctl.
- Migrated docker image to sensu Docker Hub organization from sensuapp.
- Use the sensu/sensu image instead of sensu/sensu-go in Docker Hub.

### Fixed
- Prevent panic when verifying if a metric event is silenced.
- Add logging around the Sensu event pipeline
- Marked silenced and hooks fields in event as deprecated
- Fixed a bug where hooks could not be created with `create -f`
- Metrics with zero-values are now displayed correctly
- Fix handler validation routine
- Fixed a small bug in the opentsdb transformer so that it trims trailing
whitespace characters.
- Sensu-agent logs an error if the statsd listener is unable to start due to an
invalid address or is stopped due to any other error.
- Fixed a bug where --organization and --environment flags were hidden for all
commands
- Fix a bug where environments could not be created with sensuctl create
- StatsD listener on Windows is functional
- Add version output for dev and nightly builds (#1320).
- Improve git version detection by directly querying for the most recent tag.
- Fixed `sensuctl create -f` for `Role`
- Fixed `sensuctl create -f` for `Event`
- Added validation for asset SHA512 checksum, requiring that it be at least 128
characters and therefore fixing a bug in sensuctl
- Silenced IDs are now generated when not set in `create -f` resources
- API requests that result in a 404 response are now logged
- Fixed a bug where only a single resource could be created with
`sensuctl create` at a time.
- Fixed a bug where environments couldn't be deleted if there was an asset in
the organization they reside in.
- Dashboard's backend reverse proxy now works with TLS certs are configured.
- Fixed a bug with the IN operator in query statements.
- Boolean fields with a value of `false` now appear in json format (removed
`omitempty` from protobufs).
- The sensuctl create command no longer prints a spurious warning when
non-default organizations or environments are configured.
- When installing assets, errors no longer cause file descriptors to leak, or
lockfiles to not be cleaned up.
- Fixed a bug where the CLI default for round robin checks was not appearing.
- Missing custom attributes in govaluate expressions no longer result in
an error being logged. Instead, a debug message is logged.
- Update AppVeyor API token to enable GitHub deployments.
- Allow creation of metric events via backend API.
- Fixed a bug where in some circumstances checks created with sensuctl create
would never fail.
- Fixed a goroutine leak in the ring.
- Fixed `sensuctl completion` help for bash and zsh.

### Removed
- Removed Linux/386 & Windows/386 e2e jobs on Travis CI & AppVeyor
- Removed check output metric extraction e2e test, in favor of more detailed
integration coverage.
- Removed the `leader` package
- Removed logging redaction e2e test, in favor of integration coverage.
- Removed check token substitution e2e test, in favor of integration coverage.
- Removed round robin scheduling e2e test.
- Removed proxy check e2e test.
- Removed check scheduling e2e test.
- Removed keepalive e2e test.
- Removed event handler e2e test.
- Removed `sensuctl` create e2e tests.
- Removed hooks e2e test.
- Removed assets e2e test.
- Removed agent reconnection e2e test.
- Removed extensions e2e test.

## [2.0.0-beta.1] - 2018-05-07
### Added
- Add Ubuntu 18.04 repository
- Support for managing mutators via sensuctl.
- Added ability to sort events in web UI.
- Add PUT support to APId for the various resource types.
- Added flags to disable the agent's API and Socket listeners
- Made Changelog examples in CONTRIBUTING.md more obvious
- Added cli support for setting environment variables in mutators and handlers.
- Added gRPC extension service definition.
- The slack handler now uses the iconURL & username flag parameters.
- Support for nightlies in build/packaging tooling.
- Added extension registry support to apid.
- Added extension registry to the store.
- Add sensuctl create command.
- Adds a statsd server to the sensu-agent which runs statsd at a configurable
flush interval and converts gostatsd metrics to Sensu Metric Format.
- Add event filtering to extensions.
- Proper 404 page for web UI.
- Add sensuctl extension command.
- Add extensions to pipelined.
- Added more tests surrounding the sensu-agent's statsd server and udp port.
- Add the `--statsd-event-handlers` flag to sensu-agent which configures the
event handlers for statsd metrics.
- Add default user with username "sensu" with global, read-only permissions.
- Add end-to-end test for extensions.
- Add configuration setting for backend and agent log level.
- Add extension package for building third-party Sensu extensions in Go.
- Add the `--statsd-disable` flag to sensu-agent which configures the
statsd listener. The listener is enabled by default.
- Added an influx-db handler for events containing metrics.
- Add 'remove-when' and 'set-when' subcommands to sensuctl filter command.
- Added the Transformer interface.
- Added a Graphite Plain Text transformer.
- Add support for `metric_format` and `metric_handlers` fields in the Check and
CheckConfig structs.
- Add CLI support for `metric_format` and `metric_handlers` fields in `sensuctl`.
- Add support for metric extraction from check output for `graphite_plaintext`
transformer.
- Added a OpenTSDB transformer.
- Add support for metric extraction from check output for `opentsdb_line`
- Added a Nagios performance data transformer.
- Add support for metric extraction from check output for `nagios_perfdata`
- Added an InfluxDB Line transformer.
- Add support for metric extraction from check output for `influxdb_line`
transformer.
- Add e2e test for metric extraction.

### Changed
- Changed the maximum number of open file descriptors on a system to from 1024
(default) to 65535.
- Increased the default etcd size limit from 2GB to 4GB.
- Move Hooks and Silenced out of Event and into Check.
- Handle round-robin scheduling in wizardbus.
- Added informational logging for failed entity keepalives.
- Replaced fileb0x with vfsgen for bundling static assets into binary. Nodejs 8+
and yarn are now dependencies for building the backend.
- Updated etcd to 3.3.2 from 3.3.1 to fix an issue with autocompaction settings.
- Updated and corrected logging style for variable fields.
- Build protobufs with go generate.
- Creating roles via sensuctl now supports passing flags for setting permissions
  rules.
- Removed -c (check) flag in sensuctl check execute command.
- Fix a deadlock in the monitor.
- Don't allow the bus to drop messages.
- Events list can properly be viewed on mobile.
- Updated Sirupsen/logrus to sirupsen/logrus and other applicable dependencies using the former.
- Set default log level to 'warn'.
- Optimize check marshaling.
- Silenced API only accepts 'id' parameter on DELETE requests.
- Disable gostatsd internal metric collection.
- Improved log entries produced by pipelined.
- Allow the InfluxDB handler to parse the Sensu metric for an InfluxDB field tag
and measurement.
- Removed organization and environment flags from create command.
- Changed `metric_format` to `output_metric_format`.
- Changed `metric_handlers` to `output_metric_handlers`.

### Fixed
- Terminate processes gracefully in e2e tests, allowing ports to be reused.
- Shut down sessions properly when agent connections are disrupted.
- Fixed shutdown log message in backend
- Stopped double-writing events in eventd
- Agents from different orgs/envs with the same ID connected to the same backend
  no longer overwrite each other's messagebus subscriptions.
- Fix the manual packaging process.
- Properly log the event being handled in pipelined
- The http_check.sh example script now hides its output
- Silenced entries using an asterisk can be deleted
- Improve json unmarshaling performance.
- Events created from the metrics passed to the statsd listener are no longer
swallowed. The events are sent through the pipeline.
- Fixed a bug where the Issued field was never populated.
- When creating a new statsd server, use the default flush interval if given 0.
- Fixed a bug where check and checkconfig handlers and subscriptions are null in rendered JSON.
- Allow checks and hooks to escape zombie processes that have timed out.
- Install all dependencies with `dep ensure` in build.sh.
- Fixed an issue in which some agents intermittently miss check requests.
- Agent statsd daemon listens on IPv4 for Windows.
- Include zero-valued integers in JSON output for all types.
- Check event entities now have a last_seen timestamp.
- Improved silenced entry display and UX.
- Fixed a small bug in the opentsdb transformer so that it trims trailing
whitespace characters.

## [2.0.0-nightly.1] - 2018-03-07
### Added
- A `--debug` flag on sensu-backend for enabling a pprof HTTP endpoint on localhost.
- Add CLI support for adhoc check requests.
- Check scheduler now handles adhoc check requests.
- Added `set-FIELD` and `remove-FIELD` commands for all updatable fields
of a check. This allows updating single fields and completely clearing out
non-required fields.
- Add built-in only_check_output mutator to pipelined.
- Allow publish, cron, ttl, timeout, low flap threshold and more fields to be
set when importing legacy settings.
- Add CPU architecture in system information of entities.
- The `sensuctl user change-password` subcommand now accepts flag parameters.
- Configured and enabled etcd autocompaction.
- Add event metrics type, implementing the Sensu Metrics Format.
- Agents now try to reconnect to the backend if the connection is lost.
- Added non-functional selections for resolving and silencing to web ui
- Add LastOk to check type. This will be updated to reflect the last timestamp
of a successful check.
- Added GraphQL explorer to web UI.
- Added check occurrences and occurrences_watermark attributes from Sensu 1.x.
- Added issue template for GitHub.
- Added custom functions to evaluate a unix timestamp in govaluate.

### Changed
- Refactor Check data structure to not depend on CheckConfig. This is a breaking
change that will cause existing Sensu alpha installations to break if upgraded.
This change was made before beta release so that further breaking changes could
be avoided.
- Make indentation in protocol buffers files consistent.
- Refactor Hook data structure. This is similar to what was done to Check,
except that HookConfig is now embedded in Hook.
- Refactor CheckExecutor and AdhocRequestExecutor into an Executor interface.
- Changed the sensu-backend etcd flag constants to match the etcd flag names.
- Upgraded to Etcd v3.3.1
- Removed 3DES from the list of allowed ciphers in the backend and agent.
- Password input fields are now aligned in  `sensuctl user change-password`
subcommand.
- Agent backend URLs without a port specified will now default to port 8081.
- Travis encrypted variables have been updated to work with travis-ci.org
- Upgraded all builds to use Go 1.10.
- Use megacheck instead of errcheck.
- Cleaned agent configuration.
- We no longer duplicate hook execution for types that fall into both an exit
code and severity (ex. 0, ok).
- Updated the sensuctl guidelines.
- Changed travis badge to use travis-ci.org in README.md.
- Govaluate's modifier tokens can now be optionally forbidden.
- Increase the stack size on Travis CI.
- Refactor store, queue and ring interfaces, and daemon I/O details.
- Separated global from local flags in sensuctl usage.

### Fixed
- Fixed a bug in time.InWindow that in some cases would cause subdued checks to
be executed.
- Fixed a bug in the HTTP API where resource names could not contain special
characters.
- Resolved a bug in the keepalive monitor timer which was causing it to
erroneously expire.
- Resolved a bug in how an executor processes checks. If a check contains proxy
requests, the check should not duplicately execute after the proxy requests.
- Removed an erroneous validation statement in check handler.
- Fixed HookList `hooks` validation and updated `type` validation message to
allow "0" as a valid type.
- Events' check statuses & execution times are now properly added to CheckHistory.
- Sensu v1 Check's with TTL, timeout and threshold values can now be imported
correctly.
- Use uint32 for status so it's not empty when marshalling.
- Automatically create a "default" environment when creating a new organization.

## [2.0.0-alpha.17] - 2018-02-13
### Added
- Add .gitattributes file with merge strategy for the Changelog.
- Context switcher added for dashboard.
- Add API support for adhoc check requests.
- Check scheduler now supports round-robin scheduling.
- Added better error checking for CLI commands and support for mutually
exclusive fields.
- Added `--interactive` flag to CLI which is required to run interactive mode.
- Added CLI role rule-add Organization and Environment interactive prompts.
- Added events page list and simple buttons to filter

### Changed
- Silenced `begin` supports human readable time (Format: Jan 02 2006 3:04PM MST)
in `sensuctl` with optional timezone. Stores the field as unix epoch time.
- Increased the timeout in the store's watchers tests.
- Incremental retry mechanism when waiting for agent and backend in e2e tests.
- Renamed CLI asset create interactive prompt "Org" to "Organization".

### Fixed
- Fixed required flags in `sensuctl` so requirements are enforced.
- Add support for embedded fields to dynamic.Marshal.

## [2.0.0-alpha.16] - 2018-02-07
### Added
- Add an e2e test for proxy check requests.
- Add integration tests to our CI.
- Context switcher added for dashboard
- Add api support for adhoc check requests.

### Fixed
- Tracks in-progress checks with a map and mutex rather than an array to
increase time efficiency and synchronize goroutines reading from and writing
to that map.
- Fixed a bug where we were attempting to kill processes that had already
finished before its allotted execution timeout.
- Fixed a bug where an event could erroneously be shown as silenced.
- Properly log errors whenever a check request can't be published.
- Fixed some build tags for tests using etcd stores.
- Keepalive monitors now get updated with changes to a keepalive timeout.
- Prevent tests timeout in queue package
- Prevent tests timeout in ring package
- Fixed a bug in the queue package where timestamps were not parsed correctly.
- Fixed Ring's Next method hanging in cases where watch events are not propagated.

### Changed
- Queues are now durable.
- Refactoring of the check scheduling integration tests.
- CLI resource delete confirmation is now `(y/N)`.

### Removed
- Dependency github.com/chzyer/readline

## [2.0.0-alpha.15] - 2018-01-30
### Added
- Add function for matching entities to a proxy check request.
- Added functions for publishing proxy check requests.
- Added proxy request validation.
- CLI functionality for proxy check requests (add set-proxy-requests command).
- Entities have been added to the state manager and synchronizer.
- Added package leader, for facilitating execution by a single backend.
- Proxy check requests are now published to all entities described in
`ProxyRequests` and `EntityAttributes`.
- Add quick navigation component for dashboard

### Changed
- Govaluate logic is now wrapped in the `util/eval` package.
- Cron and Interval scheduling are now mutually exclusive.

### Fixed
- Fixed a bug where retrieving check hooks were only from the check's
organization, rather than the check's environment, too.

## [2.0.0-alpha.14] - 2018-01-23
### Added
- Add `Timeout` field to CheckConfig.
- CLI functionality for check `Timeout` field.
- Add timeout support for check execution.
- Add timeout support for check hook execution.
- Token substitution is now available for check hooks
- Add an e2e test for logging redaction
- Support for `When` field in `Filter` which enables filtering based on days
and times of the week.
- New gRPC inspired GraphQL implementation. See
[graphql/README](backend/apid/graphql/README.md) for usage.
- Support for TTLs in check configs to monitor stale check results.

### Changed
- Moved monitor code out of keepalived and into its own package.
- Moved KeyBuilder from etcd package to store package.

## [2.0.0-alpha.13] - 2018-01-16
### Added
- Logging redaction for entities

### Changed
- Removed the Visual Studio 2017 image in AppVeyor to prevent random failures

### Fixed
- Fixed e2e test for token substitution on Windows
- Fixed check subdue unit test for token substitution on Windows
- Consider the first and last seconds of a time window when comparing the
current time
- Fixed Travis deploy stage by removing caching for $GOPATH
- Parse for [traditional cron](https://en.wikipedia.org/wiki/Cron) strings, rather than [GoDoc cron](https://godoc.org/github.com/robfig/cron) strings.

### Changed
- Removed the Visual Studio 2017 image in AppVeyor to prevent random failures
- Made some slight quality-of-life adjustments to build-gcs-release.sh.

### Fixed
- Fixed e2e test for token substitution on Windows
- Fixed check subdue unit test for token substitution on Windows
- Consider the first and last seconds of a time window when comparing the
current time
- Fixed Travis deploy stage by removing caching for $GOPATH
- Parse for [traditional cron](https://en.wikipedia.org/wiki/Cron) strings, rather than [GoDoc cron](https://godoc.org/github.com/robfig/cron) strings.

## [2.0.0-alpha.12] - 2018-01-09
### Added
- Add check subdue mechanism. Checks can now be subdued for specified time
windows.
- Silenced entries now include a `begin` timestamp for scheduled maintenance.
- Store clients can now use [watchers](https://github.com/sensu/sensu-go/pull/792) to be notified of changes to objects in the store.
- Add check `Cron` field. Checks can now be scheduled according to the cron
string stored in this field.
- Add a distributed queue package for use in the backend.
- Token substitution is now available for checks.
- CLI functionality for check `Cron` field.
- Add an e2e test for cron scheduling.
- Add an e2e test for check hook execution.

## [2.0.0-alpha.11] - 2017-12-19
### Breaking Changes
- The `Source` field on a check has been renamed to `ProxyEntityID`. Any checks
using the Source field will have to be recreated.

### Added
- Silenced entries with ExpireOnResolve set to true will now be deleted when an
event which has previously failing was resolved
- TCP/UDP sockets now accept 1.x backward compatible payloads. 1.x Check Result gets translated to a 2.x Event.
- Custom attributes can be added to the agent at start.
- New and improved Check Hooks are implemented (see whats new about hooks here: [Hooks](https://github.com/sensu/sensu-alpha-documentation/blob/master/08-hooks.md))
- Add check subdue CLI support.

### Changed
- Avoid using reflection in time.InWindows function.
- Use multiple parallel jobs in CI tools to speed up the tests
- Pulled in latest [github.com/coreos/etcd](https://github.com/coreos/etcd).
- Includes fix for panic that occurred on shutdown.
- Refer to their
[changelog](https://github.com/gyuho/etcd/blob/f444abaae344e562fc69323c75e1cf772c436543/CHANGELOG.md)
for more.
- Switch to using [github.com/golang/dep](https://github.com/golang/dep) for
managing dependencies; `vendor/` directory has been removed.
- See [README](README.md) for usage.

## [2.0.0-alpha.10] - 2017-12-12
### Added
- End-to-end test for the silencing functionality
- Silenced events are now identified in sensuctl

### Changed
- Events that transitioned from incidents to a healthy state are no longer
filtered by the pipeline
- Errcheck was added to the build script, and the project was given a once-over
to clean up existing errcheck lint.
- Creating a silenced entry via sensuctl no longer requires an expiry value

### Fixed
- Entities can now be silenced using their entity subscription
- Fixed a bug in the agent where it was ignoring keepalive interval and timeout
settings on start
- Keepalives now alert when entities go away!
- Fixed a bug in package dynamic that could lead to an error in json.Marshal
in certain cases.
- Fixed an issue in keepalived to handle cases of nil entities in keepalive
messages

## [2.0.0-alpha.9] - 2017-12-5
### Added
- Proxy entities are now dynamically created through the "Source" attribute of a
check configuration
- Flag to sensuctl configure allowing it to be configured non-interactively
(usage: --non-interactive or -n)
- New function SetField in package dynamic, for setting fields on types
supporting extended attributes.
- Automatically append entity:entityID subscription for agent entities
- Add silenced command to sensuctl for silencing checks and subscriptions.
- Add healthz endpoint to agent api for checking agent liveness.
- Add ability to pass JSON event data to check command STDIN.
- Add POST /events endpoint to manually create, update, and resolve events.
- Add "event resolve" command to sensuctl to manually resolve events.
- Add the time.InWindow & time.InWindows functions to support time windows, used
in filters and check subdue

### Fixed
- Fixed a bug in how silenced entries were deleted. Only one silenced entry will
be deleted at a time, regardless of wildcard presence for subscription or check.

## [2.0.0-alpha.8] - 2017-11-28
### Added
- New "event delete" subcommand in sensuctl
- The "Store" interface is now properly documented
- The incoming request body size is now limited to 512 KB
- Silenced entries in the store now have a TTL so they automatically expire
- Initial support for custom attributes in various Sensu objects
- Add "Error" type for capturing pipeline errors
- Add registration events for new agents
- Add a migration tool for the store directly within sensu-backend

### Changed
- Refactoring of the sensu-backend API
- Modified the description for the API URL when configuring sensuctl
- A docker image with the master tag is built for every commit on master branch
- The "latest" docker tag is only pushed once a new release is created

### Fixed
- Fix the "asset update" subcommand in sensuctl
- Fix Go linting in build script
- Fix querying across organizations and environments with sensuctl
- Set a standard redirect policy to sensuctl HTTP client

### Removed
- Removed extraneous GetEnv & GetOrg getter methods<|MERGE_RESOLUTION|>--- conflicted
+++ resolved
@@ -7,14 +7,12 @@
 
 ## Unreleased
 
-<<<<<<< HEAD
 ### Changed
 - Added --etcd-advertise-client-urls options to docker-compose.yaml sensu-backend start command
-=======
+
 ### Fixed
 - Silences List in web ui sorted by ascending order; defaults to descending
 - Reduces shuffling of items as events list updates
->>>>>>> 26dc3e7e
 
 ### [5.0.0] - 2018-11-30
 
