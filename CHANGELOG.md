--- conflicted
+++ resolved
@@ -13,14 +13,11 @@
 populate, and send them to the Tessen service.
 - [Web] Adds ability to delete entities
 - [GraphQL] Adds simple auto-suggestion feature.
-<<<<<<< HEAD
-- Silenced entries are now retrieved from the cache when determining if an event
-is silenced.
-=======
 - Added a tag to all Tessen metrics to differentiate internal builds.
 - Added a unique sensu cluster id, accessible by GET `/api/core/v2/cluster/id`.
 - Added `sensuctl cluster id` which exposes the unique sensu cluster id.
->>>>>>> e12e5c3d
+- Silenced entries are now retrieved from the cache when determining if an event
+is silenced.
 
 ### Changed
 - [Web] Updated embedded web assets from `275386a` ... `b0c1138`
