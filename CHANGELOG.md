# Changelog
All notable changes to this project will be documented in this file.

The format is based on [Keep a Changelog](http://keepachangelog.com/en/1.0.0/)
and this project adheres to [Semantic
Versioning](http://semver.org/spec/v2.0.0.html).

## Unreleased

<<<<<<< HEAD
### Fixed
- Fixed keepalives switchsets for entities with deregistration.
=======
## [5.8.0] - TBD

### Added
- Added per resource counts to tessen data collection.
>>>>>>> 738ccad1

## [5.7.0] - 2019-05-09

### Added
- Added a Windows service wrapper for sensu-agent. See
"sensu-agent service --help" for more information.

### Fixed
- Fixed `sensuctl` color output on Windows.
- Fixed a regression in `sensuctl cluster` json/wrapped-json output.
- Fixed a regression that caused listing objects for a given namespace to also
  include results from namespaces sharing a similar prefix.

## [5.6.0] - 2019-04-30

### Added
- Added filtering support to `sensuctl`. This feature only works against a
  `sensu-backend` with a valid enterprise license.
- Added fields getter functions for resources available via the REST API.
- Added the message bus to Tessend in order to track Tessen configuration changes from the API.
- Added a performance optimizing `Count()` function to the generic store.
- Added a hexadecimal Cluster ID title to the `sensuctl cluster health` and
`sensuctl cluster member-list` commands in tabular format.
- Added a `Header` field to the `HealthResponse` type returned by `/health`.

### Fixed
- Fixed the agent `--annotations` and `--labels` flags.

## [5.5.1] - 2019-04-15

### Changed
- Added parsing annoatations to sensu-agent, both from agent.yml and command line arguments
- Updated Go version from 1.11.4 to 1.12.3 for CI builds.
- Changed the 1.x `client` field to `source` in the 1.x compatible agent socket. The `client` field is now deprecated.
- Deprecated the agent TCP/UDP sockets in favor of the agent rest api.
- [GraphQL] Added mutation to create / update using wrapped resources.
- [GraphQL] Added field returning wrapped resource given ID.
- apid uses a new generic router for listing resources.
- The store uses the generic List function for listing resources.

### Fixed
- Fixed an issue where etcd watchers were used incorrectly. This was causing
100% CPU usage in some components, as they would loop endlessly trying to get
results from watchers that broke, due to their stream terminating. Other
components would simply stop updating. Watchers now get reinstated when the
client regains connectivity.
- Fixed the `/events/:entity` route in the REST API.
- Fixed a bug where the --labels arg was not working as expected in sensu-agent.

## [5.5.0] - 2019-04-03

### Added
- Added the TessenD daemon.
- Added an etcd watcher for tessen configuration.
- Added ring support for TessenD so that the service is invoked in a
round-robin fashion within a cluster.
- Added `tessen opt-in` command to `sensuctl`.
- Added `tessen opt-out` command to `sensuctl`.
- Added `tessen info` command to `sensuctl`.
- Added more verbose logging to indicate when a proxy request matches an entity according to its entity attributes.

### Removed
- Removed the unused etcd watcher for hook configurations.

### Fixed
- [Web] Ensure user chip is never rendered when creator is not present.

## [5.4.0] - 2019-03-27

### Added
- Add support for pagination to the API
- Add two new flags for `backend` daemon to optionally allow for separate TLS
  cert/key for dashboard. the flags are: `--dashboard-cert-file` and
  `--dashboard-key-file`. The dashboard will use the same TLS config of the API
  unless these new flags are specified.
- Added notion of asset collections to dashboard daemon
- Added a store for Tessen opt-in/opt-out configuration.
- Added /tessen GET and PUT endpoints to the API.
- Added queueing to the agent /events API

### Changed
- [Web] Updated dependencies that had warnings
- [Web] Updated dependency babel to ^7.4
- [Web] Updated UI library to ^3.8

### Fixed
- Fixed a bug in `sensuctl` where global/persistent flags, such as `--namespace`
  and `--config-dir`, would get ignored if they were passed after a sub-command
  local flag, such as `--format`.
- Fixed a bug in `sensuctl` where handlers and filters would only be deleted
  from the default namespace, unless a `--namespace` flag was specified.
- Fixed a bug where events could be stored without a timestamp.
- Fixed a bug where metrics could be persisted to etcd in some cases.
- Fixed a bug where agents would sometimes refuse to terminate on SIGTERM and
  SIGINT.
- Fixed a bug where agents would always try to reconnect to the same backend,
  even when multiple backends were specified. Agents will now try to connect to
  other backends, in pseudorandom fashion.
- [Web] Avoids crash when the creator of a check is inaccessible.
- [Api] Respond with 404 from the users endpoint when user for given name cannot
  be found.
- Commands wrap on the event details page and will display "-" if there is no
  command (keepalives)

## [5.3.0] - 2019-03-11

### Added
- Added additional check config and entity information to event details page.
- Fixed all known TLS vulnerabilities affecting the backend server:
    - TLS min version increased to 1.2
    - Removed ALL but perfect-forward-secrecy ciphers
- Removed requirement of specifying `--trusted-ca-file` when using TLS on backend
- Prevented backend from loading server TLS configuration for http client
- Enforced uniform TLS configuration for all three backend components (apid, agentd, dashboardd)
- Set http client timeout to 15 seconds for sensuctl
- Round robin scheduling is now fully functional.
- Web UI offline state detection and and alert banner.

### Changed
- Asset downloading now uses buffered I/O.

### Fixed
- Check results sent via the agent socket now support handlers.
- `sensuctl user list` can now output yaml and wrapped-json
- Fixed bug with how long commands were displayed on check details page.
- Assets downloads no longer specify a client timeout.
- Fixed a bug where agent entity subscriptions would be communicated to the
  backend incorrectly. Due to the scheduler using the subscriptions from the
  HTTP header, this does not have any effect on scheduling.
- Web - Fixes issue where timeout value was not displayed.
- Fixed bug with how long commands were displayed on check details page.

### Removed
- Removed the concept of "edition" and the edition header.

## [5.2.1] - 2019-02-11

### Fixed
- Fixed a regression in the agent that would not allow proxy checks to be
run for subsequent executions.
### Added
- Web UI - support for labels and annotations

## [5.2.0] - 2019-02-06

### Added
- Added support for the following TLS related options to `sensuctl`:
`--trusted-ca-file` and `--insecure-skip-tls-verify`. This allows sensuctl
users to use a self-signed certificate without adding it to the operating
system's CA store, either by explicitly trusting the signer, or by disabling
TLS hostname verification.
- Added a generic watcher in the store.
- Added `RemoveProvider` method to authenticator.
- Check output truncation support has been added. Check output can be truncated
by adjusting the max_output_size and discard_output properties.
- Added ability to silence/unsilence from the event details page.
- Added support for wrapped resources in the API with `sensuctl create` &
`sensuctl edit`.
- Web UI - platform version displays on the entity details page.
- Web UI - include proxy request configuration on check details page.
- Web UI - display deregistration config on the entity details page.

### Changed
- Removed unused workflow `rel_build_and_test` in CircleCI config.
- Moved the `Provider` interface to `api/core/v2` package.
- Moved the `Authenticator` interface to `backend/authentication` package.
- Updated confirmation messages for sensuctl commands: `Created`, `Deleted` and
`Updated` instead of `OK`.
- Exported some functions and methods in the CLI client.
- The API authenticator now identifies providers by their name only.

### Fixed
- Check TTL failure events are now much more reliable, and will persist even
in the presence cluster member failures and cluster restarts.
- Fix snakeCase version of keys in typeMap for acronyms.
- Fixed a bug in keepalive processing that could result in a crash.
- Pin childprocess to v0.9.0 in CircleCI so fpm can be installed.
- Substitutions applied to command & hooks are now omitted from events.
- Fixes a bug where generic store methods assumed a namespace was provided for non-namespaced resources.
- Keepalive and check TTL database state is now properly garbage-collected on
entity deletion.
- Fixed a bug where `sensuctl version` required configuration files to exist.
- Updates the copy on the confirm disable dialog to accurately reflect the
operation.

## [5.1.1] - 2019-01-24

### Added
- Added the notion of authentication providers.

### Changed
- Improved logging for errors in proxy check requests.
- Updated Go version from 1.10 to 1.11.4.
- Refactoring of the internal authentication mechanism into a `basic`
authentication provider.
- Modified private generic store methods as public functions.
- Improved logging for errors in proxy check requests.
- Updated Go version from 1.10 to 1.11.4.
- Changed keepalive event to include check.output

### Fixed
- Fixed a bug where `sensuctl edit` was not removing the temp file it created.
- Fixed a bug where adhoc checks were not retrieving asset dependencies.
- Fixed a bug where check updates would cause the check to immediately fire.
- Fixed a bug where a bad line in check output would abort metric extraction.
An error is now logged instead, and extraction continues after a bad line is encountered.
- Keepalive events will now continue to fire after cluster restarts.
- Fixed a panic in the dashboardd shutdown routine.
- Fixed a bug where deleting a non-existent entity with sensuctl would not return an error.
- Web UI - toolbar menu buttons now switch with dark theme.
- Web UI - some buttons easier to see with dark theme.
- Agents will now take proxy entity names into consideration when guarding
against duplicate check requests.

### Changed
- Improved logging for errors in proxy check requests.
- Updated Go version from 1.10 to 1.11.4.

## [5.1.0] - 2018-12-18

### Added
- Support for the trusted-ca-file and insecure-skip-tls-verify flags in
  sensu-agent. These flags have the same meaning and use as their sensu-backend
  counterparts.

### Changed
- Default location for sensu-backend data has changed from /var/lib/sensu to
  /var/lib/sensu/sensu-backend. See release notes for more information.

### Fixed
- Keepalive and check TTL failure events now fire continuously until resolved.
- Listing an empty set of assets now correctly returns [] instead of null.
- Fixed API endpoint used by the CLI to create hooks via the 'sensuctl create'
  command. It's now possible to create objects of type 'Hook' with this command
  again.
- Firefox status icons not fully rendering

## [5.0.1] - 2018-12-12

### Changed
- Added --etcd-advertise-client-urls options to docker-compose.yaml sensu-backend start command

### Fixed
- Prevent a panic when using an external etcd cluster.
- Silences List in web ui sorted by ascending order; defaults to descending
- Reduces shuffling of items as events list updates
- Fixed error in UI where status value could not be coerced
- Copy local environment variables into execution context when running checks
- Ensure environment variables are joined with a semicolon on Windows
- Command arguments are no longer needlessly escaped on Windows
- Backend environments are now included in handler & mutator execution requests.

## [5.0.0] - 2018-11-30

### Added
- Add the `etcd-advertise-client-urls` config attribute to sensu-backend
- Support for multiple API versions added to sensuctl create
- Support for metadata added to wrapped resources (yaml, wrapped-json)
- Added the backend configuration attributes `api-listen-address` & `api-url`.
- Adds feedback when rerunning check[s] in the web app

### Removed
- Check subdue functionality has been disabled. Users that have checks with
subdues defined should delete and recreate the check. The subdue feature was
found to have issues, and we are re-working the feature for a future release.
- Filter when functionality has been disabled. Users that have filters with
'when' properties defined should delete and recreate the filter. Filter when
uses the same facility as check subdue for handling time windows.
- Removed event.Hooks and event.Silenced deprecated fields
- Extensions have been removed until we have time to revisit the feature.

### Changed
- Assets and checks environments are now merged, with a preference given to the
  values coming from the check's environment.
- Assets and handlers environments are now merged, with a preference given to the
  values coming from the handler's environment.
- Assets and mutators environments are now merged, with a preference given to the
  values coming from the mutator's environment.
- Metadata from wrappers and resources is now merged, with a preference given to
the values coming from the wrapper. Labels and annotations are deep-merged.
- Round-robin scheduling has been temporarily disabled.
- The dashboard now uses the `api-url` configuration attribute to connect to the
API.

### Fixed
- Fixed several resource leaks in the check scheduler.
- Fixed a bug in the dashboard where entities could not be silenced.
- Fix the `sensuctl cluster health` command.
- Fixed issue filtering by status on the events page
- Fixed interactive operations on entities in the CLI
- Removed rerun and check links for keepalives on event details page.
- Web UI - Made silencing language more clear on Silences List page
- Fixed a bug where resources from namespaces that share a common prefix, eg:
  "sensu" and "sensu-devel", could be listed together.
- Fixed a bug in the agent where the agent would deadlock after a significant
period of disconnection from the backend.
- Fixed a bug where logging events without checks would cause a nil panic.
- Removed the ability to rerun keepalives on the events list page
- A panic in keepalive/check ttl monitors causing a panic.
- Monitors are now properly namespaced in etcd.
- Updating a users groups will no longer corrupt their password
- Prevent empty error messages in sensuctl.
- Fixed a bug where keepalive failures could be influenced by check TTL
successes, and vice versa.
- Fixed a bug where check TTL events were not formed correctly.
- Fixed a web-ui bug causing the app to crash on window resize in FireFox

### Breaking Changes
- The backend configuration attributes `api-host` & `api-port` have been
replaced with `api-listen-address`.

## [2.0.0-beta.8-1] - 2018-11-15

### Added
- Assets are included on check details page.
- Adds links to view entities and checks from the events page.
- Added an agent/cmd package, migrated startup logic out of agent main
- Improved debug logging in pipeline filtering.
- Add object metadata to entities (including labels).
- Add filter query support for labels.
- Add support for setting labels on agents with the command line.
- The sensuctl tool now supports yaml.
- Add support for `--all-namespaces` flag in `sensuctl extension list`
subcommand.
- Added functionality to the dynamic synthesize function, allowing it to
flatten embedded and non-embedded fields to the top level.
- Added the sensuctl edit command.
- Added javascript filtering.

### Removed
- Govaluate is no longer part of sensu-go.

### Fixed
- Display appropriate fallback when an entity's lastSeen field is empty.
- Silences List in web ui sorted by ascending order
- Sorting button now works properly
- Fixed unresponsive silencing entry form begin date input.
- Removed lastSeen field from check summary
- Fixed a panic on the backend when handling keepalives from older agent versions.
- Fixed a bug that would prevent some keepalive failures from occurring.
- Improved event validation error messages.
- Improved agent logging for statsd events.
- Fixues issue with tooltip positioning.
- Fixed bug with toolbar menus collapsing into the overflow menu
- The agent now reconnects to the backend if its first connection attempt
  fails.
- Avoid infinite loop when code cannot be highlighted.

### Changes
- Deprecated the sensu-agent `--id` flag, `--name` should be used instead.

### Breaking Changes
- Environments and organizations have been replaced with namespaces.
- Removed unused asset metadata field.
- Agent subscriptions are now specified in the config file as an array instead
  instead of a comma-delimited list of strings.
- Extended attributes have been removed and replaced with labels. Labels are
string-string key-value pairs.
- Silenced `id`/`ID` field has changed to `name`/`Name`.
- Entity `id`/`ID` field has changed to `name`/`Name`.
- Entity `class`/`Class` field has changed to `entity_class`/`EntityClass`.
- Check `proxy_entity_id`/`ProxyEntityID` field has changed to `proxy_entity_name`/`ProxyEntityName`.
- Objects containing both a `name`/`Name` and `namespace`/`Namespace` field have been
replaced with `metadata`/`ObjectMeta` (which contains both of those fields).
- Role-based access control (RBAC) has been completely redesigned.
- Filter and token substitution variable names now match API naming. Most names
that were previously UpperCased are now lower_cased.
- Filter statements are now called expressions. Users should update their
filter definitions to use this new naming.

## [2.0.0-beta.7-1] - 2018-10-26

### Added
- Asset functionality for mutators and handlers.
- Web ui allows publishing and unpublishing on checks page.
- Web ui allows publishing and unpublishing on check details page.
- Web ui code highlighting added.

### fixed
- fixes exception thrown when web ui browser window is resized.

## [2.0.0-beta.6-2] - 2018-10-22

### Added
- Add windows/386 to binary gcs releases
- TLS authentication and encryption for etcd client and peer communication.
- Added a debug log message for interval timer initial offset.
- Added a privilege escalation test for RBAC.

### Removed
- Staging resources and configurations have been removed from sensu-go.
- Removed handlers/slack from sensu/sensu-go. It can now be found in
sensu/slack-handler.
- Removed the `Error` store and type.

### Changed
- Changed sensu-agent's internal asset manager to use BoltDB.
- Changed sensuctl title colour to use terminal's configured default for bold
text.
- The backend no longer forcibly binds to localhost.
- Keepalive intervals and timeouts are now configured in the check object of
keepalive events.
- The sensu-agent binary is now located at ./cmd/sensu-agent.
- Sensuctl no longer uses auto text wrapping.
- The backend no longer requires embedded etcd. External etcd instances can be
used by providing the --no-embed option. In this case, the client will dial
the URLs provided by --listen-client-urls.
- The sensu-agent binary is now located at ./cmd/sensu-agent.
- Sensuctl no longer uses auto text wrapping.
- The backend no longer requires embedded etcd. External etcd instances can be
used by providing the --no-embed option. In this case, the client will dial
the URLs provided by --listen-client-urls.
- Deprecated daemon `Status()` functions and `/info` (`/info` will be
re-implemented in https://github.com/sensu/sensu-go/issues/1739).
- The sensu-backend flags related to etcd are now all prefixed with `etcd` and
the older versions are now deprecated.
- Web ui entity recent events are sorted by last ok.
- etcd is now the last component to shutdown during a graceful shutdown.
- Web ui entity recent events are sorted by last ok
- Deprecated --custom-attributes in the sensu-agent command, changed to
--extended-attributes.
- Interfaced command execution and mocked it for testing.
- Updated the version of `libprotoc` used to 3.6.1.

### Fixed
- Fixed a bug in `sensuctl configure` where an output format called `none` could
  be selected instead of `tabular`.
- Fixes a bug in `sensuctl cluster health` so the correct error is handled.
- Fixed a bug where assets could not extract git tarballs.
- Fixed a bug where assets would not install if given cache directory was a
relative path.
- Fixed a bug where an agent's collection of system information could delay
sending of keepalive messages.
- Fixed a bug in nagios perfdata parsing.
- Etcd client URLs can now be a comma-separated list.
- Fixed a bug where output metric format could not be unset.
- Fixed a bug where the agent does not validate the ID at startup.
- Fixed a bug in `sensuctl cluster health` that resulted in an unmarshal
error in an unhealthy cluster.
- Fixed a bug in the web ui, removed references to keepaliveTimeout.
- Keepalive checks now have a history.
- Some keepalive events were misinterpreted as resolution events, which caused
these events to be handled instead of filtered.
- Some failing keepalive events were not properly emitted after a restart of
sensu-backend.
- The check output attribute is still present in JSON-encoded events even if
empty.
- Prevent an empty Path environment variable for agents on Windows.
- Fixed a bug in `sensuctl check update` interactive mode. Boolean defaults
were being displayed rather than the check's current values.
- Use the provided etcd client TLS information when the flag `--no-embed-etcd`
is used.
- Increase duration delta in TestPeriodicKeepalive integration test.
- Fixed some problems introduced by Go 1.11.

### Breaking Changes
- Removed the KeepaliveTimeout attribute from entities.

## [2.0.0-beta.4] - 2018-08-14

### Added
- Added the Sensu edition in sensuctl config view subcommand.
- List the supported resource types in sensuctl.
- Added agent ID and IP address to backend session connect/disconnect logs
- Licenses collection for RHEL Dockerfiles and separated RHEL Dockerfiles.

### Changed
- API responses are inspected after each request for the Sensu Edition header.
- Rename list-rules subcommand to info in sensuctl role commmand with alias
for backward compatibility.
- Updated gogo/protobuf and golang/protobuf versions.
- Health API now returns etcd alarms in addition to cluster health.

### Fixed
- Fixed agentd so it does not subscribe to empty subscriptions.
- Rules are now implicitly granting read permission to their configured
environment & organization.
- The splay_coverage attribute is no longer mandatory in sensuctl for proxy
check requests and use its default value instead.
- sensu-agent & sensu-backend no longer display help usage and duplicated error
message on startup failure.
- `Issued` & `History` are now set on keepalive events.
- Resolves a potential panic in `sensuctl cluster health`.
- Fixed a bug in InfluxDB metric parsing. The timestamp is now optional and
compliant with InfluxDB line protocol.
- Fixed an issue where adhoc checks would not be issued to all agents in a
clustered installation.

### Breaking Changes
- Corrects the check field `total_state-change` json tag to `total_state_change`.

## [2.0.0-beta.3-1] - 2018-08-02

### Added
- Added unit test coverage for check routers.
- Added API support for cluster management.
- Added sensuctl cluster member-list command.
- Added Sensu edition detection in sensuctl.
- Added sensuctl cluster member-add command.
- Added API client support for enterprise license management.
- Added a header to API calls that returns the current Sensu Edition.
- Added sensuctl cluster health command.

### Changed
- The Backend struct has been refactored to allow easier customization in
enterprise edition.
- Use etcd monitor instead of in-memory monitor.
- Refactoring of the cmd package for sensuctl to allow easier customization in
the enterprise edition.
- Upgrade dep to v0.5.0
- Added cluster health information to /health endpoint in sensu-backend.

### Fixed
- Fixed `sensuctl completion` help for bash and zsh.
- Fixed a bug in build.sh where versions for Windows and Mac OS were not
generated correctly.
- Display the name of extensions with table formatting in sensuctl.
- Fixed TLS issue that occurred when dashboard communicated with API.
- Check TTL now works with round robin checks.
- Format string for --format flag help now shows actual arguments.
- Push the sensu/sensu:nightly docker image to the Docker Hub.
- Replaced dummy certs with ones that won't expire until 100 years in the
future.
- Fixed a bug where clustered round robin check execution executed checks
too often.
- Catch errors in type assertions in cli.
- Fixed a bug where users could accidentally create invalid gRPC handlers.

### Removed
- Removed check subdue e2e test.
- Removed unused Peek method in the Ring data structure.

### Breaking Changes
- Removed deprecated import command.

## [2.0.0-beta.2] - 2018-06-28

### Added
- Performed an audit of events and checks. Added `event.HasCheck()` nil checks
prior to assuming the existence of said check.
- Added a Create method to the entities api.
- Added the ability to set round robin scheduling in sensuctl
- Added Output field to GRPC handlers
- Additional logging around handlers
- Accept additional time formats in sensuctl
- Entities can now be created via sensuctl.
- Added the format `wrapped-json` to sensuctl `configure`, `list` and `info`
commands, which is compatible with `sensuctl create`.
- Added debug event log with all event data.
- Added yml.example configurations for staging backend and agents.
- Added test resources in `testing/config/resources.json` to be used in staging.
- Added all missing configuration options to `agent.yml.example` and
`backend.yml.example`.
- Added environment variables to checks.
- Added logging redaction integration test.
- Added check token substitution integration test.
- Added the `sensuctl config view` subcommand.
- Added extension service configuration to staging resources.
- Added some documentation around extensions.
- Added Dockerfile.rhel to build RHEL containers.

### Changed
- Upgraded gometalinter to v2.
- Add logging around the Sensu event pipeline.
- Split out the docker commands in build script so that building images and
  pushing can be done separately.
- Migrated the InfluxDB handler from the sensu-go repository to
github.com/nikkiki/sensu-influxdb-handler
- Entry point for sensu-backend has been changed to
  `github.com/sensu/sensu-go/cmd/sensu-backend`
- Don't allow unknown fields in types that do not support custom attributes
when creating resources with `sensuctl create`.
- Provided additional context to metric event logs.
- Updated goversion in the appveyor configuration for minor releases.
- Use a default hostname if one cannot be retrieved.
- Return an error from `sensuctl configure` when the configured organization
or environment does not exist.
- Remove an unnecessary parameter from sensuctl environment create.
- The profile environment & organization values are used by default when
creating a resource with sensuctl.
- Migrated docker image to sensu Docker Hub organization from sensuapp.
- Use the sensu/sensu image instead of sensu/sensu-go in Docker Hub.

### Fixed
- Prevent panic when verifying if a metric event is silenced.
- Add logging around the Sensu event pipeline
- Marked silenced and hooks fields in event as deprecated
- Fixed a bug where hooks could not be created with `create -f`
- Metrics with zero-values are now displayed correctly
- Fix handler validation routine
- Fixed a small bug in the opentsdb transformer so that it trims trailing
whitespace characters.
- Sensu-agent logs an error if the statsd listener is unable to start due to an
invalid address or is stopped due to any other error.
- Fixed a bug where --organization and --environment flags were hidden for all
commands
- Fix a bug where environments could not be created with sensuctl create
- StatsD listener on Windows is functional
- Add version output for dev and nightly builds (#1320).
- Improve git version detection by directly querying for the most recent tag.
- Fixed `sensuctl create -f` for `Role`
- Fixed `sensuctl create -f` for `Event`
- Added validation for asset SHA512 checksum, requiring that it be at least 128
characters and therefore fixing a bug in sensuctl
- Silenced IDs are now generated when not set in `create -f` resources
- API requests that result in a 404 response are now logged
- Fixed a bug where only a single resource could be created with
`sensuctl create` at a time.
- Fixed a bug where environments couldn't be deleted if there was an asset in
the organization they reside in.
- Dashboard's backend reverse proxy now works with TLS certs are configured.
- Fixed a bug with the IN operator in query statements.
- Boolean fields with a value of `false` now appear in json format (removed
`omitempty` from protobufs).
- The sensuctl create command no longer prints a spurious warning when
non-default organizations or environments are configured.
- When installing assets, errors no longer cause file descriptors to leak, or
lockfiles to not be cleaned up.
- Fixed a bug where the CLI default for round robin checks was not appearing.
- Missing custom attributes in govaluate expressions no longer result in
an error being logged. Instead, a debug message is logged.
- Update AppVeyor API token to enable GitHub deployments.
- Allow creation of metric events via backend API.
- Fixed a bug where in some circumstances checks created with sensuctl create
would never fail.
- Fixed a goroutine leak in the ring.
- Fixed `sensuctl completion` help for bash and zsh.

### Removed
- Removed Linux/386 & Windows/386 e2e jobs on Travis CI & AppVeyor
- Removed check output metric extraction e2e test, in favor of more detailed
integration coverage.
- Removed the `leader` package
- Removed logging redaction e2e test, in favor of integration coverage.
- Removed check token substitution e2e test, in favor of integration coverage.
- Removed round robin scheduling e2e test.
- Removed proxy check e2e test.
- Removed check scheduling e2e test.
- Removed keepalive e2e test.
- Removed event handler e2e test.
- Removed `sensuctl` create e2e tests.
- Removed hooks e2e test.
- Removed assets e2e test.
- Removed agent reconnection e2e test.
- Removed extensions e2e test.

## [2.0.0-beta.1] - 2018-05-07
### Added
- Add Ubuntu 18.04 repository
- Support for managing mutators via sensuctl.
- Added ability to sort events in web UI.
- Add PUT support to APId for the various resource types.
- Added flags to disable the agent's API and Socket listeners
- Made Changelog examples in CONTRIBUTING.md more obvious
- Added cli support for setting environment variables in mutators and handlers.
- Added gRPC extension service definition.
- The slack handler now uses the iconURL & username flag parameters.
- Support for nightlies in build/packaging tooling.
- Added extension registry support to apid.
- Added extension registry to the store.
- Add sensuctl create command.
- Adds a statsd server to the sensu-agent which runs statsd at a configurable
flush interval and converts gostatsd metrics to Sensu Metric Format.
- Add event filtering to extensions.
- Proper 404 page for web UI.
- Add sensuctl extension command.
- Add extensions to pipelined.
- Added more tests surrounding the sensu-agent's statsd server and udp port.
- Add the `--statsd-event-handlers` flag to sensu-agent which configures the
event handlers for statsd metrics.
- Add default user with username "sensu" with global, read-only permissions.
- Add end-to-end test for extensions.
- Add configuration setting for backend and agent log level.
- Add extension package for building third-party Sensu extensions in Go.
- Add the `--statsd-disable` flag to sensu-agent which configures the
statsd listener. The listener is enabled by default.
- Added an influx-db handler for events containing metrics.
- Add 'remove-when' and 'set-when' subcommands to sensuctl filter command.
- Added the Transformer interface.
- Added a Graphite Plain Text transformer.
- Add support for `metric_format` and `metric_handlers` fields in the Check and
CheckConfig structs.
- Add CLI support for `metric_format` and `metric_handlers` fields in `sensuctl`.
- Add support for metric extraction from check output for `graphite_plaintext`
transformer.
- Added a OpenTSDB transformer.
- Add support for metric extraction from check output for `opentsdb_line`
- Added a Nagios performance data transformer.
- Add support for metric extraction from check output for `nagios_perfdata`
- Added an InfluxDB Line transformer.
- Add support for metric extraction from check output for `influxdb_line`
transformer.
- Add e2e test for metric extraction.

### Changed
- Changed the maximum number of open file descriptors on a system to from 1024
(default) to 65535.
- Increased the default etcd size limit from 2GB to 4GB.
- Move Hooks and Silenced out of Event and into Check.
- Handle round-robin scheduling in wizardbus.
- Added informational logging for failed entity keepalives.
- Replaced fileb0x with vfsgen for bundling static assets into binary. Nodejs 8+
and yarn are now dependencies for building the backend.
- Updated etcd to 3.3.2 from 3.3.1 to fix an issue with autocompaction settings.
- Updated and corrected logging style for variable fields.
- Build protobufs with go generate.
- Creating roles via sensuctl now supports passing flags for setting permissions
  rules.
- Removed -c (check) flag in sensuctl check execute command.
- Fix a deadlock in the monitor.
- Don't allow the bus to drop messages.
- Events list can properly be viewed on mobile.
- Updated Sirupsen/logrus to sirupsen/logrus and other applicable dependencies using the former.
- Set default log level to 'warn'.
- Optimize check marshaling.
- Silenced API only accepts 'id' parameter on DELETE requests.
- Disable gostatsd internal metric collection.
- Improved log entries produced by pipelined.
- Allow the InfluxDB handler to parse the Sensu metric for an InfluxDB field tag
and measurement.
- Removed organization and environment flags from create command.
- Changed `metric_format` to `output_metric_format`.
- Changed `metric_handlers` to `output_metric_handlers`.

### Fixed
- Terminate processes gracefully in e2e tests, allowing ports to be reused.
- Shut down sessions properly when agent connections are disrupted.
- Fixed shutdown log message in backend
- Stopped double-writing events in eventd
- Agents from different orgs/envs with the same ID connected to the same backend
  no longer overwrite each other's messagebus subscriptions.
- Fix the manual packaging process.
- Properly log the event being handled in pipelined
- The http_check.sh example script now hides its output
- Silenced entries using an asterisk can be deleted
- Improve json unmarshaling performance.
- Events created from the metrics passed to the statsd listener are no longer
swallowed. The events are sent through the pipeline.
- Fixed a bug where the Issued field was never populated.
- When creating a new statsd server, use the default flush interval if given 0.
- Fixed a bug where check and checkconfig handlers and subscriptions are null in rendered JSON.
- Allow checks and hooks to escape zombie processes that have timed out.
- Install all dependencies with `dep ensure` in build.sh.
- Fixed an issue in which some agents intermittently miss check requests.
- Agent statsd daemon listens on IPv4 for Windows.
- Include zero-valued integers in JSON output for all types.
- Check event entities now have a last_seen timestamp.
- Improved silenced entry display and UX.
- Fixed a small bug in the opentsdb transformer so that it trims trailing
whitespace characters.

## [2.0.0-nightly.1] - 2018-03-07
### Added
- A `--debug` flag on sensu-backend for enabling a pprof HTTP endpoint on localhost.
- Add CLI support for adhoc check requests.
- Check scheduler now handles adhoc check requests.
- Added `set-FIELD` and `remove-FIELD` commands for all updatable fields
of a check. This allows updating single fields and completely clearing out
non-required fields.
- Add built-in only_check_output mutator to pipelined.
- Allow publish, cron, ttl, timeout, low flap threshold and more fields to be
set when importing legacy settings.
- Add CPU architecture in system information of entities.
- The `sensuctl user change-password` subcommand now accepts flag parameters.
- Configured and enabled etcd autocompaction.
- Add event metrics type, implementing the Sensu Metrics Format.
- Agents now try to reconnect to the backend if the connection is lost.
- Added non-functional selections for resolving and silencing to web ui
- Add LastOk to check type. This will be updated to reflect the last timestamp
of a successful check.
- Added GraphQL explorer to web UI.
- Added check occurrences and occurrences_watermark attributes from Sensu 1.x.
- Added issue template for GitHub.
- Added custom functions to evaluate a unix timestamp in govaluate.

### Changed
- Refactor Check data structure to not depend on CheckConfig. This is a breaking
change that will cause existing Sensu alpha installations to break if upgraded.
This change was made before beta release so that further breaking changes could
be avoided.
- Make indentation in protocol buffers files consistent.
- Refactor Hook data structure. This is similar to what was done to Check,
except that HookConfig is now embedded in Hook.
- Refactor CheckExecutor and AdhocRequestExecutor into an Executor interface.
- Changed the sensu-backend etcd flag constants to match the etcd flag names.
- Upgraded to Etcd v3.3.1
- Removed 3DES from the list of allowed ciphers in the backend and agent.
- Password input fields are now aligned in  `sensuctl user change-password`
subcommand.
- Agent backend URLs without a port specified will now default to port 8081.
- Travis encrypted variables have been updated to work with travis-ci.org
- Upgraded all builds to use Go 1.10.
- Use megacheck instead of errcheck.
- Cleaned agent configuration.
- We no longer duplicate hook execution for types that fall into both an exit
code and severity (ex. 0, ok).
- Updated the sensuctl guidelines.
- Changed travis badge to use travis-ci.org in README.md.
- Govaluate's modifier tokens can now be optionally forbidden.
- Increase the stack size on Travis CI.
- Refactor store, queue and ring interfaces, and daemon I/O details.
- Separated global from local flags in sensuctl usage.

### Fixed
- Fixed a bug in time.InWindow that in some cases would cause subdued checks to
be executed.
- Fixed a bug in the HTTP API where resource names could not contain special
characters.
- Resolved a bug in the keepalive monitor timer which was causing it to
erroneously expire.
- Resolved a bug in how an executor processes checks. If a check contains proxy
requests, the check should not duplicately execute after the proxy requests.
- Removed an erroneous validation statement in check handler.
- Fixed HookList `hooks` validation and updated `type` validation message to
allow "0" as a valid type.
- Events' check statuses & execution times are now properly added to CheckHistory.
- Sensu v1 Check's with TTL, timeout and threshold values can now be imported
correctly.
- Use uint32 for status so it's not empty when marshalling.
- Automatically create a "default" environment when creating a new organization.

## [2.0.0-alpha.17] - 2018-02-13
### Added
- Add .gitattributes file with merge strategy for the Changelog.
- Context switcher added for dashboard.
- Add API support for adhoc check requests.
- Check scheduler now supports round-robin scheduling.
- Added better error checking for CLI commands and support for mutually
exclusive fields.
- Added `--interactive` flag to CLI which is required to run interactive mode.
- Added CLI role rule-add Organization and Environment interactive prompts.
- Added events page list and simple buttons to filter

### Changed
- Silenced `begin` supports human readable time (Format: Jan 02 2006 3:04PM MST)
in `sensuctl` with optional timezone. Stores the field as unix epoch time.
- Increased the timeout in the store's watchers tests.
- Incremental retry mechanism when waiting for agent and backend in e2e tests.
- Renamed CLI asset create interactive prompt "Org" to "Organization".

### Fixed
- Fixed required flags in `sensuctl` so requirements are enforced.
- Add support for embedded fields to dynamic.Marshal.

## [2.0.0-alpha.16] - 2018-02-07
### Added
- Add an e2e test for proxy check requests.
- Add integration tests to our CI.
- Context switcher added for dashboard
- Add api support for adhoc check requests.

### Fixed
- Tracks in-progress checks with a map and mutex rather than an array to
increase time efficiency and synchronize goroutines reading from and writing
to that map.
- Fixed a bug where we were attempting to kill processes that had already
finished before its allotted execution timeout.
- Fixed a bug where an event could erroneously be shown as silenced.
- Properly log errors whenever a check request can't be published.
- Fixed some build tags for tests using etcd stores.
- Keepalive monitors now get updated with changes to a keepalive timeout.
- Prevent tests timeout in queue package
- Prevent tests timeout in ring package
- Fixed a bug in the queue package where timestamps were not parsed correctly.
- Fixed Ring's Next method hanging in cases where watch events are not propagated.

### Changed
- Queues are now durable.
- Refactoring of the check scheduling integration tests.
- CLI resource delete confirmation is now `(y/N)`.

### Removed
- Dependency github.com/chzyer/readline

## [2.0.0-alpha.15] - 2018-01-30
### Added
- Add function for matching entities to a proxy check request.
- Added functions for publishing proxy check requests.
- Added proxy request validation.
- CLI functionality for proxy check requests (add set-proxy-requests command).
- Entities have been added to the state manager and synchronizer.
- Added package leader, for facilitating execution by a single backend.
- Proxy check requests are now published to all entities described in
`ProxyRequests` and `EntityAttributes`.
- Add quick navigation component for dashboard

### Changed
- Govaluate logic is now wrapped in the `util/eval` package.
- Cron and Interval scheduling are now mutually exclusive.

### Fixed
- Fixed a bug where retrieving check hooks were only from the check's
organization, rather than the check's environment, too.

## [2.0.0-alpha.14] - 2018-01-23
### Added
- Add `Timeout` field to CheckConfig.
- CLI functionality for check `Timeout` field.
- Add timeout support for check execution.
- Add timeout support for check hook execution.
- Token substitution is now available for check hooks
- Add an e2e test for logging redaction
- Support for `When` field in `Filter` which enables filtering based on days
and times of the week.
- New gRPC inspired GraphQL implementation. See
[graphql/README](backend/apid/graphql/README.md) for usage.
- Support for TTLs in check configs to monitor stale check results.

### Changed
- Moved monitor code out of keepalived and into its own package.
- Moved KeyBuilder from etcd package to store package.

## [2.0.0-alpha.13] - 2018-01-16
### Added
- Logging redaction for entities

### Changed
- Removed the Visual Studio 2017 image in AppVeyor to prevent random failures

### Fixed
- Fixed e2e test for token substitution on Windows
- Fixed check subdue unit test for token substitution on Windows
- Consider the first and last seconds of a time window when comparing the
current time
- Fixed Travis deploy stage by removing caching for $GOPATH
- Parse for [traditional cron](https://en.wikipedia.org/wiki/Cron) strings, rather than [GoDoc cron](https://godoc.org/github.com/robfig/cron) strings.

### Changed
- Removed the Visual Studio 2017 image in AppVeyor to prevent random failures
- Made some slight quality-of-life adjustments to build-gcs-release.sh.

### Fixed
- Fixed e2e test for token substitution on Windows
- Fixed check subdue unit test for token substitution on Windows
- Consider the first and last seconds of a time window when comparing the
current time
- Fixed Travis deploy stage by removing caching for $GOPATH
- Parse for [traditional cron](https://en.wikipedia.org/wiki/Cron) strings, rather than [GoDoc cron](https://godoc.org/github.com/robfig/cron) strings.

## [2.0.0-alpha.12] - 2018-01-09
### Added
- Add check subdue mechanism. Checks can now be subdued for specified time
windows.
- Silenced entries now include a `begin` timestamp for scheduled maintenance.
- Store clients can now use [watchers](https://github.com/sensu/sensu-go/pull/792) to be notified of changes to objects in the store.
- Add check `Cron` field. Checks can now be scheduled according to the cron
string stored in this field.
- Add a distributed queue package for use in the backend.
- Token substitution is now available for checks.
- CLI functionality for check `Cron` field.
- Add an e2e test for cron scheduling.
- Add an e2e test for check hook execution.

## [2.0.0-alpha.11] - 2017-12-19
### Breaking Changes
- The `Source` field on a check has been renamed to `ProxyEntityID`. Any checks
using the Source field will have to be recreated.

### Added
- Silenced entries with ExpireOnResolve set to true will now be deleted when an
event which has previously failing was resolved
- TCP/UDP sockets now accept 1.x backward compatible payloads. 1.x Check Result gets translated to a 2.x Event.
- Custom attributes can be added to the agent at start.
- New and improved Check Hooks are implemented (see whats new about hooks here: [Hooks](https://github.com/sensu/sensu-alpha-documentation/blob/master/08-hooks.md))
- Add check subdue CLI support.

### Changed
- Avoid using reflection in time.InWindows function.
- Use multiple parallel jobs in CI tools to speed up the tests
- Pulled in latest [github.com/coreos/etcd](https://github.com/coreos/etcd).
- Includes fix for panic that occurred on shutdown.
- Refer to their
[changelog](https://github.com/gyuho/etcd/blob/f444abaae344e562fc69323c75e1cf772c436543/CHANGELOG.md)
for more.
- Switch to using [github.com/golang/dep](https://github.com/golang/dep) for
managing dependencies; `vendor/` directory has been removed.
- See [README](README.md) for usage.

## [2.0.0-alpha.10] - 2017-12-12
### Added
- End-to-end test for the silencing functionality
- Silenced events are now identified in sensuctl

### Changed
- Events that transitioned from incidents to a healthy state are no longer
filtered by the pipeline
- Errcheck was added to the build script, and the project was given a once-over
to clean up existing errcheck lint.
- Creating a silenced entry via sensuctl no longer requires an expiry value

### Fixed
- Entities can now be silenced using their entity subscription
- Fixed a bug in the agent where it was ignoring keepalive interval and timeout
settings on start
- Keepalives now alert when entities go away!
- Fixed a bug in package dynamic that could lead to an error in json.Marshal
in certain cases.
- Fixed an issue in keepalived to handle cases of nil entities in keepalive
messages

## [2.0.0-alpha.9] - 2017-12-5
### Added
- Proxy entities are now dynamically created through the "Source" attribute of a
check configuration
- Flag to sensuctl configure allowing it to be configured non-interactively
(usage: --non-interactive or -n)
- New function SetField in package dynamic, for setting fields on types
supporting extended attributes.
- Automatically append entity:entityID subscription for agent entities
- Add silenced command to sensuctl for silencing checks and subscriptions.
- Add healthz endpoint to agent api for checking agent liveness.
- Add ability to pass JSON event data to check command STDIN.
- Add POST /events endpoint to manually create, update, and resolve events.
- Add "event resolve" command to sensuctl to manually resolve events.
- Add the time.InWindow & time.InWindows functions to support time windows, used
in filters and check subdue

### Fixed
- Fixed a bug in how silenced entries were deleted. Only one silenced entry will
be deleted at a time, regardless of wildcard presence for subscription or check.

## [2.0.0-alpha.8] - 2017-11-28
### Added
- New "event delete" subcommand in sensuctl
- The "Store" interface is now properly documented
- The incoming request body size is now limited to 512 KB
- Silenced entries in the store now have a TTL so they automatically expire
- Initial support for custom attributes in various Sensu objects
- Add "Error" type for capturing pipeline errors
- Add registration events for new agents
- Add a migration tool for the store directly within sensu-backend

### Changed
- Refactoring of the sensu-backend API
- Modified the description for the API URL when configuring sensuctl
- A docker image with the master tag is built for every commit on master branch
- The "latest" docker tag is only pushed once a new release is created

### Fixed
- Fix the "asset update" subcommand in sensuctl
- Fix Go linting in build script
- Fix querying across organizations and environments with sensuctl
- Set a standard redirect policy to sensuctl HTTP client

### Removed
- Removed extraneous GetEnv & GetOrg getter methods<|MERGE_RESOLUTION|>--- conflicted
+++ resolved
@@ -7,15 +7,12 @@
 
 ## Unreleased
 
-<<<<<<< HEAD
 ### Fixed
 - Fixed keepalives switchsets for entities with deregistration.
-=======
 ## [5.8.0] - TBD
 
 ### Added
 - Added per resource counts to tessen data collection.
->>>>>>> 738ccad1
 
 ## [5.7.0] - 2019-05-09
 
