# Changelog
All notable changes to this project will be documented in this file.

The format is based on [Keep a Changelog](http://keepachangelog.com/en/1.0.0/)
and this project adheres to [Semantic
Versioning](http://semver.org/spec/v2.0.0.html).

## Unreleased

## [5.18.0] - 2020-02-24

### Added
- Added the `/version` API in sensu-agent.
- Indicate in log messages which filter dropped an event.

### Fixed
- sensuctl now supports the http_proxy, https_proxy, and no_proxy environment
variables.
- returns 401 instead of 500 when issues occur refreshing the access token.
- Support Bonsai assets versions prefixed with the letter `v`.
- Fixed a bug where wrapped resources were not getting their namespaces set by
the default sensuctl configuration.
- read/writes `initializationKey` to/from `EtcdRoot`, while support legacy as fallback (read-only)
- check for a non-200 response when fetching assets
<<<<<<< HEAD
- ensure that check/check config have a non-empty command
=======
- `/silenced` now supports API filtering (commercial feature).
- Fix event payload validation on the backend events API.
- The `auth/test` endpoint now returns the correct error messages.
>>>>>>> 89e77e5d

### Changed
- Updated Go version from 1.13.5 to 1.13.7.
- Default `event.entity.entity_class` to `proxy` in the POST/PUT `/events` API.
- Proxy entities are now automatically created when events are published with an
entity that does not exist.

## [5.17.2] - 2020-02-19

### Fixed

- Fixed a bug where on an internal restart, enterprise HTTP routes could fail
to intialize.

## [5.17.1] - 2020-01-31

### Fixed
- Cluster configuration of sensuctl should be reset when `configure` is called.
- Some namespaces would not appear in the curated namespace functionality under
certain circonstances.
- Fix a bug with tar assets that contain hardlinked files.
- Assets name may contain capital letters.
- When `--trusted-ca-file` is used to configure sensuctl, it now detects and saves
the absolute file path in the cluster config.
- [Web] Changing order on event list will no longer cause filters to be reset.
- [Web] URLs inside annotations are now rendered as links.

## [5.17.0] - 2020-01-28

### Added
- Added the secrets provider interface and secrets provider manager to be used
by commercial secrets providers. Implemented for checks, mutators, and handlers.
- Added the `secrets` field to checks, mutators, and handlers.
- Added the `keepalive-handlers` configuration flag on the agent to specify the
entity's keepalive handlers.
- Added `event.entity.name` as a supported field selector.

### Fixed
- Fixed a memory leak in the entity cache.
- [Web] Labels with links can now be followed.
- [Web] Fixed a inconsistent crash that occurred in Firefox browsers.
- [Web] Fixed bug where event history was duplicated in the event timeline
chart.
- [Web] Fixed issue where silenced entries with a start date would result in a
crash.
- Fixed a bug where `sensuctl entity delete` was not returning an error
when attempting to delete a non-existent entity.
- sensuctl command assets installed via Bonsai will now use the "sensuctl"
namespace.
- Fixed a memory leak in the entity cache
- Users with implicit permissions to a namespace can now display resources
within that namespace via the Web UI.
- Explicit access to namespaces can only be granted via cluster-wide RBAC
resources.
- Split rules ClusterRole and Role verbs, resources and resource names on comma.
- Add support for the `--format` flag in the `sensuctl command list` subcommand.
- Namespace can be ommited from event when performing an HTTP POST request to
the `/events` endpoint.
- Fixed a bug where failing check TTL events could occur event if keepalive
failures had already occurred.

## [5.16.1] - 2019-12-18

### Fixed
- Initialize the sensu_go_events_processed counter with the `success` label so
it's always displayed.
- Fixed a performance regression that was introduced in 5.15.0, which would
cause the API to timeout past 20k agent sessions.

## [5.16.0] - 2019-12-11

### Added
- Display the JWT expiration Unix timestamp in `sensuctl config view`.
- Added the 'sensu-backend init' subcommand.
- Added a new flag, --etcd-client-urls, which should be used with sensu-backend
when it is not operating as an etcd member. The flag is also used by the new
sensu-backend init tool.
- Added the cluster's distribution to Tessen data.
- Added a new field, ClusterIDHex, to the ClusterHealth datatype.
- Added the `--etcd-discovery` and `--etcd-discovery-srv` flags to
`sensu-backend`. These are used to take advantage of the embedded etcd's
auto-discovery features.
- Added `--keepalive-critical-timeout` to define the time after which a
critical keepalive event should be created for an agent.
- Added `--keepalive-warning-timeout` which is an alias of `--keepalive-timeout`
for backwards compatibility.

### Fixed
- Add a timeout to etcd requests when retrieving the nodes health.
- Show the correct default value for the format flag in `sensuctl dump` help
usage.
- Installing sensuctl commands via Bonsai will now check for correct labels
before checking if the asset has 1 or more builds.
- Listing assets with no results returns an empty array.
- Fixed a panic that could occur when creating resources in a namespace that
does not exist.
- [Web] Links to documentation now point to the version of the product being run
instead of the latest; helpful when running an older version of Sensu.
- Fixed issue where keepalive events and events created through the agent's
socket interface could be missing a namespace.
- Fixed an issue where 'sensuctl cluster health' would hang indefinitely.
- Fixed several issues around the metadata of resources encoded using the
wrapped-json format, where the metadata would go missing when listing
resources or prevent resources from being created.

### Changed
- The backend will no longer automatically be seeded with a default admin
username and password. Users will need to run 'sensu-backend init' on every
new installation.
- Several deprecated flags were removed from sensu-backend.
- [Web] Changes to navigation. The app bar has been replaced by an omnipresent
drawer increasing the available space for content. Additionally, each page now
includes breadcrumbs.
- [Web] Switching namespaces is easier than ever, with the new and improved
switcher. The new component can be accessed from the drawer or with the shortcut
ctrl+k. For those with many namespaces the switcher now includes fuzzy search
and improved keyboard navigation.
- 'sensuctl cluster health' will now use a 3s timeout when gathering cluster
health information.
- 'sensuctl cluster health' now collects cluster health information concurrently.

## [5.15.0] - 2019-11-18

### Fixed
- Added better error logging for mutator execution.
- Fixed the order of flap detection weighting for checks.
- The pprof server now only binds to localhost.

### Added
- Added the `APIKey` resource and HTTP API support for POST, GET, and DELETE.
- Added sensuctl commands to manage the `APIKey` resource.
- Added support for api keys to be used in api authentication.
- Added support for sensu-backend service environment variables.
- Added support for timezones in check cron strings.
- Added support for extending sensuctl support with commands.

### Changed
- Moved `corev2.BonsaiAsset` to `bonsai.Asset` and moved
`corev2.OutdatedBonsaiAsset` to `bonsai.OutdatedAsset` along with subsequent
bonsai package refactors.
- Colons and periods are now allowed to be used in all resource names, with
the exception of users.

## [5.14.2] - 2019-11-04

### Changed
- Upgraded etcd to 3.3.17
- Listing namespaces is now done implicitly based on access to resources within
a namespace. Users will no longer be able to list all namespaces by default, in
new installations. Existing installations will function as before. Operators can
change to the new behaviour, by modifying the system:user role.

### Fixed
- As a result of upgrading etcd, TLS etcd clients that lose their connection will
successfully reconnect when using --no-embed-etcd.
- Check TTL switches are now correctly buried when associated events and entities
are deleted.
- Keepalive switches are now correctly buried when the keepalive event is deleted.
- Sensu now uses far fewer leases for keepalives and check TTLs, resulting in a
stability improvement for most deployments.
- Fixed a minor UX issue in interactive filter commands in sensuctl.
- Silences now successfully apply to proxy entities where the check doesn't contain
  the same subscriptions as the entity (#3356)

## [5.14.1] - 2019-10-16

### Added
- Added prometheus gauges for check schedulers.

### Fixed
- Opening an already open Bolt database should not cause sensu-agent to hang
indefinitely.
- [CLI] Dump multiple types as YAML to a file would print separator STDOUT
instead of specified file
- Fixed a bug where Sensu would crash with a panic due to a send on a closed channel.

## [5.14.0] - 2019-10-08

### Added
- [Web] Added an additional option to the error dialog allowing users to
completely wipe the application's persisted state; in lieu of them having to
manually wipe their local / session storage. This may help in the rare cases
where something in said state is leading to an uncaught exception.
- [Web] For operating systems with support for selecting a preferred light /dark
theme, the application now respects the system preference by default.
- sensuctl dump can now list the types of supported resources with --types.
- Added the `sensu_agent_version` field to the `Entity` resource, which reflects
the Sensu semver version of the agent entity.
- Added the `--etcd-heartbeat-interval` and `--etcd-election-timeout` flags to
`sensu-backend`

### Changed
- [Web] Github is not always the best place for feature requests and discussion,
as such we've changed CTA for feedback to point to Discourse instead of the
web repository's issues page.
- [Web] When a user lands on a page inside a namespace that no longer exists or
they do not have access to, the drawer is now opened so that namespace switcher
is front and center. Hopefully this should reduce any confusion around next
steps.
- Support agent TLS authentication, usable with a licensed sensu-backend.
- Updated Go version from 1.12.3 to 1.13.1.
- [GraphQL] `putWrapped` mutation now accepts wrapped JSON with empty
outer objectmeta.

### Fixed
- [Web] Fixed issue where a user with an appropriate role may have been unable
to resolve events, queue checks, and create silenced entries.
- Splayed proxy checks are now executed every interval, instead of every
`interval + interval * splay_coverage`.
- [GraphQL] Ensures that proxy entity label & annotations are redacted.
- Fixed a bug in the ring where round robin schedules would not recover
after quorum loss.
- [Web] Unauthorized errors emitted while creating silences or resolving events
are now caught and a toast is presented to communicate what occurred.
- [Web] Internal errors are now avoided when a user attempts to queue an ad-hoc
check for a keepalive.
- Do not separate asset builds into several assets unless the the tabular format
is used in `sensuctl asset list`.
- Fix the 'flag accessed but not defined' error in `sensuctl asset outdated`
- Fix generic API client's `SetTypeMeta` method. The APIGroup is now correctly
configured and by virtue unintended authorization denied errs are avoided.
- Fixed a bug where checks would stop executing after a network error.
- Fixed a bug where sensuctl create with stdin was not working.

## [5.13.2] - 2019-09-19

### Fixed
- Enterprise bug fix.

## [5.13.1] - 2019-09-10

### Fixed
- Multi-build asset definitions with no matching filters will no longer cause a panic.

## [5.13.0] - 2019-09-09

### Added
- Added the `sensuctl env` command.
- sensuctl asset add (fetches & adds assets from Bonsai).
- sensuctl asset outdated (checks for newer versions of assets from Bonsai).
- Add HTTP and directory support to `sensuctl create`
- Only validate check interval/cron when publish true

### Fixed
- sensuctl dump no longer silently discards errors.
- Interactive check create and update modes now have 'none' as the first
highlighted option, instead of nagios-perfdata.
- Fixed a bug where silences would not expire on event resolution.

## [5.12.0] - 2019-08-22

### Added
- Added functionality for the agent `--allow-list` configuration, which
whitelists check and check hook executables.
- Added the `runtime_assets` field to `HookConfig`. Assets are enabled
for check hook execution.
- Added backwards compatible content negotiation to the websocket connection.
Protobuf will be used for serialization/deserialization unless indicated by the
backend to use JSON.
- Added delete functionality for assets in the API and sensuctl.
- Added `sensuctl dump` to dump resources to a file or STDOUT.
- Added `event.check.name` as a supported field selector.
- [Web] Added timeline chart to event details view.
- Added `entity.system.arm_version` to record the value of `GOARM` at compile time.
- Added `ProviderType` field to `AuthProviderClaims`
- Added `builds` field to the `Asset` type to allow assets to specify different
URLs for each platform/architecture/arch_version.

### Changed
- The project now uses Go modules instead of dep for dependency management.
- The internal reverse proxy relied on by the dashboard has been eliminated.
- The generic etcd watcher now keeps track of revisions.
- The resource caches can now rebuild themselves in case of failures.
- Event and Entity resources can now be created without an explicit namespace;
the system will refer to the namespace in the URL.
- Events and Entities can now be created with the POST verb.
- [Web] Changed styling of namespace labels.
- Log token substitution failures more clearly.

### Fixed
- Fixed the tabular output of `sensuctl filter list` so inclusive filter expressions
are joined with `&&` and exclusive filter expressions are joined with `||`.
- The REST API now correctly only returns events for the specific entity
queried in the `GET /events/:entity` endpoint (#3141)
- Prevent a segmentation fault when running `sensuctl config view` without
configuration.
- Added entity name to the interactive sensuctl survey.
- Check hooks with `stdin: true` now receive actual event data on STDIN instead
  of an empty event.
- Prevent a segmentation fault on the agent when a command execution returns an
error.
- [Web] Fixed issue where a bad or revoked access token could crash the app.

### Removed
- Removed encoded protobuf payloads from log messages (when decoded, they can reveal
redacted secrets).

## [5.11.1] - 2019-07-18

### Fixed
- The agent now sends heartbeats to the backend in order to detect network
failures and reconnect faster.
- The default handshake timeout for the WebSocket connection negotiation has
been lowered from 45 to 15 seconds and is now configurable.

## [5.11.0] - 2019-07-10

### Added
- Silenced entries are now retrieved from the cache when determining if an event
is silenced.
- Added --disable-assets flag to sensu-agent.
- Added ability to query mutators to the GraphQL service
- Added ability to query event filters to the GraphQL service
- Added prometheus metrics for topics in wizard bus and agent sessions.
- The buffer size and worker count of keepalived, eventd & pipelined can now be
configured on sensu-backend.
- Added a `headers` field to the `Asset` struct. Headers is a map of key/value
string pairs used as HTTP headers for asset retrieval.
- Added the current user to the output of `sensuctl config view`.
- [Web] Adds list and details views for mutators
- [Web] Adds list and details views for event filters
- Added sensuctl delete command

### Changed
- [Web] Updated embedded web assets from `46cd0ee` ... `8f50155`
- The REST API now returns the `201 Created` success status response code for
POST & PUT requests instead of `204 No Content`.

### Fixed
- The REST API now returns an error when trying to delete an entity that does
not exist.
- Fixed a bug where basic authorization was not being performed on the agent websocket connection.
- Fixed an aliasing regression where event timestamps from the /events API
were not getting properly populated.
- Fixed a bug where multiple nested set handlers could be incorrectly flagged as
deeply nested.
- Fixed a bug where round robin proxy checks could fail to execute.
- Fixed a bug where watchers could enter a tight loop, causing very high CPU
usage until sensu-backend was restarted.

## [5.10.1] - 2019-06-25

### Fixed
- Fixed the entity_attributes in proxy_requests so all attributes must match
instead of only one of them.
- Fixed a bug where events were not deleted when their corresponding entity was.

## [5.10.0] - 2019-06-18

### Added
- Added POST `/api/core/v2/tessen/metrics`.
- Added the ability in TessenD to listen for metric points on the message bus,
populate, and send them to the Tessen service.
- [Web] Adds ability to delete entities
- [GraphQL] Adds simple auto-suggestion feature.
- Added a tag to all Tessen metrics to differentiate internal builds.
- Added a unique sensu cluster id, accessible by GET `/api/core/v2/cluster/id`.
- Added `sensuctl cluster id` which exposes the unique sensu cluster id.

### Changed
- [Web] Updated embedded web assets from `275386a` ... `46cd0ee`
- Refactoring of the REST API.
- Changed the identifying cluster id in TessenD from the etcd cluster id to
the sensu cluster id.
- [GraphQL] Updates `PutResource` mutation to accept an `upsert` boolean flag parameter. The `upsert` param defaults to `true`, but if set to `false` the mutation will return an error when attempting to create a duplicate resource.
- Eventd has been refactored. Users should not perceive any changes, but a
substantial amount of business logic has been moved into other packages.
- The `sensuctl create` command now accepts resources without a declared
namespace. If the namespace is omitted, the resource will be created in the
current namespace, or overridden by the `--namespace` flag.
- Eventd now uses a constant number of requests to etcd when working with
silenced entries, instead of a number that is proportional to the number of
subscriptions in a check.

### Fixed
- The check state and check total_state_change properties are now more correct.
- Scheduling proxy checks now consumes far fewer CPU resources.
- [Web] Unless required- scrollbars on code blocks are hidden.
- [Web] Ensure that we redirect user to a valid namespace when first signing in.
- [Web] Correctly display timeout value for handlers.
- [Web] Avoid exception when parsing non-standard cron statements. (Eg.
`@every 1h` or `@weekly`)
- The resources metadata are now validated with the request URI.

## [5.9.0] - 2019-05-29

### Added
- [GraphQL] Added field to retrieve REST API representation of a resource to
  each core type
- [Web] Add views for handlers

### Changed
- [Web] Updated embedded web assets from `9d91d7f` ... `275386a`
- [Web] Implements simpler & more efficient filtering.
- [GraphQL] fields that previously accepted a JS filter have been deprecated and
  replaced with a simpler syntax.

### Fixed
- Fixed the behaviors for check `Occurrences` and `OccurrencesWatermark`.
- Fixed a panic that could occur when seeding initial data.
- [Web] Compress dashboard assets
- [Web] Fixed regression where dashboard assets were no longer compressed.
- Fixed listing of silenced entries by check or subscription.
- The docker-compose.yaml file now refers to the sensu/sensu:latest image.

## [5.8.0] - 2019-05-22

### Added
- Added per resource counts to tessen data collection.
- Added event processing counts to tessen data collection.
- Added ability to query for `Handlers` (individual and collections) from the GraphQL query endpoint.
- Added `/version` to retrieve the current etcd server/cluster version and the sensu-backend version.
- --etcd-cipher-suites option is now available for sensu-backend.
- Added the `--chunk-size` flag to `sensuctl * list` sub-commands

### Changed
- eventd and keepalived now use 1000 handlers for events.
- etcd database size and request size are now configurable.
- Most resources now use protobuf serialization in etcd.

### Fixed
- Only bury switchsets of checks that no longer have a TTL, in order to reduce
the number of write operations made to etcd.
- Fixed keepalives switchsets for entities with deregistration.
- Fixed continue token generation in namespace and user pagination.

## [5.7.0] - 2019-05-09

### Added
- Added a Windows service wrapper for sensu-agent. See
"sensu-agent service --help" for more information.

### Fixed
- Fixed `sensuctl` color output on Windows.
- Fixed a regression in `sensuctl cluster` json/wrapped-json output.
- Fixed a regression that caused listing objects for a given namespace to also
  include results from namespaces sharing a similar prefix.

## [5.6.0] - 2019-04-30

### Added
- Added filtering support to `sensuctl`. This feature only works against a
  `sensu-backend` with a valid enterprise license.
- Added fields getter functions for resources available via the REST API.
- Added the message bus to Tessend in order to track Tessen configuration changes from the API.
- Added a performance optimizing `Count()` function to the generic store.
- Added a hexadecimal Cluster ID title to the `sensuctl cluster health` and
`sensuctl cluster member-list` commands in tabular format.
- Added a `Header` field to the `HealthResponse` type returned by `/health`.

### Fixed
- Fixed the agent `--annotations` and `--labels` flags.

## [5.5.1] - 2019-04-15

### Changed
- Added parsing annoatations to sensu-agent, both from agent.yml and command line arguments
- Updated Go version from 1.11.4 to 1.12.3 for CI builds.
- Changed the 1.x `client` field to `source` in the 1.x compatible agent socket. The `client` field is now deprecated.
- Deprecated the agent TCP/UDP sockets in favor of the agent rest api.
- [GraphQL] Added mutation to create / update using wrapped resources.
- [GraphQL] Added field returning wrapped resource given ID.
- apid uses a new generic router for listing resources.
- The store uses the generic List function for listing resources.

### Fixed
- Fixed an issue where etcd watchers were used incorrectly. This was causing
100% CPU usage in some components, as they would loop endlessly trying to get
results from watchers that broke, due to their stream terminating. Other
components would simply stop updating. Watchers now get reinstated when the
client regains connectivity.
- Fixed the `/events/:entity` route in the REST API.
- Fixed a bug where the --labels arg was not working as expected in sensu-agent.

## [5.5.0] - 2019-04-03

### Added
- Added the TessenD daemon.
- Added an etcd watcher for tessen configuration.
- Added ring support for TessenD so that the service is invoked in a
round-robin fashion within a cluster.
- Added `tessen opt-in` command to `sensuctl`.
- Added `tessen opt-out` command to `sensuctl`.
- Added `tessen info` command to `sensuctl`.
- Added more verbose logging to indicate when a proxy request matches an entity according to its entity attributes.

### Removed
- Removed the unused etcd watcher for hook configurations.

### Fixed
- [Web] Ensure user chip is never rendered when creator is not present.

## [5.4.0] - 2019-03-27

### Added
- Add support for pagination to the API
- Add two new flags for `backend` daemon to optionally allow for separate TLS
  cert/key for dashboard. the flags are: `--dashboard-cert-file` and
  `--dashboard-key-file`. The dashboard will use the same TLS config of the API
  unless these new flags are specified.
- Added notion of asset collections to dashboard daemon
- Added a store for Tessen opt-in/opt-out configuration.
- Added /tessen GET and PUT endpoints to the API.
- Added queueing to the agent /events API

### Changed
- [Web] Updated dependencies that had warnings
- [Web] Updated dependency babel to ^7.4
- [Web] Updated UI library to ^3.8

### Fixed
- Fixed a bug in `sensuctl` where global/persistent flags, such as `--namespace`
  and `--config-dir`, would get ignored if they were passed after a sub-command
  local flag, such as `--format`.
- Fixed a bug in `sensuctl` where handlers and filters would only be deleted
  from the default namespace, unless a `--namespace` flag was specified.
- Fixed a bug where events could be stored without a timestamp.
- Fixed a bug where metrics could be persisted to etcd in some cases.
- Fixed a bug where agents would sometimes refuse to terminate on SIGTERM and
  SIGINT.
- Fixed a bug where agents would always try to reconnect to the same backend,
  even when multiple backends were specified. Agents will now try to connect to
  other backends, in pseudorandom fashion.
- [Web] Avoids crash when the creator of a check is inaccessible.
- [Api] Respond with 404 from the users endpoint when user for given name cannot
  be found.
- Commands wrap on the event details page and will display "-" if there is no
  command (keepalives)

## [5.3.0] - 2019-03-11

### Added
- Added additional check config and entity information to event details page.
- Fixed all known TLS vulnerabilities affecting the backend server:
    - TLS min version increased to 1.2
    - Removed ALL but perfect-forward-secrecy ciphers
- Removed requirement of specifying `--trusted-ca-file` when using TLS on backend
- Prevented backend from loading server TLS configuration for http client
- Enforced uniform TLS configuration for all three backend components (apid, agentd, dashboardd)
- Set http client timeout to 15 seconds for sensuctl
- Round robin scheduling is now fully functional.
- Web UI offline state detection and and alert banner.

### Changed
- Asset downloading now uses buffered I/O.

### Fixed
- Check results sent via the agent socket now support handlers.
- `sensuctl user list` can now output yaml and wrapped-json
- Fixed bug with how long commands were displayed on check details page.
- Assets downloads no longer specify a client timeout.
- Fixed a bug where agent entity subscriptions would be communicated to the
  backend incorrectly. Due to the scheduler using the subscriptions from the
  HTTP header, this does not have any effect on scheduling.
- Web - Fixes issue where timeout value was not displayed.
- Fixed bug with how long commands were displayed on check details page.

### Removed
- Removed the concept of "edition" and the edition header.

## [5.2.1] - 2019-02-11

### Fixed
- Fixed a regression in the agent that would not allow proxy checks to be
run for subsequent executions.
### Added
- Web UI - support for labels and annotations

## [5.2.0] - 2019-02-06

### Added
- Added support for the following TLS related options to `sensuctl`:
`--trusted-ca-file` and `--insecure-skip-tls-verify`. This allows sensuctl
users to use a self-signed certificate without adding it to the operating
system's CA store, either by explicitly trusting the signer, or by disabling
TLS hostname verification.
- Added a generic watcher in the store.
- Added `RemoveProvider` method to authenticator.
- Check output truncation support has been added. Check output can be truncated
by adjusting the max_output_size and discard_output properties.
- Added ability to silence/unsilence from the event details page.
- Added support for wrapped resources in the API with `sensuctl create` &
`sensuctl edit`.
- Web UI - platform version displays on the entity details page.
- Web UI - include proxy request configuration on check details page.
- Web UI - display deregistration config on the entity details page.

### Changed
- Removed unused workflow `rel_build_and_test` in CircleCI config.
- Moved the `Provider` interface to `api/core/v2` package.
- Moved the `Authenticator` interface to `backend/authentication` package.
- Updated confirmation messages for sensuctl commands: `Created`, `Deleted` and
`Updated` instead of `OK`.
- Exported some functions and methods in the CLI client.
- The API authenticator now identifies providers by their name only.

### Fixed
- Check TTL failure events are now much more reliable, and will persist even
in the presence cluster member failures and cluster restarts.
- Fix snakeCase version of keys in typeMap for acronyms.
- Fixed a bug in keepalive processing that could result in a crash.
- Pin childprocess to v0.9.0 in CircleCI so fpm can be installed.
- Substitutions applied to command & hooks are now omitted from events.
- Fixes a bug where generic store methods assumed a namespace was provided for non-namespaced resources.
- Keepalive and check TTL database state is now properly garbage-collected on
entity deletion.
- Fixed a bug where `sensuctl version` required configuration files to exist.
- Updates the copy on the confirm disable dialog to accurately reflect the
operation.

## [5.1.1] - 2019-01-24

### Added
- Added the notion of authentication providers.

### Changed
- Improved logging for errors in proxy check requests.
- Updated Go version from 1.10 to 1.11.4.
- Refactoring of the internal authentication mechanism into a `basic`
authentication provider.
- Modified private generic store methods as public functions.
- Improved logging for errors in proxy check requests.
- Updated Go version from 1.10 to 1.11.4.
- Changed keepalive event to include check.output

### Fixed
- Fixed a bug where `sensuctl edit` was not removing the temp file it created.
- Fixed a bug where adhoc checks were not retrieving asset dependencies.
- Fixed a bug where check updates would cause the check to immediately fire.
- Fixed a bug where a bad line in check output would abort metric extraction.
An error is now logged instead, and extraction continues after a bad line is encountered.
- Keepalive events will now continue to fire after cluster restarts.
- Fixed a panic in the dashboardd shutdown routine.
- Fixed a bug where deleting a non-existent entity with sensuctl would not return an error.
- Web UI - toolbar menu buttons now switch with dark theme.
- Web UI - some buttons easier to see with dark theme.
- Agents will now take proxy entity names into consideration when guarding
against duplicate check requests.

### Changed
- Improved logging for errors in proxy check requests.
- Updated Go version from 1.10 to 1.11.4.

## [5.1.0] - 2018-12-18

### Added
- Support for the trusted-ca-file and insecure-skip-tls-verify flags in
  sensu-agent. These flags have the same meaning and use as their sensu-backend
  counterparts.

### Changed
- Default location for sensu-backend data has changed from /var/lib/sensu to
  /var/lib/sensu/sensu-backend. See release notes for more information.

### Fixed
- Keepalive and check TTL failure events now fire continuously until resolved.
- Listing an empty set of assets now correctly returns [] instead of null.
- Fixed API endpoint used by the CLI to create hooks via the 'sensuctl create'
  command. It's now possible to create objects of type 'Hook' with this command
  again.
- Firefox status icons not fully rendering

## [5.0.1] - 2018-12-12

### Changed
- Added --etcd-advertise-client-urls options to docker-compose.yaml sensu-backend start command

### Fixed
- Prevent a panic when using an external etcd cluster.
- Silences List in web ui sorted by ascending order; defaults to descending
- Reduces shuffling of items as events list updates
- Fixed error in UI where status value could not be coerced
- Copy local environment variables into execution context when running checks
- Ensure environment variables are joined with a semicolon on Windows
- Command arguments are no longer needlessly escaped on Windows
- Backend environments are now included in handler & mutator execution requests.

## [5.0.0] - 2018-11-30

### Added
- Add the `etcd-advertise-client-urls` config attribute to sensu-backend
- Support for multiple API versions added to sensuctl create
- Support for metadata added to wrapped resources (yaml, wrapped-json)
- Added the backend configuration attributes `api-listen-address` & `api-url`.
- Adds feedback when rerunning check[s] in the web app

### Removed
- Check subdue functionality has been disabled. Users that have checks with
subdues defined should delete and recreate the check. The subdue feature was
found to have issues, and we are re-working the feature for a future release.
- Filter when functionality has been disabled. Users that have filters with
'when' properties defined should delete and recreate the filter. Filter when
uses the same facility as check subdue for handling time windows.
- Removed event.Hooks and event.Silenced deprecated fields
- Extensions have been removed until we have time to revisit the feature.

### Changed
- Assets and checks environments are now merged, with a preference given to the
  values coming from the check's environment.
- Assets and handlers environments are now merged, with a preference given to the
  values coming from the handler's environment.
- Assets and mutators environments are now merged, with a preference given to the
  values coming from the mutator's environment.
- Metadata from wrappers and resources is now merged, with a preference given to
the values coming from the wrapper. Labels and annotations are deep-merged.
- Round-robin scheduling has been temporarily disabled.
- The dashboard now uses the `api-url` configuration attribute to connect to the
API.

### Fixed
- Fixed several resource leaks in the check scheduler.
- Fixed a bug in the dashboard where entities could not be silenced.
- Fix the `sensuctl cluster health` command.
- Fixed issue filtering by status on the events page
- Fixed interactive operations on entities in the CLI
- Removed rerun and check links for keepalives on event details page.
- Web UI - Made silencing language more clear on Silences List page
- Fixed a bug where resources from namespaces that share a common prefix, eg:
  "sensu" and "sensu-devel", could be listed together.
- Fixed a bug in the agent where the agent would deadlock after a significant
period of disconnection from the backend.
- Fixed a bug where logging events without checks would cause a nil panic.
- Removed the ability to rerun keepalives on the events list page
- A panic in keepalive/check ttl monitors causing a panic.
- Monitors are now properly namespaced in etcd.
- Updating a users groups will no longer corrupt their password
- Prevent empty error messages in sensuctl.
- Fixed a bug where keepalive failures could be influenced by check TTL
successes, and vice versa.
- Fixed a bug where check TTL events were not formed correctly.
- Fixed a web-ui bug causing the app to crash on window resize in FireFox

### Breaking Changes
- The backend configuration attributes `api-host` & `api-port` have been
replaced with `api-listen-address`.

## [2.0.0-beta.8-1] - 2018-11-15

### Added
- Assets are included on check details page.
- Adds links to view entities and checks from the events page.
- Added an agent/cmd package, migrated startup logic out of agent main
- Improved debug logging in pipeline filtering.
- Add object metadata to entities (including labels).
- Add filter query support for labels.
- Add support for setting labels on agents with the command line.
- The sensuctl tool now supports yaml.
- Add support for `--all-namespaces` flag in `sensuctl extension list`
subcommand.
- Added functionality to the dynamic synthesize function, allowing it to
flatten embedded and non-embedded fields to the top level.
- Added the sensuctl edit command.
- Added javascript filtering.

### Removed
- Govaluate is no longer part of sensu-go.

### Fixed
- Display appropriate fallback when an entity's lastSeen field is empty.
- Silences List in web ui sorted by ascending order
- Sorting button now works properly
- Fixed unresponsive silencing entry form begin date input.
- Removed lastSeen field from check summary
- Fixed a panic on the backend when handling keepalives from older agent versions.
- Fixed a bug that would prevent some keepalive failures from occurring.
- Improved event validation error messages.
- Improved agent logging for statsd events.
- Fixues issue with tooltip positioning.
- Fixed bug with toolbar menus collapsing into the overflow menu
- The agent now reconnects to the backend if its first connection attempt
  fails.
- Avoid infinite loop when code cannot be highlighted.

### Changes
- Deprecated the sensu-agent `--id` flag, `--name` should be used instead.

### Breaking Changes
- Environments and organizations have been replaced with namespaces.
- Removed unused asset metadata field.
- Agent subscriptions are now specified in the config file as an array instead
  instead of a comma-delimited list of strings.
- Extended attributes have been removed and replaced with labels. Labels are
string-string key-value pairs.
- Silenced `id`/`ID` field has changed to `name`/`Name`.
- Entity `id`/`ID` field has changed to `name`/`Name`.
- Entity `class`/`Class` field has changed to `entity_class`/`EntityClass`.
- Check `proxy_entity_id`/`ProxyEntityID` field has changed to `proxy_entity_name`/`ProxyEntityName`.
- Objects containing both a `name`/`Name` and `namespace`/`Namespace` field have been
replaced with `metadata`/`ObjectMeta` (which contains both of those fields).
- Role-based access control (RBAC) has been completely redesigned.
- Filter and token substitution variable names now match API naming. Most names
that were previously UpperCased are now lower_cased.
- Filter statements are now called expressions. Users should update their
filter definitions to use this new naming.

## [2.0.0-beta.7-1] - 2018-10-26

### Added
- Asset functionality for mutators and handlers.
- Web ui allows publishing and unpublishing on checks page.
- Web ui allows publishing and unpublishing on check details page.
- Web ui code highlighting added.

### fixed
- fixes exception thrown when web ui browser window is resized.

## [2.0.0-beta.6-2] - 2018-10-22

### Added
- Add windows/386 to binary gcs releases
- TLS authentication and encryption for etcd client and peer communication.
- Added a debug log message for interval timer initial offset.
- Added a privilege escalation test for RBAC.

### Removed
- Staging resources and configurations have been removed from sensu-go.
- Removed handlers/slack from sensu/sensu-go. It can now be found in
sensu/slack-handler.
- Removed the `Error` store and type.

### Changed
- Changed sensu-agent's internal asset manager to use BoltDB.
- Changed sensuctl title colour to use terminal's configured default for bold
text.
- The backend no longer forcibly binds to localhost.
- Keepalive intervals and timeouts are now configured in the check object of
keepalive events.
- The sensu-agent binary is now located at ./cmd/sensu-agent.
- Sensuctl no longer uses auto text wrapping.
- The backend no longer requires embedded etcd. External etcd instances can be
used by providing the --no-embed option. In this case, the client will dial
the URLs provided by --listen-client-urls.
- The sensu-agent binary is now located at ./cmd/sensu-agent.
- Sensuctl no longer uses auto text wrapping.
- The backend no longer requires embedded etcd. External etcd instances can be
used by providing the --no-embed option. In this case, the client will dial
the URLs provided by --listen-client-urls.
- Deprecated daemon `Status()` functions and `/info` (`/info` will be
re-implemented in https://github.com/sensu/sensu-go/issues/1739).
- The sensu-backend flags related to etcd are now all prefixed with `etcd` and
the older versions are now deprecated.
- Web ui entity recent events are sorted by last ok.
- etcd is now the last component to shutdown during a graceful shutdown.
- Web ui entity recent events are sorted by last ok
- Deprecated --custom-attributes in the sensu-agent command, changed to
--extended-attributes.
- Interfaced command execution and mocked it for testing.
- Updated the version of `libprotoc` used to 3.6.1.

### Fixed
- Fixed a bug in `sensuctl configure` where an output format called `none` could
  be selected instead of `tabular`.
- Fixes a bug in `sensuctl cluster health` so the correct error is handled.
- Fixed a bug where assets could not extract git tarballs.
- Fixed a bug where assets would not install if given cache directory was a
relative path.
- Fixed a bug where an agent's collection of system information could delay
sending of keepalive messages.
- Fixed a bug in nagios perfdata parsing.
- Etcd client URLs can now be a comma-separated list.
- Fixed a bug where output metric format could not be unset.
- Fixed a bug where the agent does not validate the ID at startup.
- Fixed a bug in `sensuctl cluster health` that resulted in an unmarshal
error in an unhealthy cluster.
- Fixed a bug in the web ui, removed references to keepaliveTimeout.
- Keepalive checks now have a history.
- Some keepalive events were misinterpreted as resolution events, which caused
these events to be handled instead of filtered.
- Some failing keepalive events were not properly emitted after a restart of
sensu-backend.
- The check output attribute is still present in JSON-encoded events even if
empty.
- Prevent an empty Path environment variable for agents on Windows.
- Fixed a bug in `sensuctl check update` interactive mode. Boolean defaults
were being displayed rather than the check's current values.
- Use the provided etcd client TLS information when the flag `--no-embed-etcd`
is used.
- Increase duration delta in TestPeriodicKeepalive integration test.
- Fixed some problems introduced by Go 1.11.

### Breaking Changes
- Removed the KeepaliveTimeout attribute from entities.

## [2.0.0-beta.4] - 2018-08-14

### Added
- Added the Sensu edition in sensuctl config view subcommand.
- List the supported resource types in sensuctl.
- Added agent ID and IP address to backend session connect/disconnect logs
- Licenses collection for RHEL Dockerfiles and separated RHEL Dockerfiles.

### Changed
- API responses are inspected after each request for the Sensu Edition header.
- Rename list-rules subcommand to info in sensuctl role commmand with alias
for backward compatibility.
- Updated gogo/protobuf and golang/protobuf versions.
- Health API now returns etcd alarms in addition to cluster health.

### Fixed
- Fixed agentd so it does not subscribe to empty subscriptions.
- Rules are now implicitly granting read permission to their configured
environment & organization.
- The splay_coverage attribute is no longer mandatory in sensuctl for proxy
check requests and use its default value instead.
- sensu-agent & sensu-backend no longer display help usage and duplicated error
message on startup failure.
- `Issued` & `History` are now set on keepalive events.
- Resolves a potential panic in `sensuctl cluster health`.
- Fixed a bug in InfluxDB metric parsing. The timestamp is now optional and
compliant with InfluxDB line protocol.
- Fixed an issue where adhoc checks would not be issued to all agents in a
clustered installation.

### Breaking Changes
- Corrects the check field `total_state-change` json tag to `total_state_change`.

## [2.0.0-beta.3-1] - 2018-08-02

### Added
- Added unit test coverage for check routers.
- Added API support for cluster management.
- Added sensuctl cluster member-list command.
- Added Sensu edition detection in sensuctl.
- Added sensuctl cluster member-add command.
- Added API client support for enterprise license management.
- Added a header to API calls that returns the current Sensu Edition.
- Added sensuctl cluster health command.

### Changed
- The Backend struct has been refactored to allow easier customization in
enterprise edition.
- Use etcd monitor instead of in-memory monitor.
- Refactoring of the cmd package for sensuctl to allow easier customization in
the enterprise edition.
- Upgrade dep to v0.5.0
- Added cluster health information to /health endpoint in sensu-backend.

### Fixed
- Fixed `sensuctl completion` help for bash and zsh.
- Fixed a bug in build.sh where versions for Windows and Mac OS were not
generated correctly.
- Display the name of extensions with table formatting in sensuctl.
- Fixed TLS issue that occurred when dashboard communicated with API.
- Check TTL now works with round robin checks.
- Format string for --format flag help now shows actual arguments.
- Push the sensu/sensu:nightly docker image to the Docker Hub.
- Replaced dummy certs with ones that won't expire until 100 years in the
future.
- Fixed a bug where clustered round robin check execution executed checks
too often.
- Catch errors in type assertions in cli.
- Fixed a bug where users could accidentally create invalid gRPC handlers.

### Removed
- Removed check subdue e2e test.
- Removed unused Peek method in the Ring data structure.

### Breaking Changes
- Removed deprecated import command.

## [2.0.0-beta.2] - 2018-06-28

### Added
- Performed an audit of events and checks. Added `event.HasCheck()` nil checks
prior to assuming the existence of said check.
- Added a Create method to the entities api.
- Added the ability to set round robin scheduling in sensuctl
- Added Output field to GRPC handlers
- Additional logging around handlers
- Accept additional time formats in sensuctl
- Entities can now be created via sensuctl.
- Added the format `wrapped-json` to sensuctl `configure`, `list` and `info`
commands, which is compatible with `sensuctl create`.
- Added debug event log with all event data.
- Added yml.example configurations for staging backend and agents.
- Added test resources in `testing/config/resources.json` to be used in staging.
- Added all missing configuration options to `agent.yml.example` and
`backend.yml.example`.
- Added environment variables to checks.
- Added logging redaction integration test.
- Added check token substitution integration test.
- Added the `sensuctl config view` subcommand.
- Added extension service configuration to staging resources.
- Added some documentation around extensions.
- Added Dockerfile.rhel to build RHEL containers.

### Changed
- Upgraded gometalinter to v2.
- Add logging around the Sensu event pipeline.
- Split out the docker commands in build script so that building images and
  pushing can be done separately.
- Migrated the InfluxDB handler from the sensu-go repository to
github.com/nikkiki/sensu-influxdb-handler
- Entry point for sensu-backend has been changed to
  `github.com/sensu/sensu-go/cmd/sensu-backend`
- Don't allow unknown fields in types that do not support custom attributes
when creating resources with `sensuctl create`.
- Provided additional context to metric event logs.
- Updated goversion in the appveyor configuration for minor releases.
- Use a default hostname if one cannot be retrieved.
- Return an error from `sensuctl configure` when the configured organization
or environment does not exist.
- Remove an unnecessary parameter from sensuctl environment create.
- The profile environment & organization values are used by default when
creating a resource with sensuctl.
- Migrated docker image to sensu Docker Hub organization from sensuapp.
- Use the sensu/sensu image instead of sensu/sensu-go in Docker Hub.

### Fixed
- Prevent panic when verifying if a metric event is silenced.
- Add logging around the Sensu event pipeline
- Marked silenced and hooks fields in event as deprecated
- Fixed a bug where hooks could not be created with `create -f`
- Metrics with zero-values are now displayed correctly
- Fix handler validation routine
- Fixed a small bug in the opentsdb transformer so that it trims trailing
whitespace characters.
- Sensu-agent logs an error if the statsd listener is unable to start due to an
invalid address or is stopped due to any other error.
- Fixed a bug where --organization and --environment flags were hidden for all
commands
- Fix a bug where environments could not be created with sensuctl create
- StatsD listener on Windows is functional
- Add version output for dev and nightly builds (#1320).
- Improve git version detection by directly querying for the most recent tag.
- Fixed `sensuctl create -f` for `Role`
- Fixed `sensuctl create -f` for `Event`
- Added validation for asset SHA512 checksum, requiring that it be at least 128
characters and therefore fixing a bug in sensuctl
- Silenced IDs are now generated when not set in `create -f` resources
- API requests that result in a 404 response are now logged
- Fixed a bug where only a single resource could be created with
`sensuctl create` at a time.
- Fixed a bug where environments couldn't be deleted if there was an asset in
the organization they reside in.
- Dashboard's backend reverse proxy now works with TLS certs are configured.
- Fixed a bug with the IN operator in query statements.
- Boolean fields with a value of `false` now appear in json format (removed
`omitempty` from protobufs).
- The sensuctl create command no longer prints a spurious warning when
non-default organizations or environments are configured.
- When installing assets, errors no longer cause file descriptors to leak, or
lockfiles to not be cleaned up.
- Fixed a bug where the CLI default for round robin checks was not appearing.
- Missing custom attributes in govaluate expressions no longer result in
an error being logged. Instead, a debug message is logged.
- Update AppVeyor API token to enable GitHub deployments.
- Allow creation of metric events via backend API.
- Fixed a bug where in some circumstances checks created with sensuctl create
would never fail.
- Fixed a goroutine leak in the ring.
- Fixed `sensuctl completion` help for bash and zsh.

### Removed
- Removed Linux/386 & Windows/386 e2e jobs on Travis CI & AppVeyor
- Removed check output metric extraction e2e test, in favor of more detailed
integration coverage.
- Removed the `leader` package
- Removed logging redaction e2e test, in favor of integration coverage.
- Removed check token substitution e2e test, in favor of integration coverage.
- Removed round robin scheduling e2e test.
- Removed proxy check e2e test.
- Removed check scheduling e2e test.
- Removed keepalive e2e test.
- Removed event handler e2e test.
- Removed `sensuctl` create e2e tests.
- Removed hooks e2e test.
- Removed assets e2e test.
- Removed agent reconnection e2e test.
- Removed extensions e2e test.

## [2.0.0-beta.1] - 2018-05-07
### Added
- Add Ubuntu 18.04 repository
- Support for managing mutators via sensuctl.
- Added ability to sort events in web UI.
- Add PUT support to APId for the various resource types.
- Added flags to disable the agent's API and Socket listeners
- Made Changelog examples in CONTRIBUTING.md more obvious
- Added cli support for setting environment variables in mutators and handlers.
- Added gRPC extension service definition.
- The slack handler now uses the iconURL & username flag parameters.
- Support for nightlies in build/packaging tooling.
- Added extension registry support to apid.
- Added extension registry to the store.
- Add sensuctl create command.
- Adds a statsd server to the sensu-agent which runs statsd at a configurable
flush interval and converts gostatsd metrics to Sensu Metric Format.
- Add event filtering to extensions.
- Proper 404 page for web UI.
- Add sensuctl extension command.
- Add extensions to pipelined.
- Added more tests surrounding the sensu-agent's statsd server and udp port.
- Add the `--statsd-event-handlers` flag to sensu-agent which configures the
event handlers for statsd metrics.
- Add default user with username "sensu" with global, read-only permissions.
- Add end-to-end test for extensions.
- Add configuration setting for backend and agent log level.
- Add extension package for building third-party Sensu extensions in Go.
- Add the `--statsd-disable` flag to sensu-agent which configures the
statsd listener. The listener is enabled by default.
- Added an influx-db handler for events containing metrics.
- Add 'remove-when' and 'set-when' subcommands to sensuctl filter command.
- Added the Transformer interface.
- Added a Graphite Plain Text transformer.
- Add support for `metric_format` and `metric_handlers` fields in the Check and
CheckConfig structs.
- Add CLI support for `metric_format` and `metric_handlers` fields in `sensuctl`.
- Add support for metric extraction from check output for `graphite_plaintext`
transformer.
- Added a OpenTSDB transformer.
- Add support for metric extraction from check output for `opentsdb_line`
- Added a Nagios performance data transformer.
- Add support for metric extraction from check output for `nagios_perfdata`
- Added an InfluxDB Line transformer.
- Add support for metric extraction from check output for `influxdb_line`
transformer.
- Add e2e test for metric extraction.

### Changed
- Changed the maximum number of open file descriptors on a system to from 1024
(default) to 65535.
- Increased the default etcd size limit from 2GB to 4GB.
- Move Hooks and Silenced out of Event and into Check.
- Handle round-robin scheduling in wizardbus.
- Added informational logging for failed entity keepalives.
- Replaced fileb0x with vfsgen for bundling static assets into binary. Nodejs 8+
and yarn are now dependencies for building the backend.
- Updated etcd to 3.3.2 from 3.3.1 to fix an issue with autocompaction settings.
- Updated and corrected logging style for variable fields.
- Build protobufs with go generate.
- Creating roles via sensuctl now supports passing flags for setting permissions
  rules.
- Removed -c (check) flag in sensuctl check execute command.
- Fix a deadlock in the monitor.
- Don't allow the bus to drop messages.
- Events list can properly be viewed on mobile.
- Updated Sirupsen/logrus to sirupsen/logrus and other applicable dependencies using the former.
- Set default log level to 'warn'.
- Optimize check marshaling.
- Silenced API only accepts 'id' parameter on DELETE requests.
- Disable gostatsd internal metric collection.
- Improved log entries produced by pipelined.
- Allow the InfluxDB handler to parse the Sensu metric for an InfluxDB field tag
and measurement.
- Removed organization and environment flags from create command.
- Changed `metric_format` to `output_metric_format`.
- Changed `metric_handlers` to `output_metric_handlers`.

### Fixed
- Terminate processes gracefully in e2e tests, allowing ports to be reused.
- Shut down sessions properly when agent connections are disrupted.
- Fixed shutdown log message in backend
- Stopped double-writing events in eventd
- Agents from different orgs/envs with the same ID connected to the same backend
  no longer overwrite each other's messagebus subscriptions.
- Fix the manual packaging process.
- Properly log the event being handled in pipelined
- The http_check.sh example script now hides its output
- Silenced entries using an asterisk can be deleted
- Improve json unmarshaling performance.
- Events created from the metrics passed to the statsd listener are no longer
swallowed. The events are sent through the pipeline.
- Fixed a bug where the Issued field was never populated.
- When creating a new statsd server, use the default flush interval if given 0.
- Fixed a bug where check and checkconfig handlers and subscriptions are null in rendered JSON.
- Allow checks and hooks to escape zombie processes that have timed out.
- Install all dependencies with `dep ensure` in build.sh.
- Fixed an issue in which some agents intermittently miss check requests.
- Agent statsd daemon listens on IPv4 for Windows.
- Include zero-valued integers in JSON output for all types.
- Check event entities now have a last_seen timestamp.
- Improved silenced entry display and UX.
- Fixed a small bug in the opentsdb transformer so that it trims trailing
whitespace characters.

## [2.0.0-nightly.1] - 2018-03-07
### Added
- A `--debug` flag on sensu-backend for enabling a pprof HTTP endpoint on localhost.
- Add CLI support for adhoc check requests.
- Check scheduler now handles adhoc check requests.
- Added `set-FIELD` and `remove-FIELD` commands for all updatable fields
of a check. This allows updating single fields and completely clearing out
non-required fields.
- Add built-in only_check_output mutator to pipelined.
- Allow publish, cron, ttl, timeout, low flap threshold and more fields to be
set when importing legacy settings.
- Add CPU architecture in system information of entities.
- The `sensuctl user change-password` subcommand now accepts flag parameters.
- Configured and enabled etcd autocompaction.
- Add event metrics type, implementing the Sensu Metrics Format.
- Agents now try to reconnect to the backend if the connection is lost.
- Added non-functional selections for resolving and silencing to web ui
- Add LastOk to check type. This will be updated to reflect the last timestamp
of a successful check.
- Added GraphQL explorer to web UI.
- Added check occurrences and occurrences_watermark attributes from Sensu 1.x.
- Added issue template for GitHub.
- Added custom functions to evaluate a unix timestamp in govaluate.

### Changed
- Refactor Check data structure to not depend on CheckConfig. This is a breaking
change that will cause existing Sensu alpha installations to break if upgraded.
This change was made before beta release so that further breaking changes could
be avoided.
- Make indentation in protocol buffers files consistent.
- Refactor Hook data structure. This is similar to what was done to Check,
except that HookConfig is now embedded in Hook.
- Refactor CheckExecutor and AdhocRequestExecutor into an Executor interface.
- Changed the sensu-backend etcd flag constants to match the etcd flag names.
- Upgraded to Etcd v3.3.1
- Removed 3DES from the list of allowed ciphers in the backend and agent.
- Password input fields are now aligned in  `sensuctl user change-password`
subcommand.
- Agent backend URLs without a port specified will now default to port 8081.
- Travis encrypted variables have been updated to work with travis-ci.org
- Upgraded all builds to use Go 1.10.
- Use megacheck instead of errcheck.
- Cleaned agent configuration.
- We no longer duplicate hook execution for types that fall into both an exit
code and severity (ex. 0, ok).
- Updated the sensuctl guidelines.
- Changed travis badge to use travis-ci.org in README.md.
- Govaluate's modifier tokens can now be optionally forbidden.
- Increase the stack size on Travis CI.
- Refactor store, queue and ring interfaces, and daemon I/O details.
- Separated global from local flags in sensuctl usage.

### Fixed
- Fixed a bug in time.InWindow that in some cases would cause subdued checks to
be executed.
- Fixed a bug in the HTTP API where resource names could not contain special
characters.
- Resolved a bug in the keepalive monitor timer which was causing it to
erroneously expire.
- Resolved a bug in how an executor processes checks. If a check contains proxy
requests, the check should not duplicately execute after the proxy requests.
- Removed an erroneous validation statement in check handler.
- Fixed HookList `hooks` validation and updated `type` validation message to
allow "0" as a valid type.
- Events' check statuses & execution times are now properly added to CheckHistory.
- Sensu v1 Check's with TTL, timeout and threshold values can now be imported
correctly.
- Use uint32 for status so it's not empty when marshalling.
- Automatically create a "default" environment when creating a new organization.

## [2.0.0-alpha.17] - 2018-02-13
### Added
- Add .gitattributes file with merge strategy for the Changelog.
- Context switcher added for dashboard.
- Add API support for adhoc check requests.
- Check scheduler now supports round-robin scheduling.
- Added better error checking for CLI commands and support for mutually
exclusive fields.
- Added `--interactive` flag to CLI which is required to run interactive mode.
- Added CLI role rule-add Organization and Environment interactive prompts.
- Added events page list and simple buttons to filter

### Changed
- Silenced `begin` supports human readable time (Format: Jan 02 2006 3:04PM MST)
in `sensuctl` with optional timezone. Stores the field as unix epoch time.
- Increased the timeout in the store's watchers tests.
- Incremental retry mechanism when waiting for agent and backend in e2e tests.
- Renamed CLI asset create interactive prompt "Org" to "Organization".

### Fixed
- Fixed required flags in `sensuctl` so requirements are enforced.
- Add support for embedded fields to dynamic.Marshal.

## [2.0.0-alpha.16] - 2018-02-07
### Added
- Add an e2e test for proxy check requests.
- Add integration tests to our CI.
- Context switcher added for dashboard
- Add api support for adhoc check requests.

### Fixed
- Tracks in-progress checks with a map and mutex rather than an array to
increase time efficiency and synchronize goroutines reading from and writing
to that map.
- Fixed a bug where we were attempting to kill processes that had already
finished before its allotted execution timeout.
- Fixed a bug where an event could erroneously be shown as silenced.
- Properly log errors whenever a check request can't be published.
- Fixed some build tags for tests using etcd stores.
- Keepalive monitors now get updated with changes to a keepalive timeout.
- Prevent tests timeout in queue package
- Prevent tests timeout in ring package
- Fixed a bug in the queue package where timestamps were not parsed correctly.
- Fixed Ring's Next method hanging in cases where watch events are not propagated.

### Changed
- Queues are now durable.
- Refactoring of the check scheduling integration tests.
- CLI resource delete confirmation is now `(y/N)`.

### Removed
- Dependency github.com/chzyer/readline

## [2.0.0-alpha.15] - 2018-01-30
### Added
- Add function for matching entities to a proxy check request.
- Added functions for publishing proxy check requests.
- Added proxy request validation.
- CLI functionality for proxy check requests (add set-proxy-requests command).
- Entities have been added to the state manager and synchronizer.
- Added package leader, for facilitating execution by a single backend.
- Proxy check requests are now published to all entities described in
`ProxyRequests` and `EntityAttributes`.
- Add quick navigation component for dashboard

### Changed
- Govaluate logic is now wrapped in the `util/eval` package.
- Cron and Interval scheduling are now mutually exclusive.

### Fixed
- Fixed a bug where retrieving check hooks were only from the check's
organization, rather than the check's environment, too.

## [2.0.0-alpha.14] - 2018-01-23
### Added
- Add `Timeout` field to CheckConfig.
- CLI functionality for check `Timeout` field.
- Add timeout support for check execution.
- Add timeout support for check hook execution.
- Token substitution is now available for check hooks
- Add an e2e test for logging redaction
- Support for `When` field in `Filter` which enables filtering based on days
and times of the week.
- New gRPC inspired GraphQL implementation. See
[graphql/README](backend/apid/graphql/README.md) for usage.
- Support for TTLs in check configs to monitor stale check results.

### Changed
- Moved monitor code out of keepalived and into its own package.
- Moved KeyBuilder from etcd package to store package.

## [2.0.0-alpha.13] - 2018-01-16
### Added
- Logging redaction for entities

### Fixed
- Fixed e2e test for token substitution on Windows
- Fixed check subdue unit test for token substitution on Windows
- Consider the first and last seconds of a time window when comparing the
current time
- Fixed Travis deploy stage by removing caching for $GOPATH
- Parse for [traditional cron](https://en.wikipedia.org/wiki/Cron) strings, rather than [GoDoc cron](https://godoc.org/github.com/robfig/cron) strings.

### Changed
- Removed the Visual Studio 2017 image in AppVeyor to prevent random failures
- Made some slight quality-of-life adjustments to build-gcs-release.sh.

## [2.0.0-alpha.12] - 2018-01-09
### Added
- Add check subdue mechanism. Checks can now be subdued for specified time
windows.
- Silenced entries now include a `begin` timestamp for scheduled maintenance.
- Store clients can now use [watchers](https://github.com/sensu/sensu-go/pull/792) to be notified of changes to objects in the store.
- Add check `Cron` field. Checks can now be scheduled according to the cron
string stored in this field.
- Add a distributed queue package for use in the backend.
- Token substitution is now available for checks.
- CLI functionality for check `Cron` field.
- Add an e2e test for cron scheduling.
- Add an e2e test for check hook execution.

## [2.0.0-alpha.11] - 2017-12-19
### Breaking Changes
- The `Source` field on a check has been renamed to `ProxyEntityID`. Any checks
using the Source field will have to be recreated.

### Added
- Silenced entries with ExpireOnResolve set to true will now be deleted when an
event which has previously failing was resolved
- TCP/UDP sockets now accept 1.x backward compatible payloads. 1.x Check Result gets translated to a 2.x Event.
- Custom attributes can be added to the agent at start.
- New and improved Check Hooks are implemented (see whats new about hooks here: [Hooks](https://github.com/sensu/sensu-alpha-documentation/blob/master/08-hooks.md))
- Add check subdue CLI support.

### Changed
- Avoid using reflection in time.InWindows function.
- Use multiple parallel jobs in CI tools to speed up the tests
- Pulled in latest [github.com/coreos/etcd](https://github.com/coreos/etcd).
- Includes fix for panic that occurred on shutdown.
- Refer to their
[changelog](https://github.com/gyuho/etcd/blob/f444abaae344e562fc69323c75e1cf772c436543/CHANGELOG.md)
for more.
- Switch to using [github.com/golang/dep](https://github.com/golang/dep) for
managing dependencies; `vendor/` directory has been removed.
- See [README](README.md) for usage.

## [2.0.0-alpha.10] - 2017-12-12
### Added
- End-to-end test for the silencing functionality
- Silenced events are now identified in sensuctl

### Changed
- Events that transitioned from incidents to a healthy state are no longer
filtered by the pipeline
- Errcheck was added to the build script, and the project was given a once-over
to clean up existing errcheck lint.
- Creating a silenced entry via sensuctl no longer requires an expiry value

### Fixed
- Entities can now be silenced using their entity subscription
- Fixed a bug in the agent where it was ignoring keepalive interval and timeout
settings on start
- Keepalives now alert when entities go away!
- Fixed a bug in package dynamic that could lead to an error in json.Marshal
in certain cases.
- Fixed an issue in keepalived to handle cases of nil entities in keepalive
messages

## [2.0.0-alpha.9] - 2017-12-5
### Added
- Proxy entities are now dynamically created through the "Source" attribute of a
check configuration
- Flag to sensuctl configure allowing it to be configured non-interactively
(usage: --non-interactive or -n)
- New function SetField in package dynamic, for setting fields on types
supporting extended attributes.
- Automatically append entity:entityID subscription for agent entities
- Add silenced command to sensuctl for silencing checks and subscriptions.
- Add healthz endpoint to agent api for checking agent liveness.
- Add ability to pass JSON event data to check command STDIN.
- Add POST /events endpoint to manually create, update, and resolve events.
- Add "event resolve" command to sensuctl to manually resolve events.
- Add the time.InWindow & time.InWindows functions to support time windows, used
in filters and check subdue

### Fixed
- Fixed a bug in how silenced entries were deleted. Only one silenced entry will
be deleted at a time, regardless of wildcard presence for subscription or check.

## [2.0.0-alpha.8] - 2017-11-28
### Added
- New "event delete" subcommand in sensuctl
- The "Store" interface is now properly documented
- The incoming request body size is now limited to 512 KB
- Silenced entries in the store now have a TTL so they automatically expire
- Initial support for custom attributes in various Sensu objects
- Add "Error" type for capturing pipeline errors
- Add registration events for new agents
- Add a migration tool for the store directly within sensu-backend

### Changed
- Refactoring of the sensu-backend API
- Modified the description for the API URL when configuring sensuctl
- A docker image with the master tag is built for every commit on master branch
- The "latest" docker tag is only pushed once a new release is created

### Fixed
- Fix the "asset update" subcommand in sensuctl
- Fix Go linting in build script
- Fix querying across organizations and environments with sensuctl
- Set a standard redirect policy to sensuctl HTTP client

### Removed
- Removed extraneous GetEnv & GetOrg getter methods<|MERGE_RESOLUTION|>--- conflicted
+++ resolved
@@ -6,6 +6,9 @@
 Versioning](http://semver.org/spec/v2.0.0.html).
 
 ## Unreleased
+
+### Fixed
+- ensure that check/check config have a non-empty command
 
 ## [5.18.0] - 2020-02-24
 
@@ -22,13 +25,9 @@
 the default sensuctl configuration.
 - read/writes `initializationKey` to/from `EtcdRoot`, while support legacy as fallback (read-only)
 - check for a non-200 response when fetching assets
-<<<<<<< HEAD
-- ensure that check/check config have a non-empty command
-=======
 - `/silenced` now supports API filtering (commercial feature).
 - Fix event payload validation on the backend events API.
 - The `auth/test` endpoint now returns the correct error messages.
->>>>>>> 89e77e5d
 
 ### Changed
 - Updated Go version from 1.13.5 to 1.13.7.
