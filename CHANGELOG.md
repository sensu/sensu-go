# Changelog
All notable changes to this project will be documented in this file.

The format is based on [Keep a Changelog](http://keepachangelog.com/en/1.0.0/)
and this project adheres to [Semantic
Versioning](http://semver.org/spec/v2.0.0.html).

## Unreleased

### Added
- Added `flapping` field to check history, along with `is_flapping_start` and
  `is_flapping_end` event properties for use by filters.
- The `sensu.io/managed_by` label is now automatically applied to resources
created via `sensuctl create`.
- Added `created_by` to object metadata and populate that field via the HTTP API.
- Added agent discovery of libc type, VM system/role, and cloud provider.
- Added `float_type` field to system type to store which float type (softfloat,
  hardfloat) a system is using.

### Changed
- Updated the store so that it may _create_ wrapped resources.
- Bonsai client now logs at debug level instead of info level.
- The dashboard service now returns an error if the client User-Agent is curl
or sensuctl. This should prevent users from using the dashboard port by
mistake.

<<<<<<< HEAD
### Fixed
- Fixed a bug where the agent could connect to a backend using a namespace that
doesn't exist.
=======
## Fixed
 - Subscriptions cannot have empty strings in them (#2932)
>>>>>>> b426539d

## [5.18.1] - 2020-03-10

### Fixed
- Check history is now in FIFO order, not ordered by executed timestamp.
- Fixed bug where flapping would incorrectly end when `total_state_change` was
  below `high_flap_threshold` instead of below `low_flap_threshold`.
- sensu-backend no longers hang indefinitely if a file lock for the asset
manager cannot be obtained, and returns instead an error after 60 seconds.
- Stopped using the etcd embedded client, which seems to trigger nil pointer
panics when used against an etcd that is shutting down.
- 64-bit align the `Resource` struct in the store cache to fix a crash on
32-bit systems.
- Fixed a bug where sensu-backend would restart when agents disconnect.

## [5.18.0] - 2020-02-24

### Added
- Added the `/version` API in sensu-agent.
- Indicate in log messages which filter dropped an event.

### Fixed
- sensuctl now supports the http_proxy, https_proxy, and no_proxy environment
variables.
- returns 401 instead of 500 when issues occur refreshing the access token.
- Support Bonsai assets versions prefixed with the letter `v`.
- Fixed a bug where wrapped resources were not getting their namespaces set by
the default sensuctl configuration.
- read/writes `initializationKey` to/from `EtcdRoot`, while support legacy as fallback (read-only)
- check for a non-200 response when fetching assets
- `/silenced` now supports API filtering (commercial feature).
- Fixed event payload validation on the backend events API to validate the
payload with the URL parameters on the /events/:entity/:check endpoint and
reject events that do not match.
- The `auth/test` endpoint now returns the correct error messages.
- The `log-level` configuration option is now properly applied when running the
Sensu Agent Windows service.

### Changed
- Updated Go version from 1.13.5 to 1.13.7.
- Default `event.entity.entity_class` to `proxy` in the POST/PUT `/events` API.
- Proxy entities are now automatically created when events are published with an
entity that does not exist.

## [5.17.2] - 2020-02-19

### Fixed

- Fixed a bug where on an internal restart, enterprise HTTP routes could fail
to intialize.

## [5.17.1] - 2020-01-31

### Fixed
- Cluster configuration of sensuctl should be reset when `configure` is called.
- Some namespaces would not appear in the curated namespace functionality under
certain circonstances.
- Fix a bug with tar assets that contain hardlinked files.
- Assets name may contain capital letters.
- When `--trusted-ca-file` is used to configure sensuctl, it now detects and saves
the absolute file path in the cluster config.
- [Web] Changing order on event list will no longer cause filters to be reset.
- [Web] URLs inside annotations are now rendered as links.

## [5.17.0] - 2020-01-28

### Added
- Added the secrets provider interface and secrets provider manager to be used
by commercial secrets providers. Implemented for checks, mutators, and handlers.
- Added the `secrets` field to checks, mutators, and handlers.
- Added the `keepalive-handlers` configuration flag on the agent to specify the
entity's keepalive handlers.
- Added `event.entity.name` as a supported field selector.

### Fixed
- Fixed a memory leak in the entity cache.
- [Web] Labels with links can now be followed.
- [Web] Fixed a inconsistent crash that occurred in Firefox browsers.
- [Web] Fixed bug where event history was duplicated in the event timeline
chart.
- [Web] Fixed issue where silenced entries with a start date would result in a
crash.
- Fixed a bug where `sensuctl entity delete` was not returning an error
when attempting to delete a non-existent entity.
- sensuctl command assets installed via Bonsai will now use the "sensuctl"
namespace.
- Fixed a memory leak in the entity cache
- Users with implicit permissions to a namespace can now display resources
within that namespace via the Web UI.
- Explicit access to namespaces can only be granted via cluster-wide RBAC
resources.
- Split rules ClusterRole and Role verbs, resources and resource names on comma.
- Add support for the `--format` flag in the `sensuctl command list` subcommand.
- Namespace can be ommited from event when performing an HTTP POST request to
the `/events` endpoint.
- Fixed a bug where failing check TTL events could occur event if keepalive
failures had already occurred.

## [5.16.1] - 2019-12-18

### Fixed
- Initialize the sensu_go_events_processed counter with the `success` label so
it's always displayed.
- Fixed a performance regression that was introduced in 5.15.0, which would
cause the API to timeout past 20k agent sessions.

## [5.16.0] - 2019-12-11

### Added
- Display the JWT expiration Unix timestamp in `sensuctl config view`.
- Added the 'sensu-backend init' subcommand.
- Added a new flag, --etcd-client-urls, which should be used with sensu-backend
when it is not operating as an etcd member. The flag is also used by the new
sensu-backend init tool.
- Added the cluster's distribution to Tessen data.
- Added a new field, ClusterIDHex, to the ClusterHealth datatype.
- Added the `--etcd-discovery` and `--etcd-discovery-srv` flags to
`sensu-backend`. These are used to take advantage of the embedded etcd's
auto-discovery features.
- Added `--keepalive-critical-timeout` to define the time after which a
critical keepalive event should be created for an agent.
- Added `--keepalive-warning-timeout` which is an alias of `--keepalive-timeout`
for backwards compatibility.

### Fixed
- Add a timeout to etcd requests when retrieving the nodes health.
- Show the correct default value for the format flag in `sensuctl dump` help
usage.
- Installing sensuctl commands via Bonsai will now check for correct labels
before checking if the asset has 1 or more builds.
- Listing assets with no results returns an empty array.
- Fixed a panic that could occur when creating resources in a namespace that
does not exist.
- [Web] Links to documentation now point to the version of the product being run
instead of the latest; helpful when running an older version of Sensu.
- Fixed issue where keepalive events and events created through the agent's
socket interface could be missing a namespace.
- Fixed an issue where 'sensuctl cluster health' would hang indefinitely.
- Fixed several issues around the metadata of resources encoded using the
wrapped-json format, where the metadata would go missing when listing
resources or prevent resources from being created.

### Changed
- The backend will no longer automatically be seeded with a default admin
username and password. Users will need to run 'sensu-backend init' on every
new installation.
- Several deprecated flags were removed from sensu-backend.
- [Web] Changes to navigation. The app bar has been replaced by an omnipresent
drawer increasing the available space for content. Additionally, each page now
includes breadcrumbs.
- [Web] Switching namespaces is easier than ever, with the new and improved
switcher. The new component can be accessed from the drawer or with the shortcut
ctrl+k. For those with many namespaces the switcher now includes fuzzy search
and improved keyboard navigation.
- 'sensuctl cluster health' will now use a 3s timeout when gathering cluster
health information.
- 'sensuctl cluster health' now collects cluster health information concurrently.

## [5.15.0] - 2019-11-18

### Fixed
- Added better error logging for mutator execution.
- Fixed the order of flap detection weighting for checks.
- The pprof server now only binds to localhost.

### Added
- Added the `APIKey` resource and HTTP API support for POST, GET, and DELETE.
- Added sensuctl commands to manage the `APIKey` resource.
- Added support for api keys to be used in api authentication.
- Added support for sensu-backend service environment variables.
- Added support for timezones in check cron strings.
- Added support for extending sensuctl support with commands.

### Changed
- Moved `corev2.BonsaiAsset` to `bonsai.Asset` and moved
`corev2.OutdatedBonsaiAsset` to `bonsai.OutdatedAsset` along with subsequent
bonsai package refactors.
- Colons and periods are now allowed to be used in all resource names, with
the exception of users.

## [5.14.2] - 2019-11-04

### Changed
- Upgraded etcd to 3.3.17
- Listing namespaces is now done implicitly based on access to resources within
a namespace. Users will no longer be able to list all namespaces by default, in
new installations. Existing installations will function as before. Operators can
change to the new behaviour, by modifying the system:user role.

### Fixed
- As a result of upgrading etcd, TLS etcd clients that lose their connection will
successfully reconnect when using --no-embed-etcd.
- Check TTL switches are now correctly buried when associated events and entities
are deleted.
- Keepalive switches are now correctly buried when the keepalive event is deleted.
- Sensu now uses far fewer leases for keepalives and check TTLs, resulting in a
stability improvement for most deployments.
- Fixed a minor UX issue in interactive filter commands in sensuctl.
- Silences now successfully apply to proxy entities where the check doesn't contain
  the same subscriptions as the entity (#3356)

## [5.14.1] - 2019-10-16

### Added
- Added prometheus gauges for check schedulers.

### Fixed
- Opening an already open Bolt database should not cause sensu-agent to hang
indefinitely.
- [CLI] Dump multiple types as YAML to a file would print separator STDOUT
instead of specified file
- Fixed a bug where Sensu would crash with a panic due to a send on a closed channel.

## [5.14.0] - 2019-10-08

### Added
- [Web] Added an additional option to the error dialog allowing users to
completely wipe the application's persisted state; in lieu of them having to
manually wipe their local / session storage. This may help in the rare cases
where something in said state is leading to an uncaught exception.
- [Web] For operating systems with support for selecting a preferred light /dark
theme, the application now respects the system preference by default.
- sensuctl dump can now list the types of supported resources with --types.
- Added the `sensu_agent_version` field to the `Entity` resource, which reflects
the Sensu semver version of the agent entity.
- Added the `--etcd-heartbeat-interval` and `--etcd-election-timeout` flags to
`sensu-backend`

### Changed
- [Web] Github is not always the best place for feature requests and discussion,
as such we've changed CTA for feedback to point to Discourse instead of the
web repository's issues page.
- [Web] When a user lands on a page inside a namespace that no longer exists or
they do not have access to, the drawer is now opened so that namespace switcher
is front and center. Hopefully this should reduce any confusion around next
steps.
- Support agent TLS authentication, usable with a licensed sensu-backend.
- Updated Go version from 1.12.3 to 1.13.1.
- [GraphQL] `putWrapped` mutation now accepts wrapped JSON with empty
outer objectmeta.

### Fixed
- [Web] Fixed issue where a user with an appropriate role may have been unable
to resolve events, queue checks, and create silenced entries.
- Splayed proxy checks are now executed every interval, instead of every
`interval + interval * splay_coverage`.
- [GraphQL] Ensures that proxy entity label & annotations are redacted.
- Fixed a bug in the ring where round robin schedules would not recover
after quorum loss.
- [Web] Unauthorized errors emitted while creating silences or resolving events
are now caught and a toast is presented to communicate what occurred.
- [Web] Internal errors are now avoided when a user attempts to queue an ad-hoc
check for a keepalive.
- Do not separate asset builds into several assets unless the the tabular format
is used in `sensuctl asset list`.
- Fix the 'flag accessed but not defined' error in `sensuctl asset outdated`
- Fix generic API client's `SetTypeMeta` method. The APIGroup is now correctly
configured and by virtue unintended authorization denied errs are avoided.
- Fixed a bug where checks would stop executing after a network error.
- Fixed a bug where sensuctl create with stdin was not working.

## [5.13.2] - 2019-09-19

### Fixed
- Enterprise bug fix.

## [5.13.1] - 2019-09-10

### Fixed
- Multi-build asset definitions with no matching filters will no longer cause a panic.

## [5.13.0] - 2019-09-09

### Added
- Added the `sensuctl env` command.
- sensuctl asset add (fetches & adds assets from Bonsai).
- sensuctl asset outdated (checks for newer versions of assets from Bonsai).
- Add HTTP and directory support to `sensuctl create`
- Only validate check interval/cron when publish true

### Fixed
- sensuctl dump no longer silently discards errors.
- Interactive check create and update modes now have 'none' as the first
highlighted option, instead of nagios-perfdata.
- Fixed a bug where silences would not expire on event resolution.

## [5.12.0] - 2019-08-22

### Added
- Added functionality for the agent `--allow-list` configuration, which
whitelists check and check hook executables.
- Added the `runtime_assets` field to `HookConfig`. Assets are enabled
for check hook execution.
- Added backwards compatible content negotiation to the websocket connection.
Protobuf will be used for serialization/deserialization unless indicated by the
backend to use JSON.
- Added delete functionality for assets in the API and sensuctl.
- Added `sensuctl dump` to dump resources to a file or STDOUT.
- Added `event.check.name` as a supported field selector.
- [Web] Added timeline chart to event details view.
- Added `entity.system.arm_version` to record the value of `GOARM` at compile time.
- Added `ProviderType` field to `AuthProviderClaims`
- Added `builds` field to the `Asset` type to allow assets to specify different
URLs for each platform/architecture/arch_version.

### Changed
- The project now uses Go modules instead of dep for dependency management.
- The internal reverse proxy relied on by the dashboard has been eliminated.
- The generic etcd watcher now keeps track of revisions.
- The resource caches can now rebuild themselves in case of failures.
- Event and Entity resources can now be created without an explicit namespace;
the system will refer to the namespace in the URL.
- Events and Entities can now be created with the POST verb.
- [Web] Changed styling of namespace labels.
- Log token substitution failures more clearly.

### Fixed
- Fixed the tabular output of `sensuctl filter list` so inclusive filter expressions
are joined with `&&` and exclusive filter expressions are joined with `||`.
- The REST API now correctly only returns events for the specific entity
queried in the `GET /events/:entity` endpoint (#3141)
- Prevent a segmentation fault when running `sensuctl config view` without
configuration.
- Added entity name to the interactive sensuctl survey.
- Check hooks with `stdin: true` now receive actual event data on STDIN instead
  of an empty event.
- Prevent a segmentation fault on the agent when a command execution returns an
error.
- [Web] Fixed issue where a bad or revoked access token could crash the app.

### Removed
- Removed encoded protobuf payloads from log messages (when decoded, they can reveal
redacted secrets).

## [5.11.1] - 2019-07-18

### Fixed
- The agent now sends heartbeats to the backend in order to detect network
failures and reconnect faster.
- The default handshake timeout for the WebSocket connection negotiation has
been lowered from 45 to 15 seconds and is now configurable.

## [5.11.0] - 2019-07-10

### Added
- Silenced entries are now retrieved from the cache when determining if an event
is silenced.
- Added --disable-assets flag to sensu-agent.
- Added ability to query mutators to the GraphQL service
- Added ability to query event filters to the GraphQL service
- Added prometheus metrics for topics in wizard bus and agent sessions.
- The buffer size and worker count of keepalived, eventd & pipelined can now be
configured on sensu-backend.
- Added a `headers` field to the `Asset` struct. Headers is a map of key/value
string pairs used as HTTP headers for asset retrieval.
- Added the current user to the output of `sensuctl config view`.
- [Web] Adds list and details views for mutators
- [Web] Adds list and details views for event filters
- Added sensuctl delete command

### Changed
- [Web] Updated embedded web assets from `46cd0ee` ... `8f50155`
- The REST API now returns the `201 Created` success status response code for
POST & PUT requests instead of `204 No Content`.

### Fixed
- The REST API now returns an error when trying to delete an entity that does
not exist.
- Fixed a bug where basic authorization was not being performed on the agent websocket connection.
- Fixed an aliasing regression where event timestamps from the /events API
were not getting properly populated.
- Fixed a bug where multiple nested set handlers could be incorrectly flagged as
deeply nested.
- Fixed a bug where round robin proxy checks could fail to execute.
- Fixed a bug where watchers could enter a tight loop, causing very high CPU
usage until sensu-backend was restarted.

## [5.10.1] - 2019-06-25

### Fixed
- Fixed the entity_attributes in proxy_requests so all attributes must match
instead of only one of them.
- Fixed a bug where events were not deleted when their corresponding entity was.

## [5.10.0] - 2019-06-18

### Added
- Added POST `/api/core/v2/tessen/metrics`.
- Added the ability in TessenD to listen for metric points on the message bus,
populate, and send them to the Tessen service.
- [Web] Adds ability to delete entities
- [GraphQL] Adds simple auto-suggestion feature.
- Added a tag to all Tessen metrics to differentiate internal builds.
- Added a unique sensu cluster id, accessible by GET `/api/core/v2/cluster/id`.
- Added `sensuctl cluster id` which exposes the unique sensu cluster id.

### Changed
- [Web] Updated embedded web assets from `275386a` ... `46cd0ee`
- Refactoring of the REST API.
- Changed the identifying cluster id in TessenD from the etcd cluster id to
the sensu cluster id.
- [GraphQL] Updates `PutResource` mutation to accept an `upsert` boolean flag parameter. The `upsert` param defaults to `true`, but if set to `false` the mutation will return an error when attempting to create a duplicate resource.
- Eventd has been refactored. Users should not perceive any changes, but a
substantial amount of business logic has been moved into other packages.
- The `sensuctl create` command now accepts resources without a declared
namespace. If the namespace is omitted, the resource will be created in the
current namespace, or overridden by the `--namespace` flag.
- Eventd now uses a constant number of requests to etcd when working with
silenced entries, instead of a number that is proportional to the number of
subscriptions in a check.

### Fixed
- The check state and check total_state_change properties are now more correct.
- Scheduling proxy checks now consumes far fewer CPU resources.
- [Web] Unless required- scrollbars on code blocks are hidden.
- [Web] Ensure that we redirect user to a valid namespace when first signing in.
- [Web] Correctly display timeout value for handlers.
- [Web] Avoid exception when parsing non-standard cron statements. (Eg.
`@every 1h` or `@weekly`)
- The resources metadata are now validated with the request URI.

## [5.9.0] - 2019-05-29

### Added
- [GraphQL] Added field to retrieve REST API representation of a resource to
  each core type
- [Web] Add views for handlers

### Changed
- [Web] Updated embedded web assets from `9d91d7f` ... `275386a`
- [Web] Implements simpler & more efficient filtering.
- [GraphQL] fields that previously accepted a JS filter have been deprecated and
  replaced with a simpler syntax.

### Fixed
- Fixed the behaviors for check `Occurrences` and `OccurrencesWatermark`.
- Fixed a panic that could occur when seeding initial data.
- [Web] Compress dashboard assets
- [Web] Fixed regression where dashboard assets were no longer compressed.
- Fixed listing of silenced entries by check or subscription.
- The docker-compose.yaml file now refers to the sensu/sensu:latest image.

## [5.8.0] - 2019-05-22

### Added
- Added per resource counts to tessen data collection.
- Added event processing counts to tessen data collection.
- Added ability to query for `Handlers` (individual and collections) from the GraphQL query endpoint.
- Added `/version` to retrieve the current etcd server/cluster version and the sensu-backend version.
- --etcd-cipher-suites option is now available for sensu-backend.
- Added the `--chunk-size` flag to `sensuctl * list` sub-commands

### Changed
- eventd and keepalived now use 1000 handlers for events.
- etcd database size and request size are now configurable.
- Most resources now use protobuf serialization in etcd.

### Fixed
- Only bury switchsets of checks that no longer have a TTL, in order to reduce
the number of write operations made to etcd.
- Fixed keepalives switchsets for entities with deregistration.
- Fixed continue token generation in namespace and user pagination.

## [5.7.0] - 2019-05-09

### Added
- Added a Windows service wrapper for sensu-agent. See
"sensu-agent service --help" for more information.

### Fixed
- Fixed `sensuctl` color output on Windows.
- Fixed a regression in `sensuctl cluster` json/wrapped-json output.
- Fixed a regression that caused listing objects for a given namespace to also
  include results from namespaces sharing a similar prefix.

## [5.6.0] - 2019-04-30

### Added
- Added filtering support to `sensuctl`. This feature only works against a
  `sensu-backend` with a valid enterprise license.
- Added fields getter functions for resources available via the REST API.
- Added the message bus to Tessend in order to track Tessen configuration changes from the API.
- Added a performance optimizing `Count()` function to the generic store.
- Added a hexadecimal Cluster ID title to the `sensuctl cluster health` and
`sensuctl cluster member-list` commands in tabular format.
- Added a `Header` field to the `HealthResponse` type returned by `/health`.

### Fixed
- Fixed the agent `--annotations` and `--labels` flags.

## [5.5.1] - 2019-04-15

### Changed
- Added parsing annoatations to sensu-agent, both from agent.yml and command line arguments
- Updated Go version from 1.11.4 to 1.12.3 for CI builds.
- Changed the 1.x `client` field to `source` in the 1.x compatible agent socket. The `client` field is now deprecated.
- Deprecated the agent TCP/UDP sockets in favor of the agent rest api.
- [GraphQL] Added mutation to create / update using wrapped resources.
- [GraphQL] Added field returning wrapped resource given ID.
- apid uses a new generic router for listing resources.
- The store uses the generic List function for listing resources.

### Fixed
- Fixed an issue where etcd watchers were used incorrectly. This was causing
100% CPU usage in some components, as they would loop endlessly trying to get
results from watchers that broke, due to their stream terminating. Other
components would simply stop updating. Watchers now get reinstated when the
client regains connectivity.
- Fixed the `/events/:entity` route in the REST API.
- Fixed a bug where the --labels arg was not working as expected in sensu-agent.

## [5.5.0] - 2019-04-03

### Added
- Added the TessenD daemon.
- Added an etcd watcher for tessen configuration.
- Added ring support for TessenD so that the service is invoked in a
round-robin fashion within a cluster.
- Added `tessen opt-in` command to `sensuctl`.
- Added `tessen opt-out` command to `sensuctl`.
- Added `tessen info` command to `sensuctl`.
- Added more verbose logging to indicate when a proxy request matches an entity according to its entity attributes.

### Removed
- Removed the unused etcd watcher for hook configurations.

### Fixed
- [Web] Ensure user chip is never rendered when creator is not present.

## [5.4.0] - 2019-03-27

### Added
- Add support for pagination to the API
- Add two new flags for `backend` daemon to optionally allow for separate TLS
  cert/key for dashboard. the flags are: `--dashboard-cert-file` and
  `--dashboard-key-file`. The dashboard will use the same TLS config of the API
  unless these new flags are specified.
- Added notion of asset collections to dashboard daemon
- Added a store for Tessen opt-in/opt-out configuration.
- Added /tessen GET and PUT endpoints to the API.
- Added queueing to the agent /events API

### Changed
- [Web] Updated dependencies that had warnings
- [Web] Updated dependency babel to ^7.4
- [Web] Updated UI library to ^3.8

### Fixed
- Fixed a bug in `sensuctl` where global/persistent flags, such as `--namespace`
  and `--config-dir`, would get ignored if they were passed after a sub-command
  local flag, such as `--format`.
- Fixed a bug in `sensuctl` where handlers and filters would only be deleted
  from the default namespace, unless a `--namespace` flag was specified.
- Fixed a bug where events could be stored without a timestamp.
- Fixed a bug where metrics could be persisted to etcd in some cases.
- Fixed a bug where agents would sometimes refuse to terminate on SIGTERM and
  SIGINT.
- Fixed a bug where agents would always try to reconnect to the same backend,
  even when multiple backends were specified. Agents will now try to connect to
  other backends, in pseudorandom fashion.
- [Web] Avoids crash when the creator of a check is inaccessible.
- [Api] Respond with 404 from the users endpoint when user for given name cannot
  be found.
- Commands wrap on the event details page and will display "-" if there is no
  command (keepalives)

## [5.3.0] - 2019-03-11

### Added
- Added additional check config and entity information to event details page.
- Fixed all known TLS vulnerabilities affecting the backend server:
    - TLS min version increased to 1.2
    - Removed ALL but perfect-forward-secrecy ciphers
- Removed requirement of specifying `--trusted-ca-file` when using TLS on backend
- Prevented backend from loading server TLS configuration for http client
- Enforced uniform TLS configuration for all three backend components (apid, agentd, dashboardd)
- Set http client timeout to 15 seconds for sensuctl
- Round robin scheduling is now fully functional.
- Web UI offline state detection and and alert banner.

### Changed
- Asset downloading now uses buffered I/O.

### Fixed
- Check results sent via the agent socket now support handlers.
- `sensuctl user list` can now output yaml and wrapped-json
- Fixed bug with how long commands were displayed on check details page.
- Assets downloads no longer specify a client timeout.
- Fixed a bug where agent entity subscriptions would be communicated to the
  backend incorrectly. Due to the scheduler using the subscriptions from the
  HTTP header, this does not have any effect on scheduling.
- Web - Fixes issue where timeout value was not displayed.
- Fixed bug with how long commands were displayed on check details page.

### Removed
- Removed the concept of "edition" and the edition header.

## [5.2.1] - 2019-02-11

### Fixed
- Fixed a regression in the agent that would not allow proxy checks to be
run for subsequent executions.
### Added
- Web UI - support for labels and annotations

## [5.2.0] - 2019-02-06

### Added
- Added support for the following TLS related options to `sensuctl`:
`--trusted-ca-file` and `--insecure-skip-tls-verify`. This allows sensuctl
users to use a self-signed certificate without adding it to the operating
system's CA store, either by explicitly trusting the signer, or by disabling
TLS hostname verification.
- Added a generic watcher in the store.
- Added `RemoveProvider` method to authenticator.
- Check output truncation support has been added. Check output can be truncated
by adjusting the max_output_size and discard_output properties.
- Added ability to silence/unsilence from the event details page.
- Added support for wrapped resources in the API with `sensuctl create` &
`sensuctl edit`.
- Web UI - platform version displays on the entity details page.
- Web UI - include proxy request configuration on check details page.
- Web UI - display deregistration config on the entity details page.

### Changed
- Removed unused workflow `rel_build_and_test` in CircleCI config.
- Moved the `Provider` interface to `api/core/v2` package.
- Moved the `Authenticator` interface to `backend/authentication` package.
- Updated confirmation messages for sensuctl commands: `Created`, `Deleted` and
`Updated` instead of `OK`.
- Exported some functions and methods in the CLI client.
- The API authenticator now identifies providers by their name only.

### Fixed
- Check TTL failure events are now much more reliable, and will persist even
in the presence cluster member failures and cluster restarts.
- Fix snakeCase version of keys in typeMap for acronyms.
- Fixed a bug in keepalive processing that could result in a crash.
- Pin childprocess to v0.9.0 in CircleCI so fpm can be installed.
- Substitutions applied to command & hooks are now omitted from events.
- Fixes a bug where generic store methods assumed a namespace was provided for non-namespaced resources.
- Keepalive and check TTL database state is now properly garbage-collected on
entity deletion.
- Fixed a bug where `sensuctl version` required configuration files to exist.
- Updates the copy on the confirm disable dialog to accurately reflect the
operation.

## [5.1.1] - 2019-01-24

### Added
- Added the notion of authentication providers.

### Changed
- Improved logging for errors in proxy check requests.
- Updated Go version from 1.10 to 1.11.4.
- Refactoring of the internal authentication mechanism into a `basic`
authentication provider.
- Modified private generic store methods as public functions.
- Improved logging for errors in proxy check requests.
- Updated Go version from 1.10 to 1.11.4.
- Changed keepalive event to include check.output

### Fixed
- Fixed a bug where `sensuctl edit` was not removing the temp file it created.
- Fixed a bug where adhoc checks were not retrieving asset dependencies.
- Fixed a bug where check updates would cause the check to immediately fire.
- Fixed a bug where a bad line in check output would abort metric extraction.
An error is now logged instead, and extraction continues after a bad line is encountered.
- Keepalive events will now continue to fire after cluster restarts.
- Fixed a panic in the dashboardd shutdown routine.
- Fixed a bug where deleting a non-existent entity with sensuctl would not return an error.
- Web UI - toolbar menu buttons now switch with dark theme.
- Web UI - some buttons easier to see with dark theme.
- Agents will now take proxy entity names into consideration when guarding
against duplicate check requests.

### Changed
- Improved logging for errors in proxy check requests.
- Updated Go version from 1.10 to 1.11.4.

## [5.1.0] - 2018-12-18

### Added
- Support for the trusted-ca-file and insecure-skip-tls-verify flags in
  sensu-agent. These flags have the same meaning and use as their sensu-backend
  counterparts.

### Changed
- Default location for sensu-backend data has changed from /var/lib/sensu to
  /var/lib/sensu/sensu-backend. See release notes for more information.

### Fixed
- Keepalive and check TTL failure events now fire continuously until resolved.
- Listing an empty set of assets now correctly returns [] instead of null.
- Fixed API endpoint used by the CLI to create hooks via the 'sensuctl create'
  command. It's now possible to create objects of type 'Hook' with this command
  again.
- Firefox status icons not fully rendering

## [5.0.1] - 2018-12-12

### Changed
- Added --etcd-advertise-client-urls options to docker-compose.yaml sensu-backend start command

### Fixed
- Prevent a panic when using an external etcd cluster.
- Silences List in web ui sorted by ascending order; defaults to descending
- Reduces shuffling of items as events list updates
- Fixed error in UI where status value could not be coerced
- Copy local environment variables into execution context when running checks
- Ensure environment variables are joined with a semicolon on Windows
- Command arguments are no longer needlessly escaped on Windows
- Backend environments are now included in handler & mutator execution requests.

## [5.0.0] - 2018-11-30

### Added
- Add the `etcd-advertise-client-urls` config attribute to sensu-backend
- Support for multiple API versions added to sensuctl create
- Support for metadata added to wrapped resources (yaml, wrapped-json)
- Added the backend configuration attributes `api-listen-address` & `api-url`.
- Adds feedback when rerunning check[s] in the web app

### Removed
- Check subdue functionality has been disabled. Users that have checks with
subdues defined should delete and recreate the check. The subdue feature was
found to have issues, and we are re-working the feature for a future release.
- Filter when functionality has been disabled. Users that have filters with
'when' properties defined should delete and recreate the filter. Filter when
uses the same facility as check subdue for handling time windows.
- Removed event.Hooks and event.Silenced deprecated fields
- Extensions have been removed until we have time to revisit the feature.

### Changed
- Assets and checks environments are now merged, with a preference given to the
  values coming from the check's environment.
- Assets and handlers environments are now merged, with a preference given to the
  values coming from the handler's environment.
- Assets and mutators environments are now merged, with a preference given to the
  values coming from the mutator's environment.
- Metadata from wrappers and resources is now merged, with a preference given to
the values coming from the wrapper. Labels and annotations are deep-merged.
- Round-robin scheduling has been temporarily disabled.
- The dashboard now uses the `api-url` configuration attribute to connect to the
API.

### Fixed
- Fixed several resource leaks in the check scheduler.
- Fixed a bug in the dashboard where entities could not be silenced.
- Fix the `sensuctl cluster health` command.
- Fixed issue filtering by status on the events page
- Fixed interactive operations on entities in the CLI
- Removed rerun and check links for keepalives on event details page.
- Web UI - Made silencing language more clear on Silences List page
- Fixed a bug where resources from namespaces that share a common prefix, eg:
  "sensu" and "sensu-devel", could be listed together.
- Fixed a bug in the agent where the agent would deadlock after a significant
period of disconnection from the backend.
- Fixed a bug where logging events without checks would cause a nil panic.
- Removed the ability to rerun keepalives on the events list page
- A panic in keepalive/check ttl monitors causing a panic.
- Monitors are now properly namespaced in etcd.
- Updating a users groups will no longer corrupt their password
- Prevent empty error messages in sensuctl.
- Fixed a bug where keepalive failures could be influenced by check TTL
successes, and vice versa.
- Fixed a bug where check TTL events were not formed correctly.
- Fixed a web-ui bug causing the app to crash on window resize in FireFox

### Breaking Changes
- The backend configuration attributes `api-host` & `api-port` have been
replaced with `api-listen-address`.

## [2.0.0-beta.8-1] - 2018-11-15

### Added
- Assets are included on check details page.
- Adds links to view entities and checks from the events page.
- Added an agent/cmd package, migrated startup logic out of agent main
- Improved debug logging in pipeline filtering.
- Add object metadata to entities (including labels).
- Add filter query support for labels.
- Add support for setting labels on agents with the command line.
- The sensuctl tool now supports yaml.
- Add support for `--all-namespaces` flag in `sensuctl extension list`
subcommand.
- Added functionality to the dynamic synthesize function, allowing it to
flatten embedded and non-embedded fields to the top level.
- Added the sensuctl edit command.
- Added javascript filtering.

### Removed
- Govaluate is no longer part of sensu-go.

### Fixed
- Display appropriate fallback when an entity's lastSeen field is empty.
- Silences List in web ui sorted by ascending order
- Sorting button now works properly
- Fixed unresponsive silencing entry form begin date input.
- Removed lastSeen field from check summary
- Fixed a panic on the backend when handling keepalives from older agent versions.
- Fixed a bug that would prevent some keepalive failures from occurring.
- Improved event validation error messages.
- Improved agent logging for statsd events.
- Fixues issue with tooltip positioning.
- Fixed bug with toolbar menus collapsing into the overflow menu
- The agent now reconnects to the backend if its first connection attempt
  fails.
- Avoid infinite loop when code cannot be highlighted.

### Changes
- Deprecated the sensu-agent `--id` flag, `--name` should be used instead.

### Breaking Changes
- Environments and organizations have been replaced with namespaces.
- Removed unused asset metadata field.
- Agent subscriptions are now specified in the config file as an array instead
  instead of a comma-delimited list of strings.
- Extended attributes have been removed and replaced with labels. Labels are
string-string key-value pairs.
- Silenced `id`/`ID` field has changed to `name`/`Name`.
- Entity `id`/`ID` field has changed to `name`/`Name`.
- Entity `class`/`Class` field has changed to `entity_class`/`EntityClass`.
- Check `proxy_entity_id`/`ProxyEntityID` field has changed to `proxy_entity_name`/`ProxyEntityName`.
- Objects containing both a `name`/`Name` and `namespace`/`Namespace` field have been
replaced with `metadata`/`ObjectMeta` (which contains both of those fields).
- Role-based access control (RBAC) has been completely redesigned.
- Filter and token substitution variable names now match API naming. Most names
that were previously UpperCased are now lower_cased.
- Filter statements are now called expressions. Users should update their
filter definitions to use this new naming.

## [2.0.0-beta.7-1] - 2018-10-26

### Added
- Asset functionality for mutators and handlers.
- Web ui allows publishing and unpublishing on checks page.
- Web ui allows publishing and unpublishing on check details page.
- Web ui code highlighting added.

### fixed
- fixes exception thrown when web ui browser window is resized.

## [2.0.0-beta.6-2] - 2018-10-22

### Added
- Add windows/386 to binary gcs releases
- TLS authentication and encryption for etcd client and peer communication.
- Added a debug log message for interval timer initial offset.
- Added a privilege escalation test for RBAC.

### Removed
- Staging resources and configurations have been removed from sensu-go.
- Removed handlers/slack from sensu/sensu-go. It can now be found in
sensu/slack-handler.
- Removed the `Error` store and type.

### Changed
- Changed sensu-agent's internal asset manager to use BoltDB.
- Changed sensuctl title colour to use terminal's configured default for bold
text.
- The backend no longer forcibly binds to localhost.
- Keepalive intervals and timeouts are now configured in the check object of
keepalive events.
- The sensu-agent binary is now located at ./cmd/sensu-agent.
- Sensuctl no longer uses auto text wrapping.
- The backend no longer requires embedded etcd. External etcd instances can be
used by providing the --no-embed option. In this case, the client will dial
the URLs provided by --listen-client-urls.
- The sensu-agent binary is now located at ./cmd/sensu-agent.
- Sensuctl no longer uses auto text wrapping.
- The backend no longer requires embedded etcd. External etcd instances can be
used by providing the --no-embed option. In this case, the client will dial
the URLs provided by --listen-client-urls.
- Deprecated daemon `Status()` functions and `/info` (`/info` will be
re-implemented in https://github.com/sensu/sensu-go/issues/1739).
- The sensu-backend flags related to etcd are now all prefixed with `etcd` and
the older versions are now deprecated.
- Web ui entity recent events are sorted by last ok.
- etcd is now the last component to shutdown during a graceful shutdown.
- Web ui entity recent events are sorted by last ok
- Deprecated --custom-attributes in the sensu-agent command, changed to
--extended-attributes.
- Interfaced command execution and mocked it for testing.
- Updated the version of `libprotoc` used to 3.6.1.

### Fixed
- Fixed a bug in `sensuctl configure` where an output format called `none` could
  be selected instead of `tabular`.
- Fixes a bug in `sensuctl cluster health` so the correct error is handled.
- Fixed a bug where assets could not extract git tarballs.
- Fixed a bug where assets would not install if given cache directory was a
relative path.
- Fixed a bug where an agent's collection of system information could delay
sending of keepalive messages.
- Fixed a bug in nagios perfdata parsing.
- Etcd client URLs can now be a comma-separated list.
- Fixed a bug where output metric format could not be unset.
- Fixed a bug where the agent does not validate the ID at startup.
- Fixed a bug in `sensuctl cluster health` that resulted in an unmarshal
error in an unhealthy cluster.
- Fixed a bug in the web ui, removed references to keepaliveTimeout.
- Keepalive checks now have a history.
- Some keepalive events were misinterpreted as resolution events, which caused
these events to be handled instead of filtered.
- Some failing keepalive events were not properly emitted after a restart of
sensu-backend.
- The check output attribute is still present in JSON-encoded events even if
empty.
- Prevent an empty Path environment variable for agents on Windows.
- Fixed a bug in `sensuctl check update` interactive mode. Boolean defaults
were being displayed rather than the check's current values.
- Use the provided etcd client TLS information when the flag `--no-embed-etcd`
is used.
- Increase duration delta in TestPeriodicKeepalive integration test.
- Fixed some problems introduced by Go 1.11.

### Breaking Changes
- Removed the KeepaliveTimeout attribute from entities.

## [2.0.0-beta.4] - 2018-08-14

### Added
- Added the Sensu edition in sensuctl config view subcommand.
- List the supported resource types in sensuctl.
- Added agent ID and IP address to backend session connect/disconnect logs
- Licenses collection for RHEL Dockerfiles and separated RHEL Dockerfiles.

### Changed
- API responses are inspected after each request for the Sensu Edition header.
- Rename list-rules subcommand to info in sensuctl role commmand with alias
for backward compatibility.
- Updated gogo/protobuf and golang/protobuf versions.
- Health API now returns etcd alarms in addition to cluster health.

### Fixed
- Fixed agentd so it does not subscribe to empty subscriptions.
- Rules are now implicitly granting read permission to their configured
environment & organization.
- The splay_coverage attribute is no longer mandatory in sensuctl for proxy
check requests and use its default value instead.
- sensu-agent & sensu-backend no longer display help usage and duplicated error
message on startup failure.
- `Issued` & `History` are now set on keepalive events.
- Resolves a potential panic in `sensuctl cluster health`.
- Fixed a bug in InfluxDB metric parsing. The timestamp is now optional and
compliant with InfluxDB line protocol.
- Fixed an issue where adhoc checks would not be issued to all agents in a
clustered installation.

### Breaking Changes
- Corrects the check field `total_state-change` json tag to `total_state_change`.

## [2.0.0-beta.3-1] - 2018-08-02

### Added
- Added unit test coverage for check routers.
- Added API support for cluster management.
- Added sensuctl cluster member-list command.
- Added Sensu edition detection in sensuctl.
- Added sensuctl cluster member-add command.
- Added API client support for enterprise license management.
- Added a header to API calls that returns the current Sensu Edition.
- Added sensuctl cluster health command.

### Changed
- The Backend struct has been refactored to allow easier customization in
enterprise edition.
- Use etcd monitor instead of in-memory monitor.
- Refactoring of the cmd package for sensuctl to allow easier customization in
the enterprise edition.
- Upgrade dep to v0.5.0
- Added cluster health information to /health endpoint in sensu-backend.

### Fixed
- Fixed `sensuctl completion` help for bash and zsh.
- Fixed a bug in build.sh where versions for Windows and Mac OS were not
generated correctly.
- Display the name of extensions with table formatting in sensuctl.
- Fixed TLS issue that occurred when dashboard communicated with API.
- Check TTL now works with round robin checks.
- Format string for --format flag help now shows actual arguments.
- Push the sensu/sensu:nightly docker image to the Docker Hub.
- Replaced dummy certs with ones that won't expire until 100 years in the
future.
- Fixed a bug where clustered round robin check execution executed checks
too often.
- Catch errors in type assertions in cli.
- Fixed a bug where users could accidentally create invalid gRPC handlers.

### Removed
- Removed check subdue e2e test.
- Removed unused Peek method in the Ring data structure.

### Breaking Changes
- Removed deprecated import command.

## [2.0.0-beta.2] - 2018-06-28

### Added
- Performed an audit of events and checks. Added `event.HasCheck()` nil checks
prior to assuming the existence of said check.
- Added a Create method to the entities api.
- Added the ability to set round robin scheduling in sensuctl
- Added Output field to GRPC handlers
- Additional logging around handlers
- Accept additional time formats in sensuctl
- Entities can now be created via sensuctl.
- Added the format `wrapped-json` to sensuctl `configure`, `list` and `info`
commands, which is compatible with `sensuctl create`.
- Added debug event log with all event data.
- Added yml.example configurations for staging backend and agents.
- Added test resources in `testing/config/resources.json` to be used in staging.
- Added all missing configuration options to `agent.yml.example` and
`backend.yml.example`.
- Added environment variables to checks.
- Added logging redaction integration test.
- Added check token substitution integration test.
- Added the `sensuctl config view` subcommand.
- Added extension service configuration to staging resources.
- Added some documentation around extensions.
- Added Dockerfile.rhel to build RHEL containers.

### Changed
- Upgraded gometalinter to v2.
- Add logging around the Sensu event pipeline.
- Split out the docker commands in build script so that building images and
  pushing can be done separately.
- Migrated the InfluxDB handler from the sensu-go repository to
github.com/nikkiki/sensu-influxdb-handler
- Entry point for sensu-backend has been changed to
  `github.com/sensu/sensu-go/cmd/sensu-backend`
- Don't allow unknown fields in types that do not support custom attributes
when creating resources with `sensuctl create`.
- Provided additional context to metric event logs.
- Updated goversion in the appveyor configuration for minor releases.
- Use a default hostname if one cannot be retrieved.
- Return an error from `sensuctl configure` when the configured organization
or environment does not exist.
- Remove an unnecessary parameter from sensuctl environment create.
- The profile environment & organization values are used by default when
creating a resource with sensuctl.
- Migrated docker image to sensu Docker Hub organization from sensuapp.
- Use the sensu/sensu image instead of sensu/sensu-go in Docker Hub.

### Fixed
- Prevent panic when verifying if a metric event is silenced.
- Add logging around the Sensu event pipeline
- Marked silenced and hooks fields in event as deprecated
- Fixed a bug where hooks could not be created with `create -f`
- Metrics with zero-values are now displayed correctly
- Fix handler validation routine
- Fixed a small bug in the opentsdb transformer so that it trims trailing
whitespace characters.
- Sensu-agent logs an error if the statsd listener is unable to start due to an
invalid address or is stopped due to any other error.
- Fixed a bug where --organization and --environment flags were hidden for all
commands
- Fix a bug where environments could not be created with sensuctl create
- StatsD listener on Windows is functional
- Add version output for dev and nightly builds (#1320).
- Improve git version detection by directly querying for the most recent tag.
- Fixed `sensuctl create -f` for `Role`
- Fixed `sensuctl create -f` for `Event`
- Added validation for asset SHA512 checksum, requiring that it be at least 128
characters and therefore fixing a bug in sensuctl
- Silenced IDs are now generated when not set in `create -f` resources
- API requests that result in a 404 response are now logged
- Fixed a bug where only a single resource could be created with
`sensuctl create` at a time.
- Fixed a bug where environments couldn't be deleted if there was an asset in
the organization they reside in.
- Dashboard's backend reverse proxy now works with TLS certs are configured.
- Fixed a bug with the IN operator in query statements.
- Boolean fields with a value of `false` now appear in json format (removed
`omitempty` from protobufs).
- The sensuctl create command no longer prints a spurious warning when
non-default organizations or environments are configured.
- When installing assets, errors no longer cause file descriptors to leak, or
lockfiles to not be cleaned up.
- Fixed a bug where the CLI default for round robin checks was not appearing.
- Missing custom attributes in govaluate expressions no longer result in
an error being logged. Instead, a debug message is logged.
- Update AppVeyor API token to enable GitHub deployments.
- Allow creation of metric events via backend API.
- Fixed a bug where in some circumstances checks created with sensuctl create
would never fail.
- Fixed a goroutine leak in the ring.
- Fixed `sensuctl completion` help for bash and zsh.

### Removed
- Removed Linux/386 & Windows/386 e2e jobs on Travis CI & AppVeyor
- Removed check output metric extraction e2e test, in favor of more detailed
integration coverage.
- Removed the `leader` package
- Removed logging redaction e2e test, in favor of integration coverage.
- Removed check token substitution e2e test, in favor of integration coverage.
- Removed round robin scheduling e2e test.
- Removed proxy check e2e test.
- Removed check scheduling e2e test.
- Removed keepalive e2e test.
- Removed event handler e2e test.
- Removed `sensuctl` create e2e tests.
- Removed hooks e2e test.
- Removed assets e2e test.
- Removed agent reconnection e2e test.
- Removed extensions e2e test.

## [2.0.0-beta.1] - 2018-05-07
### Added
- Add Ubuntu 18.04 repository
- Support for managing mutators via sensuctl.
- Added ability to sort events in web UI.
- Add PUT support to APId for the various resource types.
- Added flags to disable the agent's API and Socket listeners
- Made Changelog examples in CONTRIBUTING.md more obvious
- Added cli support for setting environment variables in mutators and handlers.
- Added gRPC extension service definition.
- The slack handler now uses the iconURL & username flag parameters.
- Support for nightlies in build/packaging tooling.
- Added extension registry support to apid.
- Added extension registry to the store.
- Add sensuctl create command.
- Adds a statsd server to the sensu-agent which runs statsd at a configurable
flush interval and converts gostatsd metrics to Sensu Metric Format.
- Add event filtering to extensions.
- Proper 404 page for web UI.
- Add sensuctl extension command.
- Add extensions to pipelined.
- Added more tests surrounding the sensu-agent's statsd server and udp port.
- Add the `--statsd-event-handlers` flag to sensu-agent which configures the
event handlers for statsd metrics.
- Add default user with username "sensu" with global, read-only permissions.
- Add end-to-end test for extensions.
- Add configuration setting for backend and agent log level.
- Add extension package for building third-party Sensu extensions in Go.
- Add the `--statsd-disable` flag to sensu-agent which configures the
statsd listener. The listener is enabled by default.
- Added an influx-db handler for events containing metrics.
- Add 'remove-when' and 'set-when' subcommands to sensuctl filter command.
- Added the Transformer interface.
- Added a Graphite Plain Text transformer.
- Add support for `metric_format` and `metric_handlers` fields in the Check and
CheckConfig structs.
- Add CLI support for `metric_format` and `metric_handlers` fields in `sensuctl`.
- Add support for metric extraction from check output for `graphite_plaintext`
transformer.
- Added a OpenTSDB transformer.
- Add support for metric extraction from check output for `opentsdb_line`
- Added a Nagios performance data transformer.
- Add support for metric extraction from check output for `nagios_perfdata`
- Added an InfluxDB Line transformer.
- Add support for metric extraction from check output for `influxdb_line`
transformer.
- Add e2e test for metric extraction.

### Changed
- Changed the maximum number of open file descriptors on a system to from 1024
(default) to 65535.
- Increased the default etcd size limit from 2GB to 4GB.
- Move Hooks and Silenced out of Event and into Check.
- Handle round-robin scheduling in wizardbus.
- Added informational logging for failed entity keepalives.
- Replaced fileb0x with vfsgen for bundling static assets into binary. Nodejs 8+
and yarn are now dependencies for building the backend.
- Updated etcd to 3.3.2 from 3.3.1 to fix an issue with autocompaction settings.
- Updated and corrected logging style for variable fields.
- Build protobufs with go generate.
- Creating roles via sensuctl now supports passing flags for setting permissions
  rules.
- Removed -c (check) flag in sensuctl check execute command.
- Fix a deadlock in the monitor.
- Don't allow the bus to drop messages.
- Events list can properly be viewed on mobile.
- Updated Sirupsen/logrus to sirupsen/logrus and other applicable dependencies using the former.
- Set default log level to 'warn'.
- Optimize check marshaling.
- Silenced API only accepts 'id' parameter on DELETE requests.
- Disable gostatsd internal metric collection.
- Improved log entries produced by pipelined.
- Allow the InfluxDB handler to parse the Sensu metric for an InfluxDB field tag
and measurement.
- Removed organization and environment flags from create command.
- Changed `metric_format` to `output_metric_format`.
- Changed `metric_handlers` to `output_metric_handlers`.

### Fixed
- Terminate processes gracefully in e2e tests, allowing ports to be reused.
- Shut down sessions properly when agent connections are disrupted.
- Fixed shutdown log message in backend
- Stopped double-writing events in eventd
- Agents from different orgs/envs with the same ID connected to the same backend
  no longer overwrite each other's messagebus subscriptions.
- Fix the manual packaging process.
- Properly log the event being handled in pipelined
- The http_check.sh example script now hides its output
- Silenced entries using an asterisk can be deleted
- Improve json unmarshaling performance.
- Events created from the metrics passed to the statsd listener are no longer
swallowed. The events are sent through the pipeline.
- Fixed a bug where the Issued field was never populated.
- When creating a new statsd server, use the default flush interval if given 0.
- Fixed a bug where check and checkconfig handlers and subscriptions are null in rendered JSON.
- Allow checks and hooks to escape zombie processes that have timed out.
- Install all dependencies with `dep ensure` in build.sh.
- Fixed an issue in which some agents intermittently miss check requests.
- Agent statsd daemon listens on IPv4 for Windows.
- Include zero-valued integers in JSON output for all types.
- Check event entities now have a last_seen timestamp.
- Improved silenced entry display and UX.
- Fixed a small bug in the opentsdb transformer so that it trims trailing
whitespace characters.

## [2.0.0-nightly.1] - 2018-03-07
### Added
- A `--debug` flag on sensu-backend for enabling a pprof HTTP endpoint on localhost.
- Add CLI support for adhoc check requests.
- Check scheduler now handles adhoc check requests.
- Added `set-FIELD` and `remove-FIELD` commands for all updatable fields
of a check. This allows updating single fields and completely clearing out
non-required fields.
- Add built-in only_check_output mutator to pipelined.
- Allow publish, cron, ttl, timeout, low flap threshold and more fields to be
set when importing legacy settings.
- Add CPU architecture in system information of entities.
- The `sensuctl user change-password` subcommand now accepts flag parameters.
- Configured and enabled etcd autocompaction.
- Add event metrics type, implementing the Sensu Metrics Format.
- Agents now try to reconnect to the backend if the connection is lost.
- Added non-functional selections for resolving and silencing to web ui
- Add LastOk to check type. This will be updated to reflect the last timestamp
of a successful check.
- Added GraphQL explorer to web UI.
- Added check occurrences and occurrences_watermark attributes from Sensu 1.x.
- Added issue template for GitHub.
- Added custom functions to evaluate a unix timestamp in govaluate.

### Changed
- Refactor Check data structure to not depend on CheckConfig. This is a breaking
change that will cause existing Sensu alpha installations to break if upgraded.
This change was made before beta release so that further breaking changes could
be avoided.
- Make indentation in protocol buffers files consistent.
- Refactor Hook data structure. This is similar to what was done to Check,
except that HookConfig is now embedded in Hook.
- Refactor CheckExecutor and AdhocRequestExecutor into an Executor interface.
- Changed the sensu-backend etcd flag constants to match the etcd flag names.
- Upgraded to Etcd v3.3.1
- Removed 3DES from the list of allowed ciphers in the backend and agent.
- Password input fields are now aligned in  `sensuctl user change-password`
subcommand.
- Agent backend URLs without a port specified will now default to port 8081.
- Travis encrypted variables have been updated to work with travis-ci.org
- Upgraded all builds to use Go 1.10.
- Use megacheck instead of errcheck.
- Cleaned agent configuration.
- We no longer duplicate hook execution for types that fall into both an exit
code and severity (ex. 0, ok).
- Updated the sensuctl guidelines.
- Changed travis badge to use travis-ci.org in README.md.
- Govaluate's modifier tokens can now be optionally forbidden.
- Increase the stack size on Travis CI.
- Refactor store, queue and ring interfaces, and daemon I/O details.
- Separated global from local flags in sensuctl usage.

### Fixed
- Fixed a bug in time.InWindow that in some cases would cause subdued checks to
be executed.
- Fixed a bug in the HTTP API where resource names could not contain special
characters.
- Resolved a bug in the keepalive monitor timer which was causing it to
erroneously expire.
- Resolved a bug in how an executor processes checks. If a check contains proxy
requests, the check should not duplicately execute after the proxy requests.
- Removed an erroneous validation statement in check handler.
- Fixed HookList `hooks` validation and updated `type` validation message to
allow "0" as a valid type.
- Events' check statuses & execution times are now properly added to CheckHistory.
- Sensu v1 Check's with TTL, timeout and threshold values can now be imported
correctly.
- Use uint32 for status so it's not empty when marshalling.
- Automatically create a "default" environment when creating a new organization.

## [2.0.0-alpha.17] - 2018-02-13
### Added
- Add .gitattributes file with merge strategy for the Changelog.
- Context switcher added for dashboard.
- Add API support for adhoc check requests.
- Check scheduler now supports round-robin scheduling.
- Added better error checking for CLI commands and support for mutually
exclusive fields.
- Added `--interactive` flag to CLI which is required to run interactive mode.
- Added CLI role rule-add Organization and Environment interactive prompts.
- Added events page list and simple buttons to filter

### Changed
- Silenced `begin` supports human readable time (Format: Jan 02 2006 3:04PM MST)
in `sensuctl` with optional timezone. Stores the field as unix epoch time.
- Increased the timeout in the store's watchers tests.
- Incremental retry mechanism when waiting for agent and backend in e2e tests.
- Renamed CLI asset create interactive prompt "Org" to "Organization".

### Fixed
- Fixed required flags in `sensuctl` so requirements are enforced.
- Add support for embedded fields to dynamic.Marshal.

## [2.0.0-alpha.16] - 2018-02-07
### Added
- Add an e2e test for proxy check requests.
- Add integration tests to our CI.
- Context switcher added for dashboard
- Add api support for adhoc check requests.

### Fixed
- Tracks in-progress checks with a map and mutex rather than an array to
increase time efficiency and synchronize goroutines reading from and writing
to that map.
- Fixed a bug where we were attempting to kill processes that had already
finished before its allotted execution timeout.
- Fixed a bug where an event could erroneously be shown as silenced.
- Properly log errors whenever a check request can't be published.
- Fixed some build tags for tests using etcd stores.
- Keepalive monitors now get updated with changes to a keepalive timeout.
- Prevent tests timeout in queue package
- Prevent tests timeout in ring package
- Fixed a bug in the queue package where timestamps were not parsed correctly.
- Fixed Ring's Next method hanging in cases where watch events are not propagated.

### Changed
- Queues are now durable.
- Refactoring of the check scheduling integration tests.
- CLI resource delete confirmation is now `(y/N)`.

### Removed
- Dependency github.com/chzyer/readline

## [2.0.0-alpha.15] - 2018-01-30
### Added
- Add function for matching entities to a proxy check request.
- Added functions for publishing proxy check requests.
- Added proxy request validation.
- CLI functionality for proxy check requests (add set-proxy-requests command).
- Entities have been added to the state manager and synchronizer.
- Added package leader, for facilitating execution by a single backend.
- Proxy check requests are now published to all entities described in
`ProxyRequests` and `EntityAttributes`.
- Add quick navigation component for dashboard

### Changed
- Govaluate logic is now wrapped in the `util/eval` package.
- Cron and Interval scheduling are now mutually exclusive.

### Fixed
- Fixed a bug where retrieving check hooks were only from the check's
organization, rather than the check's environment, too.

## [2.0.0-alpha.14] - 2018-01-23
### Added
- Add `Timeout` field to CheckConfig.
- CLI functionality for check `Timeout` field.
- Add timeout support for check execution.
- Add timeout support for check hook execution.
- Token substitution is now available for check hooks
- Add an e2e test for logging redaction
- Support for `When` field in `Filter` which enables filtering based on days
and times of the week.
- New gRPC inspired GraphQL implementation. See
[graphql/README](backend/apid/graphql/README.md) for usage.
- Support for TTLs in check configs to monitor stale check results.

### Changed
- Moved monitor code out of keepalived and into its own package.
- Moved KeyBuilder from etcd package to store package.

## [2.0.0-alpha.13] - 2018-01-16
### Added
- Logging redaction for entities

### Fixed
- Fixed e2e test for token substitution on Windows
- Fixed check subdue unit test for token substitution on Windows
- Consider the first and last seconds of a time window when comparing the
current time
- Fixed Travis deploy stage by removing caching for $GOPATH
- Parse for [traditional cron](https://en.wikipedia.org/wiki/Cron) strings, rather than [GoDoc cron](https://godoc.org/github.com/robfig/cron) strings.

### Changed
- Removed the Visual Studio 2017 image in AppVeyor to prevent random failures
- Made some slight quality-of-life adjustments to build-gcs-release.sh.

## [2.0.0-alpha.12] - 2018-01-09
### Added
- Add check subdue mechanism. Checks can now be subdued for specified time
windows.
- Silenced entries now include a `begin` timestamp for scheduled maintenance.
- Store clients can now use [watchers](https://github.com/sensu/sensu-go/pull/792) to be notified of changes to objects in the store.
- Add check `Cron` field. Checks can now be scheduled according to the cron
string stored in this field.
- Add a distributed queue package for use in the backend.
- Token substitution is now available for checks.
- CLI functionality for check `Cron` field.
- Add an e2e test for cron scheduling.
- Add an e2e test for check hook execution.

## [2.0.0-alpha.11] - 2017-12-19
### Breaking Changes
- The `Source` field on a check has been renamed to `ProxyEntityID`. Any checks
using the Source field will have to be recreated.

### Added
- Silenced entries with ExpireOnResolve set to true will now be deleted when an
event which has previously failing was resolved
- TCP/UDP sockets now accept 1.x backward compatible payloads. 1.x Check Result gets translated to a 2.x Event.
- Custom attributes can be added to the agent at start.
- New and improved Check Hooks are implemented (see whats new about hooks here: [Hooks](https://github.com/sensu/sensu-alpha-documentation/blob/master/08-hooks.md))
- Add check subdue CLI support.

### Changed
- Avoid using reflection in time.InWindows function.
- Use multiple parallel jobs in CI tools to speed up the tests
- Pulled in latest [github.com/coreos/etcd](https://github.com/coreos/etcd).
- Includes fix for panic that occurred on shutdown.
- Refer to their
[changelog](https://github.com/gyuho/etcd/blob/f444abaae344e562fc69323c75e1cf772c436543/CHANGELOG.md)
for more.
- Switch to using [github.com/golang/dep](https://github.com/golang/dep) for
managing dependencies; `vendor/` directory has been removed.
- See [README](README.md) for usage.

## [2.0.0-alpha.10] - 2017-12-12
### Added
- End-to-end test for the silencing functionality
- Silenced events are now identified in sensuctl

### Changed
- Events that transitioned from incidents to a healthy state are no longer
filtered by the pipeline
- Errcheck was added to the build script, and the project was given a once-over
to clean up existing errcheck lint.
- Creating a silenced entry via sensuctl no longer requires an expiry value

### Fixed
- Entities can now be silenced using their entity subscription
- Fixed a bug in the agent where it was ignoring keepalive interval and timeout
settings on start
- Keepalives now alert when entities go away!
- Fixed a bug in package dynamic that could lead to an error in json.Marshal
in certain cases.
- Fixed an issue in keepalived to handle cases of nil entities in keepalive
messages

## [2.0.0-alpha.9] - 2017-12-5
### Added
- Proxy entities are now dynamically created through the "Source" attribute of a
check configuration
- Flag to sensuctl configure allowing it to be configured non-interactively
(usage: --non-interactive or -n)
- New function SetField in package dynamic, for setting fields on types
supporting extended attributes.
- Automatically append entity:entityID subscription for agent entities
- Add silenced command to sensuctl for silencing checks and subscriptions.
- Add healthz endpoint to agent api for checking agent liveness.
- Add ability to pass JSON event data to check command STDIN.
- Add POST /events endpoint to manually create, update, and resolve events.
- Add "event resolve" command to sensuctl to manually resolve events.
- Add the time.InWindow & time.InWindows functions to support time windows, used
in filters and check subdue

### Fixed
- Fixed a bug in how silenced entries were deleted. Only one silenced entry will
be deleted at a time, regardless of wildcard presence for subscription or check.

## [2.0.0-alpha.8] - 2017-11-28
### Added
- New "event delete" subcommand in sensuctl
- The "Store" interface is now properly documented
- The incoming request body size is now limited to 512 KB
- Silenced entries in the store now have a TTL so they automatically expire
- Initial support for custom attributes in various Sensu objects
- Add "Error" type for capturing pipeline errors
- Add registration events for new agents
- Add a migration tool for the store directly within sensu-backend

### Changed
- Refactoring of the sensu-backend API
- Modified the description for the API URL when configuring sensuctl
- A docker image with the master tag is built for every commit on master branch
- The "latest" docker tag is only pushed once a new release is created

### Fixed
- Fix the "asset update" subcommand in sensuctl
- Fix Go linting in build script
- Fix querying across organizations and environments with sensuctl
- Set a standard redirect policy to sensuctl HTTP client

### Removed
- Removed extraneous GetEnv & GetOrg getter methods<|MERGE_RESOLUTION|>--- conflicted
+++ resolved
@@ -24,14 +24,10 @@
 or sensuctl. This should prevent users from using the dashboard port by
 mistake.
 
-<<<<<<< HEAD
 ### Fixed
 - Fixed a bug where the agent could connect to a backend using a namespace that
 doesn't exist.
-=======
-## Fixed
- - Subscriptions cannot have empty strings in them (#2932)
->>>>>>> b426539d
+- Subscriptions can no longer be empty strings (#2932)
 
 ## [5.18.1] - 2020-03-10
 
