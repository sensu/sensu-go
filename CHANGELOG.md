--- conflicted
+++ resolved
@@ -25,11 +25,8 @@
 - Check TTL failure events are now much more reliable, and will persist even
 in the presence cluster member failures and cluster restarts.
 - Fix snakeCase version of keys in typeMap for acronyms.
-<<<<<<< HEAD
 - Fixed a bug in keepalive processing that could result in a crash.
-=======
 - Pin childprocess to v0.9.0 in CircleCI so fpm can be installed.
->>>>>>> 1a171b1f
 
 ## [5.1.1] - 2019-01-24
 
