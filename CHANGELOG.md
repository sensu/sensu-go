# Changelog
All notable changes to this project will be documented in this file.

The format is based on [Keep a Changelog](http://keepachangelog.com/en/1.0.0/)
and this project adheres to [Semantic
Versioning](http://semver.org/spec/v2.0.0.html).

## Unreleased

### Added
<<<<<<< HEAD
- Added support for the following TLS related options to `sensuctl`:
`--trusted-ca-file` and `--insecure-skip-tls-verify`. This allows sensuctl
users to use a self-signed certificate without adding it to the operating
system's CA store, either by explicitly trusting the signer, or by disabling
TLS hostname verification.
=======
- Added a generic watcher in the store.
- Added `RemoveProvider` method to authenticator.
>>>>>>> 039f76d5

### Changed
- Removed unused workflow `rel_build_and_test` in CircleCI config.
- Moved the `Provider` interface to `api/core/v2` package.
- Moved the `Authenticator` interface to `backend/authentication` package.

### Fixed
- Check TTL failure events are now much more reliable, and will persist even
in the presence cluster member failures and cluster restarts.
- Fix snakeCase version of keys in typeMap for acronyms.

## [5.1.1] - 2019-01-24

### Added
- Added the notion of authentication providers.

### Changed
- Improved logging for errors in proxy check requests.
- Updated Go version from 1.10 to 1.11.4.
- Refactoring of the internal authentication mechanism into a `basic`
authentication provider.
- Modified private generic store methods as public functions.
- Improved logging for errors in proxy check requests.
- Updated Go version from 1.10 to 1.11.4.
- Changed keepalive event to include check.outputé

### Fixed
- Fixed a bug where `sensuctl edit` was not removing the temp file it created.
- Fixed a bug where adhoc checks were not retrieving asset dependencies.
- Fixed a bug where check updates would cause the check to immediately fire.
- Fixed a bug where a bad line in check output would abort metric extraction.
An error is now logged instead, and extraction continues after a bad line is encountered.
- Keepalive events will now continue to fire after cluster restarts.
- Fixed a panic in the dashboardd shutdown routine.
- Fixed a bug where deleting a non-existent entity with sensuctl would not return an error.
- Web UI - toolbar menu buttons now switch with dark theme.
- Web UI - some buttons easier to see with dark theme.
- Agents will now take proxy entity names into consideration when guarding
against duplicate check requests.

### Changed
- Improved logging for errors in proxy check requests.
- Updated Go version from 1.10 to 1.11.4.

## [5.1.0] - 2018-12-18

### Added
- Support for the trusted-ca-file and insecure-skip-tls-verify flags in
  sensu-agent. These flags have the same meaning and use as their sensu-backend
  counterparts.

### Changed
- Default location for sensu-backend data has changed from /var/lib/sensu to
  /var/lib/sensu/sensu-backend. See release notes for more information.

### Fixed
- Keepalive and check TTL failure events now fire continuously until resolved.
- Listing an empty set of assets now correctly returns [] instead of null.
- Fixed API endpoint used by the CLI to create hooks via the 'sensuctl create'
  command. It's now possible to create objects of type 'Hook' with this command
  again.
- Firefox status icons not fully rendering

## [5.0.1] - 2018-12-12

### Changed
- Added --etcd-advertise-client-urls options to docker-compose.yaml sensu-backend start command

### Fixed
- Prevent a panic when using an external etcd cluster.
- Silences List in web ui sorted by ascending order; defaults to descending
- Reduces shuffling of items as events list updates
- Fixed error in UI where status value could not be coerced
- Copy local environment variables into execution context when running checks
- Ensure environment variables are joined with a semicolon on Windows
- Command arguments are no longer needlessly escaped on Windows
- Backend environments are now included in handler & mutator execution requests.

## [5.0.0] - 2018-11-30

### Added
- Add the `etcd-advertise-client-urls` config attribute to sensu-backend
- Support for multiple API versions added to sensuctl create
- Support for metadata added to wrapped resources (yaml, wrapped-json)
- Added the backend configuration attributes `api-listen-address` & `api-url`.
- Adds feedback when rerunning check[s] in the web app

### Removed
- Check subdue functionality has been disabled. Users that have checks with
subdues defined should delete and recreate the check. The subdue feature was
found to have issues, and we are re-working the feature for a future release.
- Filter when functionality has been disabled. Users that have filters with
'when' properties defined should delete and recreate the filter. Filter when
uses the same facility as check subdue for handling time windows.
- Removed event.Hooks and event.Silenced deprecated fields
- Extensions have been removed until we have time to revisit the feature.

### Changed
- Assets and checks environments are now merged, with a preference given to the
  values coming from the check's environment.
- Assets and handlers environments are now merged, with a preference given to the
  values coming from the handler's environment.
- Assets and mutators environments are now merged, with a preference given to the
  values coming from the mutator's environment.
- Metadata from wrappers and resources is now merged, with a preference given to
the values coming from the wrapper. Labels and annotations are deep-merged.
- Round-robin scheduling has been temporarily disabled.
- The dashboard now uses the `api-url` configuration attribute to connect to the
API.

### Fixed
- Fixed several resource leaks in the check scheduler.
- Fixed a bug in the dashboard where entities could not be silenced.
- Fix the `sensuctl cluster health` command.
- Fixed issue filtering by status on the events page
- Fixed interactive operations on entities in the CLI
- Removed rerun and check links for keepalives on event details page.
- Web UI - Made silencing language more clear on Silences List page
- Fixed a bug where resources from namespaces that share a common prefix, eg:
  "sensu" and "sensu-devel", could be listed together.
- Fixed a bug in the agent where the agent would deadlock after a significant
period of disconnection from the backend.
- Fixed a bug where logging events without checks would cause a nil panic.
- Removed the ability to rerun keepalives on the events list page
- A panic in keepalive/check ttl monitors causing a panic.
- Monitors are now properly namespaced in etcd.
- Updating a users groups will no longer corrupt their password
- Prevent empty error messages in sensuctl.
- Fixed a bug where keepalive failures could be influenced by check TTL
successes, and vice versa.
- Fixed a bug where check TTL events were not formed correctly.
- Fixed a web-ui bug causing the app to crash on window resize in FireFox

### Breaking Changes
- The backend configuration attributes `api-host` & `api-port` have been
replaced with `api-listen-address`.

## [2.0.0-beta.8-1] - 2018-11-15

### Added
- Assets are included on check details page.
- Adds links to view entities and checks from the events page.
- Added an agent/cmd package, migrated startup logic out of agent main
- Improved debug logging in pipeline filtering.
- Add object metadata to entities (including labels).
- Add filter query support for labels.
- Add support for setting labels on agents with the command line.
- The sensuctl tool now supports yaml.
- Add support for `--all-namespaces` flag in `sensuctl extension list`
subcommand.
- Added functionality to the dynamic synthesize function, allowing it to
flatten embedded and non-embedded fields to the top level.
- Added the sensuctl edit command.
- Added javascript filtering.

### Removed
- Govaluate is no longer part of sensu-go.

### Fixed
- Display appropriate fallback when an entity's lastSeen field is empty.
- Silences List in web ui sorted by ascending order
- Sorting button now works properly
- Fixed unresponsive silencing entry form begin date input.
- Removed lastSeen field from check summary
- Fixed a panic on the backend when handling keepalives from older agent versions.
- Fixed a bug that would prevent some keepalive failures from occurring.
- Improved event validation error messages.
- Improved agent logging for statsd events.
- Fixues issue with tooltip positioning.
- Fixed bug with toolbar menus collapsing into the overflow menu
- The agent now reconnects to the backend if its first connection attempt
  fails.
- Avoid infinite loop when code cannot be highlighted.

### Changes
- Deprecated the sensu-agent `--id` flag, `--name` should be used instead.

### Breaking Changes
- Environments and organizations have been replaced with namespaces.
- Removed unused asset metadata field.
- Agent subscriptions are now specified in the config file as an array instead
  instead of a comma-delimited list of strings.
- Extended attributes have been removed and replaced with labels. Labels are
string-string key-value pairs.
- Silenced `id`/`ID` field has changed to `name`/`Name`.
- Entity `id`/`ID` field has changed to `name`/`Name`.
- Entity `class`/`Class` field has changed to `entity_class`/`EntityClass`.
- Check `proxy_entity_id`/`ProxyEntityID` field has changed to `proxy_entity_name`/`ProxyEntityName`.
- Objects containing both a `name`/`Name` and `namespace`/`Namespace` field have been
replaced with `metadata`/`ObjectMeta` (which contains both of those fields).
- Role-based access control (RBAC) has been completely redesigned.
- Filter and token substitution variable names now match API naming. Most names
that were previously UpperCased are now lower_cased.
- Filter statements are now called expressions. Users should update their
filter definitions to use this new naming.

## [2.0.0-beta.7-1] - 2018-10-26

### Added
- Asset functionality for mutators and handlers.
- Web ui allows publishing and unpublishing on checks page.
- Web ui allows publishing and unpublishing on check details page.
- Web ui code highlighting added.

### fixed
- fixes exception thrown when web ui browser window is resized.

## [2.0.0-beta.6-2] - 2018-10-22

### Added
- Add windows/386 to binary gcs releases
- TLS authentication and encryption for etcd client and peer communication.
- Added a debug log message for interval timer initial offset.
- Added a privilege escalation test for RBAC.

### Removed
- Staging resources and configurations have been removed from sensu-go.
- Removed handlers/slack from sensu/sensu-go. It can now be found in
sensu/slack-handler.
- Removed the `Error` store and type.

### Changed
- Changed sensu-agent's internal asset manager to use BoltDB.
- Changed sensuctl title colour to use terminal's configured default for bold
text.
- The backend no longer forcibly binds to localhost.
- Keepalive intervals and timeouts are now configured in the check object of
keepalive events.
- The sensu-agent binary is now located at ./cmd/sensu-agent.
- Sensuctl no longer uses auto text wrapping.
- The backend no longer requires embedded etcd. External etcd instances can be
used by providing the --no-embed option. In this case, the client will dial
the URLs provided by --listen-client-urls.
- The sensu-agent binary is now located at ./cmd/sensu-agent.
- Sensuctl no longer uses auto text wrapping.
- The backend no longer requires embedded etcd. External etcd instances can be
used by providing the --no-embed option. In this case, the client will dial
the URLs provided by --listen-client-urls.
- Deprecated daemon `Status()` functions and `/info` (`/info` will be
re-implemented in https://github.com/sensu/sensu-go/issues/1739).
- The sensu-backend flags related to etcd are now all prefixed with `etcd` and
the older versions are now deprecated.
- Web ui entity recent events are sorted by last ok.
- etcd is now the last component to shutdown during a graceful shutdown.
- Web ui entity recent events are sorted by last ok
- Deprecated --custom-attributes in the sensu-agent command, changed to
--extended-attributes.
- Interfaced command execution and mocked it for testing.
- Updated the version of `libprotoc` used to 3.6.1.

### Fixed
- Fixed a bug in `sensuctl configure` where an output format called `none` could
  be selected instead of `tabular`.
- Fixes a bug in `sensuctl cluster health` so the correct error is handled.
- Fixed a bug where assets could not extract git tarballs.
- Fixed a bug where assets would not install if given cache directory was a
relative path.
- Fixed a bug where an agent's collection of system information could delay
sending of keepalive messages.
- Fixed a bug in nagios perfdata parsing.
- Etcd client URLs can now be a comma-separated list.
- Fixed a bug where output metric format could not be unset.
- Fixed a bug where the agent does not validate the ID at startup.
- Fixed a bug in `sensuctl cluster health` that resulted in an unmarshal
error in an unhealthy cluster.
- Fixed a bug in the web ui, removed references to keepaliveTimeout.
- Keepalive checks now have a history.
- Some keepalive events were misinterpreted as resolution events, which caused
these events to be handled instead of filtered.
- Some failing keepalive events were not properly emitted after a restart of
sensu-backend.
- The check output attribute is still present in JSON-encoded events even if
empty.
- Prevent an empty Path environment variable for agents on Windows.
- Fixed a bug in `sensuctl check update` interactive mode. Boolean defaults
were being displayed rather than the check's current values.
- Use the provided etcd client TLS information when the flag `--no-embed-etcd`
is used.
- Increase duration delta in TestPeriodicKeepalive integration test.
- Fixed some problems introduced by Go 1.11.

### Breaking Changes
- Removed the KeepaliveTimeout attribute from entities.

## [2.0.0-beta.4] - 2018-08-14

### Added
- Added the Sensu edition in sensuctl config view subcommand.
- List the supported resource types in sensuctl.
- Added agent ID and IP address to backend session connect/disconnect logs
- Licenses collection for RHEL Dockerfiles and separated RHEL Dockerfiles.

### Changed
- API responses are inspected after each request for the Sensu Edition header.
- Rename list-rules subcommand to info in sensuctl role commmand with alias
for backward compatibility.
- Updated gogo/protobuf and golang/protobuf versions.
- Health API now returns etcd alarms in addition to cluster health.

### Fixed
- Fixed agentd so it does not subscribe to empty subscriptions.
- Rules are now implicitly granting read permission to their configured
environment & organization.
- The splay_coverage attribute is no longer mandatory in sensuctl for proxy
check requests and use its default value instead.
- sensu-agent & sensu-backend no longer display help usage and duplicated error
message on startup failure.
- `Issued` & `History` are now set on keepalive events.
- Resolves a potential panic in `sensuctl cluster health`.
- Fixed a bug in InfluxDB metric parsing. The timestamp is now optional and
compliant with InfluxDB line protocol.
- Fixed an issue where adhoc checks would not be issued to all agents in a
clustered installation.

### Breaking Changes
- Corrects the check field `total_state-change` json tag to `total_state_change`.

## [2.0.0-beta.3-1] - 2018-08-02

### Added
- Added unit test coverage for check routers.
- Added API support for cluster management.
- Added sensuctl cluster member-list command.
- Added Sensu edition detection in sensuctl.
- Added sensuctl cluster member-add command.
- Added API client support for enterprise license management.
- Added a header to API calls that returns the current Sensu Edition.
- Added sensuctl cluster health command.

### Changed
- The Backend struct has been refactored to allow easier customization in
enterprise edition.
- Use etcd monitor instead of in-memory monitor.
- Refactoring of the cmd package for sensuctl to allow easier customization in
the enterprise edition.
- Upgrade dep to v0.5.0
- Added cluster health information to /health endpoint in sensu-backend.

### Fixed
- Fixed `sensuctl completion` help for bash and zsh.
- Fixed a bug in build.sh where versions for Windows and Mac OS were not
generated correctly.
- Display the name of extensions with table formatting in sensuctl.
- Fixed TLS issue that occurred when dashboard communicated with API.
- Check TTL now works with round robin checks.
- Format string for --format flag help now shows actual arguments.
- Push the sensu/sensu:nightly docker image to the Docker Hub.
- Replaced dummy certs with ones that won't expire until 100 years in the
future.
- Fixed a bug where clustered round robin check execution executed checks
too often.
- Catch errors in type assertions in cli.
- Fixed a bug where users could accidentally create invalid gRPC handlers.

### Removed
- Removed check subdue e2e test.
- Removed unused Peek method in the Ring data structure.

### Breaking Changes
- Removed deprecated import command.

## [2.0.0-beta.2] - 2018-06-28

### Added
- Performed an audit of events and checks. Added `event.HasCheck()` nil checks
prior to assuming the existence of said check.
- Added a Create method to the entities api.
- Added the ability to set round robin scheduling in sensuctl
- Added Output field to GRPC handlers
- Additional logging around handlers
- Accept additional time formats in sensuctl
- Entities can now be created via sensuctl.
- Added the format `wrapped-json` to sensuctl `configure`, `list` and `info`
commands, which is compatible with `sensuctl create`.
- Added debug event log with all event data.
- Added yml.example configurations for staging backend and agents.
- Added test resources in `testing/config/resources.json` to be used in staging.
- Added all missing configuration options to `agent.yml.example` and
`backend.yml.example`.
- Added environment variables to checks.
- Added logging redaction integration test.
- Added check token substitution integration test.
- Added the `sensuctl config view` subcommand.
- Added extension service configuration to staging resources.
- Added some documentation around extensions.
- Added Dockerfile.rhel to build RHEL containers.

### Changed
- Upgraded gometalinter to v2.
- Add logging around the Sensu event pipeline.
- Split out the docker commands in build script so that building images and
  pushing can be done separately.
- Migrated the InfluxDB handler from the sensu-go repository to
github.com/nikkiki/sensu-influxdb-handler
- Entry point for sensu-backend has been changed to
  `github.com/sensu/sensu-go/cmd/sensu-backend`
- Don't allow unknown fields in types that do not support custom attributes
when creating resources with `sensuctl create`.
- Provided additional context to metric event logs.
- Updated goversion in the appveyor configuration for minor releases.
- Use a default hostname if one cannot be retrieved.
- Return an error from `sensuctl configure` when the configured organization
or environment does not exist.
- Remove an unnecessary parameter from sensuctl environment create.
- The profile environment & organization values are used by default when
creating a resource with sensuctl.
- Migrated docker image to sensu Docker Hub organization from sensuapp.
- Use the sensu/sensu image instead of sensu/sensu-go in Docker Hub.

### Fixed
- Prevent panic when verifying if a metric event is silenced.
- Add logging around the Sensu event pipeline
- Marked silenced and hooks fields in event as deprecated
- Fixed a bug where hooks could not be created with `create -f`
- Metrics with zero-values are now displayed correctly
- Fix handler validation routine
- Fixed a small bug in the opentsdb transformer so that it trims trailing
whitespace characters.
- Sensu-agent logs an error if the statsd listener is unable to start due to an
invalid address or is stopped due to any other error.
- Fixed a bug where --organization and --environment flags were hidden for all
commands
- Fix a bug where environments could not be created with sensuctl create
- StatsD listener on Windows is functional
- Add version output for dev and nightly builds (#1320).
- Improve git version detection by directly querying for the most recent tag.
- Fixed `sensuctl create -f` for `Role`
- Fixed `sensuctl create -f` for `Event`
- Added validation for asset SHA512 checksum, requiring that it be at least 128
characters and therefore fixing a bug in sensuctl
- Silenced IDs are now generated when not set in `create -f` resources
- API requests that result in a 404 response are now logged
- Fixed a bug where only a single resource could be created with
`sensuctl create` at a time.
- Fixed a bug where environments couldn't be deleted if there was an asset in
the organization they reside in.
- Dashboard's backend reverse proxy now works with TLS certs are configured.
- Fixed a bug with the IN operator in query statements.
- Boolean fields with a value of `false` now appear in json format (removed
`omitempty` from protobufs).
- The sensuctl create command no longer prints a spurious warning when
non-default organizations or environments are configured.
- When installing assets, errors no longer cause file descriptors to leak, or
lockfiles to not be cleaned up.
- Fixed a bug where the CLI default for round robin checks was not appearing.
- Missing custom attributes in govaluate expressions no longer result in
an error being logged. Instead, a debug message is logged.
- Update AppVeyor API token to enable GitHub deployments.
- Allow creation of metric events via backend API.
- Fixed a bug where in some circumstances checks created with sensuctl create
would never fail.
- Fixed a goroutine leak in the ring.
- Fixed `sensuctl completion` help for bash and zsh.

### Removed
- Removed Linux/386 & Windows/386 e2e jobs on Travis CI & AppVeyor
- Removed check output metric extraction e2e test, in favor of more detailed
integration coverage.
- Removed the `leader` package
- Removed logging redaction e2e test, in favor of integration coverage.
- Removed check token substitution e2e test, in favor of integration coverage.
- Removed round robin scheduling e2e test.
- Removed proxy check e2e test.
- Removed check scheduling e2e test.
- Removed keepalive e2e test.
- Removed event handler e2e test.
- Removed `sensuctl` create e2e tests.
- Removed hooks e2e test.
- Removed assets e2e test.
- Removed agent reconnection e2e test.
- Removed extensions e2e test.

## [2.0.0-beta.1] - 2018-05-07
### Added
- Add Ubuntu 18.04 repository
- Support for managing mutators via sensuctl.
- Added ability to sort events in web UI.
- Add PUT support to APId for the various resource types.
- Added flags to disable the agent's API and Socket listeners
- Made Changelog examples in CONTRIBUTING.md more obvious
- Added cli support for setting environment variables in mutators and handlers.
- Added gRPC extension service definition.
- The slack handler now uses the iconURL & username flag parameters.
- Support for nightlies in build/packaging tooling.
- Added extension registry support to apid.
- Added extension registry to the store.
- Add sensuctl create command.
- Adds a statsd server to the sensu-agent which runs statsd at a configurable
flush interval and converts gostatsd metrics to Sensu Metric Format.
- Add event filtering to extensions.
- Proper 404 page for web UI.
- Add sensuctl extension command.
- Add extensions to pipelined.
- Added more tests surrounding the sensu-agent's statsd server and udp port.
- Add the `--statsd-event-handlers` flag to sensu-agent which configures the
event handlers for statsd metrics.
- Add default user with username "sensu" with global, read-only permissions.
- Add end-to-end test for extensions.
- Add configuration setting for backend and agent log level.
- Add extension package for building third-party Sensu extensions in Go.
- Add the `--statsd-disable` flag to sensu-agent which configures the
statsd listener. The listener is enabled by default.
- Added an influx-db handler for events containing metrics.
- Add 'remove-when' and 'set-when' subcommands to sensuctl filter command.
- Added the Transformer interface.
- Added a Graphite Plain Text transformer.
- Add support for `metric_format` and `metric_handlers` fields in the Check and
CheckConfig structs.
- Add CLI support for `metric_format` and `metric_handlers` fields in `sensuctl`.
- Add support for metric extraction from check output for `graphite_plaintext`
transformer.
- Added a OpenTSDB transformer.
- Add support for metric extraction from check output for `opentsdb_line`
- Added a Nagios performance data transformer.
- Add support for metric extraction from check output for `nagios_perfdata`
- Added an InfluxDB Line transformer.
- Add support for metric extraction from check output for `influxdb_line`
transformer.
- Add e2e test for metric extraction.

### Changed
- Changed the maximum number of open file descriptors on a system to from 1024
(default) to 65535.
- Increased the default etcd size limit from 2GB to 4GB.
- Move Hooks and Silenced out of Event and into Check.
- Handle round-robin scheduling in wizardbus.
- Added informational logging for failed entity keepalives.
- Replaced fileb0x with vfsgen for bundling static assets into binary. Nodejs 8+
and yarn are now dependencies for building the backend.
- Updated etcd to 3.3.2 from 3.3.1 to fix an issue with autocompaction settings.
- Updated and corrected logging style for variable fields.
- Build protobufs with go generate.
- Creating roles via sensuctl now supports passing flags for setting permissions
  rules.
- Removed -c (check) flag in sensuctl check execute command.
- Fix a deadlock in the monitor.
- Don't allow the bus to drop messages.
- Events list can properly be viewed on mobile.
- Updated Sirupsen/logrus to sirupsen/logrus and other applicable dependencies using the former.
- Set default log level to 'warn'.
- Optimize check marshaling.
- Silenced API only accepts 'id' parameter on DELETE requests.
- Disable gostatsd internal metric collection.
- Improved log entries produced by pipelined.
- Allow the InfluxDB handler to parse the Sensu metric for an InfluxDB field tag
and measurement.
- Removed organization and environment flags from create command.
- Changed `metric_format` to `output_metric_format`.
- Changed `metric_handlers` to `output_metric_handlers`.

### Fixed
- Terminate processes gracefully in e2e tests, allowing ports to be reused.
- Shut down sessions properly when agent connections are disrupted.
- Fixed shutdown log message in backend
- Stopped double-writing events in eventd
- Agents from different orgs/envs with the same ID connected to the same backend
  no longer overwrite each other's messagebus subscriptions.
- Fix the manual packaging process.
- Properly log the event being handled in pipelined
- The http_check.sh example script now hides its output
- Silenced entries using an asterisk can be deleted
- Improve json unmarshaling performance.
- Events created from the metrics passed to the statsd listener are no longer
swallowed. The events are sent through the pipeline.
- Fixed a bug where the Issued field was never populated.
- When creating a new statsd server, use the default flush interval if given 0.
- Fixed a bug where check and checkconfig handlers and subscriptions are null in rendered JSON.
- Allow checks and hooks to escape zombie processes that have timed out.
- Install all dependencies with `dep ensure` in build.sh.
- Fixed an issue in which some agents intermittently miss check requests.
- Agent statsd daemon listens on IPv4 for Windows.
- Include zero-valued integers in JSON output for all types.
- Check event entities now have a last_seen timestamp.
- Improved silenced entry display and UX.
- Fixed a small bug in the opentsdb transformer so that it trims trailing
whitespace characters.

## [2.0.0-nightly.1] - 2018-03-07
### Added
- A `--debug` flag on sensu-backend for enabling a pprof HTTP endpoint on localhost.
- Add CLI support for adhoc check requests.
- Check scheduler now handles adhoc check requests.
- Added `set-FIELD` and `remove-FIELD` commands for all updatable fields
of a check. This allows updating single fields and completely clearing out
non-required fields.
- Add built-in only_check_output mutator to pipelined.
- Allow publish, cron, ttl, timeout, low flap threshold and more fields to be
set when importing legacy settings.
- Add CPU architecture in system information of entities.
- The `sensuctl user change-password` subcommand now accepts flag parameters.
- Configured and enabled etcd autocompaction.
- Add event metrics type, implementing the Sensu Metrics Format.
- Agents now try to reconnect to the backend if the connection is lost.
- Added non-functional selections for resolving and silencing to web ui
- Add LastOk to check type. This will be updated to reflect the last timestamp
of a successful check.
- Added GraphQL explorer to web UI.
- Added check occurrences and occurrences_watermark attributes from Sensu 1.x.
- Added issue template for GitHub.
- Added custom functions to evaluate a unix timestamp in govaluate.

### Changed
- Refactor Check data structure to not depend on CheckConfig. This is a breaking
change that will cause existing Sensu alpha installations to break if upgraded.
This change was made before beta release so that further breaking changes could
be avoided.
- Make indentation in protocol buffers files consistent.
- Refactor Hook data structure. This is similar to what was done to Check,
except that HookConfig is now embedded in Hook.
- Refactor CheckExecutor and AdhocRequestExecutor into an Executor interface.
- Changed the sensu-backend etcd flag constants to match the etcd flag names.
- Upgraded to Etcd v3.3.1
- Removed 3DES from the list of allowed ciphers in the backend and agent.
- Password input fields are now aligned in  `sensuctl user change-password`
subcommand.
- Agent backend URLs without a port specified will now default to port 8081.
- Travis encrypted variables have been updated to work with travis-ci.org
- Upgraded all builds to use Go 1.10.
- Use megacheck instead of errcheck.
- Cleaned agent configuration.
- We no longer duplicate hook execution for types that fall into both an exit
code and severity (ex. 0, ok).
- Updated the sensuctl guidelines.
- Changed travis badge to use travis-ci.org in README.md.
- Govaluate's modifier tokens can now be optionally forbidden.
- Increase the stack size on Travis CI.
- Refactor store, queue and ring interfaces, and daemon I/O details.
- Separated global from local flags in sensuctl usage.

### Fixed
- Fixed a bug in time.InWindow that in some cases would cause subdued checks to
be executed.
- Fixed a bug in the HTTP API where resource names could not contain special
characters.
- Resolved a bug in the keepalive monitor timer which was causing it to
erroneously expire.
- Resolved a bug in how an executor processes checks. If a check contains proxy
requests, the check should not duplicately execute after the proxy requests.
- Removed an erroneous validation statement in check handler.
- Fixed HookList `hooks` validation and updated `type` validation message to
allow "0" as a valid type.
- Events' check statuses & execution times are now properly added to CheckHistory.
- Sensu v1 Check's with TTL, timeout and threshold values can now be imported
correctly.
- Use uint32 for status so it's not empty when marshalling.
- Automatically create a "default" environment when creating a new organization.

## [2.0.0-alpha.17] - 2018-02-13
### Added
- Add .gitattributes file with merge strategy for the Changelog.
- Context switcher added for dashboard.
- Add API support for adhoc check requests.
- Check scheduler now supports round-robin scheduling.
- Added better error checking for CLI commands and support for mutually
exclusive fields.
- Added `--interactive` flag to CLI which is required to run interactive mode.
- Added CLI role rule-add Organization and Environment interactive prompts.
- Added events page list and simple buttons to filter

### Changed
- Silenced `begin` supports human readable time (Format: Jan 02 2006 3:04PM MST)
in `sensuctl` with optional timezone. Stores the field as unix epoch time.
- Increased the timeout in the store's watchers tests.
- Incremental retry mechanism when waiting for agent and backend in e2e tests.
- Renamed CLI asset create interactive prompt "Org" to "Organization".

### Fixed
- Fixed required flags in `sensuctl` so requirements are enforced.
- Add support for embedded fields to dynamic.Marshal.

## [2.0.0-alpha.16] - 2018-02-07
### Added
- Add an e2e test for proxy check requests.
- Add integration tests to our CI.
- Context switcher added for dashboard
- Add api support for adhoc check requests.

### Fixed
- Tracks in-progress checks with a map and mutex rather than an array to
increase time efficiency and synchronize goroutines reading from and writing
to that map.
- Fixed a bug where we were attempting to kill processes that had already
finished before its allotted execution timeout.
- Fixed a bug where an event could erroneously be shown as silenced.
- Properly log errors whenever a check request can't be published.
- Fixed some build tags for tests using etcd stores.
- Keepalive monitors now get updated with changes to a keepalive timeout.
- Prevent tests timeout in queue package
- Prevent tests timeout in ring package
- Fixed a bug in the queue package where timestamps were not parsed correctly.
- Fixed Ring's Next method hanging in cases where watch events are not propagated.

### Changed
- Queues are now durable.
- Refactoring of the check scheduling integration tests.
- CLI resource delete confirmation is now `(y/N)`.

### Removed
- Dependency github.com/chzyer/readline

## [2.0.0-alpha.15] - 2018-01-30
### Added
- Add function for matching entities to a proxy check request.
- Added functions for publishing proxy check requests.
- Added proxy request validation.
- CLI functionality for proxy check requests (add set-proxy-requests command).
- Entities have been added to the state manager and synchronizer.
- Added package leader, for facilitating execution by a single backend.
- Proxy check requests are now published to all entities described in
`ProxyRequests` and `EntityAttributes`.
- Add quick navigation component for dashboard

### Changed
- Govaluate logic is now wrapped in the `util/eval` package.
- Cron and Interval scheduling are now mutually exclusive.

### Fixed
- Fixed a bug where retrieving check hooks were only from the check's
organization, rather than the check's environment, too.

## [2.0.0-alpha.14] - 2018-01-23
### Added
- Add `Timeout` field to CheckConfig.
- CLI functionality for check `Timeout` field.
- Add timeout support for check execution.
- Add timeout support for check hook execution.
- Token substitution is now available for check hooks
- Add an e2e test for logging redaction
- Support for `When` field in `Filter` which enables filtering based on days
and times of the week.
- New gRPC inspired GraphQL implementation. See
[graphql/README](backend/apid/graphql/README.md) for usage.
- Support for TTLs in check configs to monitor stale check results.

### Changed
- Moved monitor code out of keepalived and into its own package.
- Moved KeyBuilder from etcd package to store package.

## [2.0.0-alpha.13] - 2018-01-16
### Added
- Logging redaction for entities

### Changed
- Removed the Visual Studio 2017 image in AppVeyor to prevent random failures

### Fixed
- Fixed e2e test for token substitution on Windows
- Fixed check subdue unit test for token substitution on Windows
- Consider the first and last seconds of a time window when comparing the
current time
- Fixed Travis deploy stage by removing caching for $GOPATH
- Parse for [traditional cron](https://en.wikipedia.org/wiki/Cron) strings, rather than [GoDoc cron](https://godoc.org/github.com/robfig/cron) strings.

### Changed
- Removed the Visual Studio 2017 image in AppVeyor to prevent random failures
- Made some slight quality-of-life adjustments to build-gcs-release.sh.

### Fixed
- Fixed e2e test for token substitution on Windows
- Fixed check subdue unit test for token substitution on Windows
- Consider the first and last seconds of a time window when comparing the
current time
- Fixed Travis deploy stage by removing caching for $GOPATH
- Parse for [traditional cron](https://en.wikipedia.org/wiki/Cron) strings, rather than [GoDoc cron](https://godoc.org/github.com/robfig/cron) strings.

## [2.0.0-alpha.12] - 2018-01-09
### Added
- Add check subdue mechanism. Checks can now be subdued for specified time
windows.
- Silenced entries now include a `begin` timestamp for scheduled maintenance.
- Store clients can now use [watchers](https://github.com/sensu/sensu-go/pull/792) to be notified of changes to objects in the store.
- Add check `Cron` field. Checks can now be scheduled according to the cron
string stored in this field.
- Add a distributed queue package for use in the backend.
- Token substitution is now available for checks.
- CLI functionality for check `Cron` field.
- Add an e2e test for cron scheduling.
- Add an e2e test for check hook execution.

## [2.0.0-alpha.11] - 2017-12-19
### Breaking Changes
- The `Source` field on a check has been renamed to `ProxyEntityID`. Any checks
using the Source field will have to be recreated.

### Added
- Silenced entries with ExpireOnResolve set to true will now be deleted when an
event which has previously failing was resolved
- TCP/UDP sockets now accept 1.x backward compatible payloads. 1.x Check Result gets translated to a 2.x Event.
- Custom attributes can be added to the agent at start.
- New and improved Check Hooks are implemented (see whats new about hooks here: [Hooks](https://github.com/sensu/sensu-alpha-documentation/blob/master/08-hooks.md))
- Add check subdue CLI support.

### Changed
- Avoid using reflection in time.InWindows function.
- Use multiple parallel jobs in CI tools to speed up the tests
- Pulled in latest [github.com/coreos/etcd](https://github.com/coreos/etcd).
- Includes fix for panic that occurred on shutdown.
- Refer to their
[changelog](https://github.com/gyuho/etcd/blob/f444abaae344e562fc69323c75e1cf772c436543/CHANGELOG.md)
for more.
- Switch to using [github.com/golang/dep](https://github.com/golang/dep) for
managing dependencies; `vendor/` directory has been removed.
- See [README](README.md) for usage.

## [2.0.0-alpha.10] - 2017-12-12
### Added
- End-to-end test for the silencing functionality
- Silenced events are now identified in sensuctl

### Changed
- Events that transitioned from incidents to a healthy state are no longer
filtered by the pipeline
- Errcheck was added to the build script, and the project was given a once-over
to clean up existing errcheck lint.
- Creating a silenced entry via sensuctl no longer requires an expiry value

### Fixed
- Entities can now be silenced using their entity subscription
- Fixed a bug in the agent where it was ignoring keepalive interval and timeout
settings on start
- Keepalives now alert when entities go away!
- Fixed a bug in package dynamic that could lead to an error in json.Marshal
in certain cases.
- Fixed an issue in keepalived to handle cases of nil entities in keepalive
messages

## [2.0.0-alpha.9] - 2017-12-5
### Added
- Proxy entities are now dynamically created through the "Source" attribute of a
check configuration
- Flag to sensuctl configure allowing it to be configured non-interactively
(usage: --non-interactive or -n)
- New function SetField in package dynamic, for setting fields on types
supporting extended attributes.
- Automatically append entity:entityID subscription for agent entities
- Add silenced command to sensuctl for silencing checks and subscriptions.
- Add healthz endpoint to agent api for checking agent liveness.
- Add ability to pass JSON event data to check command STDIN.
- Add POST /events endpoint to manually create, update, and resolve events.
- Add "event resolve" command to sensuctl to manually resolve events.
- Add the time.InWindow & time.InWindows functions to support time windows, used
in filters and check subdue

### Fixed
- Fixed a bug in how silenced entries were deleted. Only one silenced entry will
be deleted at a time, regardless of wildcard presence for subscription or check.

## [2.0.0-alpha.8] - 2017-11-28
### Added
- New "event delete" subcommand in sensuctl
- The "Store" interface is now properly documented
- The incoming request body size is now limited to 512 KB
- Silenced entries in the store now have a TTL so they automatically expire
- Initial support for custom attributes in various Sensu objects
- Add "Error" type for capturing pipeline errors
- Add registration events for new agents
- Add a migration tool for the store directly within sensu-backend

### Changed
- Refactoring of the sensu-backend API
- Modified the description for the API URL when configuring sensuctl
- A docker image with the master tag is built for every commit on master branch
- The "latest" docker tag is only pushed once a new release is created

### Fixed
- Fix the "asset update" subcommand in sensuctl
- Fix Go linting in build script
- Fix querying across organizations and environments with sensuctl
- Set a standard redirect policy to sensuctl HTTP client

### Removed
- Removed extraneous GetEnv & GetOrg getter methods<|MERGE_RESOLUTION|>--- conflicted
+++ resolved
@@ -8,16 +8,13 @@
 ## Unreleased
 
 ### Added
-<<<<<<< HEAD
 - Added support for the following TLS related options to `sensuctl`:
 `--trusted-ca-file` and `--insecure-skip-tls-verify`. This allows sensuctl
 users to use a self-signed certificate without adding it to the operating
 system's CA store, either by explicitly trusting the signer, or by disabling
 TLS hostname verification.
-=======
 - Added a generic watcher in the store.
 - Added `RemoveProvider` method to authenticator.
->>>>>>> 039f76d5
 
 ### Changed
 - Removed unused workflow `rel_build_and_test` in CircleCI config.
