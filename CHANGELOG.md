# Changelog
All notable changes to this project will be documented in this file.

The format is based on [Keep a Changelog](http://keepachangelog.com/en/1.0.0/)
and this project adheres to [Semantic
Versioning](http://semver.org/spec/v2.0.0.html).

## Unreleased

### Added
- A warning is now logged when a runtime asset was requested but does not exist.
- Added Prometheus transformer for extracting metrics from check output
using the Prometheus Exposition Text Format.
- The backend flag `--api-request-limit` is now available to configure the
maximum API request body size, in bytes.
- Add support for the PATCH method on the REST API for most configuration
resources.

### Changed
- The trusted CA file is now used for agent, backend and sensuctl asset retrieval.

### Fixed
- The backend will no longer start when the dashboard TLS configuration is not
fully specified.
- Include the agent entity in data passed to the command process' STDIN.
- Per-entity subscriptions (ex. `entity:entityName`) are always available on agent entities,
even if removed via the `/entities` API.
- Fixed a crash in the backend and agent related to Javascript execution.
- Proxy entities that are used in round-robin check requests are no longer stale.
- Fixed a bug where entity listing would be incorrect if agent entities were
created via the API instead of with sensu-agent.
<<<<<<< HEAD
- Close the response body when done reading from it while downloading assets.
=======
- `sensuctl user hash-password` command no longer requires a config to run.
>>>>>>> f22d8d37

## [5.21.2] - 2020-08-31

### Fixed
- Failed check events now get written to the event log file.

## [6.0.0] - 2020-08-04

### Added
- Log a warning when secrets cannot be sent to an agent because mTLS is not
enabled.
- Added the is_silenced boolean key to event.Check object.

### Fixed
- Clarifies wording around a secret provider error message.
- Logs and returns an error if a mutator cannot be found.
- User-Agent header is only set on new client creation rather than on each
request.
- Fixed a bug where highly concurrent event filtering could result in a panic.
- Fixed a bug where nil labels or annotations in an event filtering context
would result in a bad user experience, with the user having to explicitly
check if the annotations or labels are undefined. Now, the user is guaranteed
that labels and annotations are always defined, though they may be empty.
- Automatically capitalize the roleRef and subject types in ClusterRoleBindings
and RoleBindings.
- Log the proper CA certificate path in the error message when it can't be
properly parsed by the agent.
- Fix the log entry field for the check's name in schedulerd.
- Store fewer keys in etcd for agents.
- Keepalive and round robin scheduling leases are now dealt with more efficiently.

### Breaking
- The web interface is now a standalone product and no longer distributed
inside the sensu-backend binary. Refer to https://github.com/sensu/web for
more.
- The database schema for entities has changed. After upgrading, users will not
be able to use their database with older versions of Sensu.
- After initial creation, sensu-agent entity configuration cannot be changed
by modifying the agent's configuration file.

### Changed
- Entities are now stored as two separate data structures, in order to optimize
data access patterns.
- The `dead` and `handleUpdate` methods in keepalived now use `EntityConfig` and
`EntityState` respectively.
- The `dead()` and `createProxyEntity()` methods in eventd now use
  `corev3.EntityConfig` and `corev3.EntityState`.
- sensu-agent configuration can now be managed via the HTTP API.
- ClusterRoleBinding and RoleBinding subjects names can now contain any unicode
characters.
- Enriches output of `sensuctl asset add` with help usage for how to use the runtime asset.
- Unless the entity is a proxy entity, updates to entities now ignore state
  related fields.
- Upgraded Go version from 1.13.7 to 1.13.15.
- Upgraded etcd version from 3.3.17 to 3.3.22.

## [5.21.1] - 2020-08-05

### Changed
- Improves logging around the agent websocket connection.

### Fixed
- Fixed potential Web UI crash when fetching events in namespace with > 1000 events.
- Errors produced in the agent by assets, check validation, token substitution,
and event unmarshaling are logged once again.

## [5.21.0] - 2020-06-10

### Added
- Added `SENSU_LICENSE_FILE` environment variable to handler executions.
- Added the `sensuctl user hash-password` command to generate password hashes
- Added the ability to reset passwords via the backend API & `sensuctl user
reset-password`
- The user resource now has a `password_hash` field to specify the password
hash, in place of the cleartext password
- Added the beginnings of the core/v3 API.
- Added automatically generated tests for the core/v2 API.

### Changed
- `sensu-agent`'s default log level is now `info` instead of `warn`.
- `sensuctl command exec` now spawns the plugin directly instead of going
  through a sub-shell.

### Fixed
- The password verification logic when running `sensuctl user change-password`
has been moved from sensuctl to the backend API.
- Errors while publishing proxy check requests do not block scheduling for other
entities.
- Listing namespaces in sensuctl with `--chunk-size` now works properly.
- Prevent the agent from immediately exiting in certain scenarios where
components are disabled.
- Fixed an issue where a GraphQL query could fail when querying a namespace
containing event data in excess of 2GBs.
- Deregistration events now contain a timestamp.
- Checks configured with missing hooks no longer cause the agent to crash.

## [5.20.2] - 2020-05-26

### Added
- Added the username as a field to the API request logger.

### Changed
- The Process struct only contains the name of the process.

### Fixed
- The proper libc implementation is now displayed for Ubuntu entities.
- Add validation for subjects in RBAC RoleBinding and ClusterRoleBinding.
- Fixed a bug where single-letter subscriptions were not allowed, even though
they were intended to be.
- Fix retrieving command assets from bonsai.

## [5.20.1] - 2020-05-15
*No changelog for this release.*

### Added
- Added the ability to omit types from sensuctl dump when using the "all" flag.

### Fixed
- Fixed a bug in sensuctl dump where duplicate resource names could be specified.

## [5.20.0] - 2020-05-12

### Added
- Added ability to make the Resty HTTP Timeout configurable.
- Added the `event.is_silenced` & `event.check.is_silenced` field selectors.
- Added `processes` field to the system type to store agent local processes (commercial feature).
- Users can now increment the logging level by sending SIGUSR1 to the
sensu-backend or sensu-agent process.
- Added a new `sensuctl describe-type` command to list all resource types.
- Added `labels` and `annotations` as backend config options.
- Added token substitution for assets.
- Added `Edition` field to version information.
- Added `GoVersion` field to version information.
- Assets paths are now accessible to consumers via an environment variable.
- Added a helper function to token substitution to retrieve an asset path.
- Windows agent now has log rotation capabilities.
- [Web] Added check hook output to event details page.

### Changed
- Warning messages from Resty library are now suppressed in sensuctl.
- Notepad is now the default editor on Windows, instead of vi.
- [Web] Any leading and trailing whitespace is now trimmed from the username
when authenticating.
- [Web] A toast is now displayed when a user attempts to delete an event but
does not have appropriate authorization.
- [Web] Only the first five groups a user belongs to are displayed in the
preferences dialog. Showing too many made it difficult for users to locate the
sign-out button.

### Fixed
- Windows agent now accepts and remembers arguments passed to 'service run' and
'service install'.
- Windows agent synchronizes writes to its log file, ensuring that file size
will update with every log line written.
- Windows agent now logs to both console and log file when 'service run' is used.
- [Web] Fixed issue where the de-registration handler would always show up as
undefined on the entity details page.

## [5.19.3] - 2020-04-30

### Added
- Added a `timeout` flag to `sensu-backend init`.
- [Web] Added the ability for labels and annotations with links to images to be
displayed inline.
- [Web] Added additional modes for those with colour blindness.
- Added support for restarting the backend via SIGHUP. Config reloading is not
supported yet.

### Changed
- Removed deprecated flags in `sensuctl silenced update` subcommand.
### Fixed
- `sensu-backend init` now logs any TLS failures encountered.
- Fixes a bug in multi-line metric extraction that appeared in windows agents.
- Fixed an authn bug where sensu-backend would restart when agents disconnect.
- Fixed a bug where check state and last_ok were not computed until the second
instance of the event.
- Fix the validation for env_vars to allow the equal sign in values.
- Log to the warning level when an asset is not installed because none of the
filters matched.
- Return underlying errors when fetching an asset.
- Fixed a bug where the etcd event store would return prefixed matches rather than exact matches when getting events by entity.
- `sensuctl logout` now resets the TLS configuration.
- [Web] Fixes issue where labels with links could lead to a crash.
- Added a global rate limit for fetching assets so that asset retries are not abusive (can be
configured using `--assets-rate-limit` and `--assets-burst-limit` on the agent and backend).
- [Web] Fixed an issue where trying to use an unregistered theme could lead to a
crash.
- Fixed a bug that would cause the backend to crash.
- Fixed a bug that would cause messages like "unary invoker failed" to appear
in the logs.
- Fixed several goroutine leaks.
- Fixed a bug that would cause the backend to crash when the etcd client got an
error saying "etcdserver: too many requests".

## [5.19.2] - 2020-04-27
*No changelog for this release.*

## [5.19.1] - 2020-04-13

### Fixed
- Require that pipe handlers have a command set.
- The config file default path is now shown in the help for sensu-backend start
and sensu-agent start.
- Keepalives can now be published via the HTTP API.
- Token substitution templates can now express escape-quoted strings.
- [Web] Fixes issue where labels with links could lead to a crash.
- Fixed a bug where keepalives would not always fire correctly when using
the postgres event store.
- The REST API now uses a timeout of 3 seconds by default when querying
etcd health.
- sensu-agent will not longer allow configuring keepalive timeouts less than
the keepalive interval.
- Eventd can no longer mistake keepalive events for checks with TTL.
- Keepalives now generate a new event UUID for each keepalive failure event.
- Agents now correctly reset keepalive switches on reconnect, fixing a bug
where old keepalive timeout settings would persist too long.
- The system's libc_type attribute is now populated on alpine containers.

## [5.19.0] - 2020-03-26

### Added
- The `sensu.io/managed_by` label is now automatically applied to resources
created via `sensuctl create`.
- Added `created_by` to object metadata and populate that field via the HTTP API.
- Added agent discovery of libc type, VM system/role, and cloud provider.
- Added `float_type` field to system type to store which float type (softfloat,
hardfloat) a system is using.
- Additional Tessen resource metrics can now be registered at runtime.
- Added a generic client POST function that can return the response.
- Tessen now reports the type of store used for events ("etcd or "postgres").

### Changed
- Updated the store so that it may _create_ wrapped resources.
- Bonsai client now logs at debug level instead of info level.
- The dashboard service now returns an error if the client User-Agent is curl
or sensuctl. This should prevent users from using the dashboard port by
mistake.

### Fixed
- Fixed a bug where the agent could connect to a backend using a namespace that
doesn't exist.
- Subscriptions can no longer be empty strings (#2932)
- The proper HTTP status codes are returned for unauthenticated & permission
denied errors in the REST API.

## [5.18.1] - 2020-03-10

### Fixed
- Check history is now in FIFO order, not ordered by executed timestamp.
- Fixed bug where flapping would incorrectly end when `total_state_change` was
  below `high_flap_threshold` instead of below `low_flap_threshold`.
- sensu-backend no longers hang indefinitely if a file lock for the asset
manager cannot be obtained, and returns instead an error after 60 seconds.
- Stopped using the etcd embedded client, which seems to trigger nil pointer
panics when used against an etcd that is shutting down.
- 64-bit align the `Resource` struct in the store cache to fix a crash on
32-bit systems.
- Fixed a bug where sensu-backend would restart when agents disconnect.

## [5.18.0] - 2020-02-24

### Added
- Added the `/version` API in sensu-agent.
- Indicate in log messages which filter dropped an event.

### Fixed
- sensuctl now supports the http_proxy, https_proxy, and no_proxy environment
variables.
- returns 401 instead of 500 when issues occur refreshing the access token.
- Support Bonsai assets versions prefixed with the letter `v`.
- Fixed a bug where wrapped resources were not getting their namespaces set by
the default sensuctl configuration.
- read/writes `initializationKey` to/from `EtcdRoot`, while support legacy as fallback (read-only)
- check for a non-200 response when fetching assets
- `/silenced` now supports API filtering (commercial feature).
- Fixed event payload validation on the backend events API to validate the
payload with the URL parameters on the /events/:entity/:check endpoint and
reject events that do not match.
- The `auth/test` endpoint now returns the correct error messages.
- The `log-level` configuration option is now properly applied when running the
Sensu Agent Windows service.

### Changed
- Updated Go version from 1.13.5 to 1.13.7.
- Default `event.entity.entity_class` to `proxy` in the POST/PUT `/events` API.
- Proxy entities are now automatically created when events are published with an
entity that does not exist.

## [5.17.2] - 2020-02-19

### Fixed

- Fixed a bug where on an internal restart, enterprise HTTP routes could fail
to intialize.

## [5.17.1] - 2020-01-31

### Fixed
- Cluster configuration of sensuctl should be reset when `configure` is called.
- Some namespaces would not appear in the curated namespace functionality under
certain circonstances.
- Fix a bug with tar assets that contain hardlinked files.
- Assets name may contain capital letters.
- When `--trusted-ca-file` is used to configure sensuctl, it now detects and saves
the absolute file path in the cluster config.
- [Web] Changing order on event list will no longer cause filters to be reset.
- [Web] URLs inside annotations are now rendered as links.

## [5.17.0] - 2020-01-28

### Added
- Added the secrets provider interface and secrets provider manager to be used
by commercial secrets providers. Implemented for checks, mutators, and handlers.
- Added the `secrets` field to checks, mutators, and handlers.
- Added the `keepalive-handlers` configuration flag on the agent to specify the
entity's keepalive handlers.
- Added `event.entity.name` as a supported field selector.

### Fixed
- Fixed a memory leak in the entity cache.
- [Web] Labels with links can now be followed.
- [Web] Fixed a inconsistent crash that occurred in Firefox browsers.
- [Web] Fixed bug where event history was duplicated in the event timeline
chart.
- [Web] Fixed issue where silenced entries with a start date would result in a
crash.
- Fixed a bug where `sensuctl entity delete` was not returning an error
when attempting to delete a non-existent entity.
- sensuctl command assets installed via Bonsai will now use the "sensuctl"
namespace.
- Fixed a memory leak in the entity cache
- Users with implicit permissions to a namespace can now display resources
within that namespace via the Web UI.
- Explicit access to namespaces can only be granted via cluster-wide RBAC
resources.
- Split rules ClusterRole and Role verbs, resources and resource names on comma.
- Add support for the `--format` flag in the `sensuctl command list` subcommand.
- Namespace can be ommited from event when performing an HTTP POST request to
the `/events` endpoint.
- Fixed a bug where failing check TTL events could occur event if keepalive
failures had already occurred.

## [5.16.1] - 2019-12-18

### Fixed
- Initialize the sensu_go_events_processed counter with the `success` label so
it's always displayed.
- Fixed a performance regression that was introduced in 5.15.0, which would
cause the API to timeout past 20k agent sessions.

## [5.16.0] - 2019-12-11

### Added
- Display the JWT expiration Unix timestamp in `sensuctl config view`.
- Added the 'sensu-backend init' subcommand.
- Added a new flag, --etcd-client-urls, which should be used with sensu-backend
when it is not operating as an etcd member. The flag is also used by the new
sensu-backend init tool.
- Added the cluster's distribution to Tessen data.
- Added a new field, ClusterIDHex, to the ClusterHealth datatype.
- Added the `--etcd-discovery` and `--etcd-discovery-srv` flags to
`sensu-backend`. These are used to take advantage of the embedded etcd's
auto-discovery features.
- Added `--keepalive-critical-timeout` to define the time after which a
critical keepalive event should be created for an agent.
- Added `--keepalive-warning-timeout` which is an alias of `--keepalive-timeout`
for backwards compatibility.

### Fixed
- Add a timeout to etcd requests when retrieving the nodes health.
- Show the correct default value for the format flag in `sensuctl dump` help
usage.
- Installing sensuctl commands via Bonsai will now check for correct labels
before checking if the asset has 1 or more builds.
- Listing assets with no results returns an empty array.
- Fixed a panic that could occur when creating resources in a namespace that
does not exist.
- [Web] Links to documentation now point to the version of the product being run
instead of the latest; helpful when running an older version of Sensu.
- Fixed issue where keepalive events and events created through the agent's
socket interface could be missing a namespace.
- Fixed an issue where 'sensuctl cluster health' would hang indefinitely.
- Fixed several issues around the metadata of resources encoded using the
wrapped-json format, where the metadata would go missing when listing
resources or prevent resources from being created.

### Changed
- The backend will no longer automatically be seeded with a default admin
username and password. Users will need to run 'sensu-backend init' on every
new installation.
- Several deprecated flags were removed from sensu-backend.
- [Web] Changes to navigation. The app bar has been replaced by an omnipresent
drawer increasing the available space for content. Additionally, each page now
includes breadcrumbs.
- [Web] Switching namespaces is easier than ever, with the new and improved
switcher. The new component can be accessed from the drawer or with the shortcut
ctrl+k. For those with many namespaces the switcher now includes fuzzy search
and improved keyboard navigation.
- 'sensuctl cluster health' will now use a 3s timeout when gathering cluster
health information.
- 'sensuctl cluster health' now collects cluster health information concurrently.

## [5.15.0] - 2019-11-18

### Fixed
- Added better error logging for mutator execution.
- Fixed the order of flap detection weighting for checks.
- The pprof server now only binds to localhost.

### Added
- Added the `APIKey` resource and HTTP API support for POST, GET, and DELETE.
- Added sensuctl commands to manage the `APIKey` resource.
- Added support for api keys to be used in api authentication.
- Added support for sensu-backend service environment variables.
- Added support for timezones in check cron strings.
- Added support for extending sensuctl support with commands.

### Changed
- Moved `corev2.BonsaiAsset` to `bonsai.Asset` and moved
`corev2.OutdatedBonsaiAsset` to `bonsai.OutdatedAsset` along with subsequent
bonsai package refactors.
- Colons and periods are now allowed to be used in all resource names, with
the exception of users.

## [5.14.2] - 2019-11-04

### Changed
- Upgraded etcd to 3.3.17
- Listing namespaces is now done implicitly based on access to resources within
a namespace. Users will no longer be able to list all namespaces by default, in
new installations. Existing installations will function as before. Operators can
change to the new behaviour, by modifying the system:user role.

### Fixed
- As a result of upgrading etcd, TLS etcd clients that lose their connection will
successfully reconnect when using --no-embed-etcd.
- Check TTL switches are now correctly buried when associated events and entities
are deleted.
- Keepalive switches are now correctly buried when the keepalive event is deleted.
- Sensu now uses far fewer leases for keepalives and check TTLs, resulting in a
stability improvement for most deployments.
- Fixed a minor UX issue in interactive filter commands in sensuctl.
- Silences now successfully apply to proxy entities where the check doesn't contain
  the same subscriptions as the entity (#3356)

## [5.14.1] - 2019-10-16

### Added
- Added prometheus gauges for check schedulers.

### Fixed
- Opening an already open Bolt database should not cause sensu-agent to hang
indefinitely.
- [CLI] Dump multiple types as YAML to a file would print separator STDOUT
instead of specified file
- Fixed a bug where Sensu would crash with a panic due to a send on a closed channel.

## [5.14.0] - 2019-10-08

### Added
- [Web] Added an additional option to the error dialog allowing users to
completely wipe the application's persisted state; in lieu of them having to
manually wipe their local / session storage. This may help in the rare cases
where something in said state is leading to an uncaught exception.
- [Web] For operating systems with support for selecting a preferred light /dark
theme, the application now respects the system preference by default.
- sensuctl dump can now list the types of supported resources with --types.
- Added the `sensu_agent_version` field to the `Entity` resource, which reflects
the Sensu semver version of the agent entity.
- Added the `--etcd-heartbeat-interval` and `--etcd-election-timeout` flags to
`sensu-backend`

### Changed
- [Web] Github is not always the best place for feature requests and discussion,
as such we've changed CTA for feedback to point to Discourse instead of the
web repository's issues page.
- [Web] When a user lands on a page inside a namespace that no longer exists or
they do not have access to, the drawer is now opened so that namespace switcher
is front and center. Hopefully this should reduce any confusion around next
steps.
- Support agent TLS authentication, usable with a licensed sensu-backend.
- Updated Go version from 1.12.3 to 1.13.1.
- [GraphQL] `putWrapped` mutation now accepts wrapped JSON with empty
outer objectmeta.

### Fixed
- [Web] Fixed issue where a user with an appropriate role may have been unable
to resolve events, queue checks, and create silenced entries.
- Splayed proxy checks are now executed every interval, instead of every
`interval + interval * splay_coverage`.
- [GraphQL] Ensures that proxy entity label & annotations are redacted.
- Fixed a bug in the ring where round robin schedules would not recover
after quorum loss.
- [Web] Unauthorized errors emitted while creating silences or resolving events
are now caught and a toast is presented to communicate what occurred.
- [Web] Internal errors are now avoided when a user attempts to queue an ad-hoc
check for a keepalive.
- Do not separate asset builds into several assets unless the the tabular format
is used in `sensuctl asset list`.
- Fix the 'flag accessed but not defined' error in `sensuctl asset outdated`
- Fix generic API client's `SetTypeMeta` method. The APIGroup is now correctly
configured and by virtue unintended authorization denied errs are avoided.
- Fixed a bug where checks would stop executing after a network error.
- Fixed a bug where sensuctl create with stdin was not working.

## [5.13.2] - 2019-09-19

### Fixed
- Enterprise bug fix.

## [5.13.1] - 2019-09-10

### Fixed
- Multi-build asset definitions with no matching filters will no longer cause a panic.

## [5.13.0] - 2019-09-09

### Added
- Added the `sensuctl env` command.
- sensuctl asset add (fetches & adds assets from Bonsai).
- sensuctl asset outdated (checks for newer versions of assets from Bonsai).
- Add HTTP and directory support to `sensuctl create`
- Only validate check interval/cron when publish true

### Fixed
- sensuctl dump no longer silently discards errors.
- Interactive check create and update modes now have 'none' as the first
highlighted option, instead of nagios-perfdata.
- Fixed a bug where silences would not expire on event resolution.

## [5.12.0] - 2019-08-22

### Added
- Added functionality for the agent `--allow-list` configuration, which
whitelists check and check hook executables.
- Added the `runtime_assets` field to `HookConfig`. Assets are enabled
for check hook execution.
- Added backwards compatible content negotiation to the websocket connection.
Protobuf will be used for serialization/deserialization unless indicated by the
backend to use JSON.
- Added delete functionality for assets in the API and sensuctl.
- Added `sensuctl dump` to dump resources to a file or STDOUT.
- Added `event.check.name` as a supported field selector.
- [Web] Added timeline chart to event details view.
- Added `entity.system.arm_version` to record the value of `GOARM` at compile time.
- Added `ProviderType` field to `AuthProviderClaims`
- Added `builds` field to the `Asset` type to allow assets to specify different
URLs for each platform/architecture/arch_version.

### Changed
- The project now uses Go modules instead of dep for dependency management.
- The internal reverse proxy relied on by the dashboard has been eliminated.
- The generic etcd watcher now keeps track of revisions.
- The resource caches can now rebuild themselves in case of failures.
- Event and Entity resources can now be created without an explicit namespace;
the system will refer to the namespace in the URL.
- Events and Entities can now be created with the POST verb.
- [Web] Changed styling of namespace labels.
- Log token substitution failures more clearly.

### Fixed
- Fixed the tabular output of `sensuctl filter list` so inclusive filter expressions
are joined with `&&` and exclusive filter expressions are joined with `||`.
- The REST API now correctly only returns events for the specific entity
queried in the `GET /events/:entity` endpoint (#3141)
- Prevent a segmentation fault when running `sensuctl config view` without
configuration.
- Added entity name to the interactive sensuctl survey.
- Check hooks with `stdin: true` now receive actual event data on STDIN instead
  of an empty event.
- Prevent a segmentation fault on the agent when a command execution returns an
error.
- [Web] Fixed issue where a bad or revoked access token could crash the app.

### Removed
- Removed encoded protobuf payloads from log messages (when decoded, they can reveal
redacted secrets).

## [5.11.1] - 2019-07-18

### Fixed
- The agent now sends heartbeats to the backend in order to detect network
failures and reconnect faster.
- The default handshake timeout for the WebSocket connection negotiation has
been lowered from 45 to 15 seconds and is now configurable.

## [5.11.0] - 2019-07-10

### Added
- Silenced entries are now retrieved from the cache when determining if an event
is silenced.
- Added --disable-assets flag to sensu-agent.
- Added ability to query mutators to the GraphQL service
- Added ability to query event filters to the GraphQL service
- Added prometheus metrics for topics in wizard bus and agent sessions.
- The buffer size and worker count of keepalived, eventd & pipelined can now be
configured on sensu-backend.
- Added a `headers` field to the `Asset` struct. Headers is a map of key/value
string pairs used as HTTP headers for asset retrieval.
- Added the current user to the output of `sensuctl config view`.
- [Web] Adds list and details views for mutators
- [Web] Adds list and details views for event filters
- Added sensuctl delete command

### Changed
- [Web] Updated embedded web assets from `46cd0ee` ... `8f50155`
- The REST API now returns the `201 Created` success status response code for
POST & PUT requests instead of `204 No Content`.

### Fixed
- The REST API now returns an error when trying to delete an entity that does
not exist.
- Fixed a bug where basic authorization was not being performed on the agent websocket connection.
- Fixed an aliasing regression where event timestamps from the /events API
were not getting properly populated.
- Fixed a bug where multiple nested set handlers could be incorrectly flagged as
deeply nested.
- Fixed a bug where round robin proxy checks could fail to execute.
- Fixed a bug where watchers could enter a tight loop, causing very high CPU
usage until sensu-backend was restarted.

## [5.10.1] - 2019-06-25

### Fixed
- Fixed the entity_attributes in proxy_requests so all attributes must match
instead of only one of them.
- Fixed a bug where events were not deleted when their corresponding entity was.

## [5.10.0] - 2019-06-18

### Added
- Added POST `/api/core/v2/tessen/metrics`.
- Added the ability in TessenD to listen for metric points on the message bus,
populate, and send them to the Tessen service.
- [Web] Adds ability to delete entities
- [GraphQL] Adds simple auto-suggestion feature.
- Added a tag to all Tessen metrics to differentiate internal builds.
- Added a unique sensu cluster id, accessible by GET `/api/core/v2/cluster/id`.
- Added `sensuctl cluster id` which exposes the unique sensu cluster id.

### Changed
- [Web] Updated embedded web assets from `275386a` ... `46cd0ee`
- Refactoring of the REST API.
- Changed the identifying cluster id in TessenD from the etcd cluster id to
the sensu cluster id.
- [GraphQL] Updates `PutResource` mutation to accept an `upsert` boolean flag parameter. The `upsert` param defaults to `true`, but if set to `false` the mutation will return an error when attempting to create a duplicate resource.
- Eventd has been refactored. Users should not perceive any changes, but a
substantial amount of business logic has been moved into other packages.
- The `sensuctl create` command now accepts resources without a declared
namespace. If the namespace is omitted, the resource will be created in the
current namespace, or overridden by the `--namespace` flag.
- Eventd now uses a constant number of requests to etcd when working with
silenced entries, instead of a number that is proportional to the number of
subscriptions in a check.

### Fixed
- The check state and check total_state_change properties are now more correct.
- Scheduling proxy checks now consumes far fewer CPU resources.
- [Web] Unless required- scrollbars on code blocks are hidden.
- [Web] Ensure that we redirect user to a valid namespace when first signing in.
- [Web] Correctly display timeout value for handlers.
- [Web] Avoid exception when parsing non-standard cron statements. (Eg.
`@every 1h` or `@weekly`)
- The resources metadata are now validated with the request URI.

## [5.9.0] - 2019-05-29

### Added
- [GraphQL] Added field to retrieve REST API representation of a resource to
  each core type
- [Web] Add views for handlers

### Changed
- [Web] Updated embedded web assets from `9d91d7f` ... `275386a`
- [Web] Implements simpler & more efficient filtering.
- [GraphQL] fields that previously accepted a JS filter have been deprecated and
  replaced with a simpler syntax.

### Fixed
- Fixed the behaviors for check `Occurrences` and `OccurrencesWatermark`.
- Fixed a panic that could occur when seeding initial data.
- [Web] Compress dashboard assets
- [Web] Fixed regression where dashboard assets were no longer compressed.
- Fixed listing of silenced entries by check or subscription.
- The docker-compose.yaml file now refers to the sensu/sensu:latest image.

## [5.8.0] - 2019-05-22

### Added
- Added per resource counts to tessen data collection.
- Added event processing counts to tessen data collection.
- Added ability to query for `Handlers` (individual and collections) from the GraphQL query endpoint.
- Added `/version` to retrieve the current etcd server/cluster version and the sensu-backend version.
- --etcd-cipher-suites option is now available for sensu-backend.
- Added the `--chunk-size` flag to `sensuctl * list` sub-commands

### Changed
- eventd and keepalived now use 1000 handlers for events.
- etcd database size and request size are now configurable.
- Most resources now use protobuf serialization in etcd.

### Fixed
- Only bury switchsets of checks that no longer have a TTL, in order to reduce
the number of write operations made to etcd.
- Fixed keepalives switchsets for entities with deregistration.
- Fixed continue token generation in namespace and user pagination.

## [5.7.0] - 2019-05-09

### Added
- Added a Windows service wrapper for sensu-agent. See
"sensu-agent service --help" for more information.

### Fixed
- Fixed `sensuctl` color output on Windows.
- Fixed a regression in `sensuctl cluster` json/wrapped-json output.
- Fixed a regression that caused listing objects for a given namespace to also
  include results from namespaces sharing a similar prefix.

## [5.6.0] - 2019-04-30

### Added
- Added filtering support to `sensuctl`. This feature only works against a
  `sensu-backend` with a valid enterprise license.
- Added fields getter functions for resources available via the REST API.
- Added the message bus to Tessend in order to track Tessen configuration changes from the API.
- Added a performance optimizing `Count()` function to the generic store.
- Added a hexadecimal Cluster ID title to the `sensuctl cluster health` and
`sensuctl cluster member-list` commands in tabular format.
- Added a `Header` field to the `HealthResponse` type returned by `/health`.

### Fixed
- Fixed the agent `--annotations` and `--labels` flags.

## [5.5.1] - 2019-04-15

### Changed
- Added parsing annoatations to sensu-agent, both from agent.yml and command line arguments
- Updated Go version from 1.11.4 to 1.12.3 for CI builds.
- Changed the 1.x `client` field to `source` in the 1.x compatible agent socket. The `client` field is now deprecated.
- Deprecated the agent TCP/UDP sockets in favor of the agent rest api.
- [GraphQL] Added mutation to create / update using wrapped resources.
- [GraphQL] Added field returning wrapped resource given ID.
- apid uses a new generic router for listing resources.
- The store uses the generic List function for listing resources.

### Fixed
- Fixed an issue where etcd watchers were used incorrectly. This was causing
100% CPU usage in some components, as they would loop endlessly trying to get
results from watchers that broke, due to their stream terminating. Other
components would simply stop updating. Watchers now get reinstated when the
client regains connectivity.
- Fixed the `/events/:entity` route in the REST API.
- Fixed a bug where the --labels arg was not working as expected in sensu-agent.

## [5.5.0] - 2019-04-03

### Added
- Added the TessenD daemon.
- Added an etcd watcher for tessen configuration.
- Added ring support for TessenD so that the service is invoked in a
round-robin fashion within a cluster.
- Added `tessen opt-in` command to `sensuctl`.
- Added `tessen opt-out` command to `sensuctl`.
- Added `tessen info` command to `sensuctl`.
- Added more verbose logging to indicate when a proxy request matches an entity according to its entity attributes.

### Removed
- Removed the unused etcd watcher for hook configurations.

### Fixed
- [Web] Ensure user chip is never rendered when creator is not present.

## [5.4.0] - 2019-03-27

### Added
- Add support for pagination to the API
- Add two new flags for `backend` daemon to optionally allow for separate TLS
  cert/key for dashboard. the flags are: `--dashboard-cert-file` and
  `--dashboard-key-file`. The dashboard will use the same TLS config of the API
  unless these new flags are specified.
- Added notion of asset collections to dashboard daemon
- Added a store for Tessen opt-in/opt-out configuration.
- Added /tessen GET and PUT endpoints to the API.
- Added queueing to the agent /events API

### Changed
- [Web] Updated dependencies that had warnings
- [Web] Updated dependency babel to ^7.4
- [Web] Updated UI library to ^3.8

### Fixed
- Fixed a bug in `sensuctl` where global/persistent flags, such as `--namespace`
  and `--config-dir`, would get ignored if they were passed after a sub-command
  local flag, such as `--format`.
- Fixed a bug in `sensuctl` where handlers and filters would only be deleted
  from the default namespace, unless a `--namespace` flag was specified.
- Fixed a bug where events could be stored without a timestamp.
- Fixed a bug where metrics could be persisted to etcd in some cases.
- Fixed a bug where agents would sometimes refuse to terminate on SIGTERM and
  SIGINT.
- Fixed a bug where agents would always try to reconnect to the same backend,
  even when multiple backends were specified. Agents will now try to connect to
  other backends, in pseudorandom fashion.
- [Web] Avoids crash when the creator of a check is inaccessible.
- [Api] Respond with 404 from the users endpoint when user for given name cannot
  be found.
- Commands wrap on the event details page and will display "-" if there is no
  command (keepalives)

## [5.3.0] - 2019-03-11

### Added
- Added additional check config and entity information to event details page.
- Fixed all known TLS vulnerabilities affecting the backend server:
    - TLS min version increased to 1.2
    - Removed ALL but perfect-forward-secrecy ciphers
- Removed requirement of specifying `--trusted-ca-file` when using TLS on backend
- Prevented backend from loading server TLS configuration for http client
- Enforced uniform TLS configuration for all three backend components (apid, agentd, dashboardd)
- Set http client timeout to 15 seconds for sensuctl
- Round robin scheduling is now fully functional.
- Web UI offline state detection and and alert banner.

### Changed
- Asset downloading now uses buffered I/O.

### Fixed
- Check results sent via the agent socket now support handlers.
- `sensuctl user list` can now output yaml and wrapped-json
- Fixed bug with how long commands were displayed on check details page.
- Assets downloads no longer specify a client timeout.
- Fixed a bug where agent entity subscriptions would be communicated to the
  backend incorrectly. Due to the scheduler using the subscriptions from the
  HTTP header, this does not have any effect on scheduling.
- Web - Fixes issue where timeout value was not displayed.
- Fixed bug with how long commands were displayed on check details page.

### Removed
- Removed the concept of "edition" and the edition header.

## [5.2.1] - 2019-02-11

### Fixed
- Fixed a regression in the agent that would not allow proxy checks to be
run for subsequent executions.
### Added
- Web UI - support for labels and annotations

## [5.2.0] - 2019-02-06

### Added
- Added support for the following TLS related options to `sensuctl`:
`--trusted-ca-file` and `--insecure-skip-tls-verify`. This allows sensuctl
users to use a self-signed certificate without adding it to the operating
system's CA store, either by explicitly trusting the signer, or by disabling
TLS hostname verification.
- Added a generic watcher in the store.
- Added `RemoveProvider` method to authenticator.
- Check output truncation support has been added. Check output can be truncated
by adjusting the max_output_size and discard_output properties.
- Added ability to silence/unsilence from the event details page.
- Added support for wrapped resources in the API with `sensuctl create` &
`sensuctl edit`.
- Web UI - platform version displays on the entity details page.
- Web UI - include proxy request configuration on check details page.
- Web UI - display deregistration config on the entity details page.

### Changed
- Removed unused workflow `rel_build_and_test` in CircleCI config.
- Moved the `Provider` interface to `api/core/v2` package.
- Moved the `Authenticator` interface to `backend/authentication` package.
- Updated confirmation messages for sensuctl commands: `Created`, `Deleted` and
`Updated` instead of `OK`.
- Exported some functions and methods in the CLI client.
- The API authenticator now identifies providers by their name only.

### Fixed
- Check TTL failure events are now much more reliable, and will persist even
in the presence cluster member failures and cluster restarts.
- Fix snakeCase version of keys in typeMap for acronyms.
- Fixed a bug in keepalive processing that could result in a crash.
- Pin childprocess to v0.9.0 in CircleCI so fpm can be installed.
- Substitutions applied to command & hooks are now omitted from events.
- Fixes a bug where generic store methods assumed a namespace was provided for non-namespaced resources.
- Keepalive and check TTL database state is now properly garbage-collected on
entity deletion.
- Fixed a bug where `sensuctl version` required configuration files to exist.
- Updates the copy on the confirm disable dialog to accurately reflect the
operation.

## [5.1.1] - 2019-01-24

### Added
- Added the notion of authentication providers.

### Changed
- Improved logging for errors in proxy check requests.
- Updated Go version from 1.10 to 1.11.4.
- Refactoring of the internal authentication mechanism into a `basic`
authentication provider.
- Modified private generic store methods as public functions.
- Improved logging for errors in proxy check requests.
- Updated Go version from 1.10 to 1.11.4.
- Changed keepalive event to include check.output

### Fixed
- Fixed a bug where `sensuctl edit` was not removing the temp file it created.
- Fixed a bug where adhoc checks were not retrieving asset dependencies.
- Fixed a bug where check updates would cause the check to immediately fire.
- Fixed a bug where a bad line in check output would abort metric extraction.
An error is now logged instead, and extraction continues after a bad line is encountered.
- Keepalive events will now continue to fire after cluster restarts.
- Fixed a panic in the dashboardd shutdown routine.
- Fixed a bug where deleting a non-existent entity with sensuctl would not return an error.
- Web UI - toolbar menu buttons now switch with dark theme.
- Web UI - some buttons easier to see with dark theme.
- Agents will now take proxy entity names into consideration when guarding
against duplicate check requests.

### Changed
- Improved logging for errors in proxy check requests.
- Updated Go version from 1.10 to 1.11.4.

## [5.1.0] - 2018-12-18

### Added
- Support for the trusted-ca-file and insecure-skip-tls-verify flags in
  sensu-agent. These flags have the same meaning and use as their sensu-backend
  counterparts.

### Changed
- Default location for sensu-backend data has changed from /var/lib/sensu to
  /var/lib/sensu/sensu-backend. See release notes for more information.

### Fixed
- Keepalive and check TTL failure events now fire continuously until resolved.
- Listing an empty set of assets now correctly returns [] instead of null.
- Fixed API endpoint used by the CLI to create hooks via the 'sensuctl create'
  command. It's now possible to create objects of type 'Hook' with this command
  again.
- Firefox status icons not fully rendering

## [5.0.1] - 2018-12-12

### Changed
- Added --etcd-advertise-client-urls options to docker-compose.yaml sensu-backend start command

### Fixed
- Prevent a panic when using an external etcd cluster.
- Silences List in web ui sorted by ascending order; defaults to descending
- Reduces shuffling of items as events list updates
- Fixed error in UI where status value could not be coerced
- Copy local environment variables into execution context when running checks
- Ensure environment variables are joined with a semicolon on Windows
- Command arguments are no longer needlessly escaped on Windows
- Backend environments are now included in handler & mutator execution requests.

## [5.0.0] - 2018-11-30

### Added
- Add the `etcd-advertise-client-urls` config attribute to sensu-backend
- Support for multiple API versions added to sensuctl create
- Support for metadata added to wrapped resources (yaml, wrapped-json)
- Added the backend configuration attributes `api-listen-address` & `api-url`.
- Adds feedback when rerunning check[s] in the web app

### Removed
- Check subdue functionality has been disabled. Users that have checks with
subdues defined should delete and recreate the check. The subdue feature was
found to have issues, and we are re-working the feature for a future release.
- Filter when functionality has been disabled. Users that have filters with
'when' properties defined should delete and recreate the filter. Filter when
uses the same facility as check subdue for handling time windows.
- Removed event.Hooks and event.Silenced deprecated fields
- Extensions have been removed until we have time to revisit the feature.

### Changed
- Assets and checks environments are now merged, with a preference given to the
  values coming from the check's environment.
- Assets and handlers environments are now merged, with a preference given to the
  values coming from the handler's environment.
- Assets and mutators environments are now merged, with a preference given to the
  values coming from the mutator's environment.
- Metadata from wrappers and resources is now merged, with a preference given to
the values coming from the wrapper. Labels and annotations are deep-merged.
- Round-robin scheduling has been temporarily disabled.
- The dashboard now uses the `api-url` configuration attribute to connect to the
API.

### Fixed
- Fixed several resource leaks in the check scheduler.
- Fixed a bug in the dashboard where entities could not be silenced.
- Fix the `sensuctl cluster health` command.
- Fixed issue filtering by status on the events page
- Fixed interactive operations on entities in the CLI
- Removed rerun and check links for keepalives on event details page.
- Web UI - Made silencing language more clear on Silences List page
- Fixed a bug where resources from namespaces that share a common prefix, eg:
  "sensu" and "sensu-devel", could be listed together.
- Fixed a bug in the agent where the agent would deadlock after a significant
period of disconnection from the backend.
- Fixed a bug where logging events without checks would cause a nil panic.
- Removed the ability to rerun keepalives on the events list page
- A panic in keepalive/check ttl monitors causing a panic.
- Monitors are now properly namespaced in etcd.
- Updating a users groups will no longer corrupt their password
- Prevent empty error messages in sensuctl.
- Fixed a bug where keepalive failures could be influenced by check TTL
successes, and vice versa.
- Fixed a bug where check TTL events were not formed correctly.
- Fixed a web-ui bug causing the app to crash on window resize in FireFox

### Breaking Changes
- The backend configuration attributes `api-host` & `api-port` have been
replaced with `api-listen-address`.

## [2.0.0-beta.8-1] - 2018-11-15

### Added
- Assets are included on check details page.
- Adds links to view entities and checks from the events page.
- Added an agent/cmd package, migrated startup logic out of agent main
- Improved debug logging in pipeline filtering.
- Add object metadata to entities (including labels).
- Add filter query support for labels.
- Add support for setting labels on agents with the command line.
- The sensuctl tool now supports yaml.
- Add support for `--all-namespaces` flag in `sensuctl extension list`
subcommand.
- Added functionality to the dynamic synthesize function, allowing it to
flatten embedded and non-embedded fields to the top level.
- Added the sensuctl edit command.
- Added javascript filtering.

### Removed
- Govaluate is no longer part of sensu-go.

### Fixed
- Display appropriate fallback when an entity's lastSeen field is empty.
- Silences List in web ui sorted by ascending order
- Sorting button now works properly
- Fixed unresponsive silencing entry form begin date input.
- Removed lastSeen field from check summary
- Fixed a panic on the backend when handling keepalives from older agent versions.
- Fixed a bug that would prevent some keepalive failures from occurring.
- Improved event validation error messages.
- Improved agent logging for statsd events.
- Fixues issue with tooltip positioning.
- Fixed bug with toolbar menus collapsing into the overflow menu
- The agent now reconnects to the backend if its first connection attempt
  fails.
- Avoid infinite loop when code cannot be highlighted.

### Changes
- Deprecated the sensu-agent `--id` flag, `--name` should be used instead.

### Breaking Changes
- Environments and organizations have been replaced with namespaces.
- Removed unused asset metadata field.
- Agent subscriptions are now specified in the config file as an array instead
  instead of a comma-delimited list of strings.
- Extended attributes have been removed and replaced with labels. Labels are
string-string key-value pairs.
- Silenced `id`/`ID` field has changed to `name`/`Name`.
- Entity `id`/`ID` field has changed to `name`/`Name`.
- Entity `class`/`Class` field has changed to `entity_class`/`EntityClass`.
- Check `proxy_entity_id`/`ProxyEntityID` field has changed to `proxy_entity_name`/`ProxyEntityName`.
- Objects containing both a `name`/`Name` and `namespace`/`Namespace` field have been
replaced with `metadata`/`ObjectMeta` (which contains both of those fields).
- Role-based access control (RBAC) has been completely redesigned.
- Filter and token substitution variable names now match API naming. Most names
that were previously UpperCased are now lower_cased.
- Filter statements are now called expressions. Users should update their
filter definitions to use this new naming.

## [2.0.0-beta.7-1] - 2018-10-26

### Added
- Asset functionality for mutators and handlers.
- Web ui allows publishing and unpublishing on checks page.
- Web ui allows publishing and unpublishing on check details page.
- Web ui code highlighting added.

### fixed
- fixes exception thrown when web ui browser window is resized.

## [2.0.0-beta.6-2] - 2018-10-22

### Added
- Add windows/386 to binary gcs releases
- TLS authentication and encryption for etcd client and peer communication.
- Added a debug log message for interval timer initial offset.
- Added a privilege escalation test for RBAC.

### Removed
- Staging resources and configurations have been removed from sensu-go.
- Removed handlers/slack from sensu/sensu-go. It can now be found in
sensu/slack-handler.
- Removed the `Error` store and type.

### Changed
- Changed sensu-agent's internal asset manager to use BoltDB.
- Changed sensuctl title colour to use terminal's configured default for bold
text.
- The backend no longer forcibly binds to localhost.
- Keepalive intervals and timeouts are now configured in the check object of
keepalive events.
- The sensu-agent binary is now located at ./cmd/sensu-agent.
- Sensuctl no longer uses auto text wrapping.
- The backend no longer requires embedded etcd. External etcd instances can be
used by providing the --no-embed option. In this case, the client will dial
the URLs provided by --listen-client-urls.
- The sensu-agent binary is now located at ./cmd/sensu-agent.
- Sensuctl no longer uses auto text wrapping.
- The backend no longer requires embedded etcd. External etcd instances can be
used by providing the --no-embed option. In this case, the client will dial
the URLs provided by --listen-client-urls.
- Deprecated daemon `Status()` functions and `/info` (`/info` will be
re-implemented in https://github.com/sensu/sensu-go/issues/1739).
- The sensu-backend flags related to etcd are now all prefixed with `etcd` and
the older versions are now deprecated.
- Web ui entity recent events are sorted by last ok.
- etcd is now the last component to shutdown during a graceful shutdown.
- Web ui entity recent events are sorted by last ok
- Deprecated --custom-attributes in the sensu-agent command, changed to
--extended-attributes.
- Interfaced command execution and mocked it for testing.
- Updated the version of `libprotoc` used to 3.6.1.

### Fixed
- Fixed a bug in `sensuctl configure` where an output format called `none` could
  be selected instead of `tabular`.
- Fixes a bug in `sensuctl cluster health` so the correct error is handled.
- Fixed a bug where assets could not extract git tarballs.
- Fixed a bug where assets would not install if given cache directory was a
relative path.
- Fixed a bug where an agent's collection of system information could delay
sending of keepalive messages.
- Fixed a bug in nagios perfdata parsing.
- Etcd client URLs can now be a comma-separated list.
- Fixed a bug where output metric format could not be unset.
- Fixed a bug where the agent does not validate the ID at startup.
- Fixed a bug in `sensuctl cluster health` that resulted in an unmarshal
error in an unhealthy cluster.
- Fixed a bug in the web ui, removed references to keepaliveTimeout.
- Keepalive checks now have a history.
- Some keepalive events were misinterpreted as resolution events, which caused
these events to be handled instead of filtered.
- Some failing keepalive events were not properly emitted after a restart of
sensu-backend.
- The check output attribute is still present in JSON-encoded events even if
empty.
- Prevent an empty Path environment variable for agents on Windows.
- Fixed a bug in `sensuctl check update` interactive mode. Boolean defaults
were being displayed rather than the check's current values.
- Use the provided etcd client TLS information when the flag `--no-embed-etcd`
is used.
- Increase duration delta in TestPeriodicKeepalive integration test.
- Fixed some problems introduced by Go 1.11.

### Breaking Changes
- Removed the KeepaliveTimeout attribute from entities.

## [2.0.0-beta.4] - 2018-08-14

### Added
- Added the Sensu edition in sensuctl config view subcommand.
- List the supported resource types in sensuctl.
- Added agent ID and IP address to backend session connect/disconnect logs
- Licenses collection for RHEL Dockerfiles and separated RHEL Dockerfiles.

### Changed
- API responses are inspected after each request for the Sensu Edition header.
- Rename list-rules subcommand to info in sensuctl role commmand with alias
for backward compatibility.
- Updated gogo/protobuf and golang/protobuf versions.
- Health API now returns etcd alarms in addition to cluster health.

### Fixed
- Fixed agentd so it does not subscribe to empty subscriptions.
- Rules are now implicitly granting read permission to their configured
environment & organization.
- The splay_coverage attribute is no longer mandatory in sensuctl for proxy
check requests and use its default value instead.
- sensu-agent & sensu-backend no longer display help usage and duplicated error
message on startup failure.
- `Issued` & `History` are now set on keepalive events.
- Resolves a potential panic in `sensuctl cluster health`.
- Fixed a bug in InfluxDB metric parsing. The timestamp is now optional and
compliant with InfluxDB line protocol.
- Fixed an issue where adhoc checks would not be issued to all agents in a
clustered installation.

### Breaking Changes
- Corrects the check field `total_state-change` json tag to `total_state_change`.

## [2.0.0-beta.3-1] - 2018-08-02

### Added
- Added unit test coverage for check routers.
- Added API support for cluster management.
- Added sensuctl cluster member-list command.
- Added Sensu edition detection in sensuctl.
- Added sensuctl cluster member-add command.
- Added API client support for enterprise license management.
- Added a header to API calls that returns the current Sensu Edition.
- Added sensuctl cluster health command.

### Changed
- The Backend struct has been refactored to allow easier customization in
enterprise edition.
- Use etcd monitor instead of in-memory monitor.
- Refactoring of the cmd package for sensuctl to allow easier customization in
the enterprise edition.
- Upgrade dep to v0.5.0
- Added cluster health information to /health endpoint in sensu-backend.

### Fixed
- Fixed `sensuctl completion` help for bash and zsh.
- Fixed a bug in build.sh where versions for Windows and Mac OS were not
generated correctly.
- Display the name of extensions with table formatting in sensuctl.
- Fixed TLS issue that occurred when dashboard communicated with API.
- Check TTL now works with round robin checks.
- Format string for --format flag help now shows actual arguments.
- Push the sensu/sensu:nightly docker image to the Docker Hub.
- Replaced dummy certs with ones that won't expire until 100 years in the
future.
- Fixed a bug where clustered round robin check execution executed checks
too often.
- Catch errors in type assertions in cli.
- Fixed a bug where users could accidentally create invalid gRPC handlers.

### Removed
- Removed check subdue e2e test.
- Removed unused Peek method in the Ring data structure.

### Breaking Changes
- Removed deprecated import command.

## [2.0.0-beta.2] - 2018-06-28

### Added
- Performed an audit of events and checks. Added `event.HasCheck()` nil checks
prior to assuming the existence of said check.
- Added a Create method to the entities api.
- Added the ability to set round robin scheduling in sensuctl
- Added Output field to GRPC handlers
- Additional logging around handlers
- Accept additional time formats in sensuctl
- Entities can now be created via sensuctl.
- Added the format `wrapped-json` to sensuctl `configure`, `list` and `info`
commands, which is compatible with `sensuctl create`.
- Added debug event log with all event data.
- Added yml.example configurations for staging backend and agents.
- Added test resources in `testing/config/resources.json` to be used in staging.
- Added all missing configuration options to `agent.yml.example` and
`backend.yml.example`.
- Added environment variables to checks.
- Added logging redaction integration test.
- Added check token substitution integration test.
- Added the `sensuctl config view` subcommand.
- Added extension service configuration to staging resources.
- Added some documentation around extensions.
- Added Dockerfile.rhel to build RHEL containers.

### Changed
- Upgraded gometalinter to v2.
- Add logging around the Sensu event pipeline.
- Split out the docker commands in build script so that building images and
  pushing can be done separately.
- Migrated the InfluxDB handler from the sensu-go repository to
github.com/nikkiki/sensu-influxdb-handler
- Entry point for sensu-backend has been changed to
  `github.com/sensu/sensu-go/cmd/sensu-backend`
- Don't allow unknown fields in types that do not support custom attributes
when creating resources with `sensuctl create`.
- Provided additional context to metric event logs.
- Updated goversion in the appveyor configuration for minor releases.
- Use a default hostname if one cannot be retrieved.
- Return an error from `sensuctl configure` when the configured organization
or environment does not exist.
- Remove an unnecessary parameter from sensuctl environment create.
- The profile environment & organization values are used by default when
creating a resource with sensuctl.
- Migrated docker image to sensu Docker Hub organization from sensuapp.
- Use the sensu/sensu image instead of sensu/sensu-go in Docker Hub.

### Fixed
- Prevent panic when verifying if a metric event is silenced.
- Add logging around the Sensu event pipeline
- Marked silenced and hooks fields in event as deprecated
- Fixed a bug where hooks could not be created with `create -f`
- Metrics with zero-values are now displayed correctly
- Fix handler validation routine
- Fixed a small bug in the opentsdb transformer so that it trims trailing
whitespace characters.
- Sensu-agent logs an error if the statsd listener is unable to start due to an
invalid address or is stopped due to any other error.
- Fixed a bug where --organization and --environment flags were hidden for all
commands
- Fix a bug where environments could not be created with sensuctl create
- StatsD listener on Windows is functional
- Add version output for dev and nightly builds (#1320).
- Improve git version detection by directly querying for the most recent tag.
- Fixed `sensuctl create -f` for `Role`
- Fixed `sensuctl create -f` for `Event`
- Added validation for asset SHA512 checksum, requiring that it be at least 128
characters and therefore fixing a bug in sensuctl
- Silenced IDs are now generated when not set in `create -f` resources
- API requests that result in a 404 response are now logged
- Fixed a bug where only a single resource could be created with
`sensuctl create` at a time.
- Fixed a bug where environments couldn't be deleted if there was an asset in
the organization they reside in.
- Dashboard's backend reverse proxy now works with TLS certs are configured.
- Fixed a bug with the IN operator in query statements.
- Boolean fields with a value of `false` now appear in json format (removed
`omitempty` from protobufs).
- The sensuctl create command no longer prints a spurious warning when
non-default organizations or environments are configured.
- When installing assets, errors no longer cause file descriptors to leak, or
lockfiles to not be cleaned up.
- Fixed a bug where the CLI default for round robin checks was not appearing.
- Missing custom attributes in govaluate expressions no longer result in
an error being logged. Instead, a debug message is logged.
- Update AppVeyor API token to enable GitHub deployments.
- Allow creation of metric events via backend API.
- Fixed a bug where in some circumstances checks created with sensuctl create
would never fail.
- Fixed a goroutine leak in the ring.
- Fixed `sensuctl completion` help for bash and zsh.

### Removed
- Removed Linux/386 & Windows/386 e2e jobs on Travis CI & AppVeyor
- Removed check output metric extraction e2e test, in favor of more detailed
integration coverage.
- Removed the `leader` package
- Removed logging redaction e2e test, in favor of integration coverage.
- Removed check token substitution e2e test, in favor of integration coverage.
- Removed round robin scheduling e2e test.
- Removed proxy check e2e test.
- Removed check scheduling e2e test.
- Removed keepalive e2e test.
- Removed event handler e2e test.
- Removed `sensuctl` create e2e tests.
- Removed hooks e2e test.
- Removed assets e2e test.
- Removed agent reconnection e2e test.
- Removed extensions e2e test.

## [2.0.0-beta.1] - 2018-05-07
### Added
- Add Ubuntu 18.04 repository
- Support for managing mutators via sensuctl.
- Added ability to sort events in web UI.
- Add PUT support to APId for the various resource types.
- Added flags to disable the agent's API and Socket listeners
- Made Changelog examples in CONTRIBUTING.md more obvious
- Added cli support for setting environment variables in mutators and handlers.
- Added gRPC extension service definition.
- The slack handler now uses the iconURL & username flag parameters.
- Support for nightlies in build/packaging tooling.
- Added extension registry support to apid.
- Added extension registry to the store.
- Add sensuctl create command.
- Adds a statsd server to the sensu-agent which runs statsd at a configurable
flush interval and converts gostatsd metrics to Sensu Metric Format.
- Add event filtering to extensions.
- Proper 404 page for web UI.
- Add sensuctl extension command.
- Add extensions to pipelined.
- Added more tests surrounding the sensu-agent's statsd server and udp port.
- Add the `--statsd-event-handlers` flag to sensu-agent which configures the
event handlers for statsd metrics.
- Add default user with username "sensu" with global, read-only permissions.
- Add end-to-end test for extensions.
- Add configuration setting for backend and agent log level.
- Add extension package for building third-party Sensu extensions in Go.
- Add the `--statsd-disable` flag to sensu-agent which configures the
statsd listener. The listener is enabled by default.
- Added an influx-db handler for events containing metrics.
- Add 'remove-when' and 'set-when' subcommands to sensuctl filter command.
- Added the Transformer interface.
- Added a Graphite Plain Text transformer.
- Add support for `metric_format` and `metric_handlers` fields in the Check and
CheckConfig structs.
- Add CLI support for `metric_format` and `metric_handlers` fields in `sensuctl`.
- Add support for metric extraction from check output for `graphite_plaintext`
transformer.
- Added a OpenTSDB transformer.
- Add support for metric extraction from check output for `opentsdb_line`
- Added a Nagios performance data transformer.
- Add support for metric extraction from check output for `nagios_perfdata`
- Added an InfluxDB Line transformer.
- Add support for metric extraction from check output for `influxdb_line`
transformer.
- Add e2e test for metric extraction.

### Changed
- Changed the maximum number of open file descriptors on a system to from 1024
(default) to 65535.
- Increased the default etcd size limit from 2GB to 4GB.
- Move Hooks and Silenced out of Event and into Check.
- Handle round-robin scheduling in wizardbus.
- Added informational logging for failed entity keepalives.
- Replaced fileb0x with vfsgen for bundling static assets into binary. Nodejs 8+
and yarn are now dependencies for building the backend.
- Updated etcd to 3.3.2 from 3.3.1 to fix an issue with autocompaction settings.
- Updated and corrected logging style for variable fields.
- Build protobufs with go generate.
- Creating roles via sensuctl now supports passing flags for setting permissions
  rules.
- Removed -c (check) flag in sensuctl check execute command.
- Fix a deadlock in the monitor.
- Don't allow the bus to drop messages.
- Events list can properly be viewed on mobile.
- Updated Sirupsen/logrus to sirupsen/logrus and other applicable dependencies using the former.
- Set default log level to 'warn'.
- Optimize check marshaling.
- Silenced API only accepts 'id' parameter on DELETE requests.
- Disable gostatsd internal metric collection.
- Improved log entries produced by pipelined.
- Allow the InfluxDB handler to parse the Sensu metric for an InfluxDB field tag
and measurement.
- Removed organization and environment flags from create command.
- Changed `metric_format` to `output_metric_format`.
- Changed `metric_handlers` to `output_metric_handlers`.

### Fixed
- Terminate processes gracefully in e2e tests, allowing ports to be reused.
- Shut down sessions properly when agent connections are disrupted.
- Fixed shutdown log message in backend
- Stopped double-writing events in eventd
- Agents from different orgs/envs with the same ID connected to the same backend
  no longer overwrite each other's messagebus subscriptions.
- Fix the manual packaging process.
- Properly log the event being handled in pipelined
- The http_check.sh example script now hides its output
- Silenced entries using an asterisk can be deleted
- Improve json unmarshaling performance.
- Events created from the metrics passed to the statsd listener are no longer
swallowed. The events are sent through the pipeline.
- Fixed a bug where the Issued field was never populated.
- When creating a new statsd server, use the default flush interval if given 0.
- Fixed a bug where check and checkconfig handlers and subscriptions are null in rendered JSON.
- Allow checks and hooks to escape zombie processes that have timed out.
- Install all dependencies with `dep ensure` in build.sh.
- Fixed an issue in which some agents intermittently miss check requests.
- Agent statsd daemon listens on IPv4 for Windows.
- Include zero-valued integers in JSON output for all types.
- Check event entities now have a last_seen timestamp.
- Improved silenced entry display and UX.
- Fixed a small bug in the opentsdb transformer so that it trims trailing
whitespace characters.

## [2.0.0-nightly.1] - 2018-03-07
### Added
- A `--debug` flag on sensu-backend for enabling a pprof HTTP endpoint on localhost.
- Add CLI support for adhoc check requests.
- Check scheduler now handles adhoc check requests.
- Added `set-FIELD` and `remove-FIELD` commands for all updatable fields
of a check. This allows updating single fields and completely clearing out
non-required fields.
- Add built-in only_check_output mutator to pipelined.
- Allow publish, cron, ttl, timeout, low flap threshold and more fields to be
set when importing legacy settings.
- Add CPU architecture in system information of entities.
- The `sensuctl user change-password` subcommand now accepts flag parameters.
- Configured and enabled etcd autocompaction.
- Add event metrics type, implementing the Sensu Metrics Format.
- Agents now try to reconnect to the backend if the connection is lost.
- Added non-functional selections for resolving and silencing to web ui
- Add LastOk to check type. This will be updated to reflect the last timestamp
of a successful check.
- Added GraphQL explorer to web UI.
- Added check occurrences and occurrences_watermark attributes from Sensu 1.x.
- Added issue template for GitHub.
- Added custom functions to evaluate a unix timestamp in govaluate.

### Changed
- Refactor Check data structure to not depend on CheckConfig. This is a breaking
change that will cause existing Sensu alpha installations to break if upgraded.
This change was made before beta release so that further breaking changes could
be avoided.
- Make indentation in protocol buffers files consistent.
- Refactor Hook data structure. This is similar to what was done to Check,
except that HookConfig is now embedded in Hook.
- Refactor CheckExecutor and AdhocRequestExecutor into an Executor interface.
- Changed the sensu-backend etcd flag constants to match the etcd flag names.
- Upgraded to Etcd v3.3.1
- Removed 3DES from the list of allowed ciphers in the backend and agent.
- Password input fields are now aligned in  `sensuctl user change-password`
subcommand.
- Agent backend URLs without a port specified will now default to port 8081.
- Travis encrypted variables have been updated to work with travis-ci.org
- Upgraded all builds to use Go 1.10.
- Use megacheck instead of errcheck.
- Cleaned agent configuration.
- We no longer duplicate hook execution for types that fall into both an exit
code and severity (ex. 0, ok).
- Updated the sensuctl guidelines.
- Changed travis badge to use travis-ci.org in README.md.
- Govaluate's modifier tokens can now be optionally forbidden.
- Increase the stack size on Travis CI.
- Refactor store, queue and ring interfaces, and daemon I/O details.
- Separated global from local flags in sensuctl usage.

### Fixed
- Fixed a bug in time.InWindow that in some cases would cause subdued checks to
be executed.
- Fixed a bug in the HTTP API where resource names could not contain special
characters.
- Resolved a bug in the keepalive monitor timer which was causing it to
erroneously expire.
- Resolved a bug in how an executor processes checks. If a check contains proxy
requests, the check should not duplicately execute after the proxy requests.
- Removed an erroneous validation statement in check handler.
- Fixed HookList `hooks` validation and updated `type` validation message to
allow "0" as a valid type.
- Events' check statuses & execution times are now properly added to CheckHistory.
- Sensu v1 Check's with TTL, timeout and threshold values can now be imported
correctly.
- Use uint32 for status so it's not empty when marshalling.
- Automatically create a "default" environment when creating a new organization.

## [2.0.0-alpha.17] - 2018-02-13
### Added
- Add .gitattributes file with merge strategy for the Changelog.
- Context switcher added for dashboard.
- Add API support for adhoc check requests.
- Check scheduler now supports round-robin scheduling.
- Added better error checking for CLI commands and support for mutually
exclusive fields.
- Added `--interactive` flag to CLI which is required to run interactive mode.
- Added CLI role rule-add Organization and Environment interactive prompts.
- Added events page list and simple buttons to filter

### Changed
- Silenced `begin` supports human readable time (Format: Jan 02 2006 3:04PM MST)
in `sensuctl` with optional timezone. Stores the field as unix epoch time.
- Increased the timeout in the store's watchers tests.
- Incremental retry mechanism when waiting for agent and backend in e2e tests.
- Renamed CLI asset create interactive prompt "Org" to "Organization".

### Fixed
- Fixed required flags in `sensuctl` so requirements are enforced.
- Add support for embedded fields to dynamic.Marshal.

## [2.0.0-alpha.16] - 2018-02-07
### Added
- Add an e2e test for proxy check requests.
- Add integration tests to our CI.
- Context switcher added for dashboard
- Add api support for adhoc check requests.

### Fixed
- Tracks in-progress checks with a map and mutex rather than an array to
increase time efficiency and synchronize goroutines reading from and writing
to that map.
- Fixed a bug where we were attempting to kill processes that had already
finished before its allotted execution timeout.
- Fixed a bug where an event could erroneously be shown as silenced.
- Properly log errors whenever a check request can't be published.
- Fixed some build tags for tests using etcd stores.
- Keepalive monitors now get updated with changes to a keepalive timeout.
- Prevent tests timeout in queue package
- Prevent tests timeout in ring package
- Fixed a bug in the queue package where timestamps were not parsed correctly.
- Fixed Ring's Next method hanging in cases where watch events are not propagated.

### Changed
- Queues are now durable.
- Refactoring of the check scheduling integration tests.
- CLI resource delete confirmation is now `(y/N)`.

### Removed
- Dependency github.com/chzyer/readline

## [2.0.0-alpha.15] - 2018-01-30
### Added
- Add function for matching entities to a proxy check request.
- Added functions for publishing proxy check requests.
- Added proxy request validation.
- CLI functionality for proxy check requests (add set-proxy-requests command).
- Entities have been added to the state manager and synchronizer.
- Added package leader, for facilitating execution by a single backend.
- Proxy check requests are now published to all entities described in
`ProxyRequests` and `EntityAttributes`.
- Add quick navigation component for dashboard

### Changed
- Govaluate logic is now wrapped in the `util/eval` package.
- Cron and Interval scheduling are now mutually exclusive.

### Fixed
- Fixed a bug where retrieving check hooks were only from the check's
organization, rather than the check's environment, too.

## [2.0.0-alpha.14] - 2018-01-23
### Added
- Add `Timeout` field to CheckConfig.
- CLI functionality for check `Timeout` field.
- Add timeout support for check execution.
- Add timeout support for check hook execution.
- Token substitution is now available for check hooks
- Add an e2e test for logging redaction
- Support for `When` field in `Filter` which enables filtering based on days
and times of the week.
- New gRPC inspired GraphQL implementation. See
[graphql/README](backend/apid/graphql/README.md) for usage.
- Support for TTLs in check configs to monitor stale check results.

### Changed
- Moved monitor code out of keepalived and into its own package.
- Moved KeyBuilder from etcd package to store package.

## [2.0.0-alpha.13] - 2018-01-16
### Added
- Logging redaction for entities

### Fixed
- Fixed e2e test for token substitution on Windows
- Fixed check subdue unit test for token substitution on Windows
- Consider the first and last seconds of a time window when comparing the
current time
- Fixed Travis deploy stage by removing caching for $GOPATH
- Parse for [traditional cron](https://en.wikipedia.org/wiki/Cron) strings, rather than [GoDoc cron](https://godoc.org/github.com/robfig/cron) strings.

### Changed
- Removed the Visual Studio 2017 image in AppVeyor to prevent random failures
- Made some slight quality-of-life adjustments to build-gcs-release.sh.

## [2.0.0-alpha.12] - 2018-01-09
### Added
- Add check subdue mechanism. Checks can now be subdued for specified time
windows.
- Silenced entries now include a `begin` timestamp for scheduled maintenance.
- Store clients can now use [watchers](https://github.com/sensu/sensu-go/pull/792) to be notified of changes to objects in the store.
- Add check `Cron` field. Checks can now be scheduled according to the cron
string stored in this field.
- Add a distributed queue package for use in the backend.
- Token substitution is now available for checks.
- CLI functionality for check `Cron` field.
- Add an e2e test for cron scheduling.
- Add an e2e test for check hook execution.

## [2.0.0-alpha.11] - 2017-12-19
### Breaking Changes
- The `Source` field on a check has been renamed to `ProxyEntityID`. Any checks
using the Source field will have to be recreated.

### Added
- Silenced entries with ExpireOnResolve set to true will now be deleted when an
event which has previously failing was resolved
- TCP/UDP sockets now accept 1.x backward compatible payloads. 1.x Check Result gets translated to a 2.x Event.
- Custom attributes can be added to the agent at start.
- New and improved Check Hooks are implemented (see whats new about hooks here: [Hooks](https://github.com/sensu/sensu-alpha-documentation/blob/master/08-hooks.md))
- Add check subdue CLI support.

### Changed
- Avoid using reflection in time.InWindows function.
- Use multiple parallel jobs in CI tools to speed up the tests
- Pulled in latest [github.com/coreos/etcd](https://github.com/coreos/etcd).
- Includes fix for panic that occurred on shutdown.
- Refer to their
[changelog](https://github.com/gyuho/etcd/blob/f444abaae344e562fc69323c75e1cf772c436543/CHANGELOG.md)
for more.
- Switch to using [github.com/golang/dep](https://github.com/golang/dep) for
managing dependencies; `vendor/` directory has been removed.
- See [README](README.md) for usage.

## [2.0.0-alpha.10] - 2017-12-12
### Added
- End-to-end test for the silencing functionality
- Silenced events are now identified in sensuctl

### Changed
- Events that transitioned from incidents to a healthy state are no longer
filtered by the pipeline
- Errcheck was added to the build script, and the project was given a once-over
to clean up existing errcheck lint.
- Creating a silenced entry via sensuctl no longer requires an expiry value

### Fixed
- Entities can now be silenced using their entity subscription
- Fixed a bug in the agent where it was ignoring keepalive interval and timeout
settings on start
- Keepalives now alert when entities go away!
- Fixed a bug in package dynamic that could lead to an error in json.Marshal
in certain cases.
- Fixed an issue in keepalived to handle cases of nil entities in keepalive
messages

## [2.0.0-alpha.9] - 2017-12-5
### Added
- Proxy entities are now dynamically created through the "Source" attribute of a
check configuration
- Flag to sensuctl configure allowing it to be configured non-interactively
(usage: --non-interactive or -n)
- New function SetField in package dynamic, for setting fields on types
supporting extended attributes.
- Automatically append entity:entityID subscription for agent entities
- Add silenced command to sensuctl for silencing checks and subscriptions.
- Add healthz endpoint to agent api for checking agent liveness.
- Add ability to pass JSON event data to check command STDIN.
- Add POST /events endpoint to manually create, update, and resolve events.
- Add "event resolve" command to sensuctl to manually resolve events.
- Add the time.InWindow & time.InWindows functions to support time windows, used
in filters and check subdue

### Fixed
- Fixed a bug in how silenced entries were deleted. Only one silenced entry will
be deleted at a time, regardless of wildcard presence for subscription or check.

## [2.0.0-alpha.8] - 2017-11-28
### Added
- New "event delete" subcommand in sensuctl
- The "Store" interface is now properly documented
- The incoming request body size is now limited to 512 KB
- Silenced entries in the store now have a TTL so they automatically expire
- Initial support for custom attributes in various Sensu objects
- Add "Error" type for capturing pipeline errors
- Add registration events for new agents
- Add a migration tool for the store directly within sensu-backend

### Changed
- Refactoring of the sensu-backend API
- Modified the description for the API URL when configuring sensuctl
- A docker image with the master tag is built for every commit on master branch
- The "latest" docker tag is only pushed once a new release is created

### Fixed
- Fix the "asset update" subcommand in sensuctl
- Fix Go linting in build script
- Fix querying across organizations and environments with sensuctl
- Set a standard redirect policy to sensuctl HTTP client

### Removed
- Removed extraneous GetEnv & GetOrg getter methods<|MERGE_RESOLUTION|>--- conflicted
+++ resolved
@@ -29,11 +29,8 @@
 - Proxy entities that are used in round-robin check requests are no longer stale.
 - Fixed a bug where entity listing would be incorrect if agent entities were
 created via the API instead of with sensu-agent.
-<<<<<<< HEAD
 - Close the response body when done reading from it while downloading assets.
-=======
 - `sensuctl user hash-password` command no longer requires a config to run.
->>>>>>> f22d8d37
 
 ## [5.21.2] - 2020-08-31
 
