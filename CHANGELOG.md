
# Changelog
All notable changes to this project will be documented in this file.

The format is based on [Keep a Changelog](http://keepachangelog.com/en/1.0.0/)
and this project adheres to [Semantic
Versioning](http://semver.org/spec/v2.0.0.html).

## Unreleased

### Added
- Added `ignore-already-initialized` configuration flag to the sensu-backend
init command for returning exit code 0 when a cluster has already been
initialized.
<<<<<<< HEAD
- Added javascript mutators, which can be selected by setting
"type": "javascript" on core/v2.Mutators, and specifying valid ECMAScript 5
code in the "eval" field. See documentation for details.
=======
- Added --retry-min, --retry-max, and --retry-multiplier flags to sensu-agent
for controlling agent retry exponential backoff behaviour. --retry-min and 
--retry-max expect duration values like 1s, 10m, 4h. --retry-multiplier expects
a decimal multiplier value.
>>>>>>> b0efb067

### Changed
- When keepalived encounters round-robin ring errors, the backend no longer
internally restarts.
<<<<<<< HEAD
- The core/v2.Mutator type now has a Type field which can be used to tell
Sensu that the mutator is a different type from the default (pipe). Currently,
the supported types are "pipe" and "javascript".
=======
- The default retry values have been increased from a minimum of 10ms to 1s, a
maximum of 10s to 120s, and the multiplier decreased from 10.0 to 2.0.
>>>>>>> b0efb067

### Fixed
- Sensu Go OSS can now be built on `darwin/arm64`.
- Fixed a regression in `sensu-backend init` where the exit status returned 0
if the store was already initialized.
- Guard against potential crash in the sensuctl cluster member-list command when
the etcd response header is nil.

## [6.4.0] - 2021-06-23

### Added
- Added `etcd-log-level` configuration flag for setting the log level of the
embedded etcd server.
- Added wait flag to the sensu-backend init command which toggles waiting
indefinitely for etcd to become available.
- Added sensu_go_keepalives prometheus counter.

### Changed
- Upgraded Go version from 1.13.15 to 1.16.5.
- Upgraded Etcd version from 3.3.22 to 3.5.0.
- The loadit tool now uses UUIDv4 instead of UUIDv1 for agent names.
- Some Prometheus metric names have changed with the upgrade to Etcd 3.5. See
https://etcd.io/docs/v3.5/metrics/etcd-metrics-latest.txt for the metrics that
Etcd 3.5 exposes.
- The timeout flag for `sensu-backend init` is now treated as a duration instead
of seconds. If the value is less than 1 second, the value is converted to
seconds.

### Fixed
- Fixed config deprecation warnings from being shown when deprecated config
options weren't set.
- Fixed issue with keepalive status remaining in OK status after agent shutdown.
- Fixed a bug where role bindings that refer to missing roles would cause the
wrong status to be returned from the HTTP API, and the dashboard to go into a
crash loop.
- Fixed a bug where an empty subscription was present in the deregistration event's check.
- Fixed issue with Windows agent not handling command timeouts properly
- Sensu Go OSS can now be built on `darwin/arm64`.

## [6.3.0] - 2021-04-07

### Added
- Added API key authentication support to sensuctl.
- Added ResourceTemplate resource. ResourceTemplate will be used to populate
namespaces with initial resources.
- Added `GetResourceV3Watcher()` to the `store/etcd` package.
- Add `EntityServiceClass` constant to the `corev2` package, representing BSM Services.
- Added ResourceTemplate instantiation on namespace creation.
- Added more context when logging JavaScript filter evaluation errors.

### Fixed
- Both V2 & V3 resources are now validated when used with storev2.
- Initialize labels & annotations for v3 resources when fields are nil.
- Fixed the `agent-managed-entity` agent config attribute when no labels are
defined.
- Fixed a bug where the scheduler could crash in rare circumstances, when using
round robin checks.
- Fixed a bug where build information would get calculated for every keepalive
in OSS builds.
- Don't trigger internal restart on SIGHUP.
- Concatenated YAML files now support CRLF.
- Remove extraneous auto-completion suggestions.

## [6.2.7] - 2021-04-01

### Fixed
- Fixed a potential crash in tessend.
- Fixed a potential deadlock in agentd.
- Fixed a bug where some Etcd watchers could try to process watch events holding
invalid pointers.

## [6.2.3] - 2021-01-21

### Fixed
- Fixed the `agent-managed-entity` agent config attribute when no labels are
defined.
- Fixed a bug where events from namespaces other than the one requested could
appear in sensuctl dump output. The bug only applied to users who had access to
the other namespaces.

## [6.2.1, 6.2.2] - 2021-01-08

### Fixed
- The expire field of silenced entries represents the configured expiration, in
seconds, not the remaining duration.
- Allow agents labels & annotations to be configured via configuration flags.
- Fixed a bug where a small amount of extra etcd or postgres traffic was
generated on keepalive failure.
- Event check history now contains an entry for the first received event.

## [6.2.0] - 2020-12-17

### Added
- Sensuctl and sensu-backend ask for password retype when a new password is
created when in interactive mode.
- Build info is now exposed as a prometheus metric via the /metrics endpoint.
- Added `/health` endpoint to agentd.
- Added the Scheduler field to Check and CheckConfig.
- Add support for environment variables to define configuration file paths of
sensu-backend (`SENSU_BACKEND_CONFIG_FILE`) & sensu-agent (`SENSU_CONFIG_FILE`).
- Added event sequence numbers.
- Entities may now be managed exclusively by their agents when sensu-agent is
started with the new `agent-managed-entity` configuration attribute.

### Changed
- Adjust the date and duration formats used when listing and displaying silenced
entries in sensuctl.
- Make `event_id` usage in logging consistent.
- Changed sensuctl commands that only contain subcommands to exit with status
code 46 when no arguments or incorrect arguments are given.

### Fixed
- The config-file flag is no longer order dependant.
- Added description to sensuctl dump command.
- The sensuctl command descriptions now have consistent capitalization.
- The `v3.V3EntityToV2()` API function now properly carries over the metadata's
  `CreatedBy` field.

## [6.1.4] - 2020-12-16

### Fixed
- Fixed a bug where the entity API could panic.
- The agent asset fetcher now respects the HTTP proxy environment variables when trusted-ca-file is configured.
- Improve error message around asset checksum mismatch.

## [6.1.2, 6.1.3] - 2020-10-28

### Fixed
- Fixed a crash in the backend and agent related to Javascript execution.
- `sensuctl edit` no longer automatically adds the `sensu.io/managed_by` label.

## [6.1.1] - 2020-10-22

### Fixed
- Fixed a bug where silences could take longer to expire than they should, if
the cluster goes through a restart, or an etcd election.
- Fixed a bug where sensu-agent would not shut down correctly.
- The per-entity subscription now persists with PATCH requests.
- sensuctl now resolves symbolic links.
- Allow HookConfig to be exported via `sensuctl dump`.
- Properly log any API error in `sensuctl dump`.
- An RBAC rule with the `update` permission now properly authorizes PATCH
requests.
- eventd errors now include additional context for debugging.
- Entities are now properly created using `sensuctl create`.

## [6.1.0] - 2020-10-05

### Added
- A warning is now logged when a runtime asset was requested but does not exist.
- Added Prometheus transformer for extracting metrics from check output
using the Prometheus Exposition Text Format.
- The backend flag `--api-request-limit` is now available to configure the
maximum API request body size, in bytes.
- Add support for the PATCH method on the REST API for most configuration
resources.

### Changed
- The trusted CA file is now used for agent, backend and sensuctl asset retrieval.

### Fixed
- The backend will no longer start when the dashboard TLS configuration is not
fully specified.
- Include the agent entity in data passed to the command process' STDIN.
- Per-entity subscriptions (ex. `entity:entityName`) are always available on agent entities,
even if removed via the `/entities` API.
- Fixed a crash in the backend and agent related to Javascript execution.
- Proxy entities that are used in round-robin check requests are no longer stale.
- Fixed a bug where entity listing would be incorrect if agent entities were
created via the API instead of with sensu-agent.
- Close the response body when done reading from it while downloading assets.
- `sensuctl user hash-password` command no longer requires a config to run.

## [5.21.2] - 2020-08-31

### Fixed
- Failed check events now get written to the event log file.

## [6.0.0] - 2020-08-04

### Added
- Log a warning when secrets cannot be sent to an agent because mTLS is not
enabled.
- Added the is_silenced boolean key to event.Check object.

### Fixed
- Clarifies wording around a secret provider error message.
- Logs and returns an error if a mutator cannot be found.
- User-Agent header is only set on new client creation rather than on each
request.
- Fixed a bug where highly concurrent event filtering could result in a panic.
- Fixed a bug where nil labels or annotations in an event filtering context
would result in a bad user experience, with the user having to explicitly
check if the annotations or labels are undefined. Now, the user is guaranteed
that labels and annotations are always defined, though they may be empty.
- Automatically capitalize the roleRef and subject types in ClusterRoleBindings
and RoleBindings.
- Log the proper CA certificate path in the error message when it can't be
properly parsed by the agent.
- Fix the log entry field for the check's name in schedulerd.
- Store fewer keys in etcd for agents.
- Keepalive and round robin scheduling leases are now dealt with more efficiently.

### Breaking
- The web interface is now a standalone product and no longer distributed
inside the sensu-backend binary. Refer to https://github.com/sensu/web for
more.
- The database schema for entities has changed. After upgrading, users will not
be able to use their database with older versions of Sensu.
- After initial creation, sensu-agent entity configuration cannot be changed
by modifying the agent's configuration file.

### Changed
- Entities are now stored as two separate data structures, in order to optimize
data access patterns.
- The `dead` and `handleUpdate` methods in keepalived now use `EntityConfig` and
`EntityState` respectively.
- The `dead()` and `createProxyEntity()` methods in eventd now use
  `corev3.EntityConfig` and `corev3.EntityState`.
- sensu-agent configuration can now be managed via the HTTP API.
- ClusterRoleBinding and RoleBinding subjects names can now contain any unicode
characters.
- Enriches output of `sensuctl asset add` with help usage for how to use the runtime asset.
- Unless the entity is a proxy entity, updates to entities now ignore state
  related fields.
- Upgraded Go version from 1.13.7 to 1.13.15.
- Upgraded etcd version from 3.3.17 to 3.3.22.

## [5.21.1] - 2020-08-05

### Changed
- Improves logging around the agent websocket connection.

### Fixed
- Fixed potential Web UI crash when fetching events in namespace with > 1000 events.
- Errors produced in the agent by assets, check validation, token substitution,
and event unmarshaling are logged once again.

## [5.21.0] - 2020-06-10

### Added
- Added `SENSU_LICENSE_FILE` environment variable to handler executions.
- Added the `sensuctl user hash-password` command to generate password hashes
- Added the ability to reset passwords via the backend API & `sensuctl user
reset-password`
- The user resource now has a `password_hash` field to specify the password
hash, in place of the cleartext password
- Added the beginnings of the core/v3 API.
- Added automatically generated tests for the core/v2 API.

### Changed
- `sensu-agent`'s default log level is now `info` instead of `warn`.
- `sensuctl command exec` now spawns the plugin directly instead of going
  through a sub-shell.

### Fixed
- The password verification logic when running `sensuctl user change-password`
has been moved from sensuctl to the backend API.
- Errors while publishing proxy check requests do not block scheduling for other
entities.
- Listing namespaces in sensuctl with `--chunk-size` now works properly.
- Prevent the agent from immediately exiting in certain scenarios where
components are disabled.
- Fixed an issue where a GraphQL query could fail when querying a namespace
containing event data in excess of 2GBs.
- Deregistration events now contain a timestamp.
- Checks configured with missing hooks no longer cause the agent to crash.

## [5.20.2] - 2020-05-26

### Added
- Added the username as a field to the API request logger.

### Changed
- The Process struct only contains the name of the process.

### Fixed
- The proper libc implementation is now displayed for Ubuntu entities.
- Add validation for subjects in RBAC RoleBinding and ClusterRoleBinding.
- Fixed a bug where single-letter subscriptions were not allowed, even though
they were intended to be.
- Fix retrieving command assets from bonsai.

## [5.20.1] - 2020-05-15
*No changelog for this release.*

### Added
- Added the ability to omit types from sensuctl dump when using the "all" flag.

### Fixed
- Fixed a bug in sensuctl dump where duplicate resource names could be specified.

## [5.20.0] - 2020-05-12

### Added
- Added ability to make the Resty HTTP Timeout configurable.
- Added the `event.is_silenced` & `event.check.is_silenced` field selectors.
- Added `processes` field to the system type to store agent local processes (commercial feature).
- Users can now increment the logging level by sending SIGUSR1 to the
sensu-backend or sensu-agent process.
- Added a new `sensuctl describe-type` command to list all resource types.
- Added `labels` and `annotations` as backend config options.
- Added token substitution for assets.
- Added `Edition` field to version information.
- Added `GoVersion` field to version information.
- Assets paths are now accessible to consumers via an environment variable.
- Added a helper function to token substitution to retrieve an asset path.
- Windows agent now has log rotation capabilities.
- [Web] Added check hook output to event details page.

### Changed
- Warning messages from Resty library are now suppressed in sensuctl.
- Notepad is now the default editor on Windows, instead of vi.
- [Web] Any leading and trailing whitespace is now trimmed from the username
when authenticating.
- [Web] A toast is now displayed when a user attempts to delete an event but
does not have appropriate authorization.
- [Web] Only the first five groups a user belongs to are displayed in the
preferences dialog. Showing too many made it difficult for users to locate the
sign-out button.

### Fixed
- Windows agent now accepts and remembers arguments passed to 'service run' and
'service install'.
- Windows agent synchronizes writes to its log file, ensuring that file size
will update with every log line written.
- Windows agent now logs to both console and log file when 'service run' is used.
- [Web] Fixed issue where the de-registration handler would always show up as
undefined on the entity details page.

## [5.19.3] - 2020-04-30

### Added
- Added a `timeout` flag to `sensu-backend init`.
- [Web] Added the ability for labels and annotations with links to images to be
displayed inline.
- [Web] Added additional modes for those with colour blindness.
- Added support for restarting the backend via SIGHUP. Config reloading is not
supported yet.

### Changed
- Removed deprecated flags in `sensuctl silenced update` subcommand.
### Fixed
- `sensu-backend init` now logs any TLS failures encountered.
- Fixes a bug in multi-line metric extraction that appeared in windows agents.
- Fixed an authn bug where sensu-backend would restart when agents disconnect.
- Fixed a bug where check state and last_ok were not computed until the second
instance of the event.
- Fix the validation for env_vars to allow the equal sign in values.
- Log to the warning level when an asset is not installed because none of the
filters matched.
- Return underlying errors when fetching an asset.
- Fixed a bug where the etcd event store would return prefixed matches rather than exact matches when getting events by entity.
- `sensuctl logout` now resets the TLS configuration.
- [Web] Fixes issue where labels with links could lead to a crash.
- Added a global rate limit for fetching assets so that asset retries are not abusive (can be
configured using `--assets-rate-limit` and `--assets-burst-limit` on the agent and backend).
- [Web] Fixed an issue where trying to use an unregistered theme could lead to a
crash.
- Fixed a bug that would cause the backend to crash.
- Fixed a bug that would cause messages like "unary invoker failed" to appear
in the logs.
- Fixed several goroutine leaks.
- Fixed a bug that would cause the backend to crash when the etcd client got an
error saying "etcdserver: too many requests".

## [5.19.2] - 2020-04-27
*No changelog for this release.*

## [5.19.1] - 2020-04-13

### Fixed
- Require that pipe handlers have a command set.
- The config file default path is now shown in the help for sensu-backend start
and sensu-agent start.
- Keepalives can now be published via the HTTP API.
- Token substitution templates can now express escape-quoted strings.
- [Web] Fixes issue where labels with links could lead to a crash.
- Fixed a bug where keepalives would not always fire correctly when using
the postgres event store.
- The REST API now uses a timeout of 3 seconds by default when querying
etcd health.
- sensu-agent will not longer allow configuring keepalive timeouts less than
the keepalive interval.
- Eventd can no longer mistake keepalive events for checks with TTL.
- Keepalives now generate a new event UUID for each keepalive failure event.
- Agents now correctly reset keepalive switches on reconnect, fixing a bug
where old keepalive timeout settings would persist too long.
- The system's libc_type attribute is now populated on alpine containers.

## [5.19.0] - 2020-03-26

### Added
- The `sensu.io/managed_by` label is now automatically applied to resources
created via `sensuctl create`.
- Added `created_by` to object metadata and populate that field via the HTTP API.
- Added agent discovery of libc type, VM system/role, and cloud provider.
- Added `float_type` field to system type to store which float type (softfloat,
hardfloat) a system is using.
- Additional Tessen resource metrics can now be registered at runtime.
- Added a generic client POST function that can return the response.
- Tessen now reports the type of store used for events ("etcd or "postgres").

### Changed
- Updated the store so that it may _create_ wrapped resources.
- Bonsai client now logs at debug level instead of info level.
- The dashboard service now returns an error if the client User-Agent is curl
or sensuctl. This should prevent users from using the dashboard port by
mistake.

### Fixed
- Fixed a bug where the agent could connect to a backend using a namespace that
doesn't exist.
- Subscriptions can no longer be empty strings (#2932)
- The proper HTTP status codes are returned for unauthenticated & permission
denied errors in the REST API.

## [5.18.1] - 2020-03-10

### Fixed
- Check history is now in FIFO order, not ordered by executed timestamp.
- Fixed bug where flapping would incorrectly end when `total_state_change` was
  below `high_flap_threshold` instead of below `low_flap_threshold`.
- sensu-backend no longers hang indefinitely if a file lock for the asset
manager cannot be obtained, and returns instead an error after 60 seconds.
- Stopped using the etcd embedded client, which seems to trigger nil pointer
panics when used against an etcd that is shutting down.
- 64-bit align the `Resource` struct in the store cache to fix a crash on
32-bit systems.
- Fixed a bug where sensu-backend would restart when agents disconnect.

## [5.18.0] - 2020-02-24

### Added
- Added the `/version` API in sensu-agent.
- Indicate in log messages which filter dropped an event.

### Fixed
- sensuctl now supports the http_proxy, https_proxy, and no_proxy environment
variables.
- returns 401 instead of 500 when issues occur refreshing the access token.
- Support Bonsai assets versions prefixed with the letter `v`.
- Fixed a bug where wrapped resources were not getting their namespaces set by
the default sensuctl configuration.
- read/writes `initializationKey` to/from `EtcdRoot`, while support legacy as fallback (read-only)
- check for a non-200 response when fetching assets
- `/silenced` now supports API filtering (commercial feature).
- Fixed event payload validation on the backend events API to validate the
payload with the URL parameters on the /events/:entity/:check endpoint and
reject events that do not match.
- The `auth/test` endpoint now returns the correct error messages.
- The `log-level` configuration option is now properly applied when running the
Sensu Agent Windows service.

### Changed
- Updated Go version from 1.13.5 to 1.13.7.
- Default `event.entity.entity_class` to `proxy` in the POST/PUT `/events` API.
- Proxy entities are now automatically created when events are published with an
entity that does not exist.

## [5.17.2] - 2020-02-19

### Fixed

- Fixed a bug where on an internal restart, enterprise HTTP routes could fail
to intialize.

## [5.17.1] - 2020-01-31

### Fixed
- Cluster configuration of sensuctl should be reset when `configure` is called.
- Some namespaces would not appear in the curated namespace functionality under
certain circonstances.
- Fix a bug with tar assets that contain hardlinked files.
- Assets name may contain capital letters.
- When `--trusted-ca-file` is used to configure sensuctl, it now detects and saves
the absolute file path in the cluster config.
- [Web] Changing order on event list will no longer cause filters to be reset.
- [Web] URLs inside annotations are now rendered as links.

## [5.17.0] - 2020-01-28

### Added
- Added the secrets provider interface and secrets provider manager to be used
by commercial secrets providers. Implemented for checks, mutators, and handlers.
- Added the `secrets` field to checks, mutators, and handlers.
- Added the `keepalive-handlers` configuration flag on the agent to specify the
entity's keepalive handlers.
- Added `event.entity.name` as a supported field selector.

### Fixed
- Fixed a memory leak in the entity cache.
- [Web] Labels with links can now be followed.
- [Web] Fixed a inconsistent crash that occurred in Firefox browsers.
- [Web] Fixed bug where event history was duplicated in the event timeline
chart.
- [Web] Fixed issue where silenced entries with a start date would result in a
crash.
- Fixed a bug where `sensuctl entity delete` was not returning an error
when attempting to delete a non-existent entity.
- sensuctl command assets installed via Bonsai will now use the "sensuctl"
namespace.
- Fixed a memory leak in the entity cache
- Users with implicit permissions to a namespace can now display resources
within that namespace via the Web UI.
- Explicit access to namespaces can only be granted via cluster-wide RBAC
resources.
- Split rules ClusterRole and Role verbs, resources and resource names on comma.
- Add support for the `--format` flag in the `sensuctl command list` subcommand.
- Namespace can be ommited from event when performing an HTTP POST request to
the `/events` endpoint.
- Fixed a bug where failing check TTL events could occur event if keepalive
failures had already occurred.

## [5.16.1] - 2019-12-18

### Fixed
- Initialize the sensu_go_events_processed counter with the `success` label so
it's always displayed.
- Fixed a performance regression that was introduced in 5.15.0, which would
cause the API to timeout past 20k agent sessions.

## [5.16.0] - 2019-12-11

### Added
- Display the JWT expiration Unix timestamp in `sensuctl config view`.
- Added the 'sensu-backend init' subcommand.
- Added a new flag, --etcd-client-urls, which should be used with sensu-backend
when it is not operating as an etcd member. The flag is also used by the new
sensu-backend init tool.
- Added the cluster's distribution to Tessen data.
- Added a new field, ClusterIDHex, to the ClusterHealth datatype.
- Added the `--etcd-discovery` and `--etcd-discovery-srv` flags to
`sensu-backend`. These are used to take advantage of the embedded etcd's
auto-discovery features.
- Added `--keepalive-critical-timeout` to define the time after which a
critical keepalive event should be created for an agent.
- Added `--keepalive-warning-timeout` which is an alias of `--keepalive-timeout`
for backwards compatibility.

### Fixed
- Add a timeout to etcd requests when retrieving the nodes health.
- Show the correct default value for the format flag in `sensuctl dump` help
usage.
- Installing sensuctl commands via Bonsai will now check for correct labels
before checking if the asset has 1 or more builds.
- Listing assets with no results returns an empty array.
- Fixed a panic that could occur when creating resources in a namespace that
does not exist.
- [Web] Links to documentation now point to the version of the product being run
instead of the latest; helpful when running an older version of Sensu.
- Fixed issue where keepalive events and events created through the agent's
socket interface could be missing a namespace.
- Fixed an issue where 'sensuctl cluster health' would hang indefinitely.
- Fixed several issues around the metadata of resources encoded using the
wrapped-json format, where the metadata would go missing when listing
resources or prevent resources from being created.

### Changed
- The backend will no longer automatically be seeded with a default admin
username and password. Users will need to run 'sensu-backend init' on every
new installation.
- Several deprecated flags were removed from sensu-backend.
- [Web] Changes to navigation. The app bar has been replaced by an omnipresent
drawer increasing the available space for content. Additionally, each page now
includes breadcrumbs.
- [Web] Switching namespaces is easier than ever, with the new and improved
switcher. The new component can be accessed from the drawer or with the shortcut
ctrl+k. For those with many namespaces the switcher now includes fuzzy search
and improved keyboard navigation.
- 'sensuctl cluster health' will now use a 3s timeout when gathering cluster
health information.
- 'sensuctl cluster health' now collects cluster health information concurrently.

## [5.15.0] - 2019-11-18

### Fixed
- Added better error logging for mutator execution.
- Fixed the order of flap detection weighting for checks.
- The pprof server now only binds to localhost.

### Added
- Added the `APIKey` resource and HTTP API support for POST, GET, and DELETE.
- Added sensuctl commands to manage the `APIKey` resource.
- Added support for api keys to be used in api authentication.
- Added support for sensu-backend service environment variables.
- Added support for timezones in check cron strings.
- Added support for extending sensuctl support with commands.

### Changed
- Moved `corev2.BonsaiAsset` to `bonsai.Asset` and moved
`corev2.OutdatedBonsaiAsset` to `bonsai.OutdatedAsset` along with subsequent
bonsai package refactors.
- Colons and periods are now allowed to be used in all resource names, with
the exception of users.

## [5.14.2] - 2019-11-04

### Changed
- Upgraded etcd to 3.3.17
- Listing namespaces is now done implicitly based on access to resources within
a namespace. Users will no longer be able to list all namespaces by default, in
new installations. Existing installations will function as before. Operators can
change to the new behaviour, by modifying the system:user role.

### Fixed
- As a result of upgrading etcd, TLS etcd clients that lose their connection will
successfully reconnect when using --no-embed-etcd.
- Check TTL switches are now correctly buried when associated events and entities
are deleted.
- Keepalive switches are now correctly buried when the keepalive event is deleted.
- Sensu now uses far fewer leases for keepalives and check TTLs, resulting in a
stability improvement for most deployments.
- Fixed a minor UX issue in interactive filter commands in sensuctl.
- Silences now successfully apply to proxy entities where the check doesn't contain
  the same subscriptions as the entity (#3356)

## [5.14.1] - 2019-10-16

### Added
- Added prometheus gauges for check schedulers.

### Fixed
- Opening an already open Bolt database should not cause sensu-agent to hang
indefinitely.
- [CLI] Dump multiple types as YAML to a file would print separator STDOUT
instead of specified file
- Fixed a bug where Sensu would crash with a panic due to a send on a closed channel.

## [5.14.0] - 2019-10-08

### Added
- [Web] Added an additional option to the error dialog allowing users to
completely wipe the application's persisted state; in lieu of them having to
manually wipe their local / session storage. This may help in the rare cases
where something in said state is leading to an uncaught exception.
- [Web] For operating systems with support for selecting a preferred light /dark
theme, the application now respects the system preference by default.
- sensuctl dump can now list the types of supported resources with --types.
- Added the `sensu_agent_version` field to the `Entity` resource, which reflects
the Sensu semver version of the agent entity.
- Added the `--etcd-heartbeat-interval` and `--etcd-election-timeout` flags to
`sensu-backend`

### Changed
- [Web] Github is not always the best place for feature requests and discussion,
as such we've changed CTA for feedback to point to Discourse instead of the
web repository's issues page.
- [Web] When a user lands on a page inside a namespace that no longer exists or
they do not have access to, the drawer is now opened so that namespace switcher
is front and center. Hopefully this should reduce any confusion around next
steps.
- Support agent TLS authentication, usable with a licensed sensu-backend.
- Updated Go version from 1.12.3 to 1.13.1.
- [GraphQL] `putWrapped` mutation now accepts wrapped JSON with empty
outer objectmeta.

### Fixed
- [Web] Fixed issue where a user with an appropriate role may have been unable
to resolve events, queue checks, and create silenced entries.
- Splayed proxy checks are now executed every interval, instead of every
`interval + interval * splay_coverage`.
- [GraphQL] Ensures that proxy entity label & annotations are redacted.
- Fixed a bug in the ring where round robin schedules would not recover
after quorum loss.
- [Web] Unauthorized errors emitted while creating silences or resolving events
are now caught and a toast is presented to communicate what occurred.
- [Web] Internal errors are now avoided when a user attempts to queue an ad-hoc
check for a keepalive.
- Do not separate asset builds into several assets unless the the tabular format
is used in `sensuctl asset list`.
- Fix the 'flag accessed but not defined' error in `sensuctl asset outdated`
- Fix generic API client's `SetTypeMeta` method. The APIGroup is now correctly
configured and by virtue unintended authorization denied errs are avoided.
- Fixed a bug where checks would stop executing after a network error.
- Fixed a bug where sensuctl create with stdin was not working.

## [5.13.2] - 2019-09-19

### Fixed
- Enterprise bug fix.

## [5.13.1] - 2019-09-10

### Fixed
- Multi-build asset definitions with no matching filters will no longer cause a panic.

## [5.13.0] - 2019-09-09

### Added
- Added the `sensuctl env` command.
- sensuctl asset add (fetches & adds assets from Bonsai).
- sensuctl asset outdated (checks for newer versions of assets from Bonsai).
- Add HTTP and directory support to `sensuctl create`
- Only validate check interval/cron when publish true

### Fixed
- sensuctl dump no longer silently discards errors.
- Interactive check create and update modes now have 'none' as the first
highlighted option, instead of nagios-perfdata.
- Fixed a bug where silences would not expire on event resolution.

## [5.12.0] - 2019-08-22

### Added
- Added functionality for the agent `--allow-list` configuration, which
whitelists check and check hook executables.
- Added the `runtime_assets` field to `HookConfig`. Assets are enabled
for check hook execution.
- Added backwards compatible content negotiation to the websocket connection.
Protobuf will be used for serialization/deserialization unless indicated by the
backend to use JSON.
- Added delete functionality for assets in the API and sensuctl.
- Added `sensuctl dump` to dump resources to a file or STDOUT.
- Added `event.check.name` as a supported field selector.
- [Web] Added timeline chart to event details view.
- Added `entity.system.arm_version` to record the value of `GOARM` at compile time.
- Added `ProviderType` field to `AuthProviderClaims`
- Added `builds` field to the `Asset` type to allow assets to specify different
URLs for each platform/architecture/arch_version.

### Changed
- The project now uses Go modules instead of dep for dependency management.
- The internal reverse proxy relied on by the dashboard has been eliminated.
- The generic etcd watcher now keeps track of revisions.
- The resource caches can now rebuild themselves in case of failures.
- Event and Entity resources can now be created without an explicit namespace;
the system will refer to the namespace in the URL.
- Events and Entities can now be created with the POST verb.
- [Web] Changed styling of namespace labels.
- Log token substitution failures more clearly.

### Fixed
- Fixed the tabular output of `sensuctl filter list` so inclusive filter expressions
are joined with `&&` and exclusive filter expressions are joined with `||`.
- The REST API now correctly only returns events for the specific entity
queried in the `GET /events/:entity` endpoint (#3141)
- Prevent a segmentation fault when running `sensuctl config view` without
configuration.
- Added entity name to the interactive sensuctl survey.
- Check hooks with `stdin: true` now receive actual event data on STDIN instead
  of an empty event.
- Prevent a segmentation fault on the agent when a command execution returns an
error.
- [Web] Fixed issue where a bad or revoked access token could crash the app.

### Removed
- Removed encoded protobuf payloads from log messages (when decoded, they can reveal
redacted secrets).

## [5.11.1] - 2019-07-18

### Fixed
- The agent now sends heartbeats to the backend in order to detect network
failures and reconnect faster.
- The default handshake timeout for the WebSocket connection negotiation has
been lowered from 45 to 15 seconds and is now configurable.

## [5.11.0] - 2019-07-10

### Added
- Silenced entries are now retrieved from the cache when determining if an event
is silenced.
- Added --disable-assets flag to sensu-agent.
- Added ability to query mutators to the GraphQL service
- Added ability to query event filters to the GraphQL service
- Added prometheus metrics for topics in wizard bus and agent sessions.
- The buffer size and worker count of keepalived, eventd & pipelined can now be
configured on sensu-backend.
- Added a `headers` field to the `Asset` struct. Headers is a map of key/value
string pairs used as HTTP headers for asset retrieval.
- Added the current user to the output of `sensuctl config view`.
- [Web] Adds list and details views for mutators
- [Web] Adds list and details views for event filters
- Added sensuctl delete command

### Changed
- [Web] Updated embedded web assets from `46cd0ee` ... `8f50155`
- The REST API now returns the `201 Created` success status response code for
POST & PUT requests instead of `204 No Content`.

### Fixed
- The REST API now returns an error when trying to delete an entity that does
not exist.
- Fixed a bug where basic authorization was not being performed on the agent websocket connection.
- Fixed an aliasing regression where event timestamps from the /events API
were not getting properly populated.
- Fixed a bug where multiple nested set handlers could be incorrectly flagged as
deeply nested.
- Fixed a bug where round robin proxy checks could fail to execute.
- Fixed a bug where watchers could enter a tight loop, causing very high CPU
usage until sensu-backend was restarted.

## [5.10.1] - 2019-06-25

### Fixed
- Fixed the entity_attributes in proxy_requests so all attributes must match
instead of only one of them.
- Fixed a bug where events were not deleted when their corresponding entity was.

## [5.10.0] - 2019-06-18

### Added
- Added POST `/api/core/v2/tessen/metrics`.
- Added the ability in TessenD to listen for metric points on the message bus,
populate, and send them to the Tessen service.
- [Web] Adds ability to delete entities
- [GraphQL] Adds simple auto-suggestion feature.
- Added a tag to all Tessen metrics to differentiate internal builds.
- Added a unique sensu cluster id, accessible by GET `/api/core/v2/cluster/id`.
- Added `sensuctl cluster id` which exposes the unique sensu cluster id.

### Changed
- [Web] Updated embedded web assets from `275386a` ... `46cd0ee`
- Refactoring of the REST API.
- Changed the identifying cluster id in TessenD from the etcd cluster id to
the sensu cluster id.
- [GraphQL] Updates `PutResource` mutation to accept an `upsert` boolean flag parameter. The `upsert` param defaults to `true`, but if set to `false` the mutation will return an error when attempting to create a duplicate resource.
- Eventd has been refactored. Users should not perceive any changes, but a
substantial amount of business logic has been moved into other packages.
- The `sensuctl create` command now accepts resources without a declared
namespace. If the namespace is omitted, the resource will be created in the
current namespace, or overridden by the `--namespace` flag.
- Eventd now uses a constant number of requests to etcd when working with
silenced entries, instead of a number that is proportional to the number of
subscriptions in a check.

### Fixed
- The check state and check total_state_change properties are now more correct.
- Scheduling proxy checks now consumes far fewer CPU resources.
- [Web] Unless required- scrollbars on code blocks are hidden.
- [Web] Ensure that we redirect user to a valid namespace when first signing in.
- [Web] Correctly display timeout value for handlers.
- [Web] Avoid exception when parsing non-standard cron statements. (Eg.
`@every 1h` or `@weekly`)
- The resources metadata are now validated with the request URI.

## [5.9.0] - 2019-05-29

### Added
- [GraphQL] Added field to retrieve REST API representation of a resource to
  each core type
- [Web] Add views for handlers

### Changed
- [Web] Updated embedded web assets from `9d91d7f` ... `275386a`
- [Web] Implements simpler & more efficient filtering.
- [GraphQL] fields that previously accepted a JS filter have been deprecated and
  replaced with a simpler syntax.

### Fixed
- Fixed the behaviors for check `Occurrences` and `OccurrencesWatermark`.
- Fixed a panic that could occur when seeding initial data.
- [Web] Compress dashboard assets
- [Web] Fixed regression where dashboard assets were no longer compressed.
- Fixed listing of silenced entries by check or subscription.
- The docker-compose.yaml file now refers to the sensu/sensu:latest image.

## [5.8.0] - 2019-05-22

### Added
- Added per resource counts to tessen data collection.
- Added event processing counts to tessen data collection.
- Added ability to query for `Handlers` (individual and collections) from the GraphQL query endpoint.
- Added `/version` to retrieve the current etcd server/cluster version and the sensu-backend version.
- --etcd-cipher-suites option is now available for sensu-backend.
- Added the `--chunk-size` flag to `sensuctl * list` sub-commands

### Changed
- eventd and keepalived now use 1000 handlers for events.
- etcd database size and request size are now configurable.
- Most resources now use protobuf serialization in etcd.

### Fixed
- Only bury switchsets of checks that no longer have a TTL, in order to reduce
the number of write operations made to etcd.
- Fixed keepalives switchsets for entities with deregistration.
- Fixed continue token generation in namespace and user pagination.

## [5.7.0] - 2019-05-09

### Added
- Added a Windows service wrapper for sensu-agent. See
"sensu-agent service --help" for more information.

### Fixed
- Fixed `sensuctl` color output on Windows.
- Fixed a regression in `sensuctl cluster` json/wrapped-json output.
- Fixed a regression that caused listing objects for a given namespace to also
  include results from namespaces sharing a similar prefix.

## [5.6.0] - 2019-04-30

### Added
- Added filtering support to `sensuctl`. This feature only works against a
  `sensu-backend` with a valid enterprise license.
- Added fields getter functions for resources available via the REST API.
- Added the message bus to Tessend in order to track Tessen configuration changes from the API.
- Added a performance optimizing `Count()` function to the generic store.
- Added a hexadecimal Cluster ID title to the `sensuctl cluster health` and
`sensuctl cluster member-list` commands in tabular format.
- Added a `Header` field to the `HealthResponse` type returned by `/health`.

### Fixed
- Fixed the agent `--annotations` and `--labels` flags.

## [5.5.1] - 2019-04-15

### Changed
- Added parsing annoatations to sensu-agent, both from agent.yml and command line arguments
- Updated Go version from 1.11.4 to 1.12.3 for CI builds.
- Changed the 1.x `client` field to `source` in the 1.x compatible agent socket. The `client` field is now deprecated.
- Deprecated the agent TCP/UDP sockets in favor of the agent rest api.
- [GraphQL] Added mutation to create / update using wrapped resources.
- [GraphQL] Added field returning wrapped resource given ID.
- apid uses a new generic router for listing resources.
- The store uses the generic List function for listing resources.

### Fixed
- Fixed an issue where etcd watchers were used incorrectly. This was causing
100% CPU usage in some components, as they would loop endlessly trying to get
results from watchers that broke, due to their stream terminating. Other
components would simply stop updating. Watchers now get reinstated when the
client regains connectivity.
- Fixed the `/events/:entity` route in the REST API.
- Fixed a bug where the --labels arg was not working as expected in sensu-agent.

## [5.5.0] - 2019-04-03

### Added
- Added the TessenD daemon.
- Added an etcd watcher for tessen configuration.
- Added ring support for TessenD so that the service is invoked in a
round-robin fashion within a cluster.
- Added `tessen opt-in` command to `sensuctl`.
- Added `tessen opt-out` command to `sensuctl`.
- Added `tessen info` command to `sensuctl`.
- Added more verbose logging to indicate when a proxy request matches an entity according to its entity attributes.

### Removed
- Removed the unused etcd watcher for hook configurations.

### Fixed
- [Web] Ensure user chip is never rendered when creator is not present.

## [5.4.0] - 2019-03-27

### Added
- Add support for pagination to the API
- Add two new flags for `backend` daemon to optionally allow for separate TLS
  cert/key for dashboard. the flags are: `--dashboard-cert-file` and
  `--dashboard-key-file`. The dashboard will use the same TLS config of the API
  unless these new flags are specified.
- Added notion of asset collections to dashboard daemon
- Added a store for Tessen opt-in/opt-out configuration.
- Added /tessen GET and PUT endpoints to the API.
- Added queueing to the agent /events API

### Changed
- [Web] Updated dependencies that had warnings
- [Web] Updated dependency babel to ^7.4
- [Web] Updated UI library to ^3.8

### Fixed
- Fixed a bug in `sensuctl` where global/persistent flags, such as `--namespace`
  and `--config-dir`, would get ignored if they were passed after a sub-command
  local flag, such as `--format`.
- Fixed a bug in `sensuctl` where handlers and filters would only be deleted
  from the default namespace, unless a `--namespace` flag was specified.
- Fixed a bug where events could be stored without a timestamp.
- Fixed a bug where metrics could be persisted to etcd in some cases.
- Fixed a bug where agents would sometimes refuse to terminate on SIGTERM and
  SIGINT.
- Fixed a bug where agents would always try to reconnect to the same backend,
  even when multiple backends were specified. Agents will now try to connect to
  other backends, in pseudorandom fashion.
- [Web] Avoids crash when the creator of a check is inaccessible.
- [Api] Respond with 404 from the users endpoint when user for given name cannot
  be found.
- Commands wrap on the event details page and will display "-" if there is no
  command (keepalives)

## [5.3.0] - 2019-03-11

### Added
- Added additional check config and entity information to event details page.
- Fixed all known TLS vulnerabilities affecting the backend server:
    - TLS min version increased to 1.2
    - Removed ALL but perfect-forward-secrecy ciphers
- Removed requirement of specifying `--trusted-ca-file` when using TLS on backend
- Prevented backend from loading server TLS configuration for http client
- Enforced uniform TLS configuration for all three backend components (apid, agentd, dashboardd)
- Set http client timeout to 15 seconds for sensuctl
- Round robin scheduling is now fully functional.
- Web UI offline state detection and and alert banner.

### Changed
- Asset downloading now uses buffered I/O.

### Fixed
- Check results sent via the agent socket now support handlers.
- `sensuctl user list` can now output yaml and wrapped-json
- Fixed bug with how long commands were displayed on check details page.
- Assets downloads no longer specify a client timeout.
- Fixed a bug where agent entity subscriptions would be communicated to the
  backend incorrectly. Due to the scheduler using the subscriptions from the
  HTTP header, this does not have any effect on scheduling.
- Web - Fixes issue where timeout value was not displayed.
- Fixed bug with how long commands were displayed on check details page.

### Removed
- Removed the concept of "edition" and the edition header.

## [5.2.1] - 2019-02-11

### Fixed
- Fixed a regression in the agent that would not allow proxy checks to be
run for subsequent executions.
### Added
- Web UI - support for labels and annotations

## [5.2.0] - 2019-02-06

### Added
- Added support for the following TLS related options to `sensuctl`:
`--trusted-ca-file` and `--insecure-skip-tls-verify`. This allows sensuctl
users to use a self-signed certificate without adding it to the operating
system's CA store, either by explicitly trusting the signer, or by disabling
TLS hostname verification.
- Added a generic watcher in the store.
- Added `RemoveProvider` method to authenticator.
- Check output truncation support has been added. Check output can be truncated
by adjusting the max_output_size and discard_output properties.
- Added ability to silence/unsilence from the event details page.
- Added support for wrapped resources in the API with `sensuctl create` &
`sensuctl edit`.
- Web UI - platform version displays on the entity details page.
- Web UI - include proxy request configuration on check details page.
- Web UI - display deregistration config on the entity details page.

### Changed
- Removed unused workflow `rel_build_and_test` in CircleCI config.
- Moved the `Provider` interface to `api/core/v2` package.
- Moved the `Authenticator` interface to `backend/authentication` package.
- Updated confirmation messages for sensuctl commands: `Created`, `Deleted` and
`Updated` instead of `OK`.
- Exported some functions and methods in the CLI client.
- The API authenticator now identifies providers by their name only.

### Fixed
- Check TTL failure events are now much more reliable, and will persist even
in the presence cluster member failures and cluster restarts.
- Fix snakeCase version of keys in typeMap for acronyms.
- Fixed a bug in keepalive processing that could result in a crash.
- Pin childprocess to v0.9.0 in CircleCI so fpm can be installed.
- Substitutions applied to command & hooks are now omitted from events.
- Fixes a bug where generic store methods assumed a namespace was provided for non-namespaced resources.
- Keepalive and check TTL database state is now properly garbage-collected on
entity deletion.
- Fixed a bug where `sensuctl version` required configuration files to exist.
- Updates the copy on the confirm disable dialog to accurately reflect the
operation.

## [5.1.1] - 2019-01-24

### Added
- Added the notion of authentication providers.

### Changed
- Improved logging for errors in proxy check requests.
- Updated Go version from 1.10 to 1.11.4.
- Refactoring of the internal authentication mechanism into a `basic`
authentication provider.
- Modified private generic store methods as public functions.
- Improved logging for errors in proxy check requests.
- Updated Go version from 1.10 to 1.11.4.
- Changed keepalive event to include check.output

### Fixed
- Fixed a bug where `sensuctl edit` was not removing the temp file it created.
- Fixed a bug where adhoc checks were not retrieving asset dependencies.
- Fixed a bug where check updates would cause the check to immediately fire.
- Fixed a bug where a bad line in check output would abort metric extraction.
An error is now logged instead, and extraction continues after a bad line is encountered.
- Keepalive events will now continue to fire after cluster restarts.
- Fixed a panic in the dashboardd shutdown routine.
- Fixed a bug where deleting a non-existent entity with sensuctl would not return an error.
- Web UI - toolbar menu buttons now switch with dark theme.
- Web UI - some buttons easier to see with dark theme.
- Agents will now take proxy entity names into consideration when guarding
against duplicate check requests.

### Changed
- Improved logging for errors in proxy check requests.
- Updated Go version from 1.10 to 1.11.4.

## [5.1.0] - 2018-12-18

### Added
- Support for the trusted-ca-file and insecure-skip-tls-verify flags in
  sensu-agent. These flags have the same meaning and use as their sensu-backend
  counterparts.

### Changed
- Default location for sensu-backend data has changed from /var/lib/sensu to
  /var/lib/sensu/sensu-backend. See release notes for more information.

### Fixed
- Keepalive and check TTL failure events now fire continuously until resolved.
- Listing an empty set of assets now correctly returns [] instead of null.
- Fixed API endpoint used by the CLI to create hooks via the 'sensuctl create'
  command. It's now possible to create objects of type 'Hook' with this command
  again.
- Firefox status icons not fully rendering

## [5.0.1] - 2018-12-12

### Changed
- Added --etcd-advertise-client-urls options to docker-compose.yaml sensu-backend start command

### Fixed
- Prevent a panic when using an external etcd cluster.
- Silences List in web ui sorted by ascending order; defaults to descending
- Reduces shuffling of items as events list updates
- Fixed error in UI where status value could not be coerced
- Copy local environment variables into execution context when running checks
- Ensure environment variables are joined with a semicolon on Windows
- Command arguments are no longer needlessly escaped on Windows
- Backend environments are now included in handler & mutator execution requests.

## [5.0.0] - 2018-11-30

### Added
- Add the `etcd-advertise-client-urls` config attribute to sensu-backend
- Support for multiple API versions added to sensuctl create
- Support for metadata added to wrapped resources (yaml, wrapped-json)
- Added the backend configuration attributes `api-listen-address` & `api-url`.
- Adds feedback when rerunning check[s] in the web app

### Removed
- Check subdue functionality has been disabled. Users that have checks with
subdues defined should delete and recreate the check. The subdue feature was
found to have issues, and we are re-working the feature for a future release.
- Filter when functionality has been disabled. Users that have filters with
'when' properties defined should delete and recreate the filter. Filter when
uses the same facility as check subdue for handling time windows.
- Removed event.Hooks and event.Silenced deprecated fields
- Extensions have been removed until we have time to revisit the feature.

### Changed
- Assets and checks environments are now merged, with a preference given to the
  values coming from the check's environment.
- Assets and handlers environments are now merged, with a preference given to the
  values coming from the handler's environment.
- Assets and mutators environments are now merged, with a preference given to the
  values coming from the mutator's environment.
- Metadata from wrappers and resources is now merged, with a preference given to
the values coming from the wrapper. Labels and annotations are deep-merged.
- Round-robin scheduling has been temporarily disabled.
- The dashboard now uses the `api-url` configuration attribute to connect to the
API.

### Fixed
- Fixed several resource leaks in the check scheduler.
- Fixed a bug in the dashboard where entities could not be silenced.
- Fix the `sensuctl cluster health` command.
- Fixed issue filtering by status on the events page
- Fixed interactive operations on entities in the CLI
- Removed rerun and check links for keepalives on event details page.
- Web UI - Made silencing language more clear on Silences List page
- Fixed a bug where resources from namespaces that share a common prefix, eg:
  "sensu" and "sensu-devel", could be listed together.
- Fixed a bug in the agent where the agent would deadlock after a significant
period of disconnection from the backend.
- Fixed a bug where logging events without checks would cause a nil panic.
- Removed the ability to rerun keepalives on the events list page
- A panic in keepalive/check ttl monitors causing a panic.
- Monitors are now properly namespaced in etcd.
- Updating a users groups will no longer corrupt their password
- Prevent empty error messages in sensuctl.
- Fixed a bug where keepalive failures could be influenced by check TTL
successes, and vice versa.
- Fixed a bug where check TTL events were not formed correctly.
- Fixed a web-ui bug causing the app to crash on window resize in FireFox

### Breaking Changes
- The backend configuration attributes `api-host` & `api-port` have been
replaced with `api-listen-address`.

## [2.0.0-beta.8-1] - 2018-11-15

### Added
- Assets are included on check details page.
- Adds links to view entities and checks from the events page.
- Added an agent/cmd package, migrated startup logic out of agent main
- Improved debug logging in pipeline filtering.
- Add object metadata to entities (including labels).
- Add filter query support for labels.
- Add support for setting labels on agents with the command line.
- The sensuctl tool now supports yaml.
- Add support for `--all-namespaces` flag in `sensuctl extension list`
subcommand.
- Added functionality to the dynamic synthesize function, allowing it to
flatten embedded and non-embedded fields to the top level.
- Added the sensuctl edit command.
- Added javascript filtering.

### Removed
- Govaluate is no longer part of sensu-go.

### Fixed
- Display appropriate fallback when an entity's lastSeen field is empty.
- Silences List in web ui sorted by ascending order
- Sorting button now works properly
- Fixed unresponsive silencing entry form begin date input.
- Removed lastSeen field from check summary
- Fixed a panic on the backend when handling keepalives from older agent versions.
- Fixed a bug that would prevent some keepalive failures from occurring.
- Improved event validation error messages.
- Improved agent logging for statsd events.
- Fixues issue with tooltip positioning.
- Fixed bug with toolbar menus collapsing into the overflow menu
- The agent now reconnects to the backend if its first connection attempt
  fails.
- Avoid infinite loop when code cannot be highlighted.

### Changes
- Deprecated the sensu-agent `--id` flag, `--name` should be used instead.

### Breaking Changes
- Environments and organizations have been replaced with namespaces.
- Removed unused asset metadata field.
- Agent subscriptions are now specified in the config file as an array instead
  instead of a comma-delimited list of strings.
- Extended attributes have been removed and replaced with labels. Labels are
string-string key-value pairs.
- Silenced `id`/`ID` field has changed to `name`/`Name`.
- Entity `id`/`ID` field has changed to `name`/`Name`.
- Entity `class`/`Class` field has changed to `entity_class`/`EntityClass`.
- Check `proxy_entity_id`/`ProxyEntityID` field has changed to `proxy_entity_name`/`ProxyEntityName`.
- Objects containing both a `name`/`Name` and `namespace`/`Namespace` field have been
replaced with `metadata`/`ObjectMeta` (which contains both of those fields).
- Role-based access control (RBAC) has been completely redesigned.
- Filter and token substitution variable names now match API naming. Most names
that were previously UpperCased are now lower_cased.
- Filter statements are now called expressions. Users should update their
filter definitions to use this new naming.

## [2.0.0-beta.7-1] - 2018-10-26

### Added
- Asset functionality for mutators and handlers.
- Web ui allows publishing and unpublishing on checks page.
- Web ui allows publishing and unpublishing on check details page.
- Web ui code highlighting added.

### fixed
- fixes exception thrown when web ui browser window is resized.

## [2.0.0-beta.6-2] - 2018-10-22

### Added
- Add windows/386 to binary gcs releases
- TLS authentication and encryption for etcd client and peer communication.
- Added a debug log message for interval timer initial offset.
- Added a privilege escalation test for RBAC.

### Removed
- Staging resources and configurations have been removed from sensu-go.
- Removed handlers/slack from sensu/sensu-go. It can now be found in
sensu/slack-handler.
- Removed the `Error` store and type.

### Changed
- Changed sensu-agent's internal asset manager to use BoltDB.
- Changed sensuctl title colour to use terminal's configured default for bold
text.
- The backend no longer forcibly binds to localhost.
- Keepalive intervals and timeouts are now configured in the check object of
keepalive events.
- The sensu-agent binary is now located at ./cmd/sensu-agent.
- Sensuctl no longer uses auto text wrapping.
- The backend no longer requires embedded etcd. External etcd instances can be
used by providing the --no-embed option. In this case, the client will dial
the URLs provided by --listen-client-urls.
- The sensu-agent binary is now located at ./cmd/sensu-agent.
- Sensuctl no longer uses auto text wrapping.
- The backend no longer requires embedded etcd. External etcd instances can be
used by providing the --no-embed option. In this case, the client will dial
the URLs provided by --listen-client-urls.
- Deprecated daemon `Status()` functions and `/info` (`/info` will be
re-implemented in https://github.com/sensu/sensu-go/issues/1739).
- The sensu-backend flags related to etcd are now all prefixed with `etcd` and
the older versions are now deprecated.
- Web ui entity recent events are sorted by last ok.
- etcd is now the last component to shutdown during a graceful shutdown.
- Web ui entity recent events are sorted by last ok
- Deprecated --custom-attributes in the sensu-agent command, changed to
--extended-attributes.
- Interfaced command execution and mocked it for testing.
- Updated the version of `libprotoc` used to 3.6.1.

### Fixed
- Fixed a bug in `sensuctl configure` where an output format called `none` could
  be selected instead of `tabular`.
- Fixes a bug in `sensuctl cluster health` so the correct error is handled.
- Fixed a bug where assets could not extract git tarballs.
- Fixed a bug where assets would not install if given cache directory was a
relative path.
- Fixed a bug where an agent's collection of system information could delay
sending of keepalive messages.
- Fixed a bug in nagios perfdata parsing.
- Etcd client URLs can now be a comma-separated list.
- Fixed a bug where output metric format could not be unset.
- Fixed a bug where the agent does not validate the ID at startup.
- Fixed a bug in `sensuctl cluster health` that resulted in an unmarshal
error in an unhealthy cluster.
- Fixed a bug in the web ui, removed references to keepaliveTimeout.
- Keepalive checks now have a history.
- Some keepalive events were misinterpreted as resolution events, which caused
these events to be handled instead of filtered.
- Some failing keepalive events were not properly emitted after a restart of
sensu-backend.
- The check output attribute is still present in JSON-encoded events even if
empty.
- Prevent an empty Path environment variable for agents on Windows.
- Fixed a bug in `sensuctl check update` interactive mode. Boolean defaults
were being displayed rather than the check's current values.
- Use the provided etcd client TLS information when the flag `--no-embed-etcd`
is used.
- Increase duration delta in TestPeriodicKeepalive integration test.
- Fixed some problems introduced by Go 1.11.

### Breaking Changes
- Removed the KeepaliveTimeout attribute from entities.

## [2.0.0-beta.4] - 2018-08-14

### Added
- Added the Sensu edition in sensuctl config view subcommand.
- List the supported resource types in sensuctl.
- Added agent ID and IP address to backend session connect/disconnect logs
- Licenses collection for RHEL Dockerfiles and separated RHEL Dockerfiles.

### Changed
- API responses are inspected after each request for the Sensu Edition header.
- Rename list-rules subcommand to info in sensuctl role commmand with alias
for backward compatibility.
- Updated gogo/protobuf and golang/protobuf versions.
- Health API now returns etcd alarms in addition to cluster health.

### Fixed
- Fixed agentd so it does not subscribe to empty subscriptions.
- Rules are now implicitly granting read permission to their configured
environment & organization.
- The splay_coverage attribute is no longer mandatory in sensuctl for proxy
check requests and use its default value instead.
- sensu-agent & sensu-backend no longer display help usage and duplicated error
message on startup failure.
- `Issued` & `History` are now set on keepalive events.
- Resolves a potential panic in `sensuctl cluster health`.
- Fixed a bug in InfluxDB metric parsing. The timestamp is now optional and
compliant with InfluxDB line protocol.
- Fixed an issue where adhoc checks would not be issued to all agents in a
clustered installation.

### Breaking Changes
- Corrects the check field `total_state-change` json tag to `total_state_change`.

## [2.0.0-beta.3-1] - 2018-08-02

### Added
- Added unit test coverage for check routers.
- Added API support for cluster management.
- Added sensuctl cluster member-list command.
- Added Sensu edition detection in sensuctl.
- Added sensuctl cluster member-add command.
- Added API client support for enterprise license management.
- Added a header to API calls that returns the current Sensu Edition.
- Added sensuctl cluster health command.

### Changed
- The Backend struct has been refactored to allow easier customization in
enterprise edition.
- Use etcd monitor instead of in-memory monitor.
- Refactoring of the cmd package for sensuctl to allow easier customization in
the enterprise edition.
- Upgrade dep to v0.5.0
- Added cluster health information to /health endpoint in sensu-backend.

### Fixed
- Fixed `sensuctl completion` help for bash and zsh.
- Fixed a bug in build.sh where versions for Windows and Mac OS were not
generated correctly.
- Display the name of extensions with table formatting in sensuctl.
- Fixed TLS issue that occurred when dashboard communicated with API.
- Check TTL now works with round robin checks.
- Format string for --format flag help now shows actual arguments.
- Push the sensu/sensu:nightly docker image to the Docker Hub.
- Replaced dummy certs with ones that won't expire until 100 years in the
future.
- Fixed a bug where clustered round robin check execution executed checks
too often.
- Catch errors in type assertions in cli.
- Fixed a bug where users could accidentally create invalid gRPC handlers.

### Removed
- Removed check subdue e2e test.
- Removed unused Peek method in the Ring data structure.

### Breaking Changes
- Removed deprecated import command.

## [2.0.0-beta.2] - 2018-06-28

### Added
- Performed an audit of events and checks. Added `event.HasCheck()` nil checks
prior to assuming the existence of said check.
- Added a Create method to the entities api.
- Added the ability to set round robin scheduling in sensuctl
- Added Output field to GRPC handlers
- Additional logging around handlers
- Accept additional time formats in sensuctl
- Entities can now be created via sensuctl.
- Added the format `wrapped-json` to sensuctl `configure`, `list` and `info`
commands, which is compatible with `sensuctl create`.
- Added debug event log with all event data.
- Added yml.example configurations for staging backend and agents.
- Added test resources in `testing/config/resources.json` to be used in staging.
- Added all missing configuration options to `agent.yml.example` and
`backend.yml.example`.
- Added environment variables to checks.
- Added logging redaction integration test.
- Added check token substitution integration test.
- Added the `sensuctl config view` subcommand.
- Added extension service configuration to staging resources.
- Added some documentation around extensions.
- Added Dockerfile.rhel to build RHEL containers.

### Changed
- Upgraded gometalinter to v2.
- Add logging around the Sensu event pipeline.
- Split out the docker commands in build script so that building images and
  pushing can be done separately.
- Migrated the InfluxDB handler from the sensu-go repository to
github.com/nikkiki/sensu-influxdb-handler
- Entry point for sensu-backend has been changed to
  `github.com/sensu/sensu-go/cmd/sensu-backend`
- Don't allow unknown fields in types that do not support custom attributes
when creating resources with `sensuctl create`.
- Provided additional context to metric event logs.
- Updated goversion in the appveyor configuration for minor releases.
- Use a default hostname if one cannot be retrieved.
- Return an error from `sensuctl configure` when the configured organization
or environment does not exist.
- Remove an unnecessary parameter from sensuctl environment create.
- The profile environment & organization values are used by default when
creating a resource with sensuctl.
- Migrated docker image to sensu Docker Hub organization from sensuapp.
- Use the sensu/sensu image instead of sensu/sensu-go in Docker Hub.

### Fixed
- Prevent panic when verifying if a metric event is silenced.
- Add logging around the Sensu event pipeline
- Marked silenced and hooks fields in event as deprecated
- Fixed a bug where hooks could not be created with `create -f`
- Metrics with zero-values are now displayed correctly
- Fix handler validation routine
- Fixed a small bug in the opentsdb transformer so that it trims trailing
whitespace characters.
- Sensu-agent logs an error if the statsd listener is unable to start due to an
invalid address or is stopped due to any other error.
- Fixed a bug where --organization and --environment flags were hidden for all
commands
- Fix a bug where environments could not be created with sensuctl create
- StatsD listener on Windows is functional
- Add version output for dev and nightly builds (#1320).
- Improve git version detection by directly querying for the most recent tag.
- Fixed `sensuctl create -f` for `Role`
- Fixed `sensuctl create -f` for `Event`
- Added validation for asset SHA512 checksum, requiring that it be at least 128
characters and therefore fixing a bug in sensuctl
- Silenced IDs are now generated when not set in `create -f` resources
- API requests that result in a 404 response are now logged
- Fixed a bug where only a single resource could be created with
`sensuctl create` at a time.
- Fixed a bug where environments couldn't be deleted if there was an asset in
the organization they reside in.
- Dashboard's backend reverse proxy now works with TLS certs are configured.
- Fixed a bug with the IN operator in query statements.
- Boolean fields with a value of `false` now appear in json format (removed
`omitempty` from protobufs).
- The sensuctl create command no longer prints a spurious warning when
non-default organizations or environments are configured.
- When installing assets, errors no longer cause file descriptors to leak, or
lockfiles to not be cleaned up.
- Fixed a bug where the CLI default for round robin checks was not appearing.
- Missing custom attributes in govaluate expressions no longer result in
an error being logged. Instead, a debug message is logged.
- Update AppVeyor API token to enable GitHub deployments.
- Allow creation of metric events via backend API.
- Fixed a bug where in some circumstances checks created with sensuctl create
would never fail.
- Fixed a goroutine leak in the ring.
- Fixed `sensuctl completion` help for bash and zsh.

### Removed
- Removed Linux/386 & Windows/386 e2e jobs on Travis CI & AppVeyor
- Removed check output metric extraction e2e test, in favor of more detailed
integration coverage.
- Removed the `leader` package
- Removed logging redaction e2e test, in favor of integration coverage.
- Removed check token substitution e2e test, in favor of integration coverage.
- Removed round robin scheduling e2e test.
- Removed proxy check e2e test.
- Removed check scheduling e2e test.
- Removed keepalive e2e test.
- Removed event handler e2e test.
- Removed `sensuctl` create e2e tests.
- Removed hooks e2e test.
- Removed assets e2e test.
- Removed agent reconnection e2e test.
- Removed extensions e2e test.

## [2.0.0-beta.1] - 2018-05-07
### Added
- Add Ubuntu 18.04 repository
- Support for managing mutators via sensuctl.
- Added ability to sort events in web UI.
- Add PUT support to APId for the various resource types.
- Added flags to disable the agent's API and Socket listeners
- Made Changelog examples in CONTRIBUTING.md more obvious
- Added cli support for setting environment variables in mutators and handlers.
- Added gRPC extension service definition.
- The slack handler now uses the iconURL & username flag parameters.
- Support for nightlies in build/packaging tooling.
- Added extension registry support to apid.
- Added extension registry to the store.
- Add sensuctl create command.
- Adds a statsd server to the sensu-agent which runs statsd at a configurable
flush interval and converts gostatsd metrics to Sensu Metric Format.
- Add event filtering to extensions.
- Proper 404 page for web UI.
- Add sensuctl extension command.
- Add extensions to pipelined.
- Added more tests surrounding the sensu-agent's statsd server and udp port.
- Add the `--statsd-event-handlers` flag to sensu-agent which configures the
event handlers for statsd metrics.
- Add default user with username "sensu" with global, read-only permissions.
- Add end-to-end test for extensions.
- Add configuration setting for backend and agent log level.
- Add extension package for building third-party Sensu extensions in Go.
- Add the `--statsd-disable` flag to sensu-agent which configures the
statsd listener. The listener is enabled by default.
- Added an influx-db handler for events containing metrics.
- Add 'remove-when' and 'set-when' subcommands to sensuctl filter command.
- Added the Transformer interface.
- Added a Graphite Plain Text transformer.
- Add support for `metric_format` and `metric_handlers` fields in the Check and
CheckConfig structs.
- Add CLI support for `metric_format` and `metric_handlers` fields in `sensuctl`.
- Add support for metric extraction from check output for `graphite_plaintext`
transformer.
- Added a OpenTSDB transformer.
- Add support for metric extraction from check output for `opentsdb_line`
- Added a Nagios performance data transformer.
- Add support for metric extraction from check output for `nagios_perfdata`
- Added an InfluxDB Line transformer.
- Add support for metric extraction from check output for `influxdb_line`
transformer.
- Add e2e test for metric extraction.

### Changed
- Changed the maximum number of open file descriptors on a system to from 1024
(default) to 65535.
- Increased the default etcd size limit from 2GB to 4GB.
- Move Hooks and Silenced out of Event and into Check.
- Handle round-robin scheduling in wizardbus.
- Added informational logging for failed entity keepalives.
- Replaced fileb0x with vfsgen for bundling static assets into binary. Nodejs 8+
and yarn are now dependencies for building the backend.
- Updated etcd to 3.3.2 from 3.3.1 to fix an issue with autocompaction settings.
- Updated and corrected logging style for variable fields.
- Build protobufs with go generate.
- Creating roles via sensuctl now supports passing flags for setting permissions
  rules.
- Removed -c (check) flag in sensuctl check execute command.
- Fix a deadlock in the monitor.
- Don't allow the bus to drop messages.
- Events list can properly be viewed on mobile.
- Updated Sirupsen/logrus to sirupsen/logrus and other applicable dependencies using the former.
- Set default log level to 'warn'.
- Optimize check marshaling.
- Silenced API only accepts 'id' parameter on DELETE requests.
- Disable gostatsd internal metric collection.
- Improved log entries produced by pipelined.
- Allow the InfluxDB handler to parse the Sensu metric for an InfluxDB field tag
and measurement.
- Removed organization and environment flags from create command.
- Changed `metric_format` to `output_metric_format`.
- Changed `metric_handlers` to `output_metric_handlers`.

### Fixed
- Terminate processes gracefully in e2e tests, allowing ports to be reused.
- Shut down sessions properly when agent connections are disrupted.
- Fixed shutdown log message in backend
- Stopped double-writing events in eventd
- Agents from different orgs/envs with the same ID connected to the same backend
  no longer overwrite each other's messagebus subscriptions.
- Fix the manual packaging process.
- Properly log the event being handled in pipelined
- The http_check.sh example script now hides its output
- Silenced entries using an asterisk can be deleted
- Improve json unmarshaling performance.
- Events created from the metrics passed to the statsd listener are no longer
swallowed. The events are sent through the pipeline.
- Fixed a bug where the Issued field was never populated.
- When creating a new statsd server, use the default flush interval if given 0.
- Fixed a bug where check and checkconfig handlers and subscriptions are null in rendered JSON.
- Allow checks and hooks to escape zombie processes that have timed out.
- Install all dependencies with `dep ensure` in build.sh.
- Fixed an issue in which some agents intermittently miss check requests.
- Agent statsd daemon listens on IPv4 for Windows.
- Include zero-valued integers in JSON output for all types.
- Check event entities now have a last_seen timestamp.
- Improved silenced entry display and UX.
- Fixed a small bug in the opentsdb transformer so that it trims trailing
whitespace characters.

## [2.0.0-nightly.1] - 2018-03-07
### Added
- A `--debug` flag on sensu-backend for enabling a pprof HTTP endpoint on localhost.
- Add CLI support for adhoc check requests.
- Check scheduler now handles adhoc check requests.
- Added `set-FIELD` and `remove-FIELD` commands for all updatable fields
of a check. This allows updating single fields and completely clearing out
non-required fields.
- Add built-in only_check_output mutator to pipelined.
- Allow publish, cron, ttl, timeout, low flap threshold and more fields to be
set when importing legacy settings.
- Add CPU architecture in system information of entities.
- The `sensuctl user change-password` subcommand now accepts flag parameters.
- Configured and enabled etcd autocompaction.
- Add event metrics type, implementing the Sensu Metrics Format.
- Agents now try to reconnect to the backend if the connection is lost.
- Added non-functional selections for resolving and silencing to web ui
- Add LastOk to check type. This will be updated to reflect the last timestamp
of a successful check.
- Added GraphQL explorer to web UI.
- Added check occurrences and occurrences_watermark attributes from Sensu 1.x.
- Added issue template for GitHub.
- Added custom functions to evaluate a unix timestamp in govaluate.

### Changed
- Refactor Check data structure to not depend on CheckConfig. This is a breaking
change that will cause existing Sensu alpha installations to break if upgraded.
This change was made before beta release so that further breaking changes could
be avoided.
- Make indentation in protocol buffers files consistent.
- Refactor Hook data structure. This is similar to what was done to Check,
except that HookConfig is now embedded in Hook.
- Refactor CheckExecutor and AdhocRequestExecutor into an Executor interface.
- Changed the sensu-backend etcd flag constants to match the etcd flag names.
- Upgraded to Etcd v3.3.1
- Removed 3DES from the list of allowed ciphers in the backend and agent.
- Password input fields are now aligned in  `sensuctl user change-password`
subcommand.
- Agent backend URLs without a port specified will now default to port 8081.
- Travis encrypted variables have been updated to work with travis-ci.org
- Upgraded all builds to use Go 1.10.
- Use megacheck instead of errcheck.
- Cleaned agent configuration.
- We no longer duplicate hook execution for types that fall into both an exit
code and severity (ex. 0, ok).
- Updated the sensuctl guidelines.
- Changed travis badge to use travis-ci.org in README.md.
- Govaluate's modifier tokens can now be optionally forbidden.
- Increase the stack size on Travis CI.
- Refactor store, queue and ring interfaces, and daemon I/O details.
- Separated global from local flags in sensuctl usage.

### Fixed
- Fixed a bug in time.InWindow that in some cases would cause subdued checks to
be executed.
- Fixed a bug in the HTTP API where resource names could not contain special
characters.
- Resolved a bug in the keepalive monitor timer which was causing it to
erroneously expire.
- Resolved a bug in how an executor processes checks. If a check contains proxy
requests, the check should not duplicately execute after the proxy requests.
- Removed an erroneous validation statement in check handler.
- Fixed HookList `hooks` validation and updated `type` validation message to
allow "0" as a valid type.
- Events' check statuses & execution times are now properly added to CheckHistory.
- Sensu v1 Check's with TTL, timeout and threshold values can now be imported
correctly.
- Use uint32 for status so it's not empty when marshalling.
- Automatically create a "default" environment when creating a new organization.

## [2.0.0-alpha.17] - 2018-02-13
### Added
- Add .gitattributes file with merge strategy for the Changelog.
- Context switcher added for dashboard.
- Add API support for adhoc check requests.
- Check scheduler now supports round-robin scheduling.
- Added better error checking for CLI commands and support for mutually
exclusive fields.
- Added `--interactive` flag to CLI which is required to run interactive mode.
- Added CLI role rule-add Organization and Environment interactive prompts.
- Added events page list and simple buttons to filter

### Changed
- Silenced `begin` supports human readable time (Format: Jan 02 2006 3:04PM MST)
in `sensuctl` with optional timezone. Stores the field as unix epoch time.
- Increased the timeout in the store's watchers tests.
- Incremental retry mechanism when waiting for agent and backend in e2e tests.
- Renamed CLI asset create interactive prompt "Org" to "Organization".

### Fixed
- Fixed required flags in `sensuctl` so requirements are enforced.
- Add support for embedded fields to dynamic.Marshal.

## [2.0.0-alpha.16] - 2018-02-07
### Added
- Add an e2e test for proxy check requests.
- Add integration tests to our CI.
- Context switcher added for dashboard
- Add api support for adhoc check requests.

### Fixed
- Tracks in-progress checks with a map and mutex rather than an array to
increase time efficiency and synchronize goroutines reading from and writing
to that map.
- Fixed a bug where we were attempting to kill processes that had already
finished before its allotted execution timeout.
- Fixed a bug where an event could erroneously be shown as silenced.
- Properly log errors whenever a check request can't be published.
- Fixed some build tags for tests using etcd stores.
- Keepalive monitors now get updated with changes to a keepalive timeout.
- Prevent tests timeout in queue package
- Prevent tests timeout in ring package
- Fixed a bug in the queue package where timestamps were not parsed correctly.
- Fixed Ring's Next method hanging in cases where watch events are not propagated.

### Changed
- Queues are now durable.
- Refactoring of the check scheduling integration tests.
- CLI resource delete confirmation is now `(y/N)`.

### Removed
- Dependency github.com/chzyer/readline

## [2.0.0-alpha.15] - 2018-01-30
### Added
- Add function for matching entities to a proxy check request.
- Added functions for publishing proxy check requests.
- Added proxy request validation.
- CLI functionality for proxy check requests (add set-proxy-requests command).
- Entities have been added to the state manager and synchronizer.
- Added package leader, for facilitating execution by a single backend.
- Proxy check requests are now published to all entities described in
`ProxyRequests` and `EntityAttributes`.
- Add quick navigation component for dashboard

### Changed
- Govaluate logic is now wrapped in the `util/eval` package.
- Cron and Interval scheduling are now mutually exclusive.

### Fixed
- Fixed a bug where retrieving check hooks were only from the check's
organization, rather than the check's environment, too.

## [2.0.0-alpha.14] - 2018-01-23
### Added
- Add `Timeout` field to CheckConfig.
- CLI functionality for check `Timeout` field.
- Add timeout support for check execution.
- Add timeout support for check hook execution.
- Token substitution is now available for check hooks
- Add an e2e test for logging redaction
- Support for `When` field in `Filter` which enables filtering based on days
and times of the week.
- New gRPC inspired GraphQL implementation. See
[graphql/README](backend/apid/graphql/README.md) for usage.
- Support for TTLs in check configs to monitor stale check results.

### Changed
- Moved monitor code out of keepalived and into its own package.
- Moved KeyBuilder from etcd package to store package.

## [2.0.0-alpha.13] - 2018-01-16
### Added
- Logging redaction for entities

### Fixed
- Fixed e2e test for token substitution on Windows
- Fixed check subdue unit test for token substitution on Windows
- Consider the first and last seconds of a time window when comparing the
current time
- Fixed Travis deploy stage by removing caching for $GOPATH
- Parse for [traditional cron](https://en.wikipedia.org/wiki/Cron) strings, rather than [GoDoc cron](https://godoc.org/github.com/robfig/cron) strings.

### Changed
- Removed the Visual Studio 2017 image in AppVeyor to prevent random failures
- Made some slight quality-of-life adjustments to build-gcs-release.sh.

## [2.0.0-alpha.12] - 2018-01-09
### Added
- Add check subdue mechanism. Checks can now be subdued for specified time
windows.
- Silenced entries now include a `begin` timestamp for scheduled maintenance.
- Store clients can now use [watchers](https://github.com/sensu/sensu-go/pull/792) to be notified of changes to objects in the store.
- Add check `Cron` field. Checks can now be scheduled according to the cron
string stored in this field.
- Add a distributed queue package for use in the backend.
- Token substitution is now available for checks.
- CLI functionality for check `Cron` field.
- Add an e2e test for cron scheduling.
- Add an e2e test for check hook execution.

## [2.0.0-alpha.11] - 2017-12-19
### Breaking Changes
- The `Source` field on a check has been renamed to `ProxyEntityID`. Any checks
using the Source field will have to be recreated.

### Added
- Silenced entries with ExpireOnResolve set to true will now be deleted when an
event which has previously failing was resolved
- TCP/UDP sockets now accept 1.x backward compatible payloads. 1.x Check Result gets translated to a 2.x Event.
- Custom attributes can be added to the agent at start.
- New and improved Check Hooks are implemented (see whats new about hooks here: [Hooks](https://github.com/sensu/sensu-alpha-documentation/blob/master/08-hooks.md))
- Add check subdue CLI support.

### Changed
- Avoid using reflection in time.InWindows function.
- Use multiple parallel jobs in CI tools to speed up the tests
- Pulled in latest [github.com/coreos/etcd](https://github.com/coreos/etcd).
- Includes fix for panic that occurred on shutdown.
- Refer to their
[changelog](https://github.com/gyuho/etcd/blob/f444abaae344e562fc69323c75e1cf772c436543/CHANGELOG.md)
for more.
- Switch to using [github.com/golang/dep](https://github.com/golang/dep) for
managing dependencies; `vendor/` directory has been removed.
- See [README](README.md) for usage.

## [2.0.0-alpha.10] - 2017-12-12
### Added
- End-to-end test for the silencing functionality
- Silenced events are now identified in sensuctl

### Changed
- Events that transitioned from incidents to a healthy state are no longer
filtered by the pipeline
- Errcheck was added to the build script, and the project was given a once-over
to clean up existing errcheck lint.
- Creating a silenced entry via sensuctl no longer requires an expiry value

### Fixed
- Entities can now be silenced using their entity subscription
- Fixed a bug in the agent where it was ignoring keepalive interval and timeout
settings on start
- Keepalives now alert when entities go away!
- Fixed a bug in package dynamic that could lead to an error in json.Marshal
in certain cases.
- Fixed an issue in keepalived to handle cases of nil entities in keepalive
messages

## [2.0.0-alpha.9] - 2017-12-5
### Added
- Proxy entities are now dynamically created through the "Source" attribute of a
check configuration
- Flag to sensuctl configure allowing it to be configured non-interactively
(usage: --non-interactive or -n)
- New function SetField in package dynamic, for setting fields on types
supporting extended attributes.
- Automatically append entity:entityID subscription for agent entities
- Add silenced command to sensuctl for silencing checks and subscriptions.
- Add healthz endpoint to agent api for checking agent liveness.
- Add ability to pass JSON event data to check command STDIN.
- Add POST /events endpoint to manually create, update, and resolve events.
- Add "event resolve" command to sensuctl to manually resolve events.
- Add the time.InWindow & time.InWindows functions to support time windows, used
in filters and check subdue

### Fixed
- Fixed a bug in how silenced entries were deleted. Only one silenced entry will
be deleted at a time, regardless of wildcard presence for subscription or check.

## [2.0.0-alpha.8] - 2017-11-28
### Added
- New "event delete" subcommand in sensuctl
- The "Store" interface is now properly documented
- The incoming request body size is now limited to 512 KB
- Silenced entries in the store now have a TTL so they automatically expire
- Initial support for custom attributes in various Sensu objects
- Add "Error" type for capturing pipeline errors
- Add registration events for new agents
- Add a migration tool for the store directly within sensu-backend

### Changed
- Refactoring of the sensu-backend API
- Modified the description for the API URL when configuring sensuctl
- A docker image with the master tag is built for every commit on master branch
- The "latest" docker tag is only pushed once a new release is created

### Fixed
- Fix the "asset update" subcommand in sensuctl
- Fix Go linting in build script
- Fix querying across organizations and environments with sensuctl
- Set a standard redirect policy to sensuctl HTTP client

### Removed
- Removed extraneous GetEnv & GetOrg getter methods<|MERGE_RESOLUTION|>--- conflicted
+++ resolved
@@ -12,28 +12,22 @@
 - Added `ignore-already-initialized` configuration flag to the sensu-backend
 init command for returning exit code 0 when a cluster has already been
 initialized.
-<<<<<<< HEAD
 - Added javascript mutators, which can be selected by setting
 "type": "javascript" on core/v2.Mutators, and specifying valid ECMAScript 5
 code in the "eval" field. See documentation for details.
-=======
 - Added --retry-min, --retry-max, and --retry-multiplier flags to sensu-agent
 for controlling agent retry exponential backoff behaviour. --retry-min and 
 --retry-max expect duration values like 1s, 10m, 4h. --retry-multiplier expects
 a decimal multiplier value.
->>>>>>> b0efb067
 
 ### Changed
 - When keepalived encounters round-robin ring errors, the backend no longer
 internally restarts.
-<<<<<<< HEAD
 - The core/v2.Mutator type now has a Type field which can be used to tell
 Sensu that the mutator is a different type from the default (pipe). Currently,
 the supported types are "pipe" and "javascript".
-=======
 - The default retry values have been increased from a minimum of 10ms to 1s, a
 maximum of 10s to 120s, and the multiplier decreased from 10.0 to 2.0.
->>>>>>> b0efb067
 
 ### Fixed
 - Sensu Go OSS can now be built on `darwin/arm64`.
