# Changelog
All notable changes to this project will be documented in this file.

The format is based on [Keep a Changelog](http://keepachangelog.com/en/1.0.0/)
and this project adheres to [Semantic
Versioning](http://semver.org/spec/v2.0.0.html).

## Unreleased

### Added
- A warning is now logged when a runtime asset was requested but does not exist.

### Fixed
- Failed check events now get written to the event log file.
- Per-entity subscriptions (ex. `entity:entityName`) are always available on agent entities,
even if removed via the `/entities` API.
<<<<<<< HEAD
- Fixed a crash in the backend and agent related to Javascript execution.
=======
- Proxy entities that are used in round-robin check requests are no longer stale.
>>>>>>> 0ee46d4f

## [6.0.0] - 2020-08-04

### Added
- Log a warning when secrets cannot be sent to an agent because mTLS is not
enabled.
- Added the is_silenced boolean key to event.Check object.

### Fixed
- Clarifies wording around a secret provider error message.
- Logs and returns an error if a mutator cannot be found.
- Errors produced in the agent by assets, check validation, token substitution,
and event unmarshaling are logged once again.
- User-Agent header is only set on new client creation rather than on each
request.
- Fixed a bug where highly concurrent event filtering could result in a panic.
- Fixed a bug where nil labels or annotations in an event filtering context
would result in a bad user experience, with the user having to explicitly
check if the annotations or labels are undefined. Now, the user is guaranteed
that labels and annotations are always defined, though they may be empty.
- Automatically capitalize the roleRef and subject types in ClusterRoleBindings
and RoleBindings.
- Log the proper CA certificate path in the error message when it can't be
properly parsed by the agent.
- Fix the log entry field for the check's name in schedulerd.
- Store fewer keys in etcd for agents.
- Keepalive and round robin scheduling leases are now dealt with more efficiently.

### Breaking
- The web interface is now a standalone product and no longer distributed
inside the sensu-backend binary. Refer to https://github.com/sensu/web for
more.
- The database schema for entities has changed. After upgrading, users will not
be able to use their database with older versions of Sensu.
- After initial creation, sensu-agent entity configuration cannot be changed
by modifying the agent's configuration file.

### Changed
- Improves logging around the agent websocket connection.
- Entities are now stored as two separate data structures, in order to optimize
data access patterns.
- The `dead` and `handleUpdate` methods in keepalived now use `EntityConfig` and
`EntityState` respectively.
- The `dead()` and `createProxyEntity()` methods in eventd now use
  `corev3.EntityConfig` and `corev3.EntityState`.
- sensu-agent configuration can now be managed via the HTTP API.
- ClusterRoleBinding and RoleBinding subjects names can now contain any unicode
characters.
- Enriches output of `sensuctl asset add` with help usage for how to use the runtime asset.
- Unless the entity is a proxy entity, updates to entities now ignore state
  related fields.
- Upgraded Go version from 1.13.7 to 1.13.15.
- Upgraded etcd version from 3.3.17 to 3.3.22.

## [5.21.0] - 2020-06-10

### Added
- Added `SENSU_LICENSE_FILE` environment variable to handler executions.
- Added the `sensuctl user hash-password` command to generate password hashes
- Added the ability to reset passwords via the backend API & `sensuctl user
reset-password`
- The user resource now has a `password_hash` field to specify the password
hash, in place of the cleartext password
- Added the beginnings of the core/v3 API.
- Added automatically generated tests for the core/v2 API.

### Changed
- `sensu-agent`'s default log level is now `info` instead of `warn`.
- `sensuctl command exec` now spawns the plugin directly instead of going
  through a sub-shell.

### Fixed
- The password verification logic when running `sensuctl user change-password`
has been moved from sensuctl to the backend API.
- Errors while publishing proxy check requests do not block scheduling for other
entities.
- Listing namespaces in sensuctl with `--chunk-size` now works properly.
- Prevent the agent from immediately exiting in certain scenarios where
components are disabled.
- Fixed an issue where a GraphQL query could fail when querying a namespace
containing event data in excess of 2GBs.
- Deregistration events now contain a timestamp.
- Checks configured with missing hooks no longer cause the agent to crash.

## [5.20.2] - 2020-05-26

### Added
- Added the username as a field to the API request logger.

### Changed
- The Process struct only contains the name of the process.

### Fixed
- The proper libc implementation is now displayed for Ubuntu entities.
- Add validation for subjects in RBAC RoleBinding and ClusterRoleBinding.
- Fixed a bug where single-letter subscriptions were not allowed, even though
they were intended to be.
- Fix retrieving command assets from bonsai.

## [5.20.1] - 2020-05-15
*No changelog for this release.*

### Added
- Added the ability to omit types from sensuctl dump when using the "all" flag.

### Fixed
- Fixed a bug in sensuctl dump where duplicate resource names could be specified.

## [5.20.0] - 2020-05-12

### Added
- Added ability to make the Resty HTTP Timeout configurable.
- Added the `event.is_silenced` & `event.check.is_silenced` field selectors.
- Added `processes` field to the system type to store agent local processes (commercial feature).
- Users can now increment the logging level by sending SIGUSR1 to the
sensu-backend or sensu-agent process.
- Added a new `sensuctl describe-type` command to list all resource types.
- Added `labels` and `annotations` as backend config options.
- Added token substitution for assets.
- Added `Edition` field to version information.
- Added `GoVersion` field to version information.
- Assets paths are now accessible to consumers via an environment variable.
- Added a helper function to token substitution to retrieve an asset path.
- Windows agent now has log rotation capabilities.
- [Web] Added check hook output to event details page.

### Changed
- Warning messages from Resty library are now suppressed in sensuctl.
- Notepad is now the default editor on Windows, instead of vi.
- [Web] Any leading and trailing whitespace is now trimmed from the username
when authenticating.
- [Web] A toast is now displayed when a user attempts to delete an event but
does not have appropriate authorization.
- [Web] Only the first five groups a user belongs to are displayed in the
preferences dialog. Showing too many made it difficult for users to locate the
sign-out button.

### Fixed
- Windows agent now accepts and remembers arguments passed to 'service run' and
'service install'.
- Windows agent synchronizes writes to its log file, ensuring that file size
will update with every log line written.
- Windows agent now logs to both console and log file when 'service run' is used.
- [Web] Fixed issue where the de-registration handler would always show up as
undefined on the entity details page.

## [5.19.3] - 2020-04-30

### Added
- Added a `timeout` flag to `sensu-backend init`.
- [Web] Added the ability for labels and annotations with links to images to be
displayed inline.
- [Web] Added additional modes for those with colour blindness.
- Added support for restarting the backend via SIGHUP. Config reloading is not
supported yet.

### Changed
- Removed deprecated flags in `sensuctl silenced update` subcommand.
### Fixed
- `sensu-backend init` now logs any TLS failures encountered.
- Fixes a bug in multi-line metric extraction that appeared in windows agents.
- Fixed an authn bug where sensu-backend would restart when agents disconnect.
- Fixed a bug where check state and last_ok were not computed until the second
instance of the event.
- Fix the validation for env_vars to allow the equal sign in values.
- Log to the warning level when an asset is not installed because none of the
filters matched.
- Return underlying errors when fetching an asset.
- Fixed a bug where the etcd event store would return prefixed matches rather than exact matches when getting events by entity.
- `sensuctl logout` now resets the TLS configuration.
- [Web] Fixes issue where labels with links could lead to a crash.
- Added a global rate limit for fetching assets so that asset retries are not abusive (can be
configured using `--assets-rate-limit` and `--assets-burst-limit` on the agent and backend).
- [Web] Fixed an issue where trying to use an unregistered theme could lead to a
crash.
- Fixed a bug that would cause the backend to crash.
- Fixed a bug that would cause messages like "unary invoker failed" to appear
in the logs.
- Fixed several goroutine leaks.
- Fixed a bug that would cause the backend to crash when the etcd client got an
error saying "etcdserver: too many requests".

## [5.19.2] - 2020-04-27
*No changelog for this release.*

## [5.19.1] - 2020-04-13

### Fixed
- Require that pipe handlers have a command set.
- The config file default path is now shown in the help for sensu-backend start
and sensu-agent start.
- Keepalives can now be published via the HTTP API.
- Token substitution templates can now express escape-quoted strings.
- [Web] Fixes issue where labels with links could lead to a crash.
- Fixed a bug where keepalives would not always fire correctly when using
the postgres event store.
- The REST API now uses a timeout of 3 seconds by default when querying
etcd health.
- sensu-agent will not longer allow configuring keepalive timeouts less than
the keepalive interval.
- Eventd can no longer mistake keepalive events for checks with TTL.
- Keepalives now generate a new event UUID for each keepalive failure event.
- Agents now correctly reset keepalive switches on reconnect, fixing a bug
where old keepalive timeout settings would persist too long.
- The system's libc_type attribute is now populated on alpine containers.

## [5.19.0] - 2020-03-26

### Added
- The `sensu.io/managed_by` label is now automatically applied to resources
created via `sensuctl create`.
- Added `created_by` to object metadata and populate that field via the HTTP API.
- Added agent discovery of libc type, VM system/role, and cloud provider.
- Added `float_type` field to system type to store which float type (softfloat,
hardfloat) a system is using.
- Additional Tessen resource metrics can now be registered at runtime.
- Added a generic client POST function that can return the response.
- Tessen now reports the type of store used for events ("etcd or "postgres").

### Changed
- Updated the store so that it may _create_ wrapped resources.
- Bonsai client now logs at debug level instead of info level.
- The dashboard service now returns an error if the client User-Agent is curl
or sensuctl. This should prevent users from using the dashboard port by
mistake.

### Fixed
- Fixed a bug where the agent could connect to a backend using a namespace that
doesn't exist.
- Subscriptions can no longer be empty strings (#2932)
- The proper HTTP status codes are returned for unauthenticated & permission
denied errors in the REST API.

## [5.18.1] - 2020-03-10

### Fixed
- Check history is now in FIFO order, not ordered by executed timestamp.
- Fixed bug where flapping would incorrectly end when `total_state_change` was
  below `high_flap_threshold` instead of below `low_flap_threshold`.
- sensu-backend no longers hang indefinitely if a file lock for the asset
manager cannot be obtained, and returns instead an error after 60 seconds.
- Stopped using the etcd embedded client, which seems to trigger nil pointer
panics when used against an etcd that is shutting down.
- 64-bit align the `Resource` struct in the store cache to fix a crash on
32-bit systems.
- Fixed a bug where sensu-backend would restart when agents disconnect.

## [5.18.0] - 2020-02-24

### Added
- Added the `/version` API in sensu-agent.
- Indicate in log messages which filter dropped an event.

### Fixed
- sensuctl now supports the http_proxy, https_proxy, and no_proxy environment
variables.
- returns 401 instead of 500 when issues occur refreshing the access token.
- Support Bonsai assets versions prefixed with the letter `v`.
- Fixed a bug where wrapped resources were not getting their namespaces set by
the default sensuctl configuration.
- read/writes `initializationKey` to/from `EtcdRoot`, while support legacy as fallback (read-only)
- check for a non-200 response when fetching assets
- `/silenced` now supports API filtering (commercial feature).
- Fixed event payload validation on the backend events API to validate the
payload with the URL parameters on the /events/:entity/:check endpoint and
reject events that do not match.
- The `auth/test` endpoint now returns the correct error messages.
- The `log-level` configuration option is now properly applied when running the
Sensu Agent Windows service.

### Changed
- Updated Go version from 1.13.5 to 1.13.7.
- Default `event.entity.entity_class` to `proxy` in the POST/PUT `/events` API.
- Proxy entities are now automatically created when events are published with an
entity that does not exist.

## [5.17.2] - 2020-02-19

### Fixed

- Fixed a bug where on an internal restart, enterprise HTTP routes could fail
to intialize.

## [5.17.1] - 2020-01-31

### Fixed
- Cluster configuration of sensuctl should be reset when `configure` is called.
- Some namespaces would not appear in the curated namespace functionality under
certain circonstances.
- Fix a bug with tar assets that contain hardlinked files.
- Assets name may contain capital letters.
- When `--trusted-ca-file` is used to configure sensuctl, it now detects and saves
the absolute file path in the cluster config.
- [Web] Changing order on event list will no longer cause filters to be reset.
- [Web] URLs inside annotations are now rendered as links.

## [5.17.0] - 2020-01-28

### Added
- Added the secrets provider interface and secrets provider manager to be used
by commercial secrets providers. Implemented for checks, mutators, and handlers.
- Added the `secrets` field to checks, mutators, and handlers.
- Added the `keepalive-handlers` configuration flag on the agent to specify the
entity's keepalive handlers.
- Added `event.entity.name` as a supported field selector.

### Fixed
- Fixed a memory leak in the entity cache.
- [Web] Labels with links can now be followed.
- [Web] Fixed a inconsistent crash that occurred in Firefox browsers.
- [Web] Fixed bug where event history was duplicated in the event timeline
chart.
- [Web] Fixed issue where silenced entries with a start date would result in a
crash.
- Fixed a bug where `sensuctl entity delete` was not returning an error
when attempting to delete a non-existent entity.
- sensuctl command assets installed via Bonsai will now use the "sensuctl"
namespace.
- Fixed a memory leak in the entity cache
- Users with implicit permissions to a namespace can now display resources
within that namespace via the Web UI.
- Explicit access to namespaces can only be granted via cluster-wide RBAC
resources.
- Split rules ClusterRole and Role verbs, resources and resource names on comma.
- Add support for the `--format` flag in the `sensuctl command list` subcommand.
- Namespace can be ommited from event when performing an HTTP POST request to
the `/events` endpoint.
- Fixed a bug where failing check TTL events could occur event if keepalive
failures had already occurred.

## [5.16.1] - 2019-12-18

### Fixed
- Initialize the sensu_go_events_processed counter with the `success` label so
it's always displayed.
- Fixed a performance regression that was introduced in 5.15.0, which would
cause the API to timeout past 20k agent sessions.

## [5.16.0] - 2019-12-11

### Added
- Display the JWT expiration Unix timestamp in `sensuctl config view`.
- Added the 'sensu-backend init' subcommand.
- Added a new flag, --etcd-client-urls, which should be used with sensu-backend
when it is not operating as an etcd member. The flag is also used by the new
sensu-backend init tool.
- Added the cluster's distribution to Tessen data.
- Added a new field, ClusterIDHex, to the ClusterHealth datatype.
- Added the `--etcd-discovery` and `--etcd-discovery-srv` flags to
`sensu-backend`. These are used to take advantage of the embedded etcd's
auto-discovery features.
- Added `--keepalive-critical-timeout` to define the time after which a
critical keepalive event should be created for an agent.
- Added `--keepalive-warning-timeout` which is an alias of `--keepalive-timeout`
for backwards compatibility.

### Fixed
- Add a timeout to etcd requests when retrieving the nodes health.
- Show the correct default value for the format flag in `sensuctl dump` help
usage.
- Installing sensuctl commands via Bonsai will now check for correct labels
before checking if the asset has 1 or more builds.
- Listing assets with no results returns an empty array.
- Fixed a panic that could occur when creating resources in a namespace that
does not exist.
- [Web] Links to documentation now point to the version of the product being run
instead of the latest; helpful when running an older version of Sensu.
- Fixed issue where keepalive events and events created through the agent's
socket interface could be missing a namespace.
- Fixed an issue where 'sensuctl cluster health' would hang indefinitely.
- Fixed several issues around the metadata of resources encoded using the
wrapped-json format, where the metadata would go missing when listing
resources or prevent resources from being created.

### Changed
- The backend will no longer automatically be seeded with a default admin
username and password. Users will need to run 'sensu-backend init' on every
new installation.
- Several deprecated flags were removed from sensu-backend.
- [Web] Changes to navigation. The app bar has been replaced by an omnipresent
drawer increasing the available space for content. Additionally, each page now
includes breadcrumbs.
- [Web] Switching namespaces is easier than ever, with the new and improved
switcher. The new component can be accessed from the drawer or with the shortcut
ctrl+k. For those with many namespaces the switcher now includes fuzzy search
and improved keyboard navigation.
- 'sensuctl cluster health' will now use a 3s timeout when gathering cluster
health information.
- 'sensuctl cluster health' now collects cluster health information concurrently.

## [5.15.0] - 2019-11-18

### Fixed
- Added better error logging for mutator execution.
- Fixed the order of flap detection weighting for checks.
- The pprof server now only binds to localhost.

### Added
- Added the `APIKey` resource and HTTP API support for POST, GET, and DELETE.
- Added sensuctl commands to manage the `APIKey` resource.
- Added support for api keys to be used in api authentication.
- Added support for sensu-backend service environment variables.
- Added support for timezones in check cron strings.
- Added support for extending sensuctl support with commands.

### Changed
- Moved `corev2.BonsaiAsset` to `bonsai.Asset` and moved
`corev2.OutdatedBonsaiAsset` to `bonsai.OutdatedAsset` along with subsequent
bonsai package refactors.
- Colons and periods are now allowed to be used in all resource names, with
the exception of users.

## [5.14.2] - 2019-11-04

### Changed
- Upgraded etcd to 3.3.17
- Listing namespaces is now done implicitly based on access to resources within
a namespace. Users will no longer be able to list all namespaces by default, in
new installations. Existing installations will function as before. Operators can
change to the new behaviour, by modifying the system:user role.

### Fixed
- As a result of upgrading etcd, TLS etcd clients that lose their connection will
successfully reconnect when using --no-embed-etcd.
- Check TTL switches are now correctly buried when associated events and entities
are deleted.
- Keepalive switches are now correctly buried when the keepalive event is deleted.
- Sensu now uses far fewer leases for keepalives and check TTLs, resulting in a
stability improvement for most deployments.
- Fixed a minor UX issue in interactive filter commands in sensuctl.
- Silences now successfully apply to proxy entities where the check doesn't contain
  the same subscriptions as the entity (#3356)

## [5.14.1] - 2019-10-16

### Added
- Added prometheus gauges for check schedulers.

### Fixed
- Opening an already open Bolt database should not cause sensu-agent to hang
indefinitely.
- [CLI] Dump multiple types as YAML to a file would print separator STDOUT
instead of specified file
- Fixed a bug where Sensu would crash with a panic due to a send on a closed channel.

## [5.14.0] - 2019-10-08

### Added
- [Web] Added an additional option to the error dialog allowing users to
completely wipe the application's persisted state; in lieu of them having to
manually wipe their local / session storage. This may help in the rare cases
where something in said state is leading to an uncaught exception.
- [Web] For operating systems with support for selecting a preferred light /dark
theme, the application now respects the system preference by default.
- sensuctl dump can now list the types of supported resources with --types.
- Added the `sensu_agent_version` field to the `Entity` resource, which reflects
the Sensu semver version of the agent entity.
- Added the `--etcd-heartbeat-interval` and `--etcd-election-timeout` flags to
`sensu-backend`

### Changed
- [Web] Github is not always the best place for feature requests and discussion,
as such we've changed CTA for feedback to point to Discourse instead of the
web repository's issues page.
- [Web] When a user lands on a page inside a namespace that no longer exists or
they do not have access to, the drawer is now opened so that namespace switcher
is front and center. Hopefully this should reduce any confusion around next
steps.
- Support agent TLS authentication, usable with a licensed sensu-backend.
- Updated Go version from 1.12.3 to 1.13.1.
- [GraphQL] `putWrapped` mutation now accepts wrapped JSON with empty
outer objectmeta.

### Fixed
- [Web] Fixed issue where a user with an appropriate role may have been unable
to resolve events, queue checks, and create silenced entries.
- Splayed proxy checks are now executed every interval, instead of every
`interval + interval * splay_coverage`.
- [GraphQL] Ensures that proxy entity label & annotations are redacted.
- Fixed a bug in the ring where round robin schedules would not recover
after quorum loss.
- [Web] Unauthorized errors emitted while creating silences or resolving events
are now caught and a toast is presented to communicate what occurred.
- [Web] Internal errors are now avoided when a user attempts to queue an ad-hoc
check for a keepalive.
- Do not separate asset builds into several assets unless the the tabular format
is used in `sensuctl asset list`.
- Fix the 'flag accessed but not defined' error in `sensuctl asset outdated`
- Fix generic API client's `SetTypeMeta` method. The APIGroup is now correctly
configured and by virtue unintended authorization denied errs are avoided.
- Fixed a bug where checks would stop executing after a network error.
- Fixed a bug where sensuctl create with stdin was not working.

## [5.13.2] - 2019-09-19

### Fixed
- Enterprise bug fix.

## [5.13.1] - 2019-09-10

### Fixed
- Multi-build asset definitions with no matching filters will no longer cause a panic.

## [5.13.0] - 2019-09-09

### Added
- Added the `sensuctl env` command.
- sensuctl asset add (fetches & adds assets from Bonsai).
- sensuctl asset outdated (checks for newer versions of assets from Bonsai).
- Add HTTP and directory support to `sensuctl create`
- Only validate check interval/cron when publish true

### Fixed
- sensuctl dump no longer silently discards errors.
- Interactive check create and update modes now have 'none' as the first
highlighted option, instead of nagios-perfdata.
- Fixed a bug where silences would not expire on event resolution.

## [5.12.0] - 2019-08-22

### Added
- Added functionality for the agent `--allow-list` configuration, which
whitelists check and check hook executables.
- Added the `runtime_assets` field to `HookConfig`. Assets are enabled
for check hook execution.
- Added backwards compatible content negotiation to the websocket connection.
Protobuf will be used for serialization/deserialization unless indicated by the
backend to use JSON.
- Added delete functionality for assets in the API and sensuctl.
- Added `sensuctl dump` to dump resources to a file or STDOUT.
- Added `event.check.name` as a supported field selector.
- [Web] Added timeline chart to event details view.
- Added `entity.system.arm_version` to record the value of `GOARM` at compile time.
- Added `ProviderType` field to `AuthProviderClaims`
- Added `builds` field to the `Asset` type to allow assets to specify different
URLs for each platform/architecture/arch_version.

### Changed
- The project now uses Go modules instead of dep for dependency management.
- The internal reverse proxy relied on by the dashboard has been eliminated.
- The generic etcd watcher now keeps track of revisions.
- The resource caches can now rebuild themselves in case of failures.
- Event and Entity resources can now be created without an explicit namespace;
the system will refer to the namespace in the URL.
- Events and Entities can now be created with the POST verb.
- [Web] Changed styling of namespace labels.
- Log token substitution failures more clearly.

### Fixed
- Fixed the tabular output of `sensuctl filter list` so inclusive filter expressions
are joined with `&&` and exclusive filter expressions are joined with `||`.
- The REST API now correctly only returns events for the specific entity
queried in the `GET /events/:entity` endpoint (#3141)
- Prevent a segmentation fault when running `sensuctl config view` without
configuration.
- Added entity name to the interactive sensuctl survey.
- Check hooks with `stdin: true` now receive actual event data on STDIN instead
  of an empty event.
- Prevent a segmentation fault on the agent when a command execution returns an
error.
- [Web] Fixed issue where a bad or revoked access token could crash the app.

### Removed
- Removed encoded protobuf payloads from log messages (when decoded, they can reveal
redacted secrets).

## [5.11.1] - 2019-07-18

### Fixed
- The agent now sends heartbeats to the backend in order to detect network
failures and reconnect faster.
- The default handshake timeout for the WebSocket connection negotiation has
been lowered from 45 to 15 seconds and is now configurable.

## [5.11.0] - 2019-07-10

### Added
- Silenced entries are now retrieved from the cache when determining if an event
is silenced.
- Added --disable-assets flag to sensu-agent.
- Added ability to query mutators to the GraphQL service
- Added ability to query event filters to the GraphQL service
- Added prometheus metrics for topics in wizard bus and agent sessions.
- The buffer size and worker count of keepalived, eventd & pipelined can now be
configured on sensu-backend.
- Added a `headers` field to the `Asset` struct. Headers is a map of key/value
string pairs used as HTTP headers for asset retrieval.
- Added the current user to the output of `sensuctl config view`.
- [Web] Adds list and details views for mutators
- [Web] Adds list and details views for event filters
- Added sensuctl delete command

### Changed
- [Web] Updated embedded web assets from `46cd0ee` ... `8f50155`
- The REST API now returns the `201 Created` success status response code for
POST & PUT requests instead of `204 No Content`.

### Fixed
- The REST API now returns an error when trying to delete an entity that does
not exist.
- Fixed a bug where basic authorization was not being performed on the agent websocket connection.
- Fixed an aliasing regression where event timestamps from the /events API
were not getting properly populated.
- Fixed a bug where multiple nested set handlers could be incorrectly flagged as
deeply nested.
- Fixed a bug where round robin proxy checks could fail to execute.
- Fixed a bug where watchers could enter a tight loop, causing very high CPU
usage until sensu-backend was restarted.

## [5.10.1] - 2019-06-25

### Fixed
- Fixed the entity_attributes in proxy_requests so all attributes must match
instead of only one of them.
- Fixed a bug where events were not deleted when their corresponding entity was.

## [5.10.0] - 2019-06-18

### Added
- Added POST `/api/core/v2/tessen/metrics`.
- Added the ability in TessenD to listen for metric points on the message bus,
populate, and send them to the Tessen service.
- [Web] Adds ability to delete entities
- [GraphQL] Adds simple auto-suggestion feature.
- Added a tag to all Tessen metrics to differentiate internal builds.
- Added a unique sensu cluster id, accessible by GET `/api/core/v2/cluster/id`.
- Added `sensuctl cluster id` which exposes the unique sensu cluster id.

### Changed
- [Web] Updated embedded web assets from `275386a` ... `46cd0ee`
- Refactoring of the REST API.
- Changed the identifying cluster id in TessenD from the etcd cluster id to
the sensu cluster id.
- [GraphQL] Updates `PutResource` mutation to accept an `upsert` boolean flag parameter. The `upsert` param defaults to `true`, but if set to `false` the mutation will return an error when attempting to create a duplicate resource.
- Eventd has been refactored. Users should not perceive any changes, but a
substantial amount of business logic has been moved into other packages.
- The `sensuctl create` command now accepts resources without a declared
namespace. If the namespace is omitted, the resource will be created in the
current namespace, or overridden by the `--namespace` flag.
- Eventd now uses a constant number of requests to etcd when working with
silenced entries, instead of a number that is proportional to the number of
subscriptions in a check.

### Fixed
- The check state and check total_state_change properties are now more correct.
- Scheduling proxy checks now consumes far fewer CPU resources.
- [Web] Unless required- scrollbars on code blocks are hidden.
- [Web] Ensure that we redirect user to a valid namespace when first signing in.
- [Web] Correctly display timeout value for handlers.
- [Web] Avoid exception when parsing non-standard cron statements. (Eg.
`@every 1h` or `@weekly`)
- The resources metadata are now validated with the request URI.

## [5.9.0] - 2019-05-29

### Added
- [GraphQL] Added field to retrieve REST API representation of a resource to
  each core type
- [Web] Add views for handlers

### Changed
- [Web] Updated embedded web assets from `9d91d7f` ... `275386a`
- [Web] Implements simpler & more efficient filtering.
- [GraphQL] fields that previously accepted a JS filter have been deprecated and
  replaced with a simpler syntax.

### Fixed
- Fixed the behaviors for check `Occurrences` and `OccurrencesWatermark`.
- Fixed a panic that could occur when seeding initial data.
- [Web] Compress dashboard assets
- [Web] Fixed regression where dashboard assets were no longer compressed.
- Fixed listing of silenced entries by check or subscription.
- The docker-compose.yaml file now refers to the sensu/sensu:latest image.

## [5.8.0] - 2019-05-22

### Added
- Added per resource counts to tessen data collection.
- Added event processing counts to tessen data collection.
- Added ability to query for `Handlers` (individual and collections) from the GraphQL query endpoint.
- Added `/version` to retrieve the current etcd server/cluster version and the sensu-backend version.
- --etcd-cipher-suites option is now available for sensu-backend.
- Added the `--chunk-size` flag to `sensuctl * list` sub-commands

### Changed
- eventd and keepalived now use 1000 handlers for events.
- etcd database size and request size are now configurable.
- Most resources now use protobuf serialization in etcd.

### Fixed
- Only bury switchsets of checks that no longer have a TTL, in order to reduce
the number of write operations made to etcd.
- Fixed keepalives switchsets for entities with deregistration.
- Fixed continue token generation in namespace and user pagination.

## [5.7.0] - 2019-05-09

### Added
- Added a Windows service wrapper for sensu-agent. See
"sensu-agent service --help" for more information.

### Fixed
- Fixed `sensuctl` color output on Windows.
- Fixed a regression in `sensuctl cluster` json/wrapped-json output.
- Fixed a regression that caused listing objects for a given namespace to also
  include results from namespaces sharing a similar prefix.

## [5.6.0] - 2019-04-30

### Added
- Added filtering support to `sensuctl`. This feature only works against a
  `sensu-backend` with a valid enterprise license.
- Added fields getter functions for resources available via the REST API.
- Added the message bus to Tessend in order to track Tessen configuration changes from the API.
- Added a performance optimizing `Count()` function to the generic store.
- Added a hexadecimal Cluster ID title to the `sensuctl cluster health` and
`sensuctl cluster member-list` commands in tabular format.
- Added a `Header` field to the `HealthResponse` type returned by `/health`.

### Fixed
- Fixed the agent `--annotations` and `--labels` flags.

## [5.5.1] - 2019-04-15

### Changed
- Added parsing annoatations to sensu-agent, both from agent.yml and command line arguments
- Updated Go version from 1.11.4 to 1.12.3 for CI builds.
- Changed the 1.x `client` field to `source` in the 1.x compatible agent socket. The `client` field is now deprecated.
- Deprecated the agent TCP/UDP sockets in favor of the agent rest api.
- [GraphQL] Added mutation to create / update using wrapped resources.
- [GraphQL] Added field returning wrapped resource given ID.
- apid uses a new generic router for listing resources.
- The store uses the generic List function for listing resources.

### Fixed
- Fixed an issue where etcd watchers were used incorrectly. This was causing
100% CPU usage in some components, as they would loop endlessly trying to get
results from watchers that broke, due to their stream terminating. Other
components would simply stop updating. Watchers now get reinstated when the
client regains connectivity.
- Fixed the `/events/:entity` route in the REST API.
- Fixed a bug where the --labels arg was not working as expected in sensu-agent.

## [5.5.0] - 2019-04-03

### Added
- Added the TessenD daemon.
- Added an etcd watcher for tessen configuration.
- Added ring support for TessenD so that the service is invoked in a
round-robin fashion within a cluster.
- Added `tessen opt-in` command to `sensuctl`.
- Added `tessen opt-out` command to `sensuctl`.
- Added `tessen info` command to `sensuctl`.
- Added more verbose logging to indicate when a proxy request matches an entity according to its entity attributes.

### Removed
- Removed the unused etcd watcher for hook configurations.

### Fixed
- [Web] Ensure user chip is never rendered when creator is not present.

## [5.4.0] - 2019-03-27

### Added
- Add support for pagination to the API
- Add two new flags for `backend` daemon to optionally allow for separate TLS
  cert/key for dashboard. the flags are: `--dashboard-cert-file` and
  `--dashboard-key-file`. The dashboard will use the same TLS config of the API
  unless these new flags are specified.
- Added notion of asset collections to dashboard daemon
- Added a store for Tessen opt-in/opt-out configuration.
- Added /tessen GET and PUT endpoints to the API.
- Added queueing to the agent /events API

### Changed
- [Web] Updated dependencies that had warnings
- [Web] Updated dependency babel to ^7.4
- [Web] Updated UI library to ^3.8

### Fixed
- Fixed a bug in `sensuctl` where global/persistent flags, such as `--namespace`
  and `--config-dir`, would get ignored if they were passed after a sub-command
  local flag, such as `--format`.
- Fixed a bug in `sensuctl` where handlers and filters would only be deleted
  from the default namespace, unless a `--namespace` flag was specified.
- Fixed a bug where events could be stored without a timestamp.
- Fixed a bug where metrics could be persisted to etcd in some cases.
- Fixed a bug where agents would sometimes refuse to terminate on SIGTERM and
  SIGINT.
- Fixed a bug where agents would always try to reconnect to the same backend,
  even when multiple backends were specified. Agents will now try to connect to
  other backends, in pseudorandom fashion.
- [Web] Avoids crash when the creator of a check is inaccessible.
- [Api] Respond with 404 from the users endpoint when user for given name cannot
  be found.
- Commands wrap on the event details page and will display "-" if there is no
  command (keepalives)

## [5.3.0] - 2019-03-11

### Added
- Added additional check config and entity information to event details page.
- Fixed all known TLS vulnerabilities affecting the backend server:
    - TLS min version increased to 1.2
    - Removed ALL but perfect-forward-secrecy ciphers
- Removed requirement of specifying `--trusted-ca-file` when using TLS on backend
- Prevented backend from loading server TLS configuration for http client
- Enforced uniform TLS configuration for all three backend components (apid, agentd, dashboardd)
- Set http client timeout to 15 seconds for sensuctl
- Round robin scheduling is now fully functional.
- Web UI offline state detection and and alert banner.

### Changed
- Asset downloading now uses buffered I/O.

### Fixed
- Check results sent via the agent socket now support handlers.
- `sensuctl user list` can now output yaml and wrapped-json
- Fixed bug with how long commands were displayed on check details page.
- Assets downloads no longer specify a client timeout.
- Fixed a bug where agent entity subscriptions would be communicated to the
  backend incorrectly. Due to the scheduler using the subscriptions from the
  HTTP header, this does not have any effect on scheduling.
- Web - Fixes issue where timeout value was not displayed.
- Fixed bug with how long commands were displayed on check details page.

### Removed
- Removed the concept of "edition" and the edition header.

## [5.2.1] - 2019-02-11

### Fixed
- Fixed a regression in the agent that would not allow proxy checks to be
run for subsequent executions.
### Added
- Web UI - support for labels and annotations

## [5.2.0] - 2019-02-06

### Added
- Added support for the following TLS related options to `sensuctl`:
`--trusted-ca-file` and `--insecure-skip-tls-verify`. This allows sensuctl
users to use a self-signed certificate without adding it to the operating
system's CA store, either by explicitly trusting the signer, or by disabling
TLS hostname verification.
- Added a generic watcher in the store.
- Added `RemoveProvider` method to authenticator.
- Check output truncation support has been added. Check output can be truncated
by adjusting the max_output_size and discard_output properties.
- Added ability to silence/unsilence from the event details page.
- Added support for wrapped resources in the API with `sensuctl create` &
`sensuctl edit`.
- Web UI - platform version displays on the entity details page.
- Web UI - include proxy request configuration on check details page.
- Web UI - display deregistration config on the entity details page.

### Changed
- Removed unused workflow `rel_build_and_test` in CircleCI config.
- Moved the `Provider` interface to `api/core/v2` package.
- Moved the `Authenticator` interface to `backend/authentication` package.
- Updated confirmation messages for sensuctl commands: `Created`, `Deleted` and
`Updated` instead of `OK`.
- Exported some functions and methods in the CLI client.
- The API authenticator now identifies providers by their name only.

### Fixed
- Check TTL failure events are now much more reliable, and will persist even
in the presence cluster member failures and cluster restarts.
- Fix snakeCase version of keys in typeMap for acronyms.
- Fixed a bug in keepalive processing that could result in a crash.
- Pin childprocess to v0.9.0 in CircleCI so fpm can be installed.
- Substitutions applied to command & hooks are now omitted from events.
- Fixes a bug where generic store methods assumed a namespace was provided for non-namespaced resources.
- Keepalive and check TTL database state is now properly garbage-collected on
entity deletion.
- Fixed a bug where `sensuctl version` required configuration files to exist.
- Updates the copy on the confirm disable dialog to accurately reflect the
operation.

## [5.1.1] - 2019-01-24

### Added
- Added the notion of authentication providers.

### Changed
- Improved logging for errors in proxy check requests.
- Updated Go version from 1.10 to 1.11.4.
- Refactoring of the internal authentication mechanism into a `basic`
authentication provider.
- Modified private generic store methods as public functions.
- Improved logging for errors in proxy check requests.
- Updated Go version from 1.10 to 1.11.4.
- Changed keepalive event to include check.output

### Fixed
- Fixed a bug where `sensuctl edit` was not removing the temp file it created.
- Fixed a bug where adhoc checks were not retrieving asset dependencies.
- Fixed a bug where check updates would cause the check to immediately fire.
- Fixed a bug where a bad line in check output would abort metric extraction.
An error is now logged instead, and extraction continues after a bad line is encountered.
- Keepalive events will now continue to fire after cluster restarts.
- Fixed a panic in the dashboardd shutdown routine.
- Fixed a bug where deleting a non-existent entity with sensuctl would not return an error.
- Web UI - toolbar menu buttons now switch with dark theme.
- Web UI - some buttons easier to see with dark theme.
- Agents will now take proxy entity names into consideration when guarding
against duplicate check requests.

### Changed
- Improved logging for errors in proxy check requests.
- Updated Go version from 1.10 to 1.11.4.

## [5.1.0] - 2018-12-18

### Added
- Support for the trusted-ca-file and insecure-skip-tls-verify flags in
  sensu-agent. These flags have the same meaning and use as their sensu-backend
  counterparts.

### Changed
- Default location for sensu-backend data has changed from /var/lib/sensu to
  /var/lib/sensu/sensu-backend. See release notes for more information.

### Fixed
- Keepalive and check TTL failure events now fire continuously until resolved.
- Listing an empty set of assets now correctly returns [] instead of null.
- Fixed API endpoint used by the CLI to create hooks via the 'sensuctl create'
  command. It's now possible to create objects of type 'Hook' with this command
  again.
- Firefox status icons not fully rendering

## [5.0.1] - 2018-12-12

### Changed
- Added --etcd-advertise-client-urls options to docker-compose.yaml sensu-backend start command

### Fixed
- Prevent a panic when using an external etcd cluster.
- Silences List in web ui sorted by ascending order; defaults to descending
- Reduces shuffling of items as events list updates
- Fixed error in UI where status value could not be coerced
- Copy local environment variables into execution context when running checks
- Ensure environment variables are joined with a semicolon on Windows
- Command arguments are no longer needlessly escaped on Windows
- Backend environments are now included in handler & mutator execution requests.

## [5.0.0] - 2018-11-30

### Added
- Add the `etcd-advertise-client-urls` config attribute to sensu-backend
- Support for multiple API versions added to sensuctl create
- Support for metadata added to wrapped resources (yaml, wrapped-json)
- Added the backend configuration attributes `api-listen-address` & `api-url`.
- Adds feedback when rerunning check[s] in the web app

### Removed
- Check subdue functionality has been disabled. Users that have checks with
subdues defined should delete and recreate the check. The subdue feature was
found to have issues, and we are re-working the feature for a future release.
- Filter when functionality has been disabled. Users that have filters with
'when' properties defined should delete and recreate the filter. Filter when
uses the same facility as check subdue for handling time windows.
- Removed event.Hooks and event.Silenced deprecated fields
- Extensions have been removed until we have time to revisit the feature.

### Changed
- Assets and checks environments are now merged, with a preference given to the
  values coming from the check's environment.
- Assets and handlers environments are now merged, with a preference given to the
  values coming from the handler's environment.
- Assets and mutators environments are now merged, with a preference given to the
  values coming from the mutator's environment.
- Metadata from wrappers and resources is now merged, with a preference given to
the values coming from the wrapper. Labels and annotations are deep-merged.
- Round-robin scheduling has been temporarily disabled.
- The dashboard now uses the `api-url` configuration attribute to connect to the
API.

### Fixed
- Fixed several resource leaks in the check scheduler.
- Fixed a bug in the dashboard where entities could not be silenced.
- Fix the `sensuctl cluster health` command.
- Fixed issue filtering by status on the events page
- Fixed interactive operations on entities in the CLI
- Removed rerun and check links for keepalives on event details page.
- Web UI - Made silencing language more clear on Silences List page
- Fixed a bug where resources from namespaces that share a common prefix, eg:
  "sensu" and "sensu-devel", could be listed together.
- Fixed a bug in the agent where the agent would deadlock after a significant
period of disconnection from the backend.
- Fixed a bug where logging events without checks would cause a nil panic.
- Removed the ability to rerun keepalives on the events list page
- A panic in keepalive/check ttl monitors causing a panic.
- Monitors are now properly namespaced in etcd.
- Updating a users groups will no longer corrupt their password
- Prevent empty error messages in sensuctl.
- Fixed a bug where keepalive failures could be influenced by check TTL
successes, and vice versa.
- Fixed a bug where check TTL events were not formed correctly.
- Fixed a web-ui bug causing the app to crash on window resize in FireFox

### Breaking Changes
- The backend configuration attributes `api-host` & `api-port` have been
replaced with `api-listen-address`.

## [2.0.0-beta.8-1] - 2018-11-15

### Added
- Assets are included on check details page.
- Adds links to view entities and checks from the events page.
- Added an agent/cmd package, migrated startup logic out of agent main
- Improved debug logging in pipeline filtering.
- Add object metadata to entities (including labels).
- Add filter query support for labels.
- Add support for setting labels on agents with the command line.
- The sensuctl tool now supports yaml.
- Add support for `--all-namespaces` flag in `sensuctl extension list`
subcommand.
- Added functionality to the dynamic synthesize function, allowing it to
flatten embedded and non-embedded fields to the top level.
- Added the sensuctl edit command.
- Added javascript filtering.

### Removed
- Govaluate is no longer part of sensu-go.

### Fixed
- Display appropriate fallback when an entity's lastSeen field is empty.
- Silences List in web ui sorted by ascending order
- Sorting button now works properly
- Fixed unresponsive silencing entry form begin date input.
- Removed lastSeen field from check summary
- Fixed a panic on the backend when handling keepalives from older agent versions.
- Fixed a bug that would prevent some keepalive failures from occurring.
- Improved event validation error messages.
- Improved agent logging for statsd events.
- Fixues issue with tooltip positioning.
- Fixed bug with toolbar menus collapsing into the overflow menu
- The agent now reconnects to the backend if its first connection attempt
  fails.
- Avoid infinite loop when code cannot be highlighted.

### Changes
- Deprecated the sensu-agent `--id` flag, `--name` should be used instead.

### Breaking Changes
- Environments and organizations have been replaced with namespaces.
- Removed unused asset metadata field.
- Agent subscriptions are now specified in the config file as an array instead
  instead of a comma-delimited list of strings.
- Extended attributes have been removed and replaced with labels. Labels are
string-string key-value pairs.
- Silenced `id`/`ID` field has changed to `name`/`Name`.
- Entity `id`/`ID` field has changed to `name`/`Name`.
- Entity `class`/`Class` field has changed to `entity_class`/`EntityClass`.
- Check `proxy_entity_id`/`ProxyEntityID` field has changed to `proxy_entity_name`/`ProxyEntityName`.
- Objects containing both a `name`/`Name` and `namespace`/`Namespace` field have been
replaced with `metadata`/`ObjectMeta` (which contains both of those fields).
- Role-based access control (RBAC) has been completely redesigned.
- Filter and token substitution variable names now match API naming. Most names
that were previously UpperCased are now lower_cased.
- Filter statements are now called expressions. Users should update their
filter definitions to use this new naming.

## [2.0.0-beta.7-1] - 2018-10-26

### Added
- Asset functionality for mutators and handlers.
- Web ui allows publishing and unpublishing on checks page.
- Web ui allows publishing and unpublishing on check details page.
- Web ui code highlighting added.

### fixed
- fixes exception thrown when web ui browser window is resized.

## [2.0.0-beta.6-2] - 2018-10-22

### Added
- Add windows/386 to binary gcs releases
- TLS authentication and encryption for etcd client and peer communication.
- Added a debug log message for interval timer initial offset.
- Added a privilege escalation test for RBAC.

### Removed
- Staging resources and configurations have been removed from sensu-go.
- Removed handlers/slack from sensu/sensu-go. It can now be found in
sensu/slack-handler.
- Removed the `Error` store and type.

### Changed
- Changed sensu-agent's internal asset manager to use BoltDB.
- Changed sensuctl title colour to use terminal's configured default for bold
text.
- The backend no longer forcibly binds to localhost.
- Keepalive intervals and timeouts are now configured in the check object of
keepalive events.
- The sensu-agent binary is now located at ./cmd/sensu-agent.
- Sensuctl no longer uses auto text wrapping.
- The backend no longer requires embedded etcd. External etcd instances can be
used by providing the --no-embed option. In this case, the client will dial
the URLs provided by --listen-client-urls.
- The sensu-agent binary is now located at ./cmd/sensu-agent.
- Sensuctl no longer uses auto text wrapping.
- The backend no longer requires embedded etcd. External etcd instances can be
used by providing the --no-embed option. In this case, the client will dial
the URLs provided by --listen-client-urls.
- Deprecated daemon `Status()` functions and `/info` (`/info` will be
re-implemented in https://github.com/sensu/sensu-go/issues/1739).
- The sensu-backend flags related to etcd are now all prefixed with `etcd` and
the older versions are now deprecated.
- Web ui entity recent events are sorted by last ok.
- etcd is now the last component to shutdown during a graceful shutdown.
- Web ui entity recent events are sorted by last ok
- Deprecated --custom-attributes in the sensu-agent command, changed to
--extended-attributes.
- Interfaced command execution and mocked it for testing.
- Updated the version of `libprotoc` used to 3.6.1.

### Fixed
- Fixed a bug in `sensuctl configure` where an output format called `none` could
  be selected instead of `tabular`.
- Fixes a bug in `sensuctl cluster health` so the correct error is handled.
- Fixed a bug where assets could not extract git tarballs.
- Fixed a bug where assets would not install if given cache directory was a
relative path.
- Fixed a bug where an agent's collection of system information could delay
sending of keepalive messages.
- Fixed a bug in nagios perfdata parsing.
- Etcd client URLs can now be a comma-separated list.
- Fixed a bug where output metric format could not be unset.
- Fixed a bug where the agent does not validate the ID at startup.
- Fixed a bug in `sensuctl cluster health` that resulted in an unmarshal
error in an unhealthy cluster.
- Fixed a bug in the web ui, removed references to keepaliveTimeout.
- Keepalive checks now have a history.
- Some keepalive events were misinterpreted as resolution events, which caused
these events to be handled instead of filtered.
- Some failing keepalive events were not properly emitted after a restart of
sensu-backend.
- The check output attribute is still present in JSON-encoded events even if
empty.
- Prevent an empty Path environment variable for agents on Windows.
- Fixed a bug in `sensuctl check update` interactive mode. Boolean defaults
were being displayed rather than the check's current values.
- Use the provided etcd client TLS information when the flag `--no-embed-etcd`
is used.
- Increase duration delta in TestPeriodicKeepalive integration test.
- Fixed some problems introduced by Go 1.11.

### Breaking Changes
- Removed the KeepaliveTimeout attribute from entities.

## [2.0.0-beta.4] - 2018-08-14

### Added
- Added the Sensu edition in sensuctl config view subcommand.
- List the supported resource types in sensuctl.
- Added agent ID and IP address to backend session connect/disconnect logs
- Licenses collection for RHEL Dockerfiles and separated RHEL Dockerfiles.

### Changed
- API responses are inspected after each request for the Sensu Edition header.
- Rename list-rules subcommand to info in sensuctl role commmand with alias
for backward compatibility.
- Updated gogo/protobuf and golang/protobuf versions.
- Health API now returns etcd alarms in addition to cluster health.

### Fixed
- Fixed agentd so it does not subscribe to empty subscriptions.
- Rules are now implicitly granting read permission to their configured
environment & organization.
- The splay_coverage attribute is no longer mandatory in sensuctl for proxy
check requests and use its default value instead.
- sensu-agent & sensu-backend no longer display help usage and duplicated error
message on startup failure.
- `Issued` & `History` are now set on keepalive events.
- Resolves a potential panic in `sensuctl cluster health`.
- Fixed a bug in InfluxDB metric parsing. The timestamp is now optional and
compliant with InfluxDB line protocol.
- Fixed an issue where adhoc checks would not be issued to all agents in a
clustered installation.

### Breaking Changes
- Corrects the check field `total_state-change` json tag to `total_state_change`.

## [2.0.0-beta.3-1] - 2018-08-02

### Added
- Added unit test coverage for check routers.
- Added API support for cluster management.
- Added sensuctl cluster member-list command.
- Added Sensu edition detection in sensuctl.
- Added sensuctl cluster member-add command.
- Added API client support for enterprise license management.
- Added a header to API calls that returns the current Sensu Edition.
- Added sensuctl cluster health command.

### Changed
- The Backend struct has been refactored to allow easier customization in
enterprise edition.
- Use etcd monitor instead of in-memory monitor.
- Refactoring of the cmd package for sensuctl to allow easier customization in
the enterprise edition.
- Upgrade dep to v0.5.0
- Added cluster health information to /health endpoint in sensu-backend.

### Fixed
- Fixed `sensuctl completion` help for bash and zsh.
- Fixed a bug in build.sh where versions for Windows and Mac OS were not
generated correctly.
- Display the name of extensions with table formatting in sensuctl.
- Fixed TLS issue that occurred when dashboard communicated with API.
- Check TTL now works with round robin checks.
- Format string for --format flag help now shows actual arguments.
- Push the sensu/sensu:nightly docker image to the Docker Hub.
- Replaced dummy certs with ones that won't expire until 100 years in the
future.
- Fixed a bug where clustered round robin check execution executed checks
too often.
- Catch errors in type assertions in cli.
- Fixed a bug where users could accidentally create invalid gRPC handlers.

### Removed
- Removed check subdue e2e test.
- Removed unused Peek method in the Ring data structure.

### Breaking Changes
- Removed deprecated import command.

## [2.0.0-beta.2] - 2018-06-28

### Added
- Performed an audit of events and checks. Added `event.HasCheck()` nil checks
prior to assuming the existence of said check.
- Added a Create method to the entities api.
- Added the ability to set round robin scheduling in sensuctl
- Added Output field to GRPC handlers
- Additional logging around handlers
- Accept additional time formats in sensuctl
- Entities can now be created via sensuctl.
- Added the format `wrapped-json` to sensuctl `configure`, `list` and `info`
commands, which is compatible with `sensuctl create`.
- Added debug event log with all event data.
- Added yml.example configurations for staging backend and agents.
- Added test resources in `testing/config/resources.json` to be used in staging.
- Added all missing configuration options to `agent.yml.example` and
`backend.yml.example`.
- Added environment variables to checks.
- Added logging redaction integration test.
- Added check token substitution integration test.
- Added the `sensuctl config view` subcommand.
- Added extension service configuration to staging resources.
- Added some documentation around extensions.
- Added Dockerfile.rhel to build RHEL containers.

### Changed
- Upgraded gometalinter to v2.
- Add logging around the Sensu event pipeline.
- Split out the docker commands in build script so that building images and
  pushing can be done separately.
- Migrated the InfluxDB handler from the sensu-go repository to
github.com/nikkiki/sensu-influxdb-handler
- Entry point for sensu-backend has been changed to
  `github.com/sensu/sensu-go/cmd/sensu-backend`
- Don't allow unknown fields in types that do not support custom attributes
when creating resources with `sensuctl create`.
- Provided additional context to metric event logs.
- Updated goversion in the appveyor configuration for minor releases.
- Use a default hostname if one cannot be retrieved.
- Return an error from `sensuctl configure` when the configured organization
or environment does not exist.
- Remove an unnecessary parameter from sensuctl environment create.
- The profile environment & organization values are used by default when
creating a resource with sensuctl.
- Migrated docker image to sensu Docker Hub organization from sensuapp.
- Use the sensu/sensu image instead of sensu/sensu-go in Docker Hub.

### Fixed
- Prevent panic when verifying if a metric event is silenced.
- Add logging around the Sensu event pipeline
- Marked silenced and hooks fields in event as deprecated
- Fixed a bug where hooks could not be created with `create -f`
- Metrics with zero-values are now displayed correctly
- Fix handler validation routine
- Fixed a small bug in the opentsdb transformer so that it trims trailing
whitespace characters.
- Sensu-agent logs an error if the statsd listener is unable to start due to an
invalid address or is stopped due to any other error.
- Fixed a bug where --organization and --environment flags were hidden for all
commands
- Fix a bug where environments could not be created with sensuctl create
- StatsD listener on Windows is functional
- Add version output for dev and nightly builds (#1320).
- Improve git version detection by directly querying for the most recent tag.
- Fixed `sensuctl create -f` for `Role`
- Fixed `sensuctl create -f` for `Event`
- Added validation for asset SHA512 checksum, requiring that it be at least 128
characters and therefore fixing a bug in sensuctl
- Silenced IDs are now generated when not set in `create -f` resources
- API requests that result in a 404 response are now logged
- Fixed a bug where only a single resource could be created with
`sensuctl create` at a time.
- Fixed a bug where environments couldn't be deleted if there was an asset in
the organization they reside in.
- Dashboard's backend reverse proxy now works with TLS certs are configured.
- Fixed a bug with the IN operator in query statements.
- Boolean fields with a value of `false` now appear in json format (removed
`omitempty` from protobufs).
- The sensuctl create command no longer prints a spurious warning when
non-default organizations or environments are configured.
- When installing assets, errors no longer cause file descriptors to leak, or
lockfiles to not be cleaned up.
- Fixed a bug where the CLI default for round robin checks was not appearing.
- Missing custom attributes in govaluate expressions no longer result in
an error being logged. Instead, a debug message is logged.
- Update AppVeyor API token to enable GitHub deployments.
- Allow creation of metric events via backend API.
- Fixed a bug where in some circumstances checks created with sensuctl create
would never fail.
- Fixed a goroutine leak in the ring.
- Fixed `sensuctl completion` help for bash and zsh.

### Removed
- Removed Linux/386 & Windows/386 e2e jobs on Travis CI & AppVeyor
- Removed check output metric extraction e2e test, in favor of more detailed
integration coverage.
- Removed the `leader` package
- Removed logging redaction e2e test, in favor of integration coverage.
- Removed check token substitution e2e test, in favor of integration coverage.
- Removed round robin scheduling e2e test.
- Removed proxy check e2e test.
- Removed check scheduling e2e test.
- Removed keepalive e2e test.
- Removed event handler e2e test.
- Removed `sensuctl` create e2e tests.
- Removed hooks e2e test.
- Removed assets e2e test.
- Removed agent reconnection e2e test.
- Removed extensions e2e test.

## [2.0.0-beta.1] - 2018-05-07
### Added
- Add Ubuntu 18.04 repository
- Support for managing mutators via sensuctl.
- Added ability to sort events in web UI.
- Add PUT support to APId for the various resource types.
- Added flags to disable the agent's API and Socket listeners
- Made Changelog examples in CONTRIBUTING.md more obvious
- Added cli support for setting environment variables in mutators and handlers.
- Added gRPC extension service definition.
- The slack handler now uses the iconURL & username flag parameters.
- Support for nightlies in build/packaging tooling.
- Added extension registry support to apid.
- Added extension registry to the store.
- Add sensuctl create command.
- Adds a statsd server to the sensu-agent which runs statsd at a configurable
flush interval and converts gostatsd metrics to Sensu Metric Format.
- Add event filtering to extensions.
- Proper 404 page for web UI.
- Add sensuctl extension command.
- Add extensions to pipelined.
- Added more tests surrounding the sensu-agent's statsd server and udp port.
- Add the `--statsd-event-handlers` flag to sensu-agent which configures the
event handlers for statsd metrics.
- Add default user with username "sensu" with global, read-only permissions.
- Add end-to-end test for extensions.
- Add configuration setting for backend and agent log level.
- Add extension package for building third-party Sensu extensions in Go.
- Add the `--statsd-disable` flag to sensu-agent which configures the
statsd listener. The listener is enabled by default.
- Added an influx-db handler for events containing metrics.
- Add 'remove-when' and 'set-when' subcommands to sensuctl filter command.
- Added the Transformer interface.
- Added a Graphite Plain Text transformer.
- Add support for `metric_format` and `metric_handlers` fields in the Check and
CheckConfig structs.
- Add CLI support for `metric_format` and `metric_handlers` fields in `sensuctl`.
- Add support for metric extraction from check output for `graphite_plaintext`
transformer.
- Added a OpenTSDB transformer.
- Add support for metric extraction from check output for `opentsdb_line`
- Added a Nagios performance data transformer.
- Add support for metric extraction from check output for `nagios_perfdata`
- Added an InfluxDB Line transformer.
- Add support for metric extraction from check output for `influxdb_line`
transformer.
- Add e2e test for metric extraction.

### Changed
- Changed the maximum number of open file descriptors on a system to from 1024
(default) to 65535.
- Increased the default etcd size limit from 2GB to 4GB.
- Move Hooks and Silenced out of Event and into Check.
- Handle round-robin scheduling in wizardbus.
- Added informational logging for failed entity keepalives.
- Replaced fileb0x with vfsgen for bundling static assets into binary. Nodejs 8+
and yarn are now dependencies for building the backend.
- Updated etcd to 3.3.2 from 3.3.1 to fix an issue with autocompaction settings.
- Updated and corrected logging style for variable fields.
- Build protobufs with go generate.
- Creating roles via sensuctl now supports passing flags for setting permissions
  rules.
- Removed -c (check) flag in sensuctl check execute command.
- Fix a deadlock in the monitor.
- Don't allow the bus to drop messages.
- Events list can properly be viewed on mobile.
- Updated Sirupsen/logrus to sirupsen/logrus and other applicable dependencies using the former.
- Set default log level to 'warn'.
- Optimize check marshaling.
- Silenced API only accepts 'id' parameter on DELETE requests.
- Disable gostatsd internal metric collection.
- Improved log entries produced by pipelined.
- Allow the InfluxDB handler to parse the Sensu metric for an InfluxDB field tag
and measurement.
- Removed organization and environment flags from create command.
- Changed `metric_format` to `output_metric_format`.
- Changed `metric_handlers` to `output_metric_handlers`.

### Fixed
- Terminate processes gracefully in e2e tests, allowing ports to be reused.
- Shut down sessions properly when agent connections are disrupted.
- Fixed shutdown log message in backend
- Stopped double-writing events in eventd
- Agents from different orgs/envs with the same ID connected to the same backend
  no longer overwrite each other's messagebus subscriptions.
- Fix the manual packaging process.
- Properly log the event being handled in pipelined
- The http_check.sh example script now hides its output
- Silenced entries using an asterisk can be deleted
- Improve json unmarshaling performance.
- Events created from the metrics passed to the statsd listener are no longer
swallowed. The events are sent through the pipeline.
- Fixed a bug where the Issued field was never populated.
- When creating a new statsd server, use the default flush interval if given 0.
- Fixed a bug where check and checkconfig handlers and subscriptions are null in rendered JSON.
- Allow checks and hooks to escape zombie processes that have timed out.
- Install all dependencies with `dep ensure` in build.sh.
- Fixed an issue in which some agents intermittently miss check requests.
- Agent statsd daemon listens on IPv4 for Windows.
- Include zero-valued integers in JSON output for all types.
- Check event entities now have a last_seen timestamp.
- Improved silenced entry display and UX.
- Fixed a small bug in the opentsdb transformer so that it trims trailing
whitespace characters.

## [2.0.0-nightly.1] - 2018-03-07
### Added
- A `--debug` flag on sensu-backend for enabling a pprof HTTP endpoint on localhost.
- Add CLI support for adhoc check requests.
- Check scheduler now handles adhoc check requests.
- Added `set-FIELD` and `remove-FIELD` commands for all updatable fields
of a check. This allows updating single fields and completely clearing out
non-required fields.
- Add built-in only_check_output mutator to pipelined.
- Allow publish, cron, ttl, timeout, low flap threshold and more fields to be
set when importing legacy settings.
- Add CPU architecture in system information of entities.
- The `sensuctl user change-password` subcommand now accepts flag parameters.
- Configured and enabled etcd autocompaction.
- Add event metrics type, implementing the Sensu Metrics Format.
- Agents now try to reconnect to the backend if the connection is lost.
- Added non-functional selections for resolving and silencing to web ui
- Add LastOk to check type. This will be updated to reflect the last timestamp
of a successful check.
- Added GraphQL explorer to web UI.
- Added check occurrences and occurrences_watermark attributes from Sensu 1.x.
- Added issue template for GitHub.
- Added custom functions to evaluate a unix timestamp in govaluate.

### Changed
- Refactor Check data structure to not depend on CheckConfig. This is a breaking
change that will cause existing Sensu alpha installations to break if upgraded.
This change was made before beta release so that further breaking changes could
be avoided.
- Make indentation in protocol buffers files consistent.
- Refactor Hook data structure. This is similar to what was done to Check,
except that HookConfig is now embedded in Hook.
- Refactor CheckExecutor and AdhocRequestExecutor into an Executor interface.
- Changed the sensu-backend etcd flag constants to match the etcd flag names.
- Upgraded to Etcd v3.3.1
- Removed 3DES from the list of allowed ciphers in the backend and agent.
- Password input fields are now aligned in  `sensuctl user change-password`
subcommand.
- Agent backend URLs without a port specified will now default to port 8081.
- Travis encrypted variables have been updated to work with travis-ci.org
- Upgraded all builds to use Go 1.10.
- Use megacheck instead of errcheck.
- Cleaned agent configuration.
- We no longer duplicate hook execution for types that fall into both an exit
code and severity (ex. 0, ok).
- Updated the sensuctl guidelines.
- Changed travis badge to use travis-ci.org in README.md.
- Govaluate's modifier tokens can now be optionally forbidden.
- Increase the stack size on Travis CI.
- Refactor store, queue and ring interfaces, and daemon I/O details.
- Separated global from local flags in sensuctl usage.

### Fixed
- Fixed a bug in time.InWindow that in some cases would cause subdued checks to
be executed.
- Fixed a bug in the HTTP API where resource names could not contain special
characters.
- Resolved a bug in the keepalive monitor timer which was causing it to
erroneously expire.
- Resolved a bug in how an executor processes checks. If a check contains proxy
requests, the check should not duplicately execute after the proxy requests.
- Removed an erroneous validation statement in check handler.
- Fixed HookList `hooks` validation and updated `type` validation message to
allow "0" as a valid type.
- Events' check statuses & execution times are now properly added to CheckHistory.
- Sensu v1 Check's with TTL, timeout and threshold values can now be imported
correctly.
- Use uint32 for status so it's not empty when marshalling.
- Automatically create a "default" environment when creating a new organization.

## [2.0.0-alpha.17] - 2018-02-13
### Added
- Add .gitattributes file with merge strategy for the Changelog.
- Context switcher added for dashboard.
- Add API support for adhoc check requests.
- Check scheduler now supports round-robin scheduling.
- Added better error checking for CLI commands and support for mutually
exclusive fields.
- Added `--interactive` flag to CLI which is required to run interactive mode.
- Added CLI role rule-add Organization and Environment interactive prompts.
- Added events page list and simple buttons to filter

### Changed
- Silenced `begin` supports human readable time (Format: Jan 02 2006 3:04PM MST)
in `sensuctl` with optional timezone. Stores the field as unix epoch time.
- Increased the timeout in the store's watchers tests.
- Incremental retry mechanism when waiting for agent and backend in e2e tests.
- Renamed CLI asset create interactive prompt "Org" to "Organization".

### Fixed
- Fixed required flags in `sensuctl` so requirements are enforced.
- Add support for embedded fields to dynamic.Marshal.

## [2.0.0-alpha.16] - 2018-02-07
### Added
- Add an e2e test for proxy check requests.
- Add integration tests to our CI.
- Context switcher added for dashboard
- Add api support for adhoc check requests.

### Fixed
- Tracks in-progress checks with a map and mutex rather than an array to
increase time efficiency and synchronize goroutines reading from and writing
to that map.
- Fixed a bug where we were attempting to kill processes that had already
finished before its allotted execution timeout.
- Fixed a bug where an event could erroneously be shown as silenced.
- Properly log errors whenever a check request can't be published.
- Fixed some build tags for tests using etcd stores.
- Keepalive monitors now get updated with changes to a keepalive timeout.
- Prevent tests timeout in queue package
- Prevent tests timeout in ring package
- Fixed a bug in the queue package where timestamps were not parsed correctly.
- Fixed Ring's Next method hanging in cases where watch events are not propagated.

### Changed
- Queues are now durable.
- Refactoring of the check scheduling integration tests.
- CLI resource delete confirmation is now `(y/N)`.

### Removed
- Dependency github.com/chzyer/readline

## [2.0.0-alpha.15] - 2018-01-30
### Added
- Add function for matching entities to a proxy check request.
- Added functions for publishing proxy check requests.
- Added proxy request validation.
- CLI functionality for proxy check requests (add set-proxy-requests command).
- Entities have been added to the state manager and synchronizer.
- Added package leader, for facilitating execution by a single backend.
- Proxy check requests are now published to all entities described in
`ProxyRequests` and `EntityAttributes`.
- Add quick navigation component for dashboard

### Changed
- Govaluate logic is now wrapped in the `util/eval` package.
- Cron and Interval scheduling are now mutually exclusive.

### Fixed
- Fixed a bug where retrieving check hooks were only from the check's
organization, rather than the check's environment, too.

## [2.0.0-alpha.14] - 2018-01-23
### Added
- Add `Timeout` field to CheckConfig.
- CLI functionality for check `Timeout` field.
- Add timeout support for check execution.
- Add timeout support for check hook execution.
- Token substitution is now available for check hooks
- Add an e2e test for logging redaction
- Support for `When` field in `Filter` which enables filtering based on days
and times of the week.
- New gRPC inspired GraphQL implementation. See
[graphql/README](backend/apid/graphql/README.md) for usage.
- Support for TTLs in check configs to monitor stale check results.

### Changed
- Moved monitor code out of keepalived and into its own package.
- Moved KeyBuilder from etcd package to store package.

## [2.0.0-alpha.13] - 2018-01-16
### Added
- Logging redaction for entities

### Fixed
- Fixed e2e test for token substitution on Windows
- Fixed check subdue unit test for token substitution on Windows
- Consider the first and last seconds of a time window when comparing the
current time
- Fixed Travis deploy stage by removing caching for $GOPATH
- Parse for [traditional cron](https://en.wikipedia.org/wiki/Cron) strings, rather than [GoDoc cron](https://godoc.org/github.com/robfig/cron) strings.

### Changed
- Removed the Visual Studio 2017 image in AppVeyor to prevent random failures
- Made some slight quality-of-life adjustments to build-gcs-release.sh.

## [2.0.0-alpha.12] - 2018-01-09
### Added
- Add check subdue mechanism. Checks can now be subdued for specified time
windows.
- Silenced entries now include a `begin` timestamp for scheduled maintenance.
- Store clients can now use [watchers](https://github.com/sensu/sensu-go/pull/792) to be notified of changes to objects in the store.
- Add check `Cron` field. Checks can now be scheduled according to the cron
string stored in this field.
- Add a distributed queue package for use in the backend.
- Token substitution is now available for checks.
- CLI functionality for check `Cron` field.
- Add an e2e test for cron scheduling.
- Add an e2e test for check hook execution.

## [2.0.0-alpha.11] - 2017-12-19
### Breaking Changes
- The `Source` field on a check has been renamed to `ProxyEntityID`. Any checks
using the Source field will have to be recreated.

### Added
- Silenced entries with ExpireOnResolve set to true will now be deleted when an
event which has previously failing was resolved
- TCP/UDP sockets now accept 1.x backward compatible payloads. 1.x Check Result gets translated to a 2.x Event.
- Custom attributes can be added to the agent at start.
- New and improved Check Hooks are implemented (see whats new about hooks here: [Hooks](https://github.com/sensu/sensu-alpha-documentation/blob/master/08-hooks.md))
- Add check subdue CLI support.

### Changed
- Avoid using reflection in time.InWindows function.
- Use multiple parallel jobs in CI tools to speed up the tests
- Pulled in latest [github.com/coreos/etcd](https://github.com/coreos/etcd).
- Includes fix for panic that occurred on shutdown.
- Refer to their
[changelog](https://github.com/gyuho/etcd/blob/f444abaae344e562fc69323c75e1cf772c436543/CHANGELOG.md)
for more.
- Switch to using [github.com/golang/dep](https://github.com/golang/dep) for
managing dependencies; `vendor/` directory has been removed.
- See [README](README.md) for usage.

## [2.0.0-alpha.10] - 2017-12-12
### Added
- End-to-end test for the silencing functionality
- Silenced events are now identified in sensuctl

### Changed
- Events that transitioned from incidents to a healthy state are no longer
filtered by the pipeline
- Errcheck was added to the build script, and the project was given a once-over
to clean up existing errcheck lint.
- Creating a silenced entry via sensuctl no longer requires an expiry value

### Fixed
- Entities can now be silenced using their entity subscription
- Fixed a bug in the agent where it was ignoring keepalive interval and timeout
settings on start
- Keepalives now alert when entities go away!
- Fixed a bug in package dynamic that could lead to an error in json.Marshal
in certain cases.
- Fixed an issue in keepalived to handle cases of nil entities in keepalive
messages

## [2.0.0-alpha.9] - 2017-12-5
### Added
- Proxy entities are now dynamically created through the "Source" attribute of a
check configuration
- Flag to sensuctl configure allowing it to be configured non-interactively
(usage: --non-interactive or -n)
- New function SetField in package dynamic, for setting fields on types
supporting extended attributes.
- Automatically append entity:entityID subscription for agent entities
- Add silenced command to sensuctl for silencing checks and subscriptions.
- Add healthz endpoint to agent api for checking agent liveness.
- Add ability to pass JSON event data to check command STDIN.
- Add POST /events endpoint to manually create, update, and resolve events.
- Add "event resolve" command to sensuctl to manually resolve events.
- Add the time.InWindow & time.InWindows functions to support time windows, used
in filters and check subdue

### Fixed
- Fixed a bug in how silenced entries were deleted. Only one silenced entry will
be deleted at a time, regardless of wildcard presence for subscription or check.

## [2.0.0-alpha.8] - 2017-11-28
### Added
- New "event delete" subcommand in sensuctl
- The "Store" interface is now properly documented
- The incoming request body size is now limited to 512 KB
- Silenced entries in the store now have a TTL so they automatically expire
- Initial support for custom attributes in various Sensu objects
- Add "Error" type for capturing pipeline errors
- Add registration events for new agents
- Add a migration tool for the store directly within sensu-backend

### Changed
- Refactoring of the sensu-backend API
- Modified the description for the API URL when configuring sensuctl
- A docker image with the master tag is built for every commit on master branch
- The "latest" docker tag is only pushed once a new release is created

### Fixed
- Fix the "asset update" subcommand in sensuctl
- Fix Go linting in build script
- Fix querying across organizations and environments with sensuctl
- Set a standard redirect policy to sensuctl HTTP client

### Removed
- Removed extraneous GetEnv & GetOrg getter methods<|MERGE_RESOLUTION|>--- conflicted
+++ resolved
@@ -14,11 +14,8 @@
 - Failed check events now get written to the event log file.
 - Per-entity subscriptions (ex. `entity:entityName`) are always available on agent entities,
 even if removed via the `/entities` API.
-<<<<<<< HEAD
 - Fixed a crash in the backend and agent related to Javascript execution.
-=======
 - Proxy entities that are used in round-robin check requests are no longer stale.
->>>>>>> 0ee46d4f
 
 ## [6.0.0] - 2020-08-04
 
