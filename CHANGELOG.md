--- conflicted
+++ resolved
@@ -21,15 +21,12 @@
 
 ### Changed
 - The project now uses Go modules instead of dep for dependency management.
-<<<<<<< HEAD
 - The internal reverse proxy relied on by the dashboard has been eliminated.
-=======
 - The generic etcd watcher now keeps track of revisions.
 - The resource caches can now rebuild themselves in case of failures.
 - Event and Entity resources can now be created without an explicit namespace;
 the system will refer to the namespace in the URL.
 - Events and Entities can now be created with the POST verb.
->>>>>>> f3140f93
 
 ### Fixed
 - Fixed the tabular output of `sensuctl filter list` so inclusive filter expressions
