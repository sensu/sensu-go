# Changelog
All notable changes to this project will be documented in this file.

The format is based on [Keep a Changelog](http://keepachangelog.com/en/1.0.0/)
and this project adheres to [Semantic
Versioning](http://semver.org/spec/v2.0.0.html).

## Unreleased

### Changed
<<<<<<< HEAD
- The Backend struct has been refactored to allow easier customization for the
enterprise edition.
=======
- Use etcd monitor instead of in-memory monitor.
>>>>>>> 5b5d7b24

### Fixed
- Fixed `sensuctl completion` help for bash and zsh.
- Fixed a bug in build.sh where versions for Windows and Mac OS were not
generated correctly.
- Display the name of extensions with table formatting in sensuctl.
- Check TTL now works with round robin checks.

## [2.0.0-beta.2] - 2018-06-28

### Added
- Performed an audit of events and checks. Added `event.HasCheck()` nil checks
prior to assuming the existence of said check.
- Added a Create method to the entities api.
- Added the ability to set round robin scheduling in sensuctl
- Added Output field to GRPC handlers
- Additional logging around handlers
- Accept additional time formats in sensuctl
- Entities can now be created via sensuctl.
- Added the format `wrapped-json` to sensuctl `configure`, `list` and `info`
commands, which is compatible with `sensuctl create`.
- Added debug event log with all event data.
- Added yml.example configurations for staging backend and agents.
- Added test resources in `testing/config/resources.json` to be used in staging.
- Added all missing configuration options to `agent.yml.example` and
`backend.yml.example`.
- Added environment variables to checks.
- Added logging redaction integration test.
- Added check token substitution integration test.
- Added the `sensuctl config view` subcommand.
- Added extension service configuration to staging resources.
- Added some documentation around extensions.
- Added Dockerfile.rhel to build RHEL containers.

### Changed
- Upgraded gometalinter to v2.
- Add logging around the Sensu event pipeline.
- Split out the docker commands in build script so that building images and
  pushing can be done separately.
- Migrated the InfluxDB handler from the sensu-go repository to
github.com/nikkiki/sensu-influxdb-handler
- Entry point for sensu-backend has been changed to
  `github.com/sensu/sensu-go/cmd/sensu-backend`
- Don't allow unknown fields in types that do not support custom attributes
when creating resources with `sensuctl create`.
- Provided additional context to metric event logs.
- Updated goversion in the appveyor configuration for minor releases.
- Use a default hostname if one cannot be retrieved.
- Return an error from `sensuctl configure` when the configured organization
or environment does not exist.
- Remove an unnecessary parameter from sensuctl environment create.
- The profile environment & organization values are used by default when
creating a resource with sensuctl.
- Migrated docker image to sensu Docker Hub organization from sensuapp.
- Use the sensu/sensu image instead of sensu/sensu-go in Docker Hub.

### Fixed
- Prevent panic when verifying if a metric event is silenced.
- Add logging around the Sensu event pipeline
- Marked silenced and hooks fields in event as deprecated
- Fixed a bug where hooks could not be created with `create -f`
- Metrics with zero-values are now displayed correctly
- Fix handler validation routine
- Fixed a small bug in the opentsdb transformer so that it trims trailing
whitespace characters.
- Sensu-agent logs an error if the statsd listener is unable to start due to an
invalid address or is stopped due to any other error.
- Fixed a bug where --organization and --environment flags were hidden for all
commands
- Fix a bug where environments could not be created with sensuctl create
- StatsD listener on Windows is functional
- Add version output for dev and nightly builds (#1320).
- Improve git version detection by directly querying for the most recent tag.
- Fixed `sensuctl create -f` for `Role`
- Fixed `sensuctl create -f` for `Event`
- Added validation for asset SHA512 checksum, requiring that it be at least 128
characters and therefore fixing a bug in sensuctl
- Silenced IDs are now generated when not set in `create -f` resources
- API requests that result in a 404 response are now logged
- Fixed a bug where only a single resource could be created with
`sensuctl create` at a time.
- Fixed a bug where environments couldn't be deleted if there was an asset in
the organization they reside in.
- Dashboard's backend reverse proxy now works with TLS certs are configured.
- Fixed a bug with the IN operator in query statements.
- Boolean fields with a value of `false` now appear in json format (removed
`omitempty` from protobufs).
- The sensuctl create command no longer prints a spurious warning when
non-default organizations or environments are configured.
- When installing assets, errors no longer cause file descriptors to leak, or
lockfiles to not be cleaned up.
- Fixed a bug where the CLI default for round robin checks was not appearing.
- Missing custom attributes in govaluate expressions no longer result in
an error being logged. Instead, a debug message is logged.
- Update AppVeyor API token to enable GitHub deployments.
- Allow creation of metric events via backend API.
- Fixed a bug where in some circumstances checks created with sensuctl create
would never fail.
- Fixed a goroutine leak in the ring.
- Fixed `sensuctl completion` help for bash and zsh.

### Removed
- Removed Linux/386 & Windows/386 e2e jobs on Travis CI & AppVeyor
- Removed check output metric extraction e2e test, in favor of more detailed
integration coverage.
- Removed the `leader` package
- Removed logging redaction e2e test, in favor of integration coverage.
- Removed check token substitution e2e test, in favor of integration coverage.
- Removed round robin scheduling e2e test.
- Removed proxy check e2e test.
- Removed check scheduling e2e test.
- Removed keepalive e2e test.
- Removed event handler e2e test.
- Removed `sensuctl` create e2e tests.
- Removed hooks e2e test.
- Removed assets e2e test.
- Removed agent reconnection e2e test.
- Removed extensions e2e test.

## [2.0.0-beta.1] - 2018-05-07
### Added
- Add Ubuntu 18.04 repository
- Support for managing mutators via sensuctl.
- Added ability to sort events in web UI.
- Add PUT support to APId for the various resource types.
- Added flags to disable the agent's API and Socket listeners
- Made Changelog examples in CONTRIBUTING.md more obvious
- Added cli support for setting environment variables in mutators and handlers.
- Added gRPC extension service definition.
- The slack handler now uses the iconURL & username flag parameters.
- Support for nightlies in build/packaging tooling.
- Added extension registry support to apid.
- Added extension registry to the store.
- Add sensuctl create command.
- Adds a statsd server to the sensu-agent which runs statsd at a configurable
flush interval and converts gostatsd metrics to Sensu Metric Format.
- Add event filtering to extensions.
- Proper 404 page for web UI.
- Add sensuctl extension command.
- Add extensions to pipelined.
- Added more tests surrounding the sensu-agent's statsd server and udp port.
- Add the `--statsd-event-handlers` flag to sensu-agent which configures the
event handlers for statsd metrics.
- Add default user with username "sensu" with global, read-only permissions.
- Add end-to-end test for extensions.
- Add configuration setting for backend and agent log level.
- Add extension package for building third-party Sensu extensions in Go.
- Add the `--statsd-disable` flag to sensu-agent which configures the
statsd listener. The listener is enabled by default.
- Added an influx-db handler for events containing metrics.
- Add 'remove-when' and 'set-when' subcommands to sensuctl filter command.
- Added the Transformer interface.
- Added a Graphite Plain Text transformer.
- Add support for `metric_format` and `metric_handlers` fields in the Check and
CheckConfig structs.
- Add CLI support for `metric_format` and `metric_handlers` fields in `sensuctl`.
- Add support for metric extraction from check output for `graphite_plaintext`
transformer.
- Added a OpenTSDB transformer.
- Add support for metric extraction from check output for `opentsdb_line`
- Added a Nagios performance data transformer.
- Add support for metric extraction from check output for `nagios_perfdata`
- Added an InfluxDB Line transformer.
- Add support for metric extraction from check output for `influxdb_line`
transformer.
- Add e2e test for metric extraction.

### Changed
- Changed the maximum number of open file descriptors on a system to from 1024
(default) to 65535.
- Increased the default etcd size limit from 2GB to 4GB.
- Move Hooks and Silenced out of Event and into Check.
- Handle round-robin scheduling in wizardbus.
- Added informational logging for failed entity keepalives.
- Replaced fileb0x with vfsgen for bundling static assets into binary. Nodejs 8+
and yarn are now dependencies for building the backend.
- Updated etcd to 3.3.2 from 3.3.1 to fix an issue with autocompaction settings.
- Updated and corrected logging style for variable fields.
- Build protobufs with go generate.
- Creating roles via sensuctl now supports passing flags for setting permissions
  rules.
- Removed -c (check) flag in sensuctl check execute command.
- Fix a deadlock in the monitor.
- Don't allow the bus to drop messages.
- Events list can properly be viewed on mobile.
- Updated Sirupsen/logrus to sirupsen/logrus and other applicable dependencies using the former.
- Set default log level to 'warn'.
- Optimize check marshaling.
- Silenced API only accepts 'id' parameter on DELETE requests.
- Disable gostatsd internal metric collection.
- Improved log entries produced by pipelined.
- Allow the InfluxDB handler to parse the Sensu metric for an InfluxDB field tag
and measurement.
- Removed organization and environment flags from create command.
- Changed `metric_format` to `output_metric_format`.
- Changed `metric_handlers` to `output_metric_handlers`.

### Fixed
- Terminate processes gracefully in e2e tests, allowing ports to be reused.
- Shut down sessions properly when agent connections are disrupted.
- Fixed shutdown log message in backend
- Stopped double-writing events in eventd
- Agents from different orgs/envs with the same ID connected to the same backend
  no longer overwrite each other's messagebus subscriptions.
- Fix the manual packaging process.
- Properly log the event being handled in pipelined
- The http_check.sh example script now hides its output
- Silenced entries using an asterisk can be deleted
- Improve json unmarshaling performance.
- Events created from the metrics passed to the statsd listener are no longer
swallowed. The events are sent through the pipeline.
- Fixed a bug where the Issued field was never populated.
- When creating a new statsd server, use the default flush interval if given 0.
- Fixed a bug where check and checkconfig handlers and subscriptions are null in rendered JSON.
- Allow checks and hooks to escape zombie processes that have timed out.
- Install all dependencies with `dep ensure` in build.sh.
- Fixed an issue in which some agents intermittently miss check requests.
- Agent statsd daemon listens on IPv4 for Windows.
- Include zero-valued integers in JSON output for all types.
- Check event entities now have a last_seen timestamp.
- Improved silenced entry display and UX.
- Fixed a small bug in the opentsdb transformer so that it trims trailing
whitespace characters.

## [2.0.0-nightly.1] - 2018-03-07
### Added
- A `--debug` flag on sensu-backend for enabling a pprof HTTP endpoint on localhost.
- Add CLI support for adhoc check requests.
- Check scheduler now handles adhoc check requests.
- Added `set-FIELD` and `remove-FIELD` commands for all updatable fields
of a check. This allows updating single fields and completely clearing out
non-required fields.
- Add built-in only_check_output mutator to pipelined.
- Allow publish, cron, ttl, timeout, low flap threshold and more fields to be
set when importing legacy settings.
- Add CPU architecture in system information of entities.
- The `sensuctl user change-password` subcommand now accepts flag parameters.
- Configured and enabled etcd autocompaction.
- Add event metrics type, implementing the Sensu Metrics Format.
- Agents now try to reconnect to the backend if the connection is lost.
- Added non-functional selections for resolving and silencing to web ui
- Add LastOk to check type. This will be updated to reflect the last timestamp
of a successful check.
- Added GraphQL explorer to web UI.
- Added check occurrences and occurrences_watermark attributes from Sensu 1.x.
- Added issue template for GitHub.
- Added custom functions to evaluate a unix timestamp in govaluate.

### Changed
- Refactor Check data structure to not depend on CheckConfig. This is a breaking
change that will cause existing Sensu alpha installations to break if upgraded.
This change was made before beta release so that further breaking changes could
be avoided.
- Make indentation in protocol buffers files consistent.
- Refactor Hook data structure. This is similar to what was done to Check,
except that HookConfig is now embedded in Hook.
- Refactor CheckExecutor and AdhocRequestExecutor into an Executor interface.
- Changed the sensu-backend etcd flag constants to match the etcd flag names.
- Upgraded to Etcd v3.3.1
- Removed 3DES from the list of allowed ciphers in the backend and agent.
- Password input fields are now aligned in  `sensuctl user change-password`
subcommand.
- Agent backend URLs without a port specified will now default to port 8081.
- Travis encrypted variables have been updated to work with travis-ci.org
- Upgraded all builds to use Go 1.10.
- Use megacheck instead of errcheck.
- Cleaned agent configuration.
- We no longer duplicate hook execution for types that fall into both an exit
code and severity (ex. 0, ok).
- Updated the sensuctl guidelines.
- Changed travis badge to use travis-ci.org in README.md.
- Govaluate's modifier tokens can now be optionally forbidden.
- Increase the stack size on Travis CI.
- Refactor store, queue and ring interfaces, and daemon I/O details.
- Separated global from local flags in sensuctl usage.

### Fixed
- Fixed a bug in time.InWindow that in some cases would cause subdued checks to
be executed.
- Fixed a bug in the HTTP API where resource names could not contain special
characters.
- Resolved a bug in the keepalive monitor timer which was causing it to
erroneously expire.
- Resolved a bug in how an executor processes checks. If a check contains proxy
requests, the check should not duplicately execute after the proxy requests.
- Removed an erroneous validation statement in check handler.
- Fixed HookList `hooks` validation and updated `type` validation message to
allow "0" as a valid type.
- Events' check statuses & execution times are now properly added to CheckHistory.
- Sensu v1 Check's with TTL, timeout and threshold values can now be imported
correctly.
- Use uint32 for status so it's not empty when marshalling.
- Automatically create a "default" environment when creating a new organization.

## [2.0.0-alpha.17] - 2018-02-13
### Added
- Add .gitattributes file with merge strategy for the Changelog.
- Context switcher added for dashboard.
- Add API support for adhoc check requests.
- Check scheduler now supports round-robin scheduling.
- Added better error checking for CLI commands and support for mutually
exclusive fields.
- Added `--interactive` flag to CLI which is required to run interactive mode.
- Added CLI role rule-add Organization and Environment interactive prompts.
- Added events page list and simple buttons to filter

### Changed
- Silenced `begin` supports human readable time (Format: Jan 02 2006 3:04PM MST)
in `sensuctl` with optional timezone. Stores the field as unix epoch time.
- Increased the timeout in the store's watchers tests.
- Incremental retry mechanism when waiting for agent and backend in e2e tests.
- Renamed CLI asset create interactive prompt "Org" to "Organization".

### Fixed
- Fixed required flags in `sensuctl` so requirements are enforced.
- Add support for embedded fields to dynamic.Marshal.

## [2.0.0-alpha.16] - 2018-02-07
### Added
- Add an e2e test for proxy check requests.
- Add integration tests to our CI.
- Context switcher added for dashboard
- Add api support for adhoc check requests.

### Fixed
- Tracks in-progress checks with a map and mutex rather than an array to
increase time efficiency and synchronize goroutines reading from and writing
to that map.
- Fixed a bug where we were attempting to kill processes that had already
finished before its allotted execution timeout.
- Fixed a bug where an event could erroneously be shown as silenced.
- Properly log errors whenever a check request can't be published.
- Fixed some build tags for tests using etcd stores.
- Keepalive monitors now get updated with changes to a keepalive timeout.
- Prevent tests timeout in queue package
- Prevent tests timeout in ring package
- Fixed a bug in the queue package where timestamps were not parsed correctly.
- Fixed Ring's Next method hanging in cases where watch events are not propagated.

### Changed
- Queues are now durable.
- Refactoring of the check scheduling integration tests.
- CLI resource delete confirmation is now `(y/N)`.

### Removed
- Dependency github.com/chzyer/readline

## [2.0.0-alpha.15] - 2018-01-30
### Added
- Add function for matching entities to a proxy check request.
- Added functions for publishing proxy check requests.
- Added proxy request validation.
- CLI functionality for proxy check requests (add set-proxy-requests command).
- Entities have been added to the state manager and synchronizer.
- Added package leader, for facilitating execution by a single backend.
- Proxy check requests are now published to all entities described in
`ProxyRequests` and `EntityAttributes`.
- Add quick navigation component for dashboard

### Changed
- Govaluate logic is now wrapped in the `util/eval` package.
- Cron and Interval scheduling are now mutually exclusive.

### Fixed
- Fixed a bug where retrieving check hooks were only from the check's
organization, rather than the check's environment, too.

## [2.0.0-alpha.14] - 2018-01-23
### Added
- Add `Timeout` field to CheckConfig.
- CLI functionality for check `Timeout` field.
- Add timeout support for check execution.
- Add timeout support for check hook execution.
- Token substitution is now available for check hooks
- Add an e2e test for logging redaction
- Support for `When` field in `Filter` which enables filtering based on days
and times of the week.
- New gRPC inspired GraphQL implementation. See
[graphql/README](backend/apid/graphql/README.md) for usage.
- Support for TTLs in check configs to monitor stale check results.

### Changed
- Moved monitor code out of keepalived and into its own package.
- Moved KeyBuilder from etcd package to store package.

## [2.0.0-alpha.13] - 2018-01-16
### Added
- Logging redaction for entities

### Changed
- Removed the Visual Studio 2017 image in AppVeyor to prevent random failures

### Fixed
- Fixed e2e test for token substitution on Windows
- Fixed check subdue unit test for token substitution on Windows
- Consider the first and last seconds of a time window when comparing the
current time
- Fixed Travis deploy stage by removing caching for $GOPATH
- Parse for [traditional cron](https://en.wikipedia.org/wiki/Cron) strings, rather than [GoDoc cron](https://godoc.org/github.com/robfig/cron) strings.

### Changed
- Removed the Visual Studio 2017 image in AppVeyor to prevent random failures
- Made some slight quality-of-life adjustments to build-gcs-release.sh.

### Fixed
- Fixed e2e test for token substitution on Windows
- Fixed check subdue unit test for token substitution on Windows
- Consider the first and last seconds of a time window when comparing the
current time
- Fixed Travis deploy stage by removing caching for $GOPATH
- Parse for [traditional cron](https://en.wikipedia.org/wiki/Cron) strings, rather than [GoDoc cron](https://godoc.org/github.com/robfig/cron) strings.

## [2.0.0-alpha.12] - 2018-01-09
### Added
- Add check subdue mechanism. Checks can now be subdued for specified time
windows.
- Silenced entries now include a `begin` timestamp for scheduled maintenance.
- Store clients can now use [watchers](https://github.com/sensu/sensu-go/pull/792) to be notified of changes to objects in the store.
- Add check `Cron` field. Checks can now be scheduled according to the cron
string stored in this field.
- Add a distributed queue package for use in the backend.
- Token substitution is now available for checks.
- CLI functionality for check `Cron` field.
- Add an e2e test for cron scheduling.
- Add an e2e test for check hook execution.

## [2.0.0-alpha.11] - 2017-12-19
### Breaking Changes
- The `Source` field on a check has been renamed to `ProxyEntityID`. Any checks
using the Source field will have to be recreated.

### Added
- Silenced entries with ExpireOnResolve set to true will now be deleted when an
event which has previously failing was resolved
- TCP/UDP sockets now accept 1.x backward compatible payloads. 1.x Check Result gets translated to a 2.x Event.
- Custom attributes can be added to the agent at start.
- New and improved Check Hooks are implemented (see whats new about hooks here: [Hooks](https://github.com/sensu/sensu-alpha-documentation/blob/master/08-hooks.md))
- Add check subdue CLI support.

### Changed
- Avoid using reflection in time.InWindows function.
- Use multiple parallel jobs in CI tools to speed up the tests
- Pulled in latest [github.com/coreos/etcd](https://github.com/coreos/etcd).
- Includes fix for panic that occurred on shutdown.
- Refer to their
[changelog](https://github.com/gyuho/etcd/blob/f444abaae344e562fc69323c75e1cf772c436543/CHANGELOG.md)
for more.
- Switch to using [github.com/golang/dep](https://github.com/golang/dep) for
managing dependencies; `vendor/` directory has been removed.
- See [README](README.md) for usage.

## [2.0.0-alpha.10] - 2017-12-12
### Added
- End-to-end test for the silencing functionality
- Silenced events are now identified in sensuctl

### Changed
- Events that transitioned from incidents to a healthy state are no longer
filtered by the pipeline
- Errcheck was added to the build script, and the project was given a once-over
to clean up existing errcheck lint.
- Creating a silenced entry via sensuctl no longer requires an expiry value

### Fixed
- Entities can now be silenced using their entity subscription
- Fixed a bug in the agent where it was ignoring keepalive interval and timeout
settings on start
- Keepalives now alert when entities go away!
- Fixed a bug in package dynamic that could lead to an error in json.Marshal
in certain cases.
- Fixed an issue in keepalived to handle cases of nil entities in keepalive
messages

## [2.0.0-alpha.9] - 2017-12-5
### Added
- Proxy entities are now dynamically created through the "Source" attribute of a
check configuration
- Flag to sensuctl configure allowing it to be configured non-interactively
(usage: --non-interactive or -n)
- New function SetField in package dynamic, for setting fields on types
supporting extended attributes.
- Automatically append entity:entityID subscription for agent entities
- Add silenced command to sensuctl for silencing checks and subscriptions.
- Add healthz endpoint to agent api for checking agent liveness.
- Add ability to pass JSON event data to check command STDIN.
- Add POST /events endpoint to manually create, update, and resolve events.
- Add "event resolve" command to sensuctl to manually resolve events.
- Add the time.InWindow & time.InWindows functions to support time windows, used
in filters and check subdue

### Fixed
- Fixed a bug in how silenced entries were deleted. Only one silenced entry will
be deleted at a time, regardless of wildcard presence for subscription or check.

## [2.0.0-alpha.8] - 2017-11-28
### Added
- New "event delete" subcommand in sensuctl
- The "Store" interface is now properly documented
- The incoming request body size is now limited to 512 KB
- Silenced entries in the store now have a TTL so they automatically expire
- Initial support for custom attributes in various Sensu objects
- Add "Error" type for capturing pipeline errors
- Add registration events for new agents
- Add a migration tool for the store directly within sensu-backend

### Changed
- Refactoring of the sensu-backend API
- Modified the description for the API URL when configuring sensuctl
- A docker image with the master tag is built for every commit on master branch
- The "latest" docker tag is only pushed once a new release is created

### Fixed
- Fix the "asset update" subcommand in sensuctl
- Fix Go linting in build script
- Fix querying across organizations and environments with sensuctl
- Set a standard redirect policy to sensuctl HTTP client

### Removed
- Removed extraneous GetEnv & GetOrg getter methods<|MERGE_RESOLUTION|>--- conflicted
+++ resolved
@@ -8,12 +8,9 @@
 ## Unreleased
 
 ### Changed
-<<<<<<< HEAD
 - The Backend struct has been refactored to allow easier customization for the
 enterprise edition.
-=======
 - Use etcd monitor instead of in-memory monitor.
->>>>>>> 5b5d7b24
 
 ### Fixed
 - Fixed `sensuctl completion` help for bash and zsh.
