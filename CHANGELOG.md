# Changelog
All notable changes to this project will be documented in this file.

The format is based on [Keep a Changelog](http://keepachangelog.com/en/1.0.0/)
and this project adheres to [Semantic
Versioning](http://semver.org/spec/v2.0.0.html).

## Unreleased
### Added
- Added ability to sort events in web UI.
- Add PUT support to APId for the various resource types.
- Added flags to disable the agent's API and Socket listeners
- Made Changelog examples in CONTRIBUTING.md more obvious
- Added cli support for setting environment variables in mutators and handlers.
- Added gRPC extension service definition.
- The slack handler now uses the iconURL & username flag parameters.
- Support for nightlies in build/packaging tooling.
- Added extension registry support to apid.
- Added extension registry to the store.
- Add sensuctl create command.
- Adds a statsd server to the sensu-agent which runs statsd at a configurable
flush interval and converts gostatsd metrics to Sensu Metric Format. These
metric events are swallowed for the time being.
- Add event filtering to extensions.
- Proper 404 page for web UI.
- Add sensuctl extension command.
- Add extensions to pipelined.
<<<<<<< HEAD
- Added more tests surrounding the sensu-agent's statsd server and udp port.
=======
- Add default user with username "sensu" with global, read-only permissions.
>>>>>>> a4458a20

### Changed
- Changed the maximum number of open file descriptors on a system to from 1024
(default) to 65535.
- Increased the default etcd size limit from 2GB to 4GB.
- Move Hooks and Silenced out of Event and into Check.
- Handle round-robin scheduling in wizardbus.
- Added informational logging for failed entity keepalives.
- Replaced fileb0x with vfsgen for bundling static assets into binary. Nodejs 8+
and yarn are now dependencies for building the backend.
- Updated etcd to 3.3.2 from 3.3.1 to fix an issue with autocompaction settings.
- Updated and corrected logging style for variable fields.
- Build protobufs with go generate.
- Creating roles via sensuctl now supports passing flags for setting permissions
  rules.
- Removed -c (check) flag in sensuctl check execute command.
- Fix a deadlock in the monitor.
- Don't allow the bus to drop messages.
- Events list can properly be viewed on mobile.
- Updated Sirupsen/logrus to sirupsen/logrus and other applicable dependencies using the former.

### Fixed
- Terminate processes gracefully in e2e tests, allowing ports to be reused.
- Shut down sessions properly when agent connections are disrupted.
- Fixed shutdown log message in backend
- Stopped double-writing events in eventd
- Agents from different orgs/envs with the same ID connected to the same backend
  no longer overwrite each other's messagebus subscriptions.
- Fix the manual packaging process.
- Properly log the event being handled in pipelined
- The http_check.sh example script now hides its output

### Added
- Support for managing mutators via sensuctl.

## [2.0.0-nightly.1] - 2018-03-07
### Added
- A `--debug` flag on sensu-backend for enabling a pprof HTTP endpoint on localhost.
- Add CLI support for adhoc check requests.
- Check scheduler now handles adhoc check requests.
- Added `set-FIELD` and `remove-FIELD` commands for all updatable fields
of a check. This allows updating single fields and completely clearing out
non-required fields.
- Add built-in only_check_output mutator to pipelined.
- Allow publish, cron, ttl, timeout, low flap threshold and more fields to be
set when importing legacy settings.
- Add CPU architecture in system information of entities.
- The `sensuctl user change-password` subcommand now accepts flag parameters.
- Configured and enabled etcd autocompaction.
- Add event metrics type, implementing the Sensu Metrics Format.
- Agents now try to reconnect to the backend if the connection is lost.
- Added non-functional selections for resolving and silencing to web ui
- Add LastOk to check type. This will be updated to reflect the last timestamp
of a successful check.
- Added GraphQL explorer to web UI.
- Added check occurrences and occurrences_watermark attributes from Sensu 1.x.
- Added issue template for GitHub.
- Added custom functions to evaluate a unix timestamp in govaluate.

### Changed
- Refactor Check data structure to not depend on CheckConfig. This is a breaking
change that will cause existing Sensu alpha installations to break if upgraded.
This change was made before beta release so that further breaking changes could
be avoided.
- Make indentation in protocol buffers files consistent.
- Refactor Hook data structure. This is similar to what was done to Check,
except that HookConfig is now embedded in Hook.
- Refactor CheckExecutor and AdhocRequestExecutor into an Executor interface.
- Changed the sensu-backend etcd flag constants to match the etcd flag names.
- Upgraded to Etcd v3.3.1
- Removed 3DES from the list of allowed ciphers in the backend and agent.
- Password input fields are now aligned in  `sensuctl user change-password`
subcommand.
- Agent backend URLs without a port specified will now default to port 8081.
- Travis encrypted variables have been updated to work with travis-ci.org
- Upgraded all builds to use Go 1.10.
- Use megacheck instead of errcheck.
- Cleaned agent configuration.
- We no longer duplicate hook execution for types that fall into both an exit
code and severity (ex. 0, ok).
- Updated the sensuctl guidelines.
- Changed travis badge to use travis-ci.org in README.md.
- Govaluate's modifier tokens can now be optionally forbidden.
- Increase the stack size on Travis CI.
- Refactor store, queue and ring interfaces, and daemon I/O details.
- Separated global from local flags in sensuctl usage.

### Fixed
- Fixed a bug in time.InWindow that in some cases would cause subdued checks to
be executed.
- Fixed a bug in the HTTP API where resource names could not contain special
characters.
- Resolved a bug in the keepalive monitor timer which was causing it to
erroneously expire.
- Resolved a bug in how an executor processes checks. If a check contains proxy
requests, the check should not duplicately execute after the proxy requests.
- Removed an erroneous validation statement in check handler.
- Fixed HookList `hooks` validation and updated `type` validation message to
allow "0" as a valid type.
- Events' check statuses & execution times are now properly added to CheckHistory.
- Sensu v1 Check's with TTL, timeout and threshold values can now be imported
correctly.
- Use uint32 for status so it's not empty when marshalling.
- Automatically create a "default" environment when creating a new organization.

## [2.0.0-alpha.17] - 2018-02-13
### Added
- Add .gitattributes file with merge strategy for the Changelog.
- Context switcher added for dashboard.
- Add API support for adhoc check requests.
- Check scheduler now supports round-robin scheduling.
- Added better error checking for CLI commands and support for mutually
exclusive fields.
- Added `--interactive` flag to CLI which is required to run interactive mode.
- Added CLI role rule-add Organization and Environment interactive prompts.
- Added events page list and simple buttons to filter

### Changed
- Silenced `begin` supports human readable time (Format: Jan 02 2006 3:04PM MST)
in `sensuctl` with optional timezone. Stores the field as unix epoch time.
- Increased the timeout in the store's watchers tests.
- Incremental retry mechanism when waiting for agent and backend in e2e tests.
- Renamed CLI asset create interactive prompt "Org" to "Organization".

### Fixed
- Fixed required flags in `sensuctl` so requirements are enforced.
- Add support for embedded fields to dynamic.Marshal.

## [2.0.0-alpha.16] - 2018-02-07
### Added
- Add an e2e test for proxy check requests.
- Add integration tests to our CI.
- Context switcher added for dashboard
- Add api support for adhoc check requests.

### Fixed
- Tracks in-progress checks with a map and mutex rather than an array to
increase time efficiency and synchronize goroutines reading from and writing
to that map.
- Fixed a bug where we were attempting to kill processes that had already
finished before its allotted execution timeout.
- Fixed a bug where an event could erroneously be shown as silenced.
- Properly log errors whenever a check request can't be published.
- Fixed some build tags for tests using etcd stores.
- Keepalive monitors now get updated with changes to a keepalive timeout.
- Prevent tests timeout in queue package
- Prevent tests timeout in ring package
- Fixed a bug in the queue package where timestamps were not parsed correctly.
- Fixed Ring's Next method hanging in cases where watch events are not propagated.

### Changed
- Queues are now durable.
- Refactoring of the check scheduling integration tests.
- CLI resource delete confirmation is now `(y/N)`.

### Removed
- Dependency github.com/chzyer/readline

## [2.0.0-alpha.15] - 2018-01-30
### Added
- Add function for matching entities to a proxy check request.
- Added functions for publishing proxy check requests.
- Added proxy request validation.
- CLI functionality for proxy check requests (add set-proxy-requests command).
- Entities have been added to the state manager and synchronizer.
- Added package leader, for facilitating execution by a single backend.
- Proxy check requests are now published to all entities described in
`ProxyRequests` and `EntityAttributes`.
- Add quick navigation component for dashboard

### Changed
- Govaluate logic is now wrapped in the `util/eval` package.
- Cron and Interval scheduling are now mutually exclusive.

### Fixed
- Fixed a bug where retrieving check hooks were only from the check's
organization, rather than the check's environment, too.

## [2.0.0-alpha.14] - 2018-01-23
### Added
- Add `Timeout` field to CheckConfig.
- CLI functionality for check `Timeout` field.
- Add timeout support for check execution.
- Add timeout support for check hook execution.
- Token substitution is now available for check hooks
- Add an e2e test for logging redaction
- Support for `When` field in `Filter` which enables filtering based on days
and times of the week.
- New gRPC inspired GraphQL implementation. See
[graphql/README](backend/apid/graphql/README.md) for usage.
- Support for TTLs in check configs to monitor stale check results.

### Changed
- Moved monitor code out of keepalived and into its own package.
- Moved KeyBuilder from etcd package to store package.

## [2.0.0-alpha.13] - 2018-01-16
### Added
- Logging redaction for entities

### Changed
- Removed the Visual Studio 2017 image in AppVeyor to prevent random failures

### Fixed
- Fixed e2e test for token substitution on Windows
- Fixed check subdue unit test for token substitution on Windows
- Consider the first and last seconds of a time window when comparing the
current time
- Fixed Travis deploy stage by removing caching for $GOPATH
- Parse for [traditional cron](https://en.wikipedia.org/wiki/Cron) strings, rather than [GoDoc cron](https://godoc.org/github.com/robfig/cron) strings.

### Changed
- Removed the Visual Studio 2017 image in AppVeyor to prevent random failures
- Made some slight quality-of-life adjustments to build-gcs-release.sh.

### Fixed
- Fixed e2e test for token substitution on Windows
- Fixed check subdue unit test for token substitution on Windows
- Consider the first and last seconds of a time window when comparing the
current time
- Fixed Travis deploy stage by removing caching for $GOPATH
- Parse for [traditional cron](https://en.wikipedia.org/wiki/Cron) strings, rather than [GoDoc cron](https://godoc.org/github.com/robfig/cron) strings.

## [2.0.0-alpha.12] - 2018-01-09
### Added
- Add check subdue mechanism. Checks can now be subdued for specified time
windows.
- Silenced entries now include a `begin` timestamp for scheduled maintenance.
- Store clients can now use [watchers](https://github.com/sensu/sensu-go/pull/792) to be notified of changes to objects in the store.
- Add check `Cron` field. Checks can now be scheduled according to the cron
string stored in this field.
- Add a distributed queue package for use in the backend.
- Token substitution is now available for checks.
- CLI functionality for check `Cron` field.
- Add an e2e test for cron scheduling.
- Add an e2e test for check hook execution.

## [2.0.0-alpha.11] - 2017-12-19
### Breaking Changes
- The `Source` field on a check has been renamed to `ProxyEntityID`. Any checks
using the Source field will have to be recreated.

### Added
- Silenced entries with ExpireOnResolve set to true will now be deleted when an
event which has previously failing was resolved
- TCP/UDP sockets now accept 1.x backward compatible payloads. 1.x Check Result gets translated to a 2.x Event.
- Custom attributes can be added to the agent at start.
- New and improved Check Hooks are implemented (see whats new about hooks here: [Hooks](https://github.com/sensu/sensu-alpha-documentation/blob/master/08-hooks.md))
- Add check subdue CLI support.

### Changed
- Avoid using reflection in time.InWindows function.
- Use multiple parallel jobs in CI tools to speed up the tests
- Pulled in latest [github.com/coreos/etcd](https://github.com/coreos/etcd).
- Includes fix for panic that occurred on shutdown.
- Refer to their
[changelog](https://github.com/gyuho/etcd/blob/f444abaae344e562fc69323c75e1cf772c436543/CHANGELOG.md)
for more.
- Switch to using [github.com/golang/dep](https://github.com/golang/dep) for
managing dependencies; `vendor/` directory has been removed.
- See [README](README.md) for usage.

## [2.0.0-alpha.10] - 2017-12-12
### Added
- End-to-end test for the silencing functionality
- Silenced events are now identified in sensuctl

### Changed
- Events that transitioned from incidents to a healthy state are no longer
filtered by the pipeline
- Errcheck was added to the build script, and the project was given a once-over
to clean up existing errcheck lint.
- Creating a silenced entry via sensuctl no longer requires an expiry value

### Fixed
- Entities can now be silenced using their entity subscription
- Fixed a bug in the agent where it was ignoring keepalive interval and timeout
settings on start
- Keepalives now alert when entities go away!
- Fixed a bug in package dynamic that could lead to an error in json.Marshal
in certain cases.
- Fixed an issue in keepalived to handle cases of nil entities in keepalive
messages

## [2.0.0-alpha.9] - 2017-12-5
### Added
- Proxy entities are now dynamically created through the "Source" attribute of a
check configuration
- Flag to sensuctl configure allowing it to be configured non-interactively
(usage: --non-interactive or -n)
- New function SetField in package dynamic, for setting fields on types
supporting extended attributes.
- Automatically append entity:entityID subscription for agent entities
- Add silenced command to sensuctl for silencing checks and subscriptions.
- Add healthz endpoint to agent api for checking agent liveness.
- Add ability to pass JSON event data to check command STDIN.
- Add POST /events endpoint to manually create, update, and resolve events.
- Add "event resolve" command to sensuctl to manually resolve events.
- Add the time.InWindow & time.InWindows functions to support time windows, used
in filters and check subdue

### Fixed
- Fixed a bug in how silenced entries were deleted. Only one silenced entry will
be deleted at a time, regardless of wildcard presence for subscription or check.

## [2.0.0-alpha.8] - 2017-11-28
### Added
- New "event delete" subcommand in sensuctl
- The "Store" interface is now properly documented
- The incoming request body size is now limited to 512 KB
- Silenced entries in the store now have a TTL so they automatically expire
- Initial support for custom attributes in various Sensu objects
- Add "Error" type for capturing pipeline errors
- Add registration events for new agents
- Add a migration tool for the store directly within sensu-backend

### Changed
- Refactoring of the sensu-backend API
- Modified the description for the API URL when configuring sensuctl
- A docker image with the master tag is built for every commit on master branch
- The "latest" docker tag is only pushed once a new release is created

### Fixed
- Fix the "asset update" subcommand in sensuctl
- Fix Go linting in build script
- Fix querying across organizations and environments with sensuctl
- Set a standard redirect policy to sensuctl HTTP client

### Removed
- Removed extraneous GetEnv & GetOrg getter methods<|MERGE_RESOLUTION|>--- conflicted
+++ resolved
@@ -25,11 +25,8 @@
 - Proper 404 page for web UI.
 - Add sensuctl extension command.
 - Add extensions to pipelined.
-<<<<<<< HEAD
 - Added more tests surrounding the sensu-agent's statsd server and udp port.
-=======
 - Add default user with username "sensu" with global, read-only permissions.
->>>>>>> a4458a20
 
 ### Changed
 - Changed the maximum number of open file descriptors on a system to from 1024
