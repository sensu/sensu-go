# Changelog
All notable changes to this project will be documented in this file.

The format is based on [Keep a Changelog](http://keepachangelog.com/en/1.0.0/)
and this project adheres to [Semantic
Versioning](http://semver.org/spec/v2.0.0.html).

## Unreleased
### Added
- Added ability to sort events in web UI.
- Add PUT support to APId for the various resource types.
- Added flags to disable the agent's API and Socket listeners
- Made Changelog examples in CONTRIBUTING.md more obvious
- Added cli support for setting environment variables in mutators and handlers.
- Added gRPC extension service definition.
- The slack handler now uses the iconURL & username flag parameters.
- Support for nightlies in build/packaging tooling.
- Added extension registry support to apid.
- Added extension registry to the store.
- Add sensuctl create command.
- Adds a statsd server to the sensu-agent which runs statsd at a configurable
flush interval and converts gostatsd metrics to Sensu Metric Format. These
metric events are swallowed for the time being.
- Add event filtering to extensions.
- Proper 404 page for web UI.
- Add sensuctl extension command.
- Add extensions to pipelined.
<<<<<<< HEAD
- Add the `--statsd-event-handlers` flag to sensu-agent which configures the
event handlers for statsd metrics.
=======
- Add default user with username "sensu" with global, read-only permissions.
>>>>>>> a4458a20

### Changed
- Changed the maximum number of open file descriptors on a system to from 1024
(default) to 65535.
- Increased the default etcd size limit from 2GB to 4GB.
- Move Hooks and Silenced out of Event and into Check.
- Handle round-robin scheduling in wizardbus.
- Added informational logging for failed entity keepalives.
- Replaced fileb0x with vfsgen for bundling static assets into binary. Nodejs 8+
and yarn are now dependencies for building the backend.
- Updated etcd to 3.3.2 from 3.3.1 to fix an issue with autocompaction settings.
- Updated and corrected logging style for variable fields.
- Build protobufs with go generate.
- Creating roles via sensuctl now supports passing flags for setting permissions
  rules.
- Removed -c (check) flag in sensuctl check execute command.
- Fix a deadlock in the monitor.
- Don't allow the bus to drop messages.
- Events list can properly be viewed on mobile.
- Updated Sirupsen/logrus to sirupsen/logrus and other applicable dependencies using the former.

### Fixed
- Terminate processes gracefully in e2e tests, allowing ports to be reused.
- Shut down sessions properly when agent connections are disrupted.
- Fixed shutdown log message in backend
- Stopped double-writing events in eventd
- Agents from different orgs/envs with the same ID connected to the same backend
  no longer overwrite each other's messagebus subscriptions.
- Fix the manual packaging process.
- Properly log the event being handled in pipelined
- The http_check.sh example script now hides its output

### Added
- Support for managing mutators via sensuctl.

## [2.0.0-nightly.1] - 2018-03-07
### Added
- A `--debug` flag on sensu-backend for enabling a pprof HTTP endpoint on localhost.
- Add CLI support for adhoc check requests.
- Check scheduler now handles adhoc check requests.
- Added `set-FIELD` and `remove-FIELD` commands for all updatable fields
of a check. This allows updating single fields and completely clearing out
non-required fields.
- Add built-in only_check_output mutator to pipelined.
- Allow publish, cron, ttl, timeout, low flap threshold and more fields to be
set when importing legacy settings.
- Add CPU architecture in system information of entities.
- The `sensuctl user change-password` subcommand now accepts flag parameters.
- Configured and enabled etcd autocompaction.
- Add event metrics type, implementing the Sensu Metrics Format.
- Agents now try to reconnect to the backend if the connection is lost.
- Added non-functional selections for resolving and silencing to web ui
- Add LastOk to check type. This will be updated to reflect the last timestamp
of a successful check.
- Added GraphQL explorer to web UI.
- Added check occurrences and occurrences_watermark attributes from Sensu 1.x.
- Added issue template for GitHub.
- Added custom functions to evaluate a unix timestamp in govaluate.

### Changed
- Refactor Check data structure to not depend on CheckConfig. This is a breaking
change that will cause existing Sensu alpha installations to break if upgraded.
This change was made before beta release so that further breaking changes could
be avoided.
- Make indentation in protocol buffers files consistent.
- Refactor Hook data structure. This is similar to what was done to Check,
except that HookConfig is now embedded in Hook.
- Refactor CheckExecutor and AdhocRequestExecutor into an Executor interface.
- Changed the sensu-backend etcd flag constants to match the etcd flag names.
- Upgraded to Etcd v3.3.1
- Removed 3DES from the list of allowed ciphers in the backend and agent.
- Password input fields are now aligned in  `sensuctl user change-password`
subcommand.
- Agent backend URLs without a port specified will now default to port 8081.
- Travis encrypted variables have been updated to work with travis-ci.org
- Upgraded all builds to use Go 1.10.
- Use megacheck instead of errcheck.
- Cleaned agent configuration.
- We no longer duplicate hook execution for types that fall into both an exit
code and severity (ex. 0, ok).
- Updated the sensuctl guidelines.
- Changed travis badge to use travis-ci.org in README.md.
- Govaluate's modifier tokens can now be optionally forbidden.
- Increase the stack size on Travis CI.
- Refactor store, queue and ring interfaces, and daemon I/O details.
- Separated global from local flags in sensuctl usage.

### Fixed
- Fixed a bug in time.InWindow that in some cases would cause subdued checks to
be executed.
- Fixed a bug in the HTTP API where resource names could not contain special
characters.
- Resolved a bug in the keepalive monitor timer which was causing it to
erroneously expire.
- Resolved a bug in how an executor processes checks. If a check contains proxy
requests, the check should not duplicately execute after the proxy requests.
- Removed an erroneous validation statement in check handler.
- Fixed HookList `hooks` validation and updated `type` validation message to
allow "0" as a valid type.
- Events' check statuses & execution times are now properly added to CheckHistory.
- Sensu v1 Check's with TTL, timeout and threshold values can now be imported
correctly.
- Use uint32 for status so it's not empty when marshalling.
- Automatically create a "default" environment when creating a new organization.

## [2.0.0-alpha.17] - 2018-02-13
### Added
- Add .gitattributes file with merge strategy for the Changelog.
- Context switcher added for dashboard.
- Add API support for adhoc check requests.
- Check scheduler now supports round-robin scheduling.
- Added better error checking for CLI commands and support for mutually
exclusive fields.
- Added `--interactive` flag to CLI which is required to run interactive mode.
- Added CLI role rule-add Organization and Environment interactive prompts.
- Added events page list and simple buttons to filter

### Changed
- Silenced `begin` supports human readable time (Format: Jan 02 2006 3:04PM MST)
in `sensuctl` with optional timezone. Stores the field as unix epoch time.
- Increased the timeout in the store's watchers tests.
- Incremental retry mechanism when waiting for agent and backend in e2e tests.
- Renamed CLI asset create interactive prompt "Org" to "Organization".

### Fixed
- Fixed required flags in `sensuctl` so requirements are enforced.
- Add support for embedded fields to dynamic.Marshal.

## [2.0.0-alpha.16] - 2018-02-07
### Added
- Add an e2e test for proxy check requests.
- Add integration tests to our CI.
- Context switcher added for dashboard
- Add api support for adhoc check requests.

### Fixed
- Tracks in-progress checks with a map and mutex rather than an array to
increase time efficiency and synchronize goroutines reading from and writing
to that map.
- Fixed a bug where we were attempting to kill processes that had already
finished before its allotted execution timeout.
- Fixed a bug where an event could erroneously be shown as silenced.
- Properly log errors whenever a check request can't be published.
- Fixed some build tags for tests using etcd stores.
- Keepalive monitors now get updated with changes to a keepalive timeout.
- Prevent tests timeout in queue package
- Prevent tests timeout in ring package
- Fixed a bug in the queue package where timestamps were not parsed correctly.
- Fixed Ring's Next method hanging in cases where watch events are not propagated.

### Changed
- Queues are now durable.
- Refactoring of the check scheduling integration tests.
- CLI resource delete confirmation is now `(y/N)`.

### Removed
- Dependency github.com/chzyer/readline

## [2.0.0-alpha.15] - 2018-01-30
### Added
- Add function for matching entities to a proxy check request.
- Added functions for publishing proxy check requests.
- Added proxy request validation.
- CLI functionality for proxy check requests (add set-proxy-requests command).
- Entities have been added to the state manager and synchronizer.
- Added package leader, for facilitating execution by a single backend.
- Proxy check requests are now published to all entities described in
`ProxyRequests` and `EntityAttributes`.
- Add quick navigation component for dashboard

### Changed
- Govaluate logic is now wrapped in the `util/eval` package.
- Cron and Interval scheduling are now mutually exclusive.

### Fixed
- Fixed a bug where retrieving check hooks were only from the check's
organization, rather than the check's environment, too.

## [2.0.0-alpha.14] - 2018-01-23
### Added
- Add `Timeout` field to CheckConfig.
- CLI functionality for check `Timeout` field.
- Add timeout support for check execution.
- Add timeout support for check hook execution.
- Token substitution is now available for check hooks
- Add an e2e test for logging redaction
- Support for `When` field in `Filter` which enables filtering based on days
and times of the week.
- New gRPC inspired GraphQL implementation. See
[graphql/README](backend/apid/graphql/README.md) for usage.
- Support for TTLs in check configs to monitor stale check results.

### Changed
- Moved monitor code out of keepalived and into its own package.
- Moved KeyBuilder from etcd package to store package.

## [2.0.0-alpha.13] - 2018-01-16
### Added
- Logging redaction for entities

### Changed
- Removed the Visual Studio 2017 image in AppVeyor to prevent random failures

### Fixed
- Fixed e2e test for token substitution on Windows
- Fixed check subdue unit test for token substitution on Windows
- Consider the first and last seconds of a time window when comparing the
current time
- Fixed Travis deploy stage by removing caching for $GOPATH
- Parse for [traditional cron](https://en.wikipedia.org/wiki/Cron) strings, rather than [GoDoc cron](https://godoc.org/github.com/robfig/cron) strings.

### Changed
- Removed the Visual Studio 2017 image in AppVeyor to prevent random failures
- Made some slight quality-of-life adjustments to build-gcs-release.sh.

### Fixed
- Fixed e2e test for token substitution on Windows
- Fixed check subdue unit test for token substitution on Windows
- Consider the first and last seconds of a time window when comparing the
current time
- Fixed Travis deploy stage by removing caching for $GOPATH
- Parse for [traditional cron](https://en.wikipedia.org/wiki/Cron) strings, rather than [GoDoc cron](https://godoc.org/github.com/robfig/cron) strings.

## [2.0.0-alpha.12] - 2018-01-09
### Added
- Add check subdue mechanism. Checks can now be subdued for specified time
windows.
- Silenced entries now include a `begin` timestamp for scheduled maintenance.
- Store clients can now use [watchers](https://github.com/sensu/sensu-go/pull/792) to be notified of changes to objects in the store.
- Add check `Cron` field. Checks can now be scheduled according to the cron
string stored in this field.
- Add a distributed queue package for use in the backend.
- Token substitution is now available for checks.
- CLI functionality for check `Cron` field.
- Add an e2e test for cron scheduling.
- Add an e2e test for check hook execution.

## [2.0.0-alpha.11] - 2017-12-19
### Breaking Changes
- The `Source` field on a check has been renamed to `ProxyEntityID`. Any checks
using the Source field will have to be recreated.

### Added
- Silenced entries with ExpireOnResolve set to true will now be deleted when an
event which has previously failing was resolved
- TCP/UDP sockets now accept 1.x backward compatible payloads. 1.x Check Result gets translated to a 2.x Event.
- Custom attributes can be added to the agent at start.
- New and improved Check Hooks are implemented (see whats new about hooks here: [Hooks](https://github.com/sensu/sensu-alpha-documentation/blob/master/08-hooks.md))
- Add check subdue CLI support.

### Changed
- Avoid using reflection in time.InWindows function.
- Use multiple parallel jobs in CI tools to speed up the tests
- Pulled in latest [github.com/coreos/etcd](https://github.com/coreos/etcd).
- Includes fix for panic that occurred on shutdown.
- Refer to their
[changelog](https://github.com/gyuho/etcd/blob/f444abaae344e562fc69323c75e1cf772c436543/CHANGELOG.md)
for more.
- Switch to using [github.com/golang/dep](https://github.com/golang/dep) for
managing dependencies; `vendor/` directory has been removed.
- See [README](README.md) for usage.

## [2.0.0-alpha.10] - 2017-12-12
### Added
- End-to-end test for the silencing functionality
- Silenced events are now identified in sensuctl

### Changed
- Events that transitioned from incidents to a healthy state are no longer
filtered by the pipeline
- Errcheck was added to the build script, and the project was given a once-over
to clean up existing errcheck lint.
- Creating a silenced entry via sensuctl no longer requires an expiry value

### Fixed
- Entities can now be silenced using their entity subscription
- Fixed a bug in the agent where it was ignoring keepalive interval and timeout
settings on start
- Keepalives now alert when entities go away!
- Fixed a bug in package dynamic that could lead to an error in json.Marshal
in certain cases.
- Fixed an issue in keepalived to handle cases of nil entities in keepalive
messages

## [2.0.0-alpha.9] - 2017-12-5
### Added
- Proxy entities are now dynamically created through the "Source" attribute of a
check configuration
- Flag to sensuctl configure allowing it to be configured non-interactively
(usage: --non-interactive or -n)
- New function SetField in package dynamic, for setting fields on types
supporting extended attributes.
- Automatically append entity:entityID subscription for agent entities
- Add silenced command to sensuctl for silencing checks and subscriptions.
- Add healthz endpoint to agent api for checking agent liveness.
- Add ability to pass JSON event data to check command STDIN.
- Add POST /events endpoint to manually create, update, and resolve events.
- Add "event resolve" command to sensuctl to manually resolve events.
- Add the time.InWindow & time.InWindows functions to support time windows, used
in filters and check subdue

### Fixed
- Fixed a bug in how silenced entries were deleted. Only one silenced entry will
be deleted at a time, regardless of wildcard presence for subscription or check.

## [2.0.0-alpha.8] - 2017-11-28
### Added
- New "event delete" subcommand in sensuctl
- The "Store" interface is now properly documented
- The incoming request body size is now limited to 512 KB
- Silenced entries in the store now have a TTL so they automatically expire
- Initial support for custom attributes in various Sensu objects
- Add "Error" type for capturing pipeline errors
- Add registration events for new agents
- Add a migration tool for the store directly within sensu-backend

### Changed
- Refactoring of the sensu-backend API
- Modified the description for the API URL when configuring sensuctl
- A docker image with the master tag is built for every commit on master branch
- The "latest" docker tag is only pushed once a new release is created

### Fixed
- Fix the "asset update" subcommand in sensuctl
- Fix Go linting in build script
- Fix querying across organizations and environments with sensuctl
- Set a standard redirect policy to sensuctl HTTP client

### Removed
- Removed extraneous GetEnv & GetOrg getter methods<|MERGE_RESOLUTION|>--- conflicted
+++ resolved
@@ -25,12 +25,9 @@
 - Proper 404 page for web UI.
 - Add sensuctl extension command.
 - Add extensions to pipelined.
-<<<<<<< HEAD
 - Add the `--statsd-event-handlers` flag to sensu-agent which configures the
 event handlers for statsd metrics.
-=======
 - Add default user with username "sensu" with global, read-only permissions.
->>>>>>> a4458a20
 
 ### Changed
 - Changed the maximum number of open file descriptors on a system to from 1024
