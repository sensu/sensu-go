--- conflicted
+++ resolved
@@ -28,15 +28,12 @@
 ### Fixed
 - Splayed proxy checks are now executed every interval, instead of every
 `interval + interval * splay_coverage`.
-<<<<<<< HEAD
 - Fixed a bug in the ring where round robin schedules would not recover
 after quorum loss.
-=======
 - [Web] Unauthorized errors emitted while creating silences or resolving events
 are now caught and a toast is presented to communicate what occurred.
 - [Web] Internal errors are now avoided when a user attempts to queue an ad-hoc
 check for a keepalive.
->>>>>>> e5cd555c
 - Do not seperate asset builds into several assets unless the the tabular format
 is used in `sensuctl asset list`.
 
