--- conflicted
+++ resolved
@@ -39,12 +39,9 @@
 - Creating roles via sensuctl now supports passing flags for setting permissions
   rules.
 - Removed -c (check) flag in sensuctl check execute command.
-<<<<<<< HEAD
 - Fix a deadlock in the monitor.
 - Don't allow the bus to drop messages.
-=======
 - Events list can properly be viewed on mobile.
->>>>>>> ff38faba
 
 ### Fixed
 - Shut down sessions properly when agent connections are disrupted.
