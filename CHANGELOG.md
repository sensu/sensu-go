--- conflicted
+++ resolved
@@ -15,12 +15,9 @@
 - Add logging around the Sensu event pipeline
 
 ### Fixed
-<<<<<<< HEAD
 - Fix handler validation routine
-=======
 - Fixed a small bug in the opentsdb transformer so that it trims trailing
 whitespace characters.
->>>>>>> 47e619de
 
 ## [2.0.0-beta.1] - 2018-05-07
 ### Added
