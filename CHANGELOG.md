--- conflicted
+++ resolved
@@ -58,11 +58,8 @@
 - Set default log level to 'warn'.
 - Optimize check marshaling.
 - Silenced API only accepts 'id' parameter on DELETE requests.
-<<<<<<< HEAD
 - Disable gostatsd internal metric collection.
-=======
 - Improved log entries produced by pipelined.
->>>>>>> dc798ef9
 
 ### Fixed
 - Terminate processes gracefully in e2e tests, allowing ports to be reused.
