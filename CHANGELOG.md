# Changelog
All notable changes to this project will be documented in this file.

The format is based on [Keep a Changelog](http://keepachangelog.com/en/1.0.0/)
and this project adheres to [Semantic
Versioning](http://semver.org/spec/v2.0.0.html).

## Unreleased

### Added
- Performed an audit of events and checks. Added `event.HasCheck()` nil checks
prior to assuming the existence of said check.
- Added a Create method to the entities api.
- Added the ability to set round robin scheduling in sensuctl
- Added Output field to GRPC handlers
- Additional logging around handlers

### Changed
- Add logging around the Sensu event pipeline.

### Fixed
- Prevent panic when verifying if a metric event is silenced.
- Add logging around the Sensu event pipeline
- Marked silenced and hooks fields in event as deprecated
<<<<<<< HEAD
- Fixed a bug where hooks could not be created with `create -f`

### Fixed
=======
>>>>>>> 9c1f7a79
- Metrics with zero-values are now displayed correctly
- Fix handler validation routine
- Fixed a small bug in the opentsdb transformer so that it trims trailing
whitespace characters.
- Sensu-agent logs an error if the statsd listener is unable to start due to an
invalid address or is stopped due to any other error.
- Fix a bug where environments could not be created with sensuctl create

## [2.0.0-beta.1] - 2018-05-07
### Added
- Add Ubuntu 18.04 repository
- Support for managing mutators via sensuctl.
- Added ability to sort events in web UI.
- Add PUT support to APId for the various resource types.
- Added flags to disable the agent's API and Socket listeners
- Made Changelog examples in CONTRIBUTING.md more obvious
- Added cli support for setting environment variables in mutators and handlers.
- Added gRPC extension service definition.
- The slack handler now uses the iconURL & username flag parameters.
- Support for nightlies in build/packaging tooling.
- Added extension registry support to apid.
- Added extension registry to the store.
- Add sensuctl create command.
- Adds a statsd server to the sensu-agent which runs statsd at a configurable
flush interval and converts gostatsd metrics to Sensu Metric Format.
- Add event filtering to extensions.
- Proper 404 page for web UI.
- Add sensuctl extension command.
- Add extensions to pipelined.
- Added more tests surrounding the sensu-agent's statsd server and udp port.
- Add the `--statsd-event-handlers` flag to sensu-agent which configures the
event handlers for statsd metrics.
- Add default user with username "sensu" with global, read-only permissions.
- Add end-to-end test for extensions.
- Add configuration setting for backend and agent log level.
- Add extension package for building third-party Sensu extensions in Go.
- Add the `--statsd-disable` flag to sensu-agent which configures the
statsd listener. The listener is enabled by default.
- Added an influx-db handler for events containing metrics.
- Add 'remove-when' and 'set-when' subcommands to sensuctl filter command.
- Added the Transformer interface.
- Added a Graphite Plain Text transformer.
- Add support for `metric_format` and `metric_handlers` fields in the Check and
CheckConfig structs.
- Add CLI support for `metric_format` and `metric_handlers` fields in `sensuctl`.
- Add support for metric extraction from check output for `graphite_plaintext`
transformer.
- Added a OpenTSDB transformer.
- Add support for metric extraction from check output for `opentsdb_line`
- Added a Nagios performance data transformer.
- Add support for metric extraction from check output for `nagios_perfdata`
- Added an InfluxDB Line transformer.
- Add support for metric extraction from check output for `influxdb_line`
transformer.
- Add e2e test for metric extraction.

### Changed
- Changed the maximum number of open file descriptors on a system to from 1024
(default) to 65535.
- Increased the default etcd size limit from 2GB to 4GB.
- Move Hooks and Silenced out of Event and into Check.
- Handle round-robin scheduling in wizardbus.
- Added informational logging for failed entity keepalives.
- Replaced fileb0x with vfsgen for bundling static assets into binary. Nodejs 8+
and yarn are now dependencies for building the backend.
- Updated etcd to 3.3.2 from 3.3.1 to fix an issue with autocompaction settings.
- Updated and corrected logging style for variable fields.
- Build protobufs with go generate.
- Creating roles via sensuctl now supports passing flags for setting permissions
  rules.
- Removed -c (check) flag in sensuctl check execute command.
- Fix a deadlock in the monitor.
- Don't allow the bus to drop messages.
- Events list can properly be viewed on mobile.
- Updated Sirupsen/logrus to sirupsen/logrus and other applicable dependencies using the former.
- Set default log level to 'warn'.
- Optimize check marshaling.
- Silenced API only accepts 'id' parameter on DELETE requests.
- Disable gostatsd internal metric collection.
- Improved log entries produced by pipelined.
- Allow the InfluxDB handler to parse the Sensu metric for an InfluxDB field tag
and measurement.
- Removed organization and environment flags from create command.
- Changed `metric_format` to `output_metric_format`.
- Changed `metric_handlers` to `output_metric_handlers`.

### Fixed
- Terminate processes gracefully in e2e tests, allowing ports to be reused.
- Shut down sessions properly when agent connections are disrupted.
- Fixed shutdown log message in backend
- Stopped double-writing events in eventd
- Agents from different orgs/envs with the same ID connected to the same backend
  no longer overwrite each other's messagebus subscriptions.
- Fix the manual packaging process.
- Properly log the event being handled in pipelined
- The http_check.sh example script now hides its output
- Silenced entries using an asterisk can be deleted
- Improve json unmarshaling performance.
- Events created from the metrics passed to the statsd listener are no longer
swallowed. The events are sent through the pipeline.
- Fixed a bug where the Issued field was never populated.
- When creating a new statsd server, use the default flush interval if given 0.
- Fixed a bug where check and checkconfig handlers and subscriptions are null in rendered JSON.
- Allow checks and hooks to escape zombie processes that have timed out.
- Install all dependencies with `dep ensure` in build.sh.
- Fixed an issue in which some agents intermittently miss check requests.
- Agent statsd daemon listens on IPv4 for Windows.
- Include zero-valued integers in JSON output for all types.
- Check event entities now have a last_seen timestamp.
- Improved silenced entry display and UX.

## [2.0.0-nightly.1] - 2018-03-07
### Added
- A `--debug` flag on sensu-backend for enabling a pprof HTTP endpoint on localhost.
- Add CLI support for adhoc check requests.
- Check scheduler now handles adhoc check requests.
- Added `set-FIELD` and `remove-FIELD` commands for all updatable fields
of a check. This allows updating single fields and completely clearing out
non-required fields.
- Add built-in only_check_output mutator to pipelined.
- Allow publish, cron, ttl, timeout, low flap threshold and more fields to be
set when importing legacy settings.
- Add CPU architecture in system information of entities.
- The `sensuctl user change-password` subcommand now accepts flag parameters.
- Configured and enabled etcd autocompaction.
- Add event metrics type, implementing the Sensu Metrics Format.
- Agents now try to reconnect to the backend if the connection is lost.
- Added non-functional selections for resolving and silencing to web ui
- Add LastOk to check type. This will be updated to reflect the last timestamp
of a successful check.
- Added GraphQL explorer to web UI.
- Added check occurrences and occurrences_watermark attributes from Sensu 1.x.
- Added issue template for GitHub.
- Added custom functions to evaluate a unix timestamp in govaluate.

### Changed
- Refactor Check data structure to not depend on CheckConfig. This is a breaking
change that will cause existing Sensu alpha installations to break if upgraded.
This change was made before beta release so that further breaking changes could
be avoided.
- Make indentation in protocol buffers files consistent.
- Refactor Hook data structure. This is similar to what was done to Check,
except that HookConfig is now embedded in Hook.
- Refactor CheckExecutor and AdhocRequestExecutor into an Executor interface.
- Changed the sensu-backend etcd flag constants to match the etcd flag names.
- Upgraded to Etcd v3.3.1
- Removed 3DES from the list of allowed ciphers in the backend and agent.
- Password input fields are now aligned in  `sensuctl user change-password`
subcommand.
- Agent backend URLs without a port specified will now default to port 8081.
- Travis encrypted variables have been updated to work with travis-ci.org
- Upgraded all builds to use Go 1.10.
- Use megacheck instead of errcheck.
- Cleaned agent configuration.
- We no longer duplicate hook execution for types that fall into both an exit
code and severity (ex. 0, ok).
- Updated the sensuctl guidelines.
- Changed travis badge to use travis-ci.org in README.md.
- Govaluate's modifier tokens can now be optionally forbidden.
- Increase the stack size on Travis CI.
- Refactor store, queue and ring interfaces, and daemon I/O details.
- Separated global from local flags in sensuctl usage.

### Fixed
- Fixed a bug in time.InWindow that in some cases would cause subdued checks to
be executed.
- Fixed a bug in the HTTP API where resource names could not contain special
characters.
- Resolved a bug in the keepalive monitor timer which was causing it to
erroneously expire.
- Resolved a bug in how an executor processes checks. If a check contains proxy
requests, the check should not duplicately execute after the proxy requests.
- Removed an erroneous validation statement in check handler.
- Fixed HookList `hooks` validation and updated `type` validation message to
allow "0" as a valid type.
- Events' check statuses & execution times are now properly added to CheckHistory.
- Sensu v1 Check's with TTL, timeout and threshold values can now be imported
correctly.
- Use uint32 for status so it's not empty when marshalling.
- Automatically create a "default" environment when creating a new organization.

## [2.0.0-alpha.17] - 2018-02-13
### Added
- Add .gitattributes file with merge strategy for the Changelog.
- Context switcher added for dashboard.
- Add API support for adhoc check requests.
- Check scheduler now supports round-robin scheduling.
- Added better error checking for CLI commands and support for mutually
exclusive fields.
- Added `--interactive` flag to CLI which is required to run interactive mode.
- Added CLI role rule-add Organization and Environment interactive prompts.
- Added events page list and simple buttons to filter

### Changed
- Silenced `begin` supports human readable time (Format: Jan 02 2006 3:04PM MST)
in `sensuctl` with optional timezone. Stores the field as unix epoch time.
- Increased the timeout in the store's watchers tests.
- Incremental retry mechanism when waiting for agent and backend in e2e tests.
- Renamed CLI asset create interactive prompt "Org" to "Organization".

### Fixed
- Fixed required flags in `sensuctl` so requirements are enforced.
- Add support for embedded fields to dynamic.Marshal.

## [2.0.0-alpha.16] - 2018-02-07
### Added
- Add an e2e test for proxy check requests.
- Add integration tests to our CI.
- Context switcher added for dashboard
- Add api support for adhoc check requests.

### Fixed
- Tracks in-progress checks with a map and mutex rather than an array to
increase time efficiency and synchronize goroutines reading from and writing
to that map.
- Fixed a bug where we were attempting to kill processes that had already
finished before its allotted execution timeout.
- Fixed a bug where an event could erroneously be shown as silenced.
- Properly log errors whenever a check request can't be published.
- Fixed some build tags for tests using etcd stores.
- Keepalive monitors now get updated with changes to a keepalive timeout.
- Prevent tests timeout in queue package
- Prevent tests timeout in ring package
- Fixed a bug in the queue package where timestamps were not parsed correctly.
- Fixed Ring's Next method hanging in cases where watch events are not propagated.

### Changed
- Queues are now durable.
- Refactoring of the check scheduling integration tests.
- CLI resource delete confirmation is now `(y/N)`.

### Removed
- Dependency github.com/chzyer/readline

## [2.0.0-alpha.15] - 2018-01-30
### Added
- Add function for matching entities to a proxy check request.
- Added functions for publishing proxy check requests.
- Added proxy request validation.
- CLI functionality for proxy check requests (add set-proxy-requests command).
- Entities have been added to the state manager and synchronizer.
- Added package leader, for facilitating execution by a single backend.
- Proxy check requests are now published to all entities described in
`ProxyRequests` and `EntityAttributes`.
- Add quick navigation component for dashboard

### Changed
- Govaluate logic is now wrapped in the `util/eval` package.
- Cron and Interval scheduling are now mutually exclusive.

### Fixed
- Fixed a bug where retrieving check hooks were only from the check's
organization, rather than the check's environment, too.

## [2.0.0-alpha.14] - 2018-01-23
### Added
- Add `Timeout` field to CheckConfig.
- CLI functionality for check `Timeout` field.
- Add timeout support for check execution.
- Add timeout support for check hook execution.
- Token substitution is now available for check hooks
- Add an e2e test for logging redaction
- Support for `When` field in `Filter` which enables filtering based on days
and times of the week.
- New gRPC inspired GraphQL implementation. See
[graphql/README](backend/apid/graphql/README.md) for usage.
- Support for TTLs in check configs to monitor stale check results.

### Changed
- Moved monitor code out of keepalived and into its own package.
- Moved KeyBuilder from etcd package to store package.

## [2.0.0-alpha.13] - 2018-01-16
### Added
- Logging redaction for entities

### Changed
- Removed the Visual Studio 2017 image in AppVeyor to prevent random failures

### Fixed
- Fixed e2e test for token substitution on Windows
- Fixed check subdue unit test for token substitution on Windows
- Consider the first and last seconds of a time window when comparing the
current time
- Fixed Travis deploy stage by removing caching for $GOPATH
- Parse for [traditional cron](https://en.wikipedia.org/wiki/Cron) strings, rather than [GoDoc cron](https://godoc.org/github.com/robfig/cron) strings.

### Changed
- Removed the Visual Studio 2017 image in AppVeyor to prevent random failures
- Made some slight quality-of-life adjustments to build-gcs-release.sh.

### Fixed
- Fixed e2e test for token substitution on Windows
- Fixed check subdue unit test for token substitution on Windows
- Consider the first and last seconds of a time window when comparing the
current time
- Fixed Travis deploy stage by removing caching for $GOPATH
- Parse for [traditional cron](https://en.wikipedia.org/wiki/Cron) strings, rather than [GoDoc cron](https://godoc.org/github.com/robfig/cron) strings.

## [2.0.0-alpha.12] - 2018-01-09
### Added
- Add check subdue mechanism. Checks can now be subdued for specified time
windows.
- Silenced entries now include a `begin` timestamp for scheduled maintenance.
- Store clients can now use [watchers](https://github.com/sensu/sensu-go/pull/792) to be notified of changes to objects in the store.
- Add check `Cron` field. Checks can now be scheduled according to the cron
string stored in this field.
- Add a distributed queue package for use in the backend.
- Token substitution is now available for checks.
- CLI functionality for check `Cron` field.
- Add an e2e test for cron scheduling.
- Add an e2e test for check hook execution.

## [2.0.0-alpha.11] - 2017-12-19
### Breaking Changes
- The `Source` field on a check has been renamed to `ProxyEntityID`. Any checks
using the Source field will have to be recreated.

### Added
- Silenced entries with ExpireOnResolve set to true will now be deleted when an
event which has previously failing was resolved
- TCP/UDP sockets now accept 1.x backward compatible payloads. 1.x Check Result gets translated to a 2.x Event.
- Custom attributes can be added to the agent at start.
- New and improved Check Hooks are implemented (see whats new about hooks here: [Hooks](https://github.com/sensu/sensu-alpha-documentation/blob/master/08-hooks.md))
- Add check subdue CLI support.

### Changed
- Avoid using reflection in time.InWindows function.
- Use multiple parallel jobs in CI tools to speed up the tests
- Pulled in latest [github.com/coreos/etcd](https://github.com/coreos/etcd).
- Includes fix for panic that occurred on shutdown.
- Refer to their
[changelog](https://github.com/gyuho/etcd/blob/f444abaae344e562fc69323c75e1cf772c436543/CHANGELOG.md)
for more.
- Switch to using [github.com/golang/dep](https://github.com/golang/dep) for
managing dependencies; `vendor/` directory has been removed.
- See [README](README.md) for usage.

## [2.0.0-alpha.10] - 2017-12-12
### Added
- End-to-end test for the silencing functionality
- Silenced events are now identified in sensuctl

### Changed
- Events that transitioned from incidents to a healthy state are no longer
filtered by the pipeline
- Errcheck was added to the build script, and the project was given a once-over
to clean up existing errcheck lint.
- Creating a silenced entry via sensuctl no longer requires an expiry value

### Fixed
- Entities can now be silenced using their entity subscription
- Fixed a bug in the agent where it was ignoring keepalive interval and timeout
settings on start
- Keepalives now alert when entities go away!
- Fixed a bug in package dynamic that could lead to an error in json.Marshal
in certain cases.
- Fixed an issue in keepalived to handle cases of nil entities in keepalive
messages

## [2.0.0-alpha.9] - 2017-12-5
### Added
- Proxy entities are now dynamically created through the "Source" attribute of a
check configuration
- Flag to sensuctl configure allowing it to be configured non-interactively
(usage: --non-interactive or -n)
- New function SetField in package dynamic, for setting fields on types
supporting extended attributes.
- Automatically append entity:entityID subscription for agent entities
- Add silenced command to sensuctl for silencing checks and subscriptions.
- Add healthz endpoint to agent api for checking agent liveness.
- Add ability to pass JSON event data to check command STDIN.
- Add POST /events endpoint to manually create, update, and resolve events.
- Add "event resolve" command to sensuctl to manually resolve events.
- Add the time.InWindow & time.InWindows functions to support time windows, used
in filters and check subdue

### Fixed
- Fixed a bug in how silenced entries were deleted. Only one silenced entry will
be deleted at a time, regardless of wildcard presence for subscription or check.

## [2.0.0-alpha.8] - 2017-11-28
### Added
- New "event delete" subcommand in sensuctl
- The "Store" interface is now properly documented
- The incoming request body size is now limited to 512 KB
- Silenced entries in the store now have a TTL so they automatically expire
- Initial support for custom attributes in various Sensu objects
- Add "Error" type for capturing pipeline errors
- Add registration events for new agents
- Add a migration tool for the store directly within sensu-backend

### Changed
- Refactoring of the sensu-backend API
- Modified the description for the API URL when configuring sensuctl
- A docker image with the master tag is built for every commit on master branch
- The "latest" docker tag is only pushed once a new release is created

### Fixed
- Fix the "asset update" subcommand in sensuctl
- Fix Go linting in build script
- Fix querying across organizations and environments with sensuctl
- Set a standard redirect policy to sensuctl HTTP client

### Removed
- Removed extraneous GetEnv & GetOrg getter methods<|MERGE_RESOLUTION|>--- conflicted
+++ resolved
@@ -22,12 +22,7 @@
 - Prevent panic when verifying if a metric event is silenced.
 - Add logging around the Sensu event pipeline
 - Marked silenced and hooks fields in event as deprecated
-<<<<<<< HEAD
 - Fixed a bug where hooks could not be created with `create -f`
-
-### Fixed
-=======
->>>>>>> 9c1f7a79
 - Metrics with zero-values are now displayed correctly
 - Fix handler validation routine
 - Fixed a small bug in the opentsdb transformer so that it trims trailing
