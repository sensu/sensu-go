--- conflicted
+++ resolved
@@ -47,13 +47,10 @@
 - Fixed `sensuctl create -f` for `Event`
 - Added validation for asset SHA512 checksum, requiring that it be at least 128
 characters and therefore fixing a bug in sensuctl
-<<<<<<< HEAD
 - Silenced IDs are now generated when not set in `create -f` resources
 - API requests that result in a 404 response are now logged
-=======
 - Fixed a bug where only a single resource could be created with
 `sensuctl create` at a time.
->>>>>>> d83cef47
 
 ## [2.0.0-beta.1] - 2018-05-07
 ### Added
