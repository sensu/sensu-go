--- conflicted
+++ resolved
@@ -34,11 +34,8 @@
 of a successful check.
 - Added GraphQL explorer to web UI.
 - Added check occurrences and occurrences_watermark attributes from Sensu 1.x.
-<<<<<<< HEAD
 - Added issue template for GitHub.
-=======
 - Added custom functions to evaluate a unix timestamp in govaluate.
->>>>>>> 887fd0b8
 
 ### Changed
 - Refactor Check data structure to not depend on CheckConfig. This is a breaking
