--- conflicted
+++ resolved
@@ -7,11 +7,9 @@
 
 ## Unreleased
 
-<<<<<<< HEAD
 ### Fixed
 - Fixed a bug where check state and last_ok were not computed until the second
 instance of the event.
-=======
 ### Added
 - Added a `timeout` flag to `sensu-backend init`.
 
@@ -20,7 +18,6 @@
 
 ### Fixed
 - `sensu-backend init` now logs any TLS failures encountered.
->>>>>>> 1396ce10
 
 ## [5.19.1] - 2020-04-13
 
