--- conflicted
+++ resolved
@@ -13,10 +13,8 @@
 ### Fixed
 - Splayed proxy checks are now executed every interval, instead of every
 `interval + interval * splay_coverage`.
-<<<<<<< HEAD
 - Fixed a bug in the ring where round robin schedules would not recover
 after quorum loss.
-=======
 - Do not seperate asset builds into several assets unless the the tabular format
 is used in `sensuctl asset list`.
 
@@ -24,7 +22,6 @@
 
 ### Fixed
 - Enterprise bug fix.
->>>>>>> 83c6137f
 
 ## [5.13.1] - 2019-09-10
 
