--- conflicted
+++ resolved
@@ -10,12 +10,10 @@
 - Changed the maximum number of open file descriptors on a system to from 1024
 (default) to 65535.
 - Increased the default etcd size limit from 2GB to 4GB.
-<<<<<<< HEAD
 - Move Hooks and Silenced out of Event and into Check.
-=======
+
 ### Added
 - Support for managing mutators via sensuctl.
->>>>>>> 1ed987d3
 
 ## [2.0.0-nightly.1] - 2018-03-07
 ### Added
