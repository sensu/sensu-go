--- conflicted
+++ resolved
@@ -15,14 +15,10 @@
 - Add logging around the Sensu event pipeline
 
 ### Fixed
-<<<<<<< HEAD
 - Metrics with zero-values are now displayed correctly
-
-=======
 - Fix handler validation routine
 - Fixed a small bug in the opentsdb transformer so that it trims trailing
 whitespace characters.
->>>>>>> bcabcb73
 
 ## [2.0.0-beta.1] - 2018-05-07
 ### Added
