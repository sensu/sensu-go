--- conflicted
+++ resolved
@@ -34,8 +34,6 @@
 does not exist.
 - [Web] Links to documentation now point to the version of the product being run
 instead of the latest; helpful when running an older version of Sensu.
-`sensu-backend`. These are used to take advantage of the embedded etcd's
-auto-discovery features.
 - Installing sensuctl commands via Bonsai will now check for correct labels
 before checking if the asset has 1 or more builds.
 - Listing assets with no results returns an empty array.
@@ -53,7 +51,6 @@
 username and password. Users will need to run 'sensu-backend init' on every
 new installation.
 - Several deprecated flags were removed from sensu-backend.
-<<<<<<< HEAD
 - [Web] Changes to navigation. The app bar has been replaced by an omnipresent
 drawer increasing the available space for content. Additionally, each page now
 includes breadcrumbs.
@@ -61,11 +58,9 @@
 switcher. The new component can be accessed from the drawer or with the shortcut
 ctrl+k. For those with many namespaces the switcher now includes fuzzy search
 and improved keyboard navigation.
-=======
 - 'sensuctl cluster health' will now use a 3s timeout when gathering cluster
 health information.
 - 'sensuctl cluster health' now collects cluster health information concurrently.
->>>>>>> 3468c2d3
 
 ## [5.15.0] - 2019-11-18
 
