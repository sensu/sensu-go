# Changelog
All notable changes to this project will be documented in this file.

The format is based on [Keep a Changelog](http://keepachangelog.com/en/1.0.0/)
and this project adheres to [Semantic
Versioning](http://semver.org/spec/v2.0.0.html).

## Unreleased

## [5.1.1] - 2019-01-24
### Changed

### Added
- Added the notion of authentication providers.

### Changed
- Improved logging for errors in proxy check requests.
- Updated Go version from 1.10 to 1.11.4.
- Refactoring of the internal authentication mechanism into a `basic`
authentication provider.
- Modified private generic store methods as public functions.
<<<<<<< HEAD
- Removed unused workflow `rel_build_and_test` in CircleCI config.
=======
- Improved logging for errors in proxy check requests.
- Updated Go version from 1.10 to 1.11.4.
- Changed keepalive event to include check.outputé
>>>>>>> 61dc7b3a

### Fixed
- Fixed a bug where `sensuctl edit` was not removing the temp file it created.
- Fixed a bug where adhoc checks were not retrieving asset dependencies.
- Fixed a bug where check updates would cause the check to immediately fire.
- Fixed a bug where a bad line in check output would abort metric extraction.
An error is now logged instead, and extraction continues after a bad line is encountered.
- Keepalive events will now continue to fire after cluster restarts.
- Fixed a panic in the dashboardd shutdown routine.
- Fixed a bug where deleting a non-existent entity with sensuctl would not return an error.
<<<<<<< HEAD
=======
- Web UI - toolbar menu buttons now switch with dark theme.
- Web UI - some buttons easier to see with dark theme.
>>>>>>> 61dc7b3a

## [5.1.0] - 2018-12-18

### Added
- Support for the trusted-ca-file and insecure-skip-tls-verify flags in
  sensu-agent. These flags have the same meaning and use as their sensu-backend
  counterparts.

### Changed
- Default location for sensu-backend data has changed from /var/lib/sensu to
  /var/lib/sensu/sensu-backend. See release notes for more information.

### Fixed
- Keepalive and check TTL failure events now fire continuously until resolved.
- Listing an empty set of assets now correctly returns [] instead of null.
- Fixed API endpoint used by the CLI to create hooks via the 'sensuctl create'
  command. It's now possible to create objects of type 'Hook' with this command
  again.
- Firefox status icons not fully rendering

## [5.0.1] - 2018-12-12

### Changed
- Added --etcd-advertise-client-urls options to docker-compose.yaml sensu-backend start command

### Fixed
- Prevent a panic when using an external etcd cluster.
- Silences List in web ui sorted by ascending order; defaults to descending
- Reduces shuffling of items as events list updates
- Fixed error in UI where status value could not be coerced
- Copy local environment variables into execution context when running checks
- Ensure environment variables are joined with a semicolon on Windows
- Command arguments are no longer needlessly escaped on Windows
- Backend environments are now included in handler & mutator execution requests.

## [5.0.0] - 2018-11-30

### Added
- Add the `etcd-advertise-client-urls` config attribute to sensu-backend
- Support for multiple API versions added to sensuctl create
- Support for metadata added to wrapped resources (yaml, wrapped-json)
- Added the backend configuration attributes `api-listen-address` & `api-url`.
- Adds feedback when rerunning check[s] in the web app

### Removed
- Check subdue functionality has been disabled. Users that have checks with
subdues defined should delete and recreate the check. The subdue feature was
found to have issues, and we are re-working the feature for a future release.
- Filter when functionality has been disabled. Users that have filters with
'when' properties defined should delete and recreate the filter. Filter when
uses the same facility as check subdue for handling time windows.
- Removed event.Hooks and event.Silenced deprecated fields
- Extensions have been removed until we have time to revisit the feature.

### Changed
- Assets and checks environments are now merged, with a preference given to the
  values coming from the check's environment.
- Assets and handlers environments are now merged, with a preference given to the
  values coming from the handler's environment.
- Assets and mutators environments are now merged, with a preference given to the
  values coming from the mutator's environment.
- Metadata from wrappers and resources is now merged, with a preference given to
the values coming from the wrapper. Labels and annotations are deep-merged.
- Round-robin scheduling has been temporarily disabled.
- The dashboard now uses the `api-url` configuration attribute to connect to the
API.

### Fixed
- Fixed several resource leaks in the check scheduler.
- Fixed a bug in the dashboard where entities could not be silenced.
- Fix the `sensuctl cluster health` command.
- Fixed issue filtering by status on the events page
- Fixed interactive operations on entities in the CLI
- Removed rerun and check links for keepalives on event details page.
- Web UI - Made silencing language more clear on Silences List page
- Fixed a bug where resources from namespaces that share a common prefix, eg:
  "sensu" and "sensu-devel", could be listed together.
- Fixed a bug in the agent where the agent would deadlock after a significant
period of disconnection from the backend.
- Fixed a bug where logging events without checks would cause a nil panic.
- Removed the ability to rerun keepalives on the events list page
- A panic in keepalive/check ttl monitors causing a panic.
- Monitors are now properly namespaced in etcd.
- Updating a users groups will no longer corrupt their password
- Prevent empty error messages in sensuctl.
- Fixed a bug where keepalive failures could be influenced by check TTL
successes, and vice versa.
- Fixed a bug where check TTL events were not formed correctly.
- Fixed a web-ui bug causing the app to crash on window resize in FireFox

### Breaking Changes
- The backend configuration attributes `api-host` & `api-port` have been
replaced with `api-listen-address`.

## [2.0.0-beta.8-1] - 2018-11-15

### Added
- Assets are included on check details page.
- Adds links to view entities and checks from the events page.
- Added an agent/cmd package, migrated startup logic out of agent main
- Improved debug logging in pipeline filtering.
- Add object metadata to entities (including labels).
- Add filter query support for labels.
- Add support for setting labels on agents with the command line.
- The sensuctl tool now supports yaml.
- Add support for `--all-namespaces` flag in `sensuctl extension list`
subcommand.
- Added functionality to the dynamic synthesize function, allowing it to
flatten embedded and non-embedded fields to the top level.
- Added the sensuctl edit command.
- Added javascript filtering.

### Removed
- Govaluate is no longer part of sensu-go.

### Fixed
- Display appropriate fallback when an entity's lastSeen field is empty.
- Silences List in web ui sorted by ascending order
- Sorting button now works properly
- Fixed unresponsive silencing entry form begin date input.
- Removed lastSeen field from check summary
- Fixed a panic on the backend when handling keepalives from older agent versions.
- Fixed a bug that would prevent some keepalive failures from occurring.
- Improved event validation error messages.
- Improved agent logging for statsd events.
- Fixues issue with tooltip positioning.
- Fixed bug with toolbar menus collapsing into the overflow menu
- The agent now reconnects to the backend if its first connection attempt
  fails.
- Avoid infinite loop when code cannot be highlighted.

### Changes
- Deprecated the sensu-agent `--id` flag, `--name` should be used instead.

### Breaking Changes
- Environments and organizations have been replaced with namespaces.
- Removed unused asset metadata field.
- Agent subscriptions are now specified in the config file as an array instead
  instead of a comma-delimited list of strings.
- Extended attributes have been removed and replaced with labels. Labels are
string-string key-value pairs.
- Silenced `id`/`ID` field has changed to `name`/`Name`.
- Entity `id`/`ID` field has changed to `name`/`Name`.
- Entity `class`/`Class` field has changed to `entity_class`/`EntityClass`.
- Check `proxy_entity_id`/`ProxyEntityID` field has changed to `proxy_entity_name`/`ProxyEntityName`.
- Objects containing both a `name`/`Name` and `namespace`/`Namespace` field have been
replaced with `metadata`/`ObjectMeta` (which contains both of those fields).
- Role-based access control (RBAC) has been completely redesigned.
- Filter and token substitution variable names now match API naming. Most names
that were previously UpperCased are now lower_cased.
- Filter statements are now called expressions. Users should update their
filter definitions to use this new naming.

## [2.0.0-beta.7-1] - 2018-10-26

### Added
- Asset functionality for mutators and handlers.
- Web ui allows publishing and unpublishing on checks page.
- Web ui allows publishing and unpublishing on check details page.
- Web ui code highlighting added.

### fixed
- fixes exception thrown when web ui browser window is resized.

## [2.0.0-beta.6-2] - 2018-10-22

### Added
- Add windows/386 to binary gcs releases
- TLS authentication and encryption for etcd client and peer communication.
- Added a debug log message for interval timer initial offset.
- Added a privilege escalation test for RBAC.

### Removed
- Staging resources and configurations have been removed from sensu-go.
- Removed handlers/slack from sensu/sensu-go. It can now be found in
sensu/slack-handler.
- Removed the `Error` store and type.

### Changed
- Changed sensu-agent's internal asset manager to use BoltDB.
- Changed sensuctl title colour to use terminal's configured default for bold
text.
- The backend no longer forcibly binds to localhost.
- Keepalive intervals and timeouts are now configured in the check object of
keepalive events.
- The sensu-agent binary is now located at ./cmd/sensu-agent.
- Sensuctl no longer uses auto text wrapping.
- The backend no longer requires embedded etcd. External etcd instances can be
used by providing the --no-embed option. In this case, the client will dial
the URLs provided by --listen-client-urls.
- The sensu-agent binary is now located at ./cmd/sensu-agent.
- Sensuctl no longer uses auto text wrapping.
- The backend no longer requires embedded etcd. External etcd instances can be
used by providing the --no-embed option. In this case, the client will dial
the URLs provided by --listen-client-urls.
- Deprecated daemon `Status()` functions and `/info` (`/info` will be
re-implemented in https://github.com/sensu/sensu-go/issues/1739).
- The sensu-backend flags related to etcd are now all prefixed with `etcd` and
the older versions are now deprecated.
- Web ui entity recent events are sorted by last ok.
- etcd is now the last component to shutdown during a graceful shutdown.
- Web ui entity recent events are sorted by last ok
- Deprecated --custom-attributes in the sensu-agent command, changed to
--extended-attributes.
- Interfaced command execution and mocked it for testing.
- Updated the version of `libprotoc` used to 3.6.1.

### Fixed
- Fixed a bug in `sensuctl configure` where an output format called `none` could
  be selected instead of `tabular`.
- Fixes a bug in `sensuctl cluster health` so the correct error is handled.
- Fixed a bug where assets could not extract git tarballs.
- Fixed a bug where assets would not install if given cache directory was a
relative path.
- Fixed a bug where an agent's collection of system information could delay
sending of keepalive messages.
- Fixed a bug in nagios perfdata parsing.
- Etcd client URLs can now be a comma-separated list.
- Fixed a bug where output metric format could not be unset.
- Fixed a bug where the agent does not validate the ID at startup.
- Fixed a bug in `sensuctl cluster health` that resulted in an unmarshal
error in an unhealthy cluster.
- Fixed a bug in the web ui, removed references to keepaliveTimeout.
- Keepalive checks now have a history.
- Some keepalive events were misinterpreted as resolution events, which caused
these events to be handled instead of filtered.
- Some failing keepalive events were not properly emitted after a restart of
sensu-backend.
- The check output attribute is still present in JSON-encoded events even if
empty.
- Prevent an empty Path environment variable for agents on Windows.
- Fixed a bug in `sensuctl check update` interactive mode. Boolean defaults
were being displayed rather than the check's current values.
- Use the provided etcd client TLS information when the flag `--no-embed-etcd`
is used.
- Increase duration delta in TestPeriodicKeepalive integration test.
- Fixed some problems introduced by Go 1.11.

### Breaking Changes
- Removed the KeepaliveTimeout attribute from entities.

## [2.0.0-beta.4] - 2018-08-14

### Added
- Added the Sensu edition in sensuctl config view subcommand.
- List the supported resource types in sensuctl.
- Added agent ID and IP address to backend session connect/disconnect logs
- Licenses collection for RHEL Dockerfiles and separated RHEL Dockerfiles.

### Changed
- API responses are inspected after each request for the Sensu Edition header.
- Rename list-rules subcommand to info in sensuctl role commmand with alias
for backward compatibility.
- Updated gogo/protobuf and golang/protobuf versions.
- Health API now returns etcd alarms in addition to cluster health.

### Fixed
- Fixed agentd so it does not subscribe to empty subscriptions.
- Rules are now implicitly granting read permission to their configured
environment & organization.
- The splay_coverage attribute is no longer mandatory in sensuctl for proxy
check requests and use its default value instead.
- sensu-agent & sensu-backend no longer display help usage and duplicated error
message on startup failure.
- `Issued` & `History` are now set on keepalive events.
- Resolves a potential panic in `sensuctl cluster health`.
- Fixed a bug in InfluxDB metric parsing. The timestamp is now optional and
compliant with InfluxDB line protocol.
- Fixed an issue where adhoc checks would not be issued to all agents in a
clustered installation.

### Breaking Changes
- Corrects the check field `total_state-change` json tag to `total_state_change`.

## [2.0.0-beta.3-1] - 2018-08-02

### Added
- Added unit test coverage for check routers.
- Added API support for cluster management.
- Added sensuctl cluster member-list command.
- Added Sensu edition detection in sensuctl.
- Added sensuctl cluster member-add command.
- Added API client support for enterprise license management.
- Added a header to API calls that returns the current Sensu Edition.
- Added sensuctl cluster health command.

### Changed
- The Backend struct has been refactored to allow easier customization in
enterprise edition.
- Use etcd monitor instead of in-memory monitor.
- Refactoring of the cmd package for sensuctl to allow easier customization in
the enterprise edition.
- Upgrade dep to v0.5.0
- Added cluster health information to /health endpoint in sensu-backend.

### Fixed
- Fixed `sensuctl completion` help for bash and zsh.
- Fixed a bug in build.sh where versions for Windows and Mac OS were not
generated correctly.
- Display the name of extensions with table formatting in sensuctl.
- Fixed TLS issue that occurred when dashboard communicated with API.
- Check TTL now works with round robin checks.
- Format string for --format flag help now shows actual arguments.
- Push the sensu/sensu:nightly docker image to the Docker Hub.
- Replaced dummy certs with ones that won't expire until 100 years in the
future.
- Fixed a bug where clustered round robin check execution executed checks
too often.
- Catch errors in type assertions in cli.
- Fixed a bug where users could accidentally create invalid gRPC handlers.

### Removed
- Removed check subdue e2e test.
- Removed unused Peek method in the Ring data structure.

### Breaking Changes
- Removed deprecated import command.

## [2.0.0-beta.2] - 2018-06-28

### Added
- Performed an audit of events and checks. Added `event.HasCheck()` nil checks
prior to assuming the existence of said check.
- Added a Create method to the entities api.
- Added the ability to set round robin scheduling in sensuctl
- Added Output field to GRPC handlers
- Additional logging around handlers
- Accept additional time formats in sensuctl
- Entities can now be created via sensuctl.
- Added the format `wrapped-json` to sensuctl `configure`, `list` and `info`
commands, which is compatible with `sensuctl create`.
- Added debug event log with all event data.
- Added yml.example configurations for staging backend and agents.
- Added test resources in `testing/config/resources.json` to be used in staging.
- Added all missing configuration options to `agent.yml.example` and
`backend.yml.example`.
- Added environment variables to checks.
- Added logging redaction integration test.
- Added check token substitution integration test.
- Added the `sensuctl config view` subcommand.
- Added extension service configuration to staging resources.
- Added some documentation around extensions.
- Added Dockerfile.rhel to build RHEL containers.

### Changed
- Upgraded gometalinter to v2.
- Add logging around the Sensu event pipeline.
- Split out the docker commands in build script so that building images and
  pushing can be done separately.
- Migrated the InfluxDB handler from the sensu-go repository to
github.com/nikkiki/sensu-influxdb-handler
- Entry point for sensu-backend has been changed to
  `github.com/sensu/sensu-go/cmd/sensu-backend`
- Don't allow unknown fields in types that do not support custom attributes
when creating resources with `sensuctl create`.
- Provided additional context to metric event logs.
- Updated goversion in the appveyor configuration for minor releases.
- Use a default hostname if one cannot be retrieved.
- Return an error from `sensuctl configure` when the configured organization
or environment does not exist.
- Remove an unnecessary parameter from sensuctl environment create.
- The profile environment & organization values are used by default when
creating a resource with sensuctl.
- Migrated docker image to sensu Docker Hub organization from sensuapp.
- Use the sensu/sensu image instead of sensu/sensu-go in Docker Hub.

### Fixed
- Prevent panic when verifying if a metric event is silenced.
- Add logging around the Sensu event pipeline
- Marked silenced and hooks fields in event as deprecated
- Fixed a bug where hooks could not be created with `create -f`
- Metrics with zero-values are now displayed correctly
- Fix handler validation routine
- Fixed a small bug in the opentsdb transformer so that it trims trailing
whitespace characters.
- Sensu-agent logs an error if the statsd listener is unable to start due to an
invalid address or is stopped due to any other error.
- Fixed a bug where --organization and --environment flags were hidden for all
commands
- Fix a bug where environments could not be created with sensuctl create
- StatsD listener on Windows is functional
- Add version output for dev and nightly builds (#1320).
- Improve git version detection by directly querying for the most recent tag.
- Fixed `sensuctl create -f` for `Role`
- Fixed `sensuctl create -f` for `Event`
- Added validation for asset SHA512 checksum, requiring that it be at least 128
characters and therefore fixing a bug in sensuctl
- Silenced IDs are now generated when not set in `create -f` resources
- API requests that result in a 404 response are now logged
- Fixed a bug where only a single resource could be created with
`sensuctl create` at a time.
- Fixed a bug where environments couldn't be deleted if there was an asset in
the organization they reside in.
- Dashboard's backend reverse proxy now works with TLS certs are configured.
- Fixed a bug with the IN operator in query statements.
- Boolean fields with a value of `false` now appear in json format (removed
`omitempty` from protobufs).
- The sensuctl create command no longer prints a spurious warning when
non-default organizations or environments are configured.
- When installing assets, errors no longer cause file descriptors to leak, or
lockfiles to not be cleaned up.
- Fixed a bug where the CLI default for round robin checks was not appearing.
- Missing custom attributes in govaluate expressions no longer result in
an error being logged. Instead, a debug message is logged.
- Update AppVeyor API token to enable GitHub deployments.
- Allow creation of metric events via backend API.
- Fixed a bug where in some circumstances checks created with sensuctl create
would never fail.
- Fixed a goroutine leak in the ring.
- Fixed `sensuctl completion` help for bash and zsh.

### Removed
- Removed Linux/386 & Windows/386 e2e jobs on Travis CI & AppVeyor
- Removed check output metric extraction e2e test, in favor of more detailed
integration coverage.
- Removed the `leader` package
- Removed logging redaction e2e test, in favor of integration coverage.
- Removed check token substitution e2e test, in favor of integration coverage.
- Removed round robin scheduling e2e test.
- Removed proxy check e2e test.
- Removed check scheduling e2e test.
- Removed keepalive e2e test.
- Removed event handler e2e test.
- Removed `sensuctl` create e2e tests.
- Removed hooks e2e test.
- Removed assets e2e test.
- Removed agent reconnection e2e test.
- Removed extensions e2e test.

## [2.0.0-beta.1] - 2018-05-07
### Added
- Add Ubuntu 18.04 repository
- Support for managing mutators via sensuctl.
- Added ability to sort events in web UI.
- Add PUT support to APId for the various resource types.
- Added flags to disable the agent's API and Socket listeners
- Made Changelog examples in CONTRIBUTING.md more obvious
- Added cli support for setting environment variables in mutators and handlers.
- Added gRPC extension service definition.
- The slack handler now uses the iconURL & username flag parameters.
- Support for nightlies in build/packaging tooling.
- Added extension registry support to apid.
- Added extension registry to the store.
- Add sensuctl create command.
- Adds a statsd server to the sensu-agent which runs statsd at a configurable
flush interval and converts gostatsd metrics to Sensu Metric Format.
- Add event filtering to extensions.
- Proper 404 page for web UI.
- Add sensuctl extension command.
- Add extensions to pipelined.
- Added more tests surrounding the sensu-agent's statsd server and udp port.
- Add the `--statsd-event-handlers` flag to sensu-agent which configures the
event handlers for statsd metrics.
- Add default user with username "sensu" with global, read-only permissions.
- Add end-to-end test for extensions.
- Add configuration setting for backend and agent log level.
- Add extension package for building third-party Sensu extensions in Go.
- Add the `--statsd-disable` flag to sensu-agent which configures the
statsd listener. The listener is enabled by default.
- Added an influx-db handler for events containing metrics.
- Add 'remove-when' and 'set-when' subcommands to sensuctl filter command.
- Added the Transformer interface.
- Added a Graphite Plain Text transformer.
- Add support for `metric_format` and `metric_handlers` fields in the Check and
CheckConfig structs.
- Add CLI support for `metric_format` and `metric_handlers` fields in `sensuctl`.
- Add support for metric extraction from check output for `graphite_plaintext`
transformer.
- Added a OpenTSDB transformer.
- Add support for metric extraction from check output for `opentsdb_line`
- Added a Nagios performance data transformer.
- Add support for metric extraction from check output for `nagios_perfdata`
- Added an InfluxDB Line transformer.
- Add support for metric extraction from check output for `influxdb_line`
transformer.
- Add e2e test for metric extraction.

### Changed
- Changed the maximum number of open file descriptors on a system to from 1024
(default) to 65535.
- Increased the default etcd size limit from 2GB to 4GB.
- Move Hooks and Silenced out of Event and into Check.
- Handle round-robin scheduling in wizardbus.
- Added informational logging for failed entity keepalives.
- Replaced fileb0x with vfsgen for bundling static assets into binary. Nodejs 8+
and yarn are now dependencies for building the backend.
- Updated etcd to 3.3.2 from 3.3.1 to fix an issue with autocompaction settings.
- Updated and corrected logging style for variable fields.
- Build protobufs with go generate.
- Creating roles via sensuctl now supports passing flags for setting permissions
  rules.
- Removed -c (check) flag in sensuctl check execute command.
- Fix a deadlock in the monitor.
- Don't allow the bus to drop messages.
- Events list can properly be viewed on mobile.
- Updated Sirupsen/logrus to sirupsen/logrus and other applicable dependencies using the former.
- Set default log level to 'warn'.
- Optimize check marshaling.
- Silenced API only accepts 'id' parameter on DELETE requests.
- Disable gostatsd internal metric collection.
- Improved log entries produced by pipelined.
- Allow the InfluxDB handler to parse the Sensu metric for an InfluxDB field tag
and measurement.
- Removed organization and environment flags from create command.
- Changed `metric_format` to `output_metric_format`.
- Changed `metric_handlers` to `output_metric_handlers`.

### Fixed
- Terminate processes gracefully in e2e tests, allowing ports to be reused.
- Shut down sessions properly when agent connections are disrupted.
- Fixed shutdown log message in backend
- Stopped double-writing events in eventd
- Agents from different orgs/envs with the same ID connected to the same backend
  no longer overwrite each other's messagebus subscriptions.
- Fix the manual packaging process.
- Properly log the event being handled in pipelined
- The http_check.sh example script now hides its output
- Silenced entries using an asterisk can be deleted
- Improve json unmarshaling performance.
- Events created from the metrics passed to the statsd listener are no longer
swallowed. The events are sent through the pipeline.
- Fixed a bug where the Issued field was never populated.
- When creating a new statsd server, use the default flush interval if given 0.
- Fixed a bug where check and checkconfig handlers and subscriptions are null in rendered JSON.
- Allow checks and hooks to escape zombie processes that have timed out.
- Install all dependencies with `dep ensure` in build.sh.
- Fixed an issue in which some agents intermittently miss check requests.
- Agent statsd daemon listens on IPv4 for Windows.
- Include zero-valued integers in JSON output for all types.
- Check event entities now have a last_seen timestamp.
- Improved silenced entry display and UX.
- Fixed a small bug in the opentsdb transformer so that it trims trailing
whitespace characters.

## [2.0.0-nightly.1] - 2018-03-07
### Added
- A `--debug` flag on sensu-backend for enabling a pprof HTTP endpoint on localhost.
- Add CLI support for adhoc check requests.
- Check scheduler now handles adhoc check requests.
- Added `set-FIELD` and `remove-FIELD` commands for all updatable fields
of a check. This allows updating single fields and completely clearing out
non-required fields.
- Add built-in only_check_output mutator to pipelined.
- Allow publish, cron, ttl, timeout, low flap threshold and more fields to be
set when importing legacy settings.
- Add CPU architecture in system information of entities.
- The `sensuctl user change-password` subcommand now accepts flag parameters.
- Configured and enabled etcd autocompaction.
- Add event metrics type, implementing the Sensu Metrics Format.
- Agents now try to reconnect to the backend if the connection is lost.
- Added non-functional selections for resolving and silencing to web ui
- Add LastOk to check type. This will be updated to reflect the last timestamp
of a successful check.
- Added GraphQL explorer to web UI.
- Added check occurrences and occurrences_watermark attributes from Sensu 1.x.
- Added issue template for GitHub.
- Added custom functions to evaluate a unix timestamp in govaluate.

### Changed
- Refactor Check data structure to not depend on CheckConfig. This is a breaking
change that will cause existing Sensu alpha installations to break if upgraded.
This change was made before beta release so that further breaking changes could
be avoided.
- Make indentation in protocol buffers files consistent.
- Refactor Hook data structure. This is similar to what was done to Check,
except that HookConfig is now embedded in Hook.
- Refactor CheckExecutor and AdhocRequestExecutor into an Executor interface.
- Changed the sensu-backend etcd flag constants to match the etcd flag names.
- Upgraded to Etcd v3.3.1
- Removed 3DES from the list of allowed ciphers in the backend and agent.
- Password input fields are now aligned in  `sensuctl user change-password`
subcommand.
- Agent backend URLs without a port specified will now default to port 8081.
- Travis encrypted variables have been updated to work with travis-ci.org
- Upgraded all builds to use Go 1.10.
- Use megacheck instead of errcheck.
- Cleaned agent configuration.
- We no longer duplicate hook execution for types that fall into both an exit
code and severity (ex. 0, ok).
- Updated the sensuctl guidelines.
- Changed travis badge to use travis-ci.org in README.md.
- Govaluate's modifier tokens can now be optionally forbidden.
- Increase the stack size on Travis CI.
- Refactor store, queue and ring interfaces, and daemon I/O details.
- Separated global from local flags in sensuctl usage.

### Fixed
- Fixed a bug in time.InWindow that in some cases would cause subdued checks to
be executed.
- Fixed a bug in the HTTP API where resource names could not contain special
characters.
- Resolved a bug in the keepalive monitor timer which was causing it to
erroneously expire.
- Resolved a bug in how an executor processes checks. If a check contains proxy
requests, the check should not duplicately execute after the proxy requests.
- Removed an erroneous validation statement in check handler.
- Fixed HookList `hooks` validation and updated `type` validation message to
allow "0" as a valid type.
- Events' check statuses & execution times are now properly added to CheckHistory.
- Sensu v1 Check's with TTL, timeout and threshold values can now be imported
correctly.
- Use uint32 for status so it's not empty when marshalling.
- Automatically create a "default" environment when creating a new organization.

## [2.0.0-alpha.17] - 2018-02-13
### Added
- Add .gitattributes file with merge strategy for the Changelog.
- Context switcher added for dashboard.
- Add API support for adhoc check requests.
- Check scheduler now supports round-robin scheduling.
- Added better error checking for CLI commands and support for mutually
exclusive fields.
- Added `--interactive` flag to CLI which is required to run interactive mode.
- Added CLI role rule-add Organization and Environment interactive prompts.
- Added events page list and simple buttons to filter

### Changed
- Silenced `begin` supports human readable time (Format: Jan 02 2006 3:04PM MST)
in `sensuctl` with optional timezone. Stores the field as unix epoch time.
- Increased the timeout in the store's watchers tests.
- Incremental retry mechanism when waiting for agent and backend in e2e tests.
- Renamed CLI asset create interactive prompt "Org" to "Organization".

### Fixed
- Fixed required flags in `sensuctl` so requirements are enforced.
- Add support for embedded fields to dynamic.Marshal.

## [2.0.0-alpha.16] - 2018-02-07
### Added
- Add an e2e test for proxy check requests.
- Add integration tests to our CI.
- Context switcher added for dashboard
- Add api support for adhoc check requests.

### Fixed
- Tracks in-progress checks with a map and mutex rather than an array to
increase time efficiency and synchronize goroutines reading from and writing
to that map.
- Fixed a bug where we were attempting to kill processes that had already
finished before its allotted execution timeout.
- Fixed a bug where an event could erroneously be shown as silenced.
- Properly log errors whenever a check request can't be published.
- Fixed some build tags for tests using etcd stores.
- Keepalive monitors now get updated with changes to a keepalive timeout.
- Prevent tests timeout in queue package
- Prevent tests timeout in ring package
- Fixed a bug in the queue package where timestamps were not parsed correctly.
- Fixed Ring's Next method hanging in cases where watch events are not propagated.

### Changed
- Queues are now durable.
- Refactoring of the check scheduling integration tests.
- CLI resource delete confirmation is now `(y/N)`.

### Removed
- Dependency github.com/chzyer/readline

## [2.0.0-alpha.15] - 2018-01-30
### Added
- Add function for matching entities to a proxy check request.
- Added functions for publishing proxy check requests.
- Added proxy request validation.
- CLI functionality for proxy check requests (add set-proxy-requests command).
- Entities have been added to the state manager and synchronizer.
- Added package leader, for facilitating execution by a single backend.
- Proxy check requests are now published to all entities described in
`ProxyRequests` and `EntityAttributes`.
- Add quick navigation component for dashboard

### Changed
- Govaluate logic is now wrapped in the `util/eval` package.
- Cron and Interval scheduling are now mutually exclusive.

### Fixed
- Fixed a bug where retrieving check hooks were only from the check's
organization, rather than the check's environment, too.

## [2.0.0-alpha.14] - 2018-01-23
### Added
- Add `Timeout` field to CheckConfig.
- CLI functionality for check `Timeout` field.
- Add timeout support for check execution.
- Add timeout support for check hook execution.
- Token substitution is now available for check hooks
- Add an e2e test for logging redaction
- Support for `When` field in `Filter` which enables filtering based on days
and times of the week.
- New gRPC inspired GraphQL implementation. See
[graphql/README](backend/apid/graphql/README.md) for usage.
- Support for TTLs in check configs to monitor stale check results.

### Changed
- Moved monitor code out of keepalived and into its own package.
- Moved KeyBuilder from etcd package to store package.

## [2.0.0-alpha.13] - 2018-01-16
### Added
- Logging redaction for entities

### Changed
- Removed the Visual Studio 2017 image in AppVeyor to prevent random failures

### Fixed
- Fixed e2e test for token substitution on Windows
- Fixed check subdue unit test for token substitution on Windows
- Consider the first and last seconds of a time window when comparing the
current time
- Fixed Travis deploy stage by removing caching for $GOPATH
- Parse for [traditional cron](https://en.wikipedia.org/wiki/Cron) strings, rather than [GoDoc cron](https://godoc.org/github.com/robfig/cron) strings.

### Changed
- Removed the Visual Studio 2017 image in AppVeyor to prevent random failures
- Made some slight quality-of-life adjustments to build-gcs-release.sh.

### Fixed
- Fixed e2e test for token substitution on Windows
- Fixed check subdue unit test for token substitution on Windows
- Consider the first and last seconds of a time window when comparing the
current time
- Fixed Travis deploy stage by removing caching for $GOPATH
- Parse for [traditional cron](https://en.wikipedia.org/wiki/Cron) strings, rather than [GoDoc cron](https://godoc.org/github.com/robfig/cron) strings.

## [2.0.0-alpha.12] - 2018-01-09
### Added
- Add check subdue mechanism. Checks can now be subdued for specified time
windows.
- Silenced entries now include a `begin` timestamp for scheduled maintenance.
- Store clients can now use [watchers](https://github.com/sensu/sensu-go/pull/792) to be notified of changes to objects in the store.
- Add check `Cron` field. Checks can now be scheduled according to the cron
string stored in this field.
- Add a distributed queue package for use in the backend.
- Token substitution is now available for checks.
- CLI functionality for check `Cron` field.
- Add an e2e test for cron scheduling.
- Add an e2e test for check hook execution.

## [2.0.0-alpha.11] - 2017-12-19
### Breaking Changes
- The `Source` field on a check has been renamed to `ProxyEntityID`. Any checks
using the Source field will have to be recreated.

### Added
- Silenced entries with ExpireOnResolve set to true will now be deleted when an
event which has previously failing was resolved
- TCP/UDP sockets now accept 1.x backward compatible payloads. 1.x Check Result gets translated to a 2.x Event.
- Custom attributes can be added to the agent at start.
- New and improved Check Hooks are implemented (see whats new about hooks here: [Hooks](https://github.com/sensu/sensu-alpha-documentation/blob/master/08-hooks.md))
- Add check subdue CLI support.

### Changed
- Avoid using reflection in time.InWindows function.
- Use multiple parallel jobs in CI tools to speed up the tests
- Pulled in latest [github.com/coreos/etcd](https://github.com/coreos/etcd).
- Includes fix for panic that occurred on shutdown.
- Refer to their
[changelog](https://github.com/gyuho/etcd/blob/f444abaae344e562fc69323c75e1cf772c436543/CHANGELOG.md)
for more.
- Switch to using [github.com/golang/dep](https://github.com/golang/dep) for
managing dependencies; `vendor/` directory has been removed.
- See [README](README.md) for usage.

## [2.0.0-alpha.10] - 2017-12-12
### Added
- End-to-end test for the silencing functionality
- Silenced events are now identified in sensuctl

### Changed
- Events that transitioned from incidents to a healthy state are no longer
filtered by the pipeline
- Errcheck was added to the build script, and the project was given a once-over
to clean up existing errcheck lint.
- Creating a silenced entry via sensuctl no longer requires an expiry value

### Fixed
- Entities can now be silenced using their entity subscription
- Fixed a bug in the agent where it was ignoring keepalive interval and timeout
settings on start
- Keepalives now alert when entities go away!
- Fixed a bug in package dynamic that could lead to an error in json.Marshal
in certain cases.
- Fixed an issue in keepalived to handle cases of nil entities in keepalive
messages

## [2.0.0-alpha.9] - 2017-12-5
### Added
- Proxy entities are now dynamically created through the "Source" attribute of a
check configuration
- Flag to sensuctl configure allowing it to be configured non-interactively
(usage: --non-interactive or -n)
- New function SetField in package dynamic, for setting fields on types
supporting extended attributes.
- Automatically append entity:entityID subscription for agent entities
- Add silenced command to sensuctl for silencing checks and subscriptions.
- Add healthz endpoint to agent api for checking agent liveness.
- Add ability to pass JSON event data to check command STDIN.
- Add POST /events endpoint to manually create, update, and resolve events.
- Add "event resolve" command to sensuctl to manually resolve events.
- Add the time.InWindow & time.InWindows functions to support time windows, used
in filters and check subdue

### Fixed
- Fixed a bug in how silenced entries were deleted. Only one silenced entry will
be deleted at a time, regardless of wildcard presence for subscription or check.

## [2.0.0-alpha.8] - 2017-11-28
### Added
- New "event delete" subcommand in sensuctl
- The "Store" interface is now properly documented
- The incoming request body size is now limited to 512 KB
- Silenced entries in the store now have a TTL so they automatically expire
- Initial support for custom attributes in various Sensu objects
- Add "Error" type for capturing pipeline errors
- Add registration events for new agents
- Add a migration tool for the store directly within sensu-backend

### Changed
- Refactoring of the sensu-backend API
- Modified the description for the API URL when configuring sensuctl
- A docker image with the master tag is built for every commit on master branch
- The "latest" docker tag is only pushed once a new release is created

### Fixed
- Fix the "asset update" subcommand in sensuctl
- Fix Go linting in build script
- Fix querying across organizations and environments with sensuctl
- Set a standard redirect policy to sensuctl HTTP client

### Removed
- Removed extraneous GetEnv & GetOrg getter methods<|MERGE_RESOLUTION|>--- conflicted
+++ resolved
@@ -19,13 +19,10 @@
 - Refactoring of the internal authentication mechanism into a `basic`
 authentication provider.
 - Modified private generic store methods as public functions.
-<<<<<<< HEAD
 - Removed unused workflow `rel_build_and_test` in CircleCI config.
-=======
 - Improved logging for errors in proxy check requests.
 - Updated Go version from 1.10 to 1.11.4.
 - Changed keepalive event to include check.outputé
->>>>>>> 61dc7b3a
 
 ### Fixed
 - Fixed a bug where `sensuctl edit` was not removing the temp file it created.
@@ -36,11 +33,8 @@
 - Keepalive events will now continue to fire after cluster restarts.
 - Fixed a panic in the dashboardd shutdown routine.
 - Fixed a bug where deleting a non-existent entity with sensuctl would not return an error.
-<<<<<<< HEAD
-=======
 - Web UI - toolbar menu buttons now switch with dark theme.
 - Web UI - some buttons easier to see with dark theme.
->>>>>>> 61dc7b3a
 
 ## [5.1.0] - 2018-12-18
 
