--- conflicted
+++ resolved
@@ -32,12 +32,9 @@
 the URLs provided by --listen-client-urls.
 - Deprecated daemon `Status()` functions and `/info` (`/info` will be
 re-implemented in https://github.com/sensu/sensu-go/issues/1739).
-<<<<<<< HEAD
 - The sensu-backend flags related to etcd are now all prefixed with `etcd` and
 the older versions are now deprecated.
-=======
 - Web ui entity recent events are sorted by last ok
->>>>>>> e333b0b9
 
 ### Fixed
 - Fixes a bug in `sensuctl cluster health` so the correct error is handled.
