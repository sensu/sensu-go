--- conflicted
+++ resolved
@@ -7,14 +7,11 @@
 
 ## Unreleased
 
-<<<<<<< HEAD
 ### Added
 - Added the secrets provider interface and secrets provider manager to be used
 by commerical secrets providers. Implemented for checks, mutators, and handlers.
-=======
 ### Fixed
 - Fixed a memory leak in the entity cache
->>>>>>> 16f7bcaa
 
 ## [5.16.1] - 2019-12-18
 
