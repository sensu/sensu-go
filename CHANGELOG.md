--- conflicted
+++ resolved
@@ -7,10 +7,8 @@
 
 ## Unreleased
 
-<<<<<<< HEAD
 ### Added
 - Add the `etcd-advertise-client-urls` config attribute to sensu-backend
-=======
 ### Changed
 - Assets and checks environments are now merged, with a preference given to the
   values coming from the check's environment.
@@ -18,18 +16,14 @@
   values coming from the handler's environment.
 - Assets and mutators environments are now merged, with a preference given to the
   values coming from the mutator's environment.
->>>>>>> 9e53c101
 
 ### Fixed
 - Fixed several resource leaks in the check scheduler.
 - Fixed a bug in the dashboard where entities could not be silenced.
-<<<<<<< HEAD
 - Fix the `sensuctl cluster health` command.
-=======
 - Fixed issue filtering by status on the events page
 - Fixed interactive operations on entities in the CLI
 - Removed rerun and check links for keepalives on event details page.
->>>>>>> 9e53c101
 
 ## [2.0.0-beta.8-1] - 2018-11-15
 
