# Changelog
All notable changes to this project will be documented in this file.

The format is based on [Keep a Changelog](http://keepachangelog.com/en/1.0.0/)
and this project adheres to [Semantic
Versioning](http://semver.org/spec/v2.0.0.html).

## Unreleased

### Changed
- Assets and checks environments are now merged, with a preference given to the
  values coming from the check's environment.
- Assets and handlers environments are now merged, with a preference given to the
  values coming from the handler's environment.
- Assets and mutators environments are now merged, with a preference given to the
  values coming from the mutator's environment.

### Fixed
- Fixed several resource leaks in the check scheduler.
- Fixed a bug in the dashboard where entities could not be silenced.
<<<<<<< HEAD
- Fixed issue filtering by status on the events page
=======
- Fixed interactive operations on entities in the CLI
- Removed rerun and check links for keepalives on event details page.
>>>>>>> 420c40e9

## [2.0.0-beta.8-1] - 2018-11-15

### Added
- Assets are included on check details page.
- Adds links to view entities and checks from the events page.
- Added an agent/cmd package, migrated startup logic out of agent main
- Improved debug logging in pipeline filtering.
- Add object metadata to entities (including labels).
- Add filter query support for labels.
- Add support for setting labels on agents with the command line.
- The sensuctl tool now supports yaml.
- Add support for `--all-namespaces` flag in `sensuctl extension list`
subcommand.
- Added functionality to the dynamic synthesize function, allowing it to
flatten embedded and non-embedded fields to the top level.
- Added the sensuctl edit command.
- Added javascript filtering.

### Removed
- Govaluate is no longer part of sensu-go.

### Fixed
- Display appropriate fallback when an entity's lastSeen field is empty.
- Silences List in web ui sorted by ascending order
- Sorting button now works properly
- Fixed unresponsive silencing entry form begin date input.
- Removed lastSeen field from check summary
- Fixed a panic on the backend when handling keepalives from older agent versions.
- Fixed a bug that would prevent some keepalive failures from occurring.
- Improved event validation error messages.
- Improved agent logging for statsd events.
- Fixues issue with tooltip positioning.
- Fixed bug with toolbar menus collapsing into the overflow menu
- The agent now reconnects to the backend if its first connection attempt
  fails.
- Avoid infinite loop when code cannot be highlighted.

### Changes
- Deprecated the sensu-agent `--id` flag, `--name` should be used instead.

### Breaking Changes
- Environments and organizations have been replaced with namespaces.
- Removed unused asset metadata field.
- Agent subscriptions are now specified in the config file as an array instead
  instead of a comma-delimited list of strings.
- Extended attributes have been removed and replaced with labels. Labels are
string-string key-value pairs.
- Silenced `id`/`ID` field has changed to `name`/`Name`.
- Entity `id`/`ID` field has changed to `name`/`Name`.
- Entity `class`/`Class` field has changed to `entity_class`/`EntityClass`.
- Check `proxy_entity_id`/`ProxyEntityID` field has changed to `proxy_entity_name`/`ProxyEntityName`.
- Objects containing both a `name`/`Name` and `namespace`/`Namespace` field have been
replaced with `metadata`/`ObjectMeta` (which contains both of those fields).
- Filter and token substitution variable names now match API naming. Most names
that were previously UpperCased are now lower_cased.
- Filter statements are now called expressions. Users should update their
filter definitions to use this new naming.

## [2.0.0-beta.7-1] - 2018-10-26

### Added
- Asset functionality for mutators and handlers.
- Web ui allows publishing and unpublishing on checks page.
- Web ui allows publishing and unpublishing on check details page.
- Web ui code highlighting added.

### fixed
- fixes exception thrown when web ui browser window is resized.

## [2.0.0-beta.6-2] - 2018-10-22

### Added
- Add windows/386 to binary gcs releases
- TLS authentication and encryption for etcd client and peer communication.
- Added a debug log message for interval timer initial offset.
- Added a privilege escalation test for RBAC.

### Removed
- Staging resources and configurations have been removed from sensu-go.
- Removed handlers/slack from sensu/sensu-go. It can now be found in
sensu/slack-handler.
- Removed the `Error` store and type.

### Changed
- Changed sensu-agent's internal asset manager to use BoltDB.
- Changed sensuctl title colour to use terminal's configured default for bold
text.
- The backend no longer forcibly binds to localhost.
- Keepalive intervals and timeouts are now configured in the check object of
keepalive events.
- The sensu-agent binary is now located at ./cmd/sensu-agent.
- Sensuctl no longer uses auto text wrapping.
- The backend no longer requires embedded etcd. External etcd instances can be
used by providing the --no-embed option. In this case, the client will dial
the URLs provided by --listen-client-urls.
- The sensu-agent binary is now located at ./cmd/sensu-agent.
- Sensuctl no longer uses auto text wrapping.
- The backend no longer requires embedded etcd. External etcd instances can be
used by providing the --no-embed option. In this case, the client will dial
the URLs provided by --listen-client-urls.
- Deprecated daemon `Status()` functions and `/info` (`/info` will be
re-implemented in https://github.com/sensu/sensu-go/issues/1739).
- The sensu-backend flags related to etcd are now all prefixed with `etcd` and
the older versions are now deprecated.
- Web ui entity recent events are sorted by last ok.
- etcd is now the last component to shutdown during a graceful shutdown.
- Web ui entity recent events are sorted by last ok
- Deprecated --custom-attributes in the sensu-agent command, changed to
--extended-attributes.
- Interfaced command execution and mocked it for testing.
- Updated the version of `libprotoc` used to 3.6.1.

### Fixed
- Fixed a bug in `sensuctl configure` where an output format called `none` could
  be selected instead of `tabular`.
- Fixes a bug in `sensuctl cluster health` so the correct error is handled.
- Fixed a bug where assets could not extract git tarballs.
- Fixed a bug where assets would not install if given cache directory was a
relative path.
- Fixed a bug where an agent's collection of system information could delay
sending of keepalive messages.
- Fixed a bug in nagios perfdata parsing.
- Etcd client URLs can now be a comma-separated list.
- Fixed a bug where output metric format could not be unset.
- Fixed a bug where the agent does not validate the ID at startup.
- Fixed a bug in `sensuctl cluster health` that resulted in an unmarshal
error in an unhealthy cluster.
- Fixed a bug in the web ui, removed references to keepaliveTimeout.
- Keepalive checks now have a history.
- Some keepalive events were misinterpreted as resolution events, which caused
these events to be handled instead of filtered.
- Some failing keepalive events were not properly emitted after a restart of
sensu-backend.
- The check output attribute is still present in JSON-encoded events even if
empty.
- Prevent an empty Path environment variable for agents on Windows.
- Fixed a bug in `sensuctl check update` interactive mode. Boolean defaults
were being displayed rather than the check's current values.
- Use the provided etcd client TLS information when the flag `--no-embed-etcd`
is used.
- Increase duration delta in TestPeriodicKeepalive integration test.
- Fixed some problems introduced by Go 1.11.

### Breaking Changes
- Removed the KeepaliveTimeout attribute from entities.

## [2.0.0-beta.4] - 2018-08-14

### Added
- Added the Sensu edition in sensuctl config view subcommand.
- List the supported resource types in sensuctl.
- Added agent ID and IP address to backend session connect/disconnect logs
- Licenses collection for RHEL Dockerfiles and separated RHEL Dockerfiles.

### Changed
- API responses are inspected after each request for the Sensu Edition header.
- Rename list-rules subcommand to info in sensuctl role commmand with alias
for backward compatibility.
- Updated gogo/protobuf and golang/protobuf versions.
- Health API now returns etcd alarms in addition to cluster health.

### Fixed
- Fixed agentd so it does not subscribe to empty subscriptions.
- Rules are now implicitly granting read permission to their configured
environment & organization.
- The splay_coverage attribute is no longer mandatory in sensuctl for proxy
check requests and use its default value instead.
- sensu-agent & sensu-backend no longer display help usage and duplicated error
message on startup failure.
- `Issued` & `History` are now set on keepalive events.
- Resolves a potential panic in `sensuctl cluster health`.
- Fixed a bug in InfluxDB metric parsing. The timestamp is now optional and
compliant with InfluxDB line protocol.
- Fixed an issue where adhoc checks would not be issued to all agents in a
clustered installation.

### Breaking Changes
- Corrects the check field `total_state-change` json tag to `total_state_change`.

## [2.0.0-beta.3-1] - 2018-08-02

### Added
- Added unit test coverage for check routers.
- Added API support for cluster management.
- Added sensuctl cluster member-list command.
- Added Sensu edition detection in sensuctl.
- Added sensuctl cluster member-add command.
- Added API client support for enterprise license management.
- Added a header to API calls that returns the current Sensu Edition.
- Added sensuctl cluster health command.

### Changed
- The Backend struct has been refactored to allow easier customization in
enterprise edition.
- Use etcd monitor instead of in-memory monitor.
- Refactoring of the cmd package for sensuctl to allow easier customization in
the enterprise edition.
- Upgrade dep to v0.5.0
- Added cluster health information to /health endpoint in sensu-backend.

### Fixed
- Fixed `sensuctl completion` help for bash and zsh.
- Fixed a bug in build.sh where versions for Windows and Mac OS were not
generated correctly.
- Display the name of extensions with table formatting in sensuctl.
- Fixed TLS issue that occurred when dashboard communicated with API.
- Check TTL now works with round robin checks.
- Format string for --format flag help now shows actual arguments.
- Push the sensu/sensu:nightly docker image to the Docker Hub.
- Replaced dummy certs with ones that won't expire until 100 years in the
future.
- Fixed a bug where clustered round robin check execution executed checks
too often.
- Catch errors in type assertions in cli.
- Fixed a bug where users could accidentally create invalid gRPC handlers.

### Removed
- Removed check subdue e2e test.
- Removed unused Peek method in the Ring data structure.

### Breaking Changes
- Removed deprecated import command.

## [2.0.0-beta.2] - 2018-06-28

### Added
- Performed an audit of events and checks. Added `event.HasCheck()` nil checks
prior to assuming the existence of said check.
- Added a Create method to the entities api.
- Added the ability to set round robin scheduling in sensuctl
- Added Output field to GRPC handlers
- Additional logging around handlers
- Accept additional time formats in sensuctl
- Entities can now be created via sensuctl.
- Added the format `wrapped-json` to sensuctl `configure`, `list` and `info`
commands, which is compatible with `sensuctl create`.
- Added debug event log with all event data.
- Added yml.example configurations for staging backend and agents.
- Added test resources in `testing/config/resources.json` to be used in staging.
- Added all missing configuration options to `agent.yml.example` and
`backend.yml.example`.
- Added environment variables to checks.
- Added logging redaction integration test.
- Added check token substitution integration test.
- Added the `sensuctl config view` subcommand.
- Added extension service configuration to staging resources.
- Added some documentation around extensions.
- Added Dockerfile.rhel to build RHEL containers.

### Changed
- Upgraded gometalinter to v2.
- Add logging around the Sensu event pipeline.
- Split out the docker commands in build script so that building images and
  pushing can be done separately.
- Migrated the InfluxDB handler from the sensu-go repository to
github.com/nikkiki/sensu-influxdb-handler
- Entry point for sensu-backend has been changed to
  `github.com/sensu/sensu-go/cmd/sensu-backend`
- Don't allow unknown fields in types that do not support custom attributes
when creating resources with `sensuctl create`.
- Provided additional context to metric event logs.
- Updated goversion in the appveyor configuration for minor releases.
- Use a default hostname if one cannot be retrieved.
- Return an error from `sensuctl configure` when the configured organization
or environment does not exist.
- Remove an unnecessary parameter from sensuctl environment create.
- The profile environment & organization values are used by default when
creating a resource with sensuctl.
- Migrated docker image to sensu Docker Hub organization from sensuapp.
- Use the sensu/sensu image instead of sensu/sensu-go in Docker Hub.

### Fixed
- Prevent panic when verifying if a metric event is silenced.
- Add logging around the Sensu event pipeline
- Marked silenced and hooks fields in event as deprecated
- Fixed a bug where hooks could not be created with `create -f`
- Metrics with zero-values are now displayed correctly
- Fix handler validation routine
- Fixed a small bug in the opentsdb transformer so that it trims trailing
whitespace characters.
- Sensu-agent logs an error if the statsd listener is unable to start due to an
invalid address or is stopped due to any other error.
- Fixed a bug where --organization and --environment flags were hidden for all
commands
- Fix a bug where environments could not be created with sensuctl create
- StatsD listener on Windows is functional
- Add version output for dev and nightly builds (#1320).
- Improve git version detection by directly querying for the most recent tag.
- Fixed `sensuctl create -f` for `Role`
- Fixed `sensuctl create -f` for `Event`
- Added validation for asset SHA512 checksum, requiring that it be at least 128
characters and therefore fixing a bug in sensuctl
- Silenced IDs are now generated when not set in `create -f` resources
- API requests that result in a 404 response are now logged
- Fixed a bug where only a single resource could be created with
`sensuctl create` at a time.
- Fixed a bug where environments couldn't be deleted if there was an asset in
the organization they reside in.
- Dashboard's backend reverse proxy now works with TLS certs are configured.
- Fixed a bug with the IN operator in query statements.
- Boolean fields with a value of `false` now appear in json format (removed
`omitempty` from protobufs).
- The sensuctl create command no longer prints a spurious warning when
non-default organizations or environments are configured.
- When installing assets, errors no longer cause file descriptors to leak, or
lockfiles to not be cleaned up.
- Fixed a bug where the CLI default for round robin checks was not appearing.
- Missing custom attributes in govaluate expressions no longer result in
an error being logged. Instead, a debug message is logged.
- Update AppVeyor API token to enable GitHub deployments.
- Allow creation of metric events via backend API.
- Fixed a bug where in some circumstances checks created with sensuctl create
would never fail.
- Fixed a goroutine leak in the ring.
- Fixed `sensuctl completion` help for bash and zsh.

### Removed
- Removed Linux/386 & Windows/386 e2e jobs on Travis CI & AppVeyor
- Removed check output metric extraction e2e test, in favor of more detailed
integration coverage.
- Removed the `leader` package
- Removed logging redaction e2e test, in favor of integration coverage.
- Removed check token substitution e2e test, in favor of integration coverage.
- Removed round robin scheduling e2e test.
- Removed proxy check e2e test.
- Removed check scheduling e2e test.
- Removed keepalive e2e test.
- Removed event handler e2e test.
- Removed `sensuctl` create e2e tests.
- Removed hooks e2e test.
- Removed assets e2e test.
- Removed agent reconnection e2e test.
- Removed extensions e2e test.

## [2.0.0-beta.1] - 2018-05-07
### Added
- Add Ubuntu 18.04 repository
- Support for managing mutators via sensuctl.
- Added ability to sort events in web UI.
- Add PUT support to APId for the various resource types.
- Added flags to disable the agent's API and Socket listeners
- Made Changelog examples in CONTRIBUTING.md more obvious
- Added cli support for setting environment variables in mutators and handlers.
- Added gRPC extension service definition.
- The slack handler now uses the iconURL & username flag parameters.
- Support for nightlies in build/packaging tooling.
- Added extension registry support to apid.
- Added extension registry to the store.
- Add sensuctl create command.
- Adds a statsd server to the sensu-agent which runs statsd at a configurable
flush interval and converts gostatsd metrics to Sensu Metric Format.
- Add event filtering to extensions.
- Proper 404 page for web UI.
- Add sensuctl extension command.
- Add extensions to pipelined.
- Added more tests surrounding the sensu-agent's statsd server and udp port.
- Add the `--statsd-event-handlers` flag to sensu-agent which configures the
event handlers for statsd metrics.
- Add default user with username "sensu" with global, read-only permissions.
- Add end-to-end test for extensions.
- Add configuration setting for backend and agent log level.
- Add extension package for building third-party Sensu extensions in Go.
- Add the `--statsd-disable` flag to sensu-agent which configures the
statsd listener. The listener is enabled by default.
- Added an influx-db handler for events containing metrics.
- Add 'remove-when' and 'set-when' subcommands to sensuctl filter command.
- Added the Transformer interface.
- Added a Graphite Plain Text transformer.
- Add support for `metric_format` and `metric_handlers` fields in the Check and
CheckConfig structs.
- Add CLI support for `metric_format` and `metric_handlers` fields in `sensuctl`.
- Add support for metric extraction from check output for `graphite_plaintext`
transformer.
- Added a OpenTSDB transformer.
- Add support for metric extraction from check output for `opentsdb_line`
- Added a Nagios performance data transformer.
- Add support for metric extraction from check output for `nagios_perfdata`
- Added an InfluxDB Line transformer.
- Add support for metric extraction from check output for `influxdb_line`
transformer.
- Add e2e test for metric extraction.

### Changed
- Changed the maximum number of open file descriptors on a system to from 1024
(default) to 65535.
- Increased the default etcd size limit from 2GB to 4GB.
- Move Hooks and Silenced out of Event and into Check.
- Handle round-robin scheduling in wizardbus.
- Added informational logging for failed entity keepalives.
- Replaced fileb0x with vfsgen for bundling static assets into binary. Nodejs 8+
and yarn are now dependencies for building the backend.
- Updated etcd to 3.3.2 from 3.3.1 to fix an issue with autocompaction settings.
- Updated and corrected logging style for variable fields.
- Build protobufs with go generate.
- Creating roles via sensuctl now supports passing flags for setting permissions
  rules.
- Removed -c (check) flag in sensuctl check execute command.
- Fix a deadlock in the monitor.
- Don't allow the bus to drop messages.
- Events list can properly be viewed on mobile.
- Updated Sirupsen/logrus to sirupsen/logrus and other applicable dependencies using the former.
- Set default log level to 'warn'.
- Optimize check marshaling.
- Silenced API only accepts 'id' parameter on DELETE requests.
- Disable gostatsd internal metric collection.
- Improved log entries produced by pipelined.
- Allow the InfluxDB handler to parse the Sensu metric for an InfluxDB field tag
and measurement.
- Removed organization and environment flags from create command.
- Changed `metric_format` to `output_metric_format`.
- Changed `metric_handlers` to `output_metric_handlers`.

### Fixed
- Terminate processes gracefully in e2e tests, allowing ports to be reused.
- Shut down sessions properly when agent connections are disrupted.
- Fixed shutdown log message in backend
- Stopped double-writing events in eventd
- Agents from different orgs/envs with the same ID connected to the same backend
  no longer overwrite each other's messagebus subscriptions.
- Fix the manual packaging process.
- Properly log the event being handled in pipelined
- The http_check.sh example script now hides its output
- Silenced entries using an asterisk can be deleted
- Improve json unmarshaling performance.
- Events created from the metrics passed to the statsd listener are no longer
swallowed. The events are sent through the pipeline.
- Fixed a bug where the Issued field was never populated.
- When creating a new statsd server, use the default flush interval if given 0.
- Fixed a bug where check and checkconfig handlers and subscriptions are null in rendered JSON.
- Allow checks and hooks to escape zombie processes that have timed out.
- Install all dependencies with `dep ensure` in build.sh.
- Fixed an issue in which some agents intermittently miss check requests.
- Agent statsd daemon listens on IPv4 for Windows.
- Include zero-valued integers in JSON output for all types.
- Check event entities now have a last_seen timestamp.
- Improved silenced entry display and UX.
- Fixed a small bug in the opentsdb transformer so that it trims trailing
whitespace characters.

## [2.0.0-nightly.1] - 2018-03-07
### Added
- A `--debug` flag on sensu-backend for enabling a pprof HTTP endpoint on localhost.
- Add CLI support for adhoc check requests.
- Check scheduler now handles adhoc check requests.
- Added `set-FIELD` and `remove-FIELD` commands for all updatable fields
of a check. This allows updating single fields and completely clearing out
non-required fields.
- Add built-in only_check_output mutator to pipelined.
- Allow publish, cron, ttl, timeout, low flap threshold and more fields to be
set when importing legacy settings.
- Add CPU architecture in system information of entities.
- The `sensuctl user change-password` subcommand now accepts flag parameters.
- Configured and enabled etcd autocompaction.
- Add event metrics type, implementing the Sensu Metrics Format.
- Agents now try to reconnect to the backend if the connection is lost.
- Added non-functional selections for resolving and silencing to web ui
- Add LastOk to check type. This will be updated to reflect the last timestamp
of a successful check.
- Added GraphQL explorer to web UI.
- Added check occurrences and occurrences_watermark attributes from Sensu 1.x.
- Added issue template for GitHub.
- Added custom functions to evaluate a unix timestamp in govaluate.

### Changed
- Refactor Check data structure to not depend on CheckConfig. This is a breaking
change that will cause existing Sensu alpha installations to break if upgraded.
This change was made before beta release so that further breaking changes could
be avoided.
- Make indentation in protocol buffers files consistent.
- Refactor Hook data structure. This is similar to what was done to Check,
except that HookConfig is now embedded in Hook.
- Refactor CheckExecutor and AdhocRequestExecutor into an Executor interface.
- Changed the sensu-backend etcd flag constants to match the etcd flag names.
- Upgraded to Etcd v3.3.1
- Removed 3DES from the list of allowed ciphers in the backend and agent.
- Password input fields are now aligned in  `sensuctl user change-password`
subcommand.
- Agent backend URLs without a port specified will now default to port 8081.
- Travis encrypted variables have been updated to work with travis-ci.org
- Upgraded all builds to use Go 1.10.
- Use megacheck instead of errcheck.
- Cleaned agent configuration.
- We no longer duplicate hook execution for types that fall into both an exit
code and severity (ex. 0, ok).
- Updated the sensuctl guidelines.
- Changed travis badge to use travis-ci.org in README.md.
- Govaluate's modifier tokens can now be optionally forbidden.
- Increase the stack size on Travis CI.
- Refactor store, queue and ring interfaces, and daemon I/O details.
- Separated global from local flags in sensuctl usage.

### Fixed
- Fixed a bug in time.InWindow that in some cases would cause subdued checks to
be executed.
- Fixed a bug in the HTTP API where resource names could not contain special
characters.
- Resolved a bug in the keepalive monitor timer which was causing it to
erroneously expire.
- Resolved a bug in how an executor processes checks. If a check contains proxy
requests, the check should not duplicately execute after the proxy requests.
- Removed an erroneous validation statement in check handler.
- Fixed HookList `hooks` validation and updated `type` validation message to
allow "0" as a valid type.
- Events' check statuses & execution times are now properly added to CheckHistory.
- Sensu v1 Check's with TTL, timeout and threshold values can now be imported
correctly.
- Use uint32 for status so it's not empty when marshalling.
- Automatically create a "default" environment when creating a new organization.

## [2.0.0-alpha.17] - 2018-02-13
### Added
- Add .gitattributes file with merge strategy for the Changelog.
- Context switcher added for dashboard.
- Add API support for adhoc check requests.
- Check scheduler now supports round-robin scheduling.
- Added better error checking for CLI commands and support for mutually
exclusive fields.
- Added `--interactive` flag to CLI which is required to run interactive mode.
- Added CLI role rule-add Organization and Environment interactive prompts.
- Added events page list and simple buttons to filter

### Changed
- Silenced `begin` supports human readable time (Format: Jan 02 2006 3:04PM MST)
in `sensuctl` with optional timezone. Stores the field as unix epoch time.
- Increased the timeout in the store's watchers tests.
- Incremental retry mechanism when waiting for agent and backend in e2e tests.
- Renamed CLI asset create interactive prompt "Org" to "Organization".

### Fixed
- Fixed required flags in `sensuctl` so requirements are enforced.
- Add support for embedded fields to dynamic.Marshal.

## [2.0.0-alpha.16] - 2018-02-07
### Added
- Add an e2e test for proxy check requests.
- Add integration tests to our CI.
- Context switcher added for dashboard
- Add api support for adhoc check requests.

### Fixed
- Tracks in-progress checks with a map and mutex rather than an array to
increase time efficiency and synchronize goroutines reading from and writing
to that map.
- Fixed a bug where we were attempting to kill processes that had already
finished before its allotted execution timeout.
- Fixed a bug where an event could erroneously be shown as silenced.
- Properly log errors whenever a check request can't be published.
- Fixed some build tags for tests using etcd stores.
- Keepalive monitors now get updated with changes to a keepalive timeout.
- Prevent tests timeout in queue package
- Prevent tests timeout in ring package
- Fixed a bug in the queue package where timestamps were not parsed correctly.
- Fixed Ring's Next method hanging in cases where watch events are not propagated.

### Changed
- Queues are now durable.
- Refactoring of the check scheduling integration tests.
- CLI resource delete confirmation is now `(y/N)`.

### Removed
- Dependency github.com/chzyer/readline

## [2.0.0-alpha.15] - 2018-01-30
### Added
- Add function for matching entities to a proxy check request.
- Added functions for publishing proxy check requests.
- Added proxy request validation.
- CLI functionality for proxy check requests (add set-proxy-requests command).
- Entities have been added to the state manager and synchronizer.
- Added package leader, for facilitating execution by a single backend.
- Proxy check requests are now published to all entities described in
`ProxyRequests` and `EntityAttributes`.
- Add quick navigation component for dashboard

### Changed
- Govaluate logic is now wrapped in the `util/eval` package.
- Cron and Interval scheduling are now mutually exclusive.

### Fixed
- Fixed a bug where retrieving check hooks were only from the check's
organization, rather than the check's environment, too.

## [2.0.0-alpha.14] - 2018-01-23
### Added
- Add `Timeout` field to CheckConfig.
- CLI functionality for check `Timeout` field.
- Add timeout support for check execution.
- Add timeout support for check hook execution.
- Token substitution is now available for check hooks
- Add an e2e test for logging redaction
- Support for `When` field in `Filter` which enables filtering based on days
and times of the week.
- New gRPC inspired GraphQL implementation. See
[graphql/README](backend/apid/graphql/README.md) for usage.
- Support for TTLs in check configs to monitor stale check results.

### Changed
- Moved monitor code out of keepalived and into its own package.
- Moved KeyBuilder from etcd package to store package.

## [2.0.0-alpha.13] - 2018-01-16
### Added
- Logging redaction for entities

### Changed
- Removed the Visual Studio 2017 image in AppVeyor to prevent random failures

### Fixed
- Fixed e2e test for token substitution on Windows
- Fixed check subdue unit test for token substitution on Windows
- Consider the first and last seconds of a time window when comparing the
current time
- Fixed Travis deploy stage by removing caching for $GOPATH
- Parse for [traditional cron](https://en.wikipedia.org/wiki/Cron) strings, rather than [GoDoc cron](https://godoc.org/github.com/robfig/cron) strings.

### Changed
- Removed the Visual Studio 2017 image in AppVeyor to prevent random failures
- Made some slight quality-of-life adjustments to build-gcs-release.sh.

### Fixed
- Fixed e2e test for token substitution on Windows
- Fixed check subdue unit test for token substitution on Windows
- Consider the first and last seconds of a time window when comparing the
current time
- Fixed Travis deploy stage by removing caching for $GOPATH
- Parse for [traditional cron](https://en.wikipedia.org/wiki/Cron) strings, rather than [GoDoc cron](https://godoc.org/github.com/robfig/cron) strings.

## [2.0.0-alpha.12] - 2018-01-09
### Added
- Add check subdue mechanism. Checks can now be subdued for specified time
windows.
- Silenced entries now include a `begin` timestamp for scheduled maintenance.
- Store clients can now use [watchers](https://github.com/sensu/sensu-go/pull/792) to be notified of changes to objects in the store.
- Add check `Cron` field. Checks can now be scheduled according to the cron
string stored in this field.
- Add a distributed queue package for use in the backend.
- Token substitution is now available for checks.
- CLI functionality for check `Cron` field.
- Add an e2e test for cron scheduling.
- Add an e2e test for check hook execution.

## [2.0.0-alpha.11] - 2017-12-19
### Breaking Changes
- The `Source` field on a check has been renamed to `ProxyEntityID`. Any checks
using the Source field will have to be recreated.

### Added
- Silenced entries with ExpireOnResolve set to true will now be deleted when an
event which has previously failing was resolved
- TCP/UDP sockets now accept 1.x backward compatible payloads. 1.x Check Result gets translated to a 2.x Event.
- Custom attributes can be added to the agent at start.
- New and improved Check Hooks are implemented (see whats new about hooks here: [Hooks](https://github.com/sensu/sensu-alpha-documentation/blob/master/08-hooks.md))
- Add check subdue CLI support.

### Changed
- Avoid using reflection in time.InWindows function.
- Use multiple parallel jobs in CI tools to speed up the tests
- Pulled in latest [github.com/coreos/etcd](https://github.com/coreos/etcd).
- Includes fix for panic that occurred on shutdown.
- Refer to their
[changelog](https://github.com/gyuho/etcd/blob/f444abaae344e562fc69323c75e1cf772c436543/CHANGELOG.md)
for more.
- Switch to using [github.com/golang/dep](https://github.com/golang/dep) for
managing dependencies; `vendor/` directory has been removed.
- See [README](README.md) for usage.

## [2.0.0-alpha.10] - 2017-12-12
### Added
- End-to-end test for the silencing functionality
- Silenced events are now identified in sensuctl

### Changed
- Events that transitioned from incidents to a healthy state are no longer
filtered by the pipeline
- Errcheck was added to the build script, and the project was given a once-over
to clean up existing errcheck lint.
- Creating a silenced entry via sensuctl no longer requires an expiry value

### Fixed
- Entities can now be silenced using their entity subscription
- Fixed a bug in the agent where it was ignoring keepalive interval and timeout
settings on start
- Keepalives now alert when entities go away!
- Fixed a bug in package dynamic that could lead to an error in json.Marshal
in certain cases.
- Fixed an issue in keepalived to handle cases of nil entities in keepalive
messages

## [2.0.0-alpha.9] - 2017-12-5
### Added
- Proxy entities are now dynamically created through the "Source" attribute of a
check configuration
- Flag to sensuctl configure allowing it to be configured non-interactively
(usage: --non-interactive or -n)
- New function SetField in package dynamic, for setting fields on types
supporting extended attributes.
- Automatically append entity:entityID subscription for agent entities
- Add silenced command to sensuctl for silencing checks and subscriptions.
- Add healthz endpoint to agent api for checking agent liveness.
- Add ability to pass JSON event data to check command STDIN.
- Add POST /events endpoint to manually create, update, and resolve events.
- Add "event resolve" command to sensuctl to manually resolve events.
- Add the time.InWindow & time.InWindows functions to support time windows, used
in filters and check subdue

### Fixed
- Fixed a bug in how silenced entries were deleted. Only one silenced entry will
be deleted at a time, regardless of wildcard presence for subscription or check.

## [2.0.0-alpha.8] - 2017-11-28
### Added
- New "event delete" subcommand in sensuctl
- The "Store" interface is now properly documented
- The incoming request body size is now limited to 512 KB
- Silenced entries in the store now have a TTL so they automatically expire
- Initial support for custom attributes in various Sensu objects
- Add "Error" type for capturing pipeline errors
- Add registration events for new agents
- Add a migration tool for the store directly within sensu-backend

### Changed
- Refactoring of the sensu-backend API
- Modified the description for the API URL when configuring sensuctl
- A docker image with the master tag is built for every commit on master branch
- The "latest" docker tag is only pushed once a new release is created

### Fixed
- Fix the "asset update" subcommand in sensuctl
- Fix Go linting in build script
- Fix querying across organizations and environments with sensuctl
- Set a standard redirect policy to sensuctl HTTP client

### Removed
- Removed extraneous GetEnv & GetOrg getter methods<|MERGE_RESOLUTION|>--- conflicted
+++ resolved
@@ -18,12 +18,9 @@
 ### Fixed
 - Fixed several resource leaks in the check scheduler.
 - Fixed a bug in the dashboard where entities could not be silenced.
-<<<<<<< HEAD
 - Fixed issue filtering by status on the events page
-=======
 - Fixed interactive operations on entities in the CLI
 - Removed rerun and check links for keepalives on event details page.
->>>>>>> 420c40e9
 
 ## [2.0.0-beta.8-1] - 2018-11-15
 
