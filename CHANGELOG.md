--- conflicted
+++ resolved
@@ -8,6 +8,7 @@
 ## Unreleased
 ### Added 
 - Add an e2e test for proxy check requests.
+- Add integration tests to our CI.
 
 ## [2.0.0-alpha.15] - 2018-01-30
 ### Added
@@ -19,11 +20,7 @@
 - Added package leader, for facilitating execution by a single backend.
 - Proxy check requests are now published to all entities described in
 `ProxyRequests` and `EntityAttributes`.
-<<<<<<< HEAD
-- Add integration tests to our CI.
-=======
 - Add quick navigation component for dashboard
->>>>>>> 09b7c95e
 
 ### Changed
 - Govaluate logic is now wrapped in the `util/eval` package.
