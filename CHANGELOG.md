
# Changelog
All notable changes to this project will be documented in this file.

The format is based on [Keep a Changelog](http://keepachangelog.com/en/1.0.0/)
and this project adheres to [Semantic
Versioning](http://semver.org/spec/v2.0.0.html).

## Unreleased

### Added
<<<<<<< HEAD
- Added `core/v2.Pipeline` resource for configuring event pipelines.
- Added `pipelines` field to `Check` and `CheckConfig`
=======
- Added the platform metrics log. This log contains a listing of core Sensu
metrics in influx-line format. It is enabled by default but can be disabled
with the --disable-platform-metrics flag. By default the log is appended to
every 60s, and written to /var/lib/sensu/sensu-backend/stats.log.
- Open-sourced the previously enterprise-only event logger. The event logger
can be used to send the events a backend processes to a rotatable log file.

### Changed
- Upgraded Go version from 1.16.5 to 1.17.1.
>>>>>>> 2fdd0a81

## [6.4.1] - 2021-08-24

### Added
- Added `ignore-already-initialized` configuration flag to the sensu-backend
init command for returning exit code 0 when a cluster has already been
initialized.
- Added javascript mutators, which can be selected by setting
"type": "javascript" on core/v2.Mutators, and specifying valid ECMAScript 5
code in the "eval" field. See documentation for details.
- Added --retry-min, --retry-max, and --retry-multiplier flags to sensu-agent
for controlling agent retry exponential backoff behaviour. --retry-min and
--retry-max expect duration values like 1s, 10m, 4h. --retry-multiplier expects
a decimal multiplier value.
- Added ProcessedBy field to check results. The ProcessedBy field indicates which
agent processed a particular event.
- Added API key support for admin user at cluster init time.
- Added `sensu_go_agentd_event_bytes` & `sensu_go_store_event_bytes` summary
metrics to the `/metrics` endpoint.
- Added support for environment variable arguments in `sensuctl`.

### Changed
- When deleting resource with sensuctl, the resource type will now be displayed
in the confirmation prompt
- When keepalived encounters round-robin ring errors, the backend no longer
internally restarts.
- The core/v2.Mutator type now has a Type field which can be used to tell
Sensu that the mutator is a different type from the default (pipe). Currently,
the supported types are "pipe" and "javascript".
- The default retry values have been increased from a minimum of 10ms to 1s, a
maximum of 10s to 120s, and the multiplier decreased from 10.0 to 2.0.
- The backend internal bus default buffer sizes have been increased from 100
to 1000 items.

### Fixed
- Sensu Go OSS can now be built on `darwin/arm64`.
- Fixed a regression in `sensu-backend init` where the exit status returned 0
if the store was already initialized.
- Guard against potential crash in the sensuctl cluster member-list command when
the etcd response header is nil.
- Agent events API now accepts metrics event.
- Fixed rare cases where the agent could fail to delete temporary files when
downloading assets.
- Forwards compatibility with newer Sensu backends has been improved. Users can
now create resources with fields that are unknown to Sensu.
- The `--retry-min`, `--retry-max` and `--retry-multiplier` flags are now listed
in the `sensu-agent start --help` output.

### Changed
- API and agent services now log at warn level when the start up, not at info.
- Backend now reports when it is ready to process events at warn level.

## [6.4.0] - 2021-06-23

### Added
- Added `etcd-log-level` configuration flag for setting the log level of the
embedded etcd server.
- Added wait flag to the sensu-backend init command which toggles waiting
indefinitely for etcd to become available.
- Added sensu_go_keepalives prometheus counter.

### Changed
- Upgraded Go version from 1.13.15 to 1.16.5.
- Upgraded Etcd version from 3.3.22 to 3.5.0.
- The loadit tool now uses UUIDv4 instead of UUIDv1 for agent names.
- Some Prometheus metric names have changed with the upgrade to Etcd 3.5. See
https://etcd.io/docs/v3.5/metrics/etcd-metrics-latest.txt for the metrics that
Etcd 3.5 exposes.
- The timeout flag for `sensu-backend init` is now treated as a duration instead
of seconds. If the value is less than 1 second, the value is converted to
seconds.

### Fixed
- Fixed config deprecation warnings from being shown when deprecated config
options weren't set.
- Fixed issue with keepalive status remaining in OK status after agent shutdown.
- Fixed a bug where role bindings that refer to missing roles would cause the
wrong status to be returned from the HTTP API, and the dashboard to go into a
crash loop.
- Fixed a bug where an empty subscription was present in the deregistration event's check.
- Fixed issue with Windows agent not handling command timeouts properly
- Sensu Go OSS can now be built on `darwin/arm64`.

## [6.3.0] - 2021-04-07

### Added
- Added API key authentication support to sensuctl.
- Added ResourceTemplate resource. ResourceTemplate will be used to populate
namespaces with initial resources.
- Added `GetResourceV3Watcher()` to the `store/etcd` package.
- Add `EntityServiceClass` constant to the `corev2` package, representing BSM Services.
- Added ResourceTemplate instantiation on namespace creation.
- Added more context when logging JavaScript filter evaluation errors.

### Fixed
- Both V2 & V3 resources are now validated when used with storev2.
- Initialize labels & annotations for v3 resources when fields are nil.
- Fixed the `agent-managed-entity` agent config attribute when no labels are
defined.
- Fixed a bug where the scheduler could crash in rare circumstances, when using
round robin checks.
- Fixed a bug where build information would get calculated for every keepalive
in OSS builds.
- Don't trigger internal restart on SIGHUP.
- Concatenated YAML files now support CRLF.
- Remove extraneous auto-completion suggestions.

## [6.2.7] - 2021-04-01

### Fixed
- Fixed a potential crash in tessend.
- Fixed a potential deadlock in agentd.
- Fixed a bug where some Etcd watchers could try to process watch events holding
invalid pointers.

## [6.2.3] - 2021-01-21

### Fixed
- Fixed the `agent-managed-entity` agent config attribute when no labels are
defined.
- Fixed a bug where events from namespaces other than the one requested could
appear in sensuctl dump output. The bug only applied to users who had access to
the other namespaces.

## [6.2.1, 6.2.2] - 2021-01-08

### Fixed
- The expire field of silenced entries represents the configured expiration, in
seconds, not the remaining duration.
- Allow agents labels & annotations to be configured via configuration flags.
- Fixed a bug where a small amount of extra etcd or postgres traffic was
generated on keepalive failure.
- Event check history now contains an entry for the first received event.

## [6.2.0] - 2020-12-17

### Added
- Sensuctl and sensu-backend ask for password retype when a new password is
created when in interactive mode.
- Build info is now exposed as a prometheus metric via the /metrics endpoint.
- Added `/health` endpoint to agentd.
- Added the Scheduler field to Check and CheckConfig.
- Add support for environment variables to define configuration file paths of
sensu-backend (`SENSU_BACKEND_CONFIG_FILE`) & sensu-agent (`SENSU_CONFIG_FILE`).
- Added event sequence numbers.
- Entities may now be managed exclusively by their agents when sensu-agent is
started with the new `agent-managed-entity` configuration attribute.

### Changed
- Adjust the date and duration formats used when listing and displaying silenced
entries in sensuctl.
- Make `event_id` usage in logging consistent.
- Changed sensuctl commands that only contain subcommands to exit with status
code 46 when no arguments or incorrect arguments are given.

### Fixed
- The config-file flag is no longer order dependant.
- Added description to sensuctl dump command.
- The sensuctl command descriptions now have consistent capitalization.
- The `v3.V3EntityToV2()` API function now properly carries over the metadata's
  `CreatedBy` field.

## [6.1.4] - 2020-12-16

### Fixed
- Fixed a bug where the entity API could panic.
- The agent asset fetcher now respects the HTTP proxy environment variables when trusted-ca-file is configured.
- Improve error message around asset checksum mismatch.

## [6.1.2, 6.1.3] - 2020-10-28

### Fixed
- Fixed a crash in the backend and agent related to Javascript execution.
- `sensuctl edit` no longer automatically adds the `sensu.io/managed_by` label.

## [6.1.1] - 2020-10-22

### Fixed
- Fixed a bug where silences could take longer to expire than they should, if
the cluster goes through a restart, or an etcd election.
- Fixed a bug where sensu-agent would not shut down correctly.
- The per-entity subscription now persists with PATCH requests.
- sensuctl now resolves symbolic links.
- Allow HookConfig to be exported via `sensuctl dump`.
- Properly log any API error in `sensuctl dump`.
- An RBAC rule with the `update` permission now properly authorizes PATCH
requests.
- eventd errors now include additional context for debugging.
- Entities are now properly created using `sensuctl create`.

## [6.1.0] - 2020-10-05

### Added
- A warning is now logged when a runtime asset was requested but does not exist.
- Added Prometheus transformer for extracting metrics from check output
using the Prometheus Exposition Text Format.
- The backend flag `--api-request-limit` is now available to configure the
maximum API request body size, in bytes.
- Add support for the PATCH method on the REST API for most configuration
resources.

### Changed
- The trusted CA file is now used for agent, backend and sensuctl asset retrieval.

### Fixed
- The backend will no longer start when the dashboard TLS configuration is not
fully specified.
- Include the agent entity in data passed to the command process' STDIN.
- Per-entity subscriptions (ex. `entity:entityName`) are always available on agent entities,
even if removed via the `/entities` API.
- Fixed a crash in the backend and agent related to Javascript execution.
- Proxy entities that are used in round-robin check requests are no longer stale.
- Fixed a bug where entity listing would be incorrect if agent entities were
created via the API instead of with sensu-agent.
- Close the response body when done reading from it while downloading assets.
- `sensuctl user hash-password` command no longer requires a config to run.

## [5.21.2] - 2020-08-31

### Fixed
- Failed check events now get written to the event log file.

## [6.0.0] - 2020-08-04

### Added
- Log a warning when secrets cannot be sent to an agent because mTLS is not
enabled.
- Added the is_silenced boolean key to event.Check object.

### Fixed
- Clarifies wording around a secret provider error message.
- Logs and returns an error if a mutator cannot be found.
- User-Agent header is only set on new client creation rather than on each
request.
- Fixed a bug where highly concurrent event filtering could result in a panic.
- Fixed a bug where nil labels or annotations in an event filtering context
would result in a bad user experience, with the user having to explicitly
check if the annotations or labels are undefined. Now, the user is guaranteed
that labels and annotations are always defined, though they may be empty.
- Automatically capitalize the roleRef and subject types in ClusterRoleBindings
and RoleBindings.
- Log the proper CA certificate path in the error message when it can't be
properly parsed by the agent.
- Fix the log entry field for the check's name in schedulerd.
- Store fewer keys in etcd for agents.
- Keepalive and round robin scheduling leases are now dealt with more efficiently.

### Breaking
- The web interface is now a standalone product and no longer distributed
inside the sensu-backend binary. Refer to https://github.com/sensu/web for
more.
- The database schema for entities has changed. After upgrading, users will not
be able to use their database with older versions of Sensu.
- After initial creation, sensu-agent entity configuration cannot be changed
by modifying the agent's configuration file.

### Changed
- Entities are now stored as two separate data structures, in order to optimize
data access patterns.
- The `dead` and `handleUpdate` methods in keepalived now use `EntityConfig` and
`EntityState` respectively.
- The `dead()` and `createProxyEntity()` methods in eventd now use
  `corev3.EntityConfig` and `corev3.EntityState`.
- sensu-agent configuration can now be managed via the HTTP API.
- ClusterRoleBinding and RoleBinding subjects names can now contain any unicode
characters.
- Enriches output of `sensuctl asset add` with help usage for how to use the runtime asset.
- Unless the entity is a proxy entity, updates to entities now ignore state
  related fields.
- Upgraded Go version from 1.13.7 to 1.13.15.
- Upgraded etcd version from 3.3.17 to 3.3.22.

## [5.21.1] - 2020-08-05

### Changed
- Improves logging around the agent websocket connection.

### Fixed
- Fixed potential Web UI crash when fetching events in namespace with > 1000 events.
- Errors produced in the agent by assets, check validation, token substitution,
and event unmarshaling are logged once again.

## [5.21.0] - 2020-06-10

### Added
- Added `SENSU_LICENSE_FILE` environment variable to handler executions.
- Added the `sensuctl user hash-password` command to generate password hashes
- Added the ability to reset passwords via the backend API & `sensuctl user
reset-password`
- The user resource now has a `password_hash` field to specify the password
hash, in place of the cleartext password
- Added the beginnings of the core/v3 API.
- Added automatically generated tests for the core/v2 API.

### Changed
- `sensu-agent`'s default log level is now `info` instead of `warn`.
- `sensuctl command exec` now spawns the plugin directly instead of going
  through a sub-shell.

### Fixed
- The password verification logic when running `sensuctl user change-password`
has been moved from sensuctl to the backend API.
- Errors while publishing proxy check requests do not block scheduling for other
entities.
- Listing namespaces in sensuctl with `--chunk-size` now works properly.
- Prevent the agent from immediately exiting in certain scenarios where
components are disabled.
- Fixed an issue where a GraphQL query could fail when querying a namespace
containing event data in excess of 2GBs.
- Deregistration events now contain a timestamp.
- Checks configured with missing hooks no longer cause the agent to crash.

## [5.20.2] - 2020-05-26

### Added
- Added the username as a field to the API request logger.

### Changed
- The Process struct only contains the name of the process.

### Fixed
- The proper libc implementation is now displayed for Ubuntu entities.
- Add validation for subjects in RBAC RoleBinding and ClusterRoleBinding.
- Fixed a bug where single-letter subscriptions were not allowed, even though
they were intended to be.
- Fix retrieving command assets from bonsai.

## [5.20.1] - 2020-05-15
*No changelog for this release.*

### Added
- Added the ability to omit types from sensuctl dump when using the "all" flag.

### Fixed
- Fixed a bug in sensuctl dump where duplicate resource names could be specified.

## [5.20.0] - 2020-05-12

### Added
- Added ability to make the Resty HTTP Timeout configurable.
- Added the `event.is_silenced` & `event.check.is_silenced` field selectors.
- Added `processes` field to the system type to store agent local processes (commercial feature).
- Users can now increment the logging level by sending SIGUSR1 to the
sensu-backend or sensu-agent process.
- Added a new `sensuctl describe-type` command to list all resource types.
- Added `labels` and `annotations` as backend config options.
- Added token substitution for assets.
- Added `Edition` field to version information.
- Added `GoVersion` field to version information.
- Assets paths are now accessible to consumers via an environment variable.
- Added a helper function to token substitution to retrieve an asset path.
- Windows agent now has log rotation capabilities.
- [Web] Added check hook output to event details page.

### Changed
- Warning messages from Resty library are now suppressed in sensuctl.
- Notepad is now the default editor on Windows, instead of vi.
- [Web] Any leading and trailing whitespace is now trimmed from the username
when authenticating.
- [Web] A toast is now displayed when a user attempts to delete an event but
does not have appropriate authorization.
- [Web] Only the first five groups a user belongs to are displayed in the
preferences dialog. Showing too many made it difficult for users to locate the
sign-out button.

### Fixed
- Windows agent now accepts and remembers arguments passed to 'service run' and
'service install'.
- Windows agent synchronizes writes to its log file, ensuring that file size
will update with every log line written.
- Windows agent now logs to both console and log file when 'service run' is used.
- [Web] Fixed issue where the de-registration handler would always show up as
undefined on the entity details page.

## [5.19.3] - 2020-04-30

### Added
- Added a `timeout` flag to `sensu-backend init`.
- [Web] Added the ability for labels and annotations with links to images to be
displayed inline.
- [Web] Added additional modes for those with colour blindness.
- Added support for restarting the backend via SIGHUP. Config reloading is not
supported yet.

### Changed
- Removed deprecated flags in `sensuctl silenced update` subcommand.
### Fixed
- `sensu-backend init` now logs any TLS failures encountered.
- Fixes a bug in multi-line metric extraction that appeared in windows agents.
- Fixed an authn bug where sensu-backend would restart when agents disconnect.
- Fixed a bug where check state and last_ok were not computed until the second
instance of the event.
- Fix the validation for env_vars to allow the equal sign in values.
- Log to the warning level when an asset is not installed because none of the
filters matched.
- Return underlying errors when fetching an asset.
- Fixed a bug where the etcd event store would return prefixed matches rather than exact matches when getting events by entity.
- `sensuctl logout` now resets the TLS configuration.
- [Web] Fixes issue where labels with links could lead to a crash.
- Added a global rate limit for fetching assets so that asset retries are not abusive (can be
configured using `--assets-rate-limit` and `--assets-burst-limit` on the agent and backend).
- [Web] Fixed an issue where trying to use an unregistered theme could lead to a
crash.
- Fixed a bug that would cause the backend to crash.
- Fixed a bug that would cause messages like "unary invoker failed" to appear
in the logs.
- Fixed several goroutine leaks.
- Fixed a bug that would cause the backend to crash when the etcd client got an
error saying "etcdserver: too many requests".

## [5.19.2] - 2020-04-27
*No changelog for this release.*

## [5.19.1] - 2020-04-13

### Fixed
- Require that pipe handlers have a command set.
- The config file default path is now shown in the help for sensu-backend start
and sensu-agent start.
- Keepalives can now be published via the HTTP API.
- Token substitution templates can now express escape-quoted strings.
- [Web] Fixes issue where labels with links could lead to a crash.
- Fixed a bug where keepalives would not always fire correctly when using
the postgres event store.
- The REST API now uses a timeout of 3 seconds by default when querying
etcd health.
- sensu-agent will not longer allow configuring keepalive timeouts less than
the keepalive interval.
- Eventd can no longer mistake keepalive events for checks with TTL.
- Keepalives now generate a new event UUID for each keepalive failure event.
- Agents now correctly reset keepalive switches on reconnect, fixing a bug
where old keepalive timeout settings would persist too long.
- The system's libc_type attribute is now populated on alpine containers.

## [5.19.0] - 2020-03-26

### Added
- The `sensu.io/managed_by` label is now automatically applied to resources
created via `sensuctl create`.
- Added `created_by` to object metadata and populate that field via the HTTP API.
- Added agent discovery of libc type, VM system/role, and cloud provider.
- Added `float_type` field to system type to store which float type (softfloat,
hardfloat) a system is using.
- Additional Tessen resource metrics can now be registered at runtime.
- Added a generic client POST function that can return the response.
- Tessen now reports the type of store used for events ("etcd or "postgres").

### Changed
- Updated the store so that it may _create_ wrapped resources.
- Bonsai client now logs at debug level instead of info level.
- The dashboard service now returns an error if the client User-Agent is curl
or sensuctl. This should prevent users from using the dashboard port by
mistake.

### Fixed
- Fixed a bug where the agent could connect to a backend using a namespace that
doesn't exist.
- Subscriptions can no longer be empty strings (#2932)
- The proper HTTP status codes are returned for unauthenticated & permission
denied errors in the REST API.

## [5.18.1] - 2020-03-10

### Fixed
- Check history is now in FIFO order, not ordered by executed timestamp.
- Fixed bug where flapping would incorrectly end when `total_state_change` was
  below `high_flap_threshold` instead of below `low_flap_threshold`.
- sensu-backend no longers hang indefinitely if a file lock for the asset
manager cannot be obtained, and returns instead an error after 60 seconds.
- Stopped using the etcd embedded client, which seems to trigger nil pointer
panics when used against an etcd that is shutting down.
- 64-bit align the `Resource` struct in the store cache to fix a crash on
32-bit systems.
- Fixed a bug where sensu-backend would restart when agents disconnect.

## [5.18.0] - 2020-02-24

### Added
- Added the `/version` API in sensu-agent.
- Indicate in log messages which filter dropped an event.

### Fixed
- sensuctl now supports the http_proxy, https_proxy, and no_proxy environment
variables.
- returns 401 instead of 500 when issues occur refreshing the access token.
- Support Bonsai assets versions prefixed with the letter `v`.
- Fixed a bug where wrapped resources were not getting their namespaces set by
the default sensuctl configuration.
- read/writes `initializationKey` to/from `EtcdRoot`, while support legacy as fallback (read-only)
- check for a non-200 response when fetching assets
- `/silenced` now supports API filtering (commercial feature).
- Fixed event payload validation on the backend events API to validate the
payload with the URL parameters on the /events/:entity/:check endpoint and
reject events that do not match.
- The `auth/test` endpoint now returns the correct error messages.
- The `log-level` configuration option is now properly applied when running the
Sensu Agent Windows service.

### Changed
- Updated Go version from 1.13.5 to 1.13.7.
- Default `event.entity.entity_class` to `proxy` in the POST/PUT `/events` API.
- Proxy entities are now automatically created when events are published with an
entity that does not exist.

## [5.17.2] - 2020-02-19

### Fixed

- Fixed a bug where on an internal restart, enterprise HTTP routes could fail
to intialize.

## [5.17.1] - 2020-01-31

### Fixed
- Cluster configuration of sensuctl should be reset when `configure` is called.
- Some namespaces would not appear in the curated namespace functionality under
certain circonstances.
- Fix a bug with tar assets that contain hardlinked files.
- Assets name may contain capital letters.
- When `--trusted-ca-file` is used to configure sensuctl, it now detects and saves
the absolute file path in the cluster config.
- [Web] Changing order on event list will no longer cause filters to be reset.
- [Web] URLs inside annotations are now rendered as links.

## [5.17.0] - 2020-01-28

### Added
- Added the secrets provider interface and secrets provider manager to be used
by commercial secrets providers. Implemented for checks, mutators, and handlers.
- Added the `secrets` field to checks, mutators, and handlers.
- Added the `keepalive-handlers` configuration flag on the agent to specify the
entity's keepalive handlers.
- Added `event.entity.name` as a supported field selector.

### Fixed
- Fixed a memory leak in the entity cache.
- [Web] Labels with links can now be followed.
- [Web] Fixed a inconsistent crash that occurred in Firefox browsers.
- [Web] Fixed bug where event history was duplicated in the event timeline
chart.
- [Web] Fixed issue where silenced entries with a start date would result in a
crash.
- Fixed a bug where `sensuctl entity delete` was not returning an error
when attempting to delete a non-existent entity.
- sensuctl command assets installed via Bonsai will now use the "sensuctl"
namespace.
- Fixed a memory leak in the entity cache
- Users with implicit permissions to a namespace can now display resources
within that namespace via the Web UI.
- Explicit access to namespaces can only be granted via cluster-wide RBAC
resources.
- Split rules ClusterRole and Role verbs, resources and resource names on comma.
- Add support for the `--format` flag in the `sensuctl command list` subcommand.
- Namespace can be ommited from event when performing an HTTP POST request to
the `/events` endpoint.
- Fixed a bug where failing check TTL events could occur event if keepalive
failures had already occurred.

## [5.16.1] - 2019-12-18

### Fixed
- Initialize the sensu_go_events_processed counter with the `success` label so
it's always displayed.
- Fixed a performance regression that was introduced in 5.15.0, which would
cause the API to timeout past 20k agent sessions.

## [5.16.0] - 2019-12-11

### Added
- Display the JWT expiration Unix timestamp in `sensuctl config view`.
- Added the 'sensu-backend init' subcommand.
- Added a new flag, --etcd-client-urls, which should be used with sensu-backend
when it is not operating as an etcd member. The flag is also used by the new
sensu-backend init tool.
- Added the cluster's distribution to Tessen data.
- Added a new field, ClusterIDHex, to the ClusterHealth datatype.
- Added the `--etcd-discovery` and `--etcd-discovery-srv` flags to
`sensu-backend`. These are used to take advantage of the embedded etcd's
auto-discovery features.
- Added `--keepalive-critical-timeout` to define the time after which a
critical keepalive event should be created for an agent.
- Added `--keepalive-warning-timeout` which is an alias of `--keepalive-timeout`
for backwards compatibility.

### Fixed
- Add a timeout to etcd requests when retrieving the nodes health.
- Show the correct default value for the format flag in `sensuctl dump` help
usage.
- Installing sensuctl commands via Bonsai will now check for correct labels
before checking if the asset has 1 or more builds.
- Listing assets with no results returns an empty array.
- Fixed a panic that could occur when creating resources in a namespace that
does not exist.
- [Web] Links to documentation now point to the version of the product being run
instead of the latest; helpful when running an older version of Sensu.
- Fixed issue where keepalive events and events created through the agent's
socket interface could be missing a namespace.
- Fixed an issue where 'sensuctl cluster health' would hang indefinitely.
- Fixed several issues around the metadata of resources encoded using the
wrapped-json format, where the metadata would go missing when listing
resources or prevent resources from being created.

### Changed
- The backend will no longer automatically be seeded with a default admin
username and password. Users will need to run 'sensu-backend init' on every
new installation.
- Several deprecated flags were removed from sensu-backend.
- [Web] Changes to navigation. The app bar has been replaced by an omnipresent
drawer increasing the available space for content. Additionally, each page now
includes breadcrumbs.
- [Web] Switching namespaces is easier than ever, with the new and improved
switcher. The new component can be accessed from the drawer or with the shortcut
ctrl+k. For those with many namespaces the switcher now includes fuzzy search
and improved keyboard navigation.
- 'sensuctl cluster health' will now use a 3s timeout when gathering cluster
health information.
- 'sensuctl cluster health' now collects cluster health information concurrently.

## [5.15.0] - 2019-11-18

### Fixed
- Added better error logging for mutator execution.
- Fixed the order of flap detection weighting for checks.
- The pprof server now only binds to localhost.

### Added
- Added the `APIKey` resource and HTTP API support for POST, GET, and DELETE.
- Added sensuctl commands to manage the `APIKey` resource.
- Added support for api keys to be used in api authentication.
- Added support for sensu-backend service environment variables.
- Added support for timezones in check cron strings.
- Added support for extending sensuctl support with commands.

### Changed
- Moved `corev2.BonsaiAsset` to `bonsai.Asset` and moved
`corev2.OutdatedBonsaiAsset` to `bonsai.OutdatedAsset` along with subsequent
bonsai package refactors.
- Colons and periods are now allowed to be used in all resource names, with
the exception of users.

## [5.14.2] - 2019-11-04

### Changed
- Upgraded etcd to 3.3.17
- Listing namespaces is now done implicitly based on access to resources within
a namespace. Users will no longer be able to list all namespaces by default, in
new installations. Existing installations will function as before. Operators can
change to the new behaviour, by modifying the system:user role.

### Fixed
- As a result of upgrading etcd, TLS etcd clients that lose their connection will
successfully reconnect when using --no-embed-etcd.
- Check TTL switches are now correctly buried when associated events and entities
are deleted.
- Keepalive switches are now correctly buried when the keepalive event is deleted.
- Sensu now uses far fewer leases for keepalives and check TTLs, resulting in a
stability improvement for most deployments.
- Fixed a minor UX issue in interactive filter commands in sensuctl.
- Silences now successfully apply to proxy entities where the check doesn't contain
  the same subscriptions as the entity (#3356)

## [5.14.1] - 2019-10-16

### Added
- Added prometheus gauges for check schedulers.

### Fixed
- Opening an already open Bolt database should not cause sensu-agent to hang
indefinitely.
- [CLI] Dump multiple types as YAML to a file would print separator STDOUT
instead of specified file
- Fixed a bug where Sensu would crash with a panic due to a send on a closed channel.

## [5.14.0] - 2019-10-08

### Added
- [Web] Added an additional option to the error dialog allowing users to
completely wipe the application's persisted state; in lieu of them having to
manually wipe their local / session storage. This may help in the rare cases
where something in said state is leading to an uncaught exception.
- [Web] For operating systems with support for selecting a preferred light /dark
theme, the application now respects the system preference by default.
- sensuctl dump can now list the types of supported resources with --types.
- Added the `sensu_agent_version` field to the `Entity` resource, which reflects
the Sensu semver version of the agent entity.
- Added the `--etcd-heartbeat-interval` and `--etcd-election-timeout` flags to
`sensu-backend`

### Changed
- [Web] Github is not always the best place for feature requests and discussion,
as such we've changed CTA for feedback to point to Discourse instead of the
web repository's issues page.
- [Web] When a user lands on a page inside a namespace that no longer exists or
they do not have access to, the drawer is now opened so that namespace switcher
is front and center. Hopefully this should reduce any confusion around next
steps.
- Support agent TLS authentication, usable with a licensed sensu-backend.
- Updated Go version from 1.12.3 to 1.13.1.
- [GraphQL] `putWrapped` mutation now accepts wrapped JSON with empty
outer objectmeta.

### Fixed
- [Web] Fixed issue where a user with an appropriate role may have been unable
to resolve events, queue checks, and create silenced entries.
- Splayed proxy checks are now executed every interval, instead of every
`interval + interval * splay_coverage`.
- [GraphQL] Ensures that proxy entity label & annotations are redacted.
- Fixed a bug in the ring where round robin schedules would not recover
after quorum loss.
- [Web] Unauthorized errors emitted while creating silences or resolving events
are now caught and a toast is presented to communicate what occurred.
- [Web] Internal errors are now avoided when a user attempts to queue an ad-hoc
check for a keepalive.
- Do not separate asset builds into several assets unless the the tabular format
is used in `sensuctl asset list`.
- Fix the 'flag accessed but not defined' error in `sensuctl asset outdated`
- Fix generic API client's `SetTypeMeta` method. The APIGroup is now correctly
configured and by virtue unintended authorization denied errs are avoided.
- Fixed a bug where checks would stop executing after a network error.
- Fixed a bug where sensuctl create with stdin was not working.

## [5.13.2] - 2019-09-19

### Fixed
- Enterprise bug fix.

## [5.13.1] - 2019-09-10

### Fixed
- Multi-build asset definitions with no matching filters will no longer cause a panic.

## [5.13.0] - 2019-09-09

### Added
- Added the `sensuctl env` command.
- sensuctl asset add (fetches & adds assets from Bonsai).
- sensuctl asset outdated (checks for newer versions of assets from Bonsai).
- Add HTTP and directory support to `sensuctl create`
- Only validate check interval/cron when publish true

### Fixed
- sensuctl dump no longer silently discards errors.
- Interactive check create and update modes now have 'none' as the first
highlighted option, instead of nagios-perfdata.
- Fixed a bug where silences would not expire on event resolution.

## [5.12.0] - 2019-08-22

### Added
- Added functionality for the agent `--allow-list` configuration, which
whitelists check and check hook executables.
- Added the `runtime_assets` field to `HookConfig`. Assets are enabled
for check hook execution.
- Added backwards compatible content negotiation to the websocket connection.
Protobuf will be used for serialization/deserialization unless indicated by the
backend to use JSON.
- Added delete functionality for assets in the API and sensuctl.
- Added `sensuctl dump` to dump resources to a file or STDOUT.
- Added `event.check.name` as a supported field selector.
- [Web] Added timeline chart to event details view.
- Added `entity.system.arm_version` to record the value of `GOARM` at compile time.
- Added `ProviderType` field to `AuthProviderClaims`
- Added `builds` field to the `Asset` type to allow assets to specify different
URLs for each platform/architecture/arch_version.

### Changed
- The project now uses Go modules instead of dep for dependency management.
- The internal reverse proxy relied on by the dashboard has been eliminated.
- The generic etcd watcher now keeps track of revisions.
- The resource caches can now rebuild themselves in case of failures.
- Event and Entity resources can now be created without an explicit namespace;
the system will refer to the namespace in the URL.
- Events and Entities can now be created with the POST verb.
- [Web] Changed styling of namespace labels.
- Log token substitution failures more clearly.

### Fixed
- Fixed the tabular output of `sensuctl filter list` so inclusive filter expressions
are joined with `&&` and exclusive filter expressions are joined with `||`.
- The REST API now correctly only returns events for the specific entity
queried in the `GET /events/:entity` endpoint (#3141)
- Prevent a segmentation fault when running `sensuctl config view` without
configuration.
- Added entity name to the interactive sensuctl survey.
- Check hooks with `stdin: true` now receive actual event data on STDIN instead
  of an empty event.
- Prevent a segmentation fault on the agent when a command execution returns an
error.
- [Web] Fixed issue where a bad or revoked access token could crash the app.

### Removed
- Removed encoded protobuf payloads from log messages (when decoded, they can reveal
redacted secrets).

## [5.11.1] - 2019-07-18

### Fixed
- The agent now sends heartbeats to the backend in order to detect network
failures and reconnect faster.
- The default handshake timeout for the WebSocket connection negotiation has
been lowered from 45 to 15 seconds and is now configurable.

## [5.11.0] - 2019-07-10

### Added
- Silenced entries are now retrieved from the cache when determining if an event
is silenced.
- Added --disable-assets flag to sensu-agent.
- Added ability to query mutators to the GraphQL service
- Added ability to query event filters to the GraphQL service
- Added prometheus metrics for topics in wizard bus and agent sessions.
- The buffer size and worker count of keepalived, eventd & pipelined can now be
configured on sensu-backend.
- Added a `headers` field to the `Asset` struct. Headers is a map of key/value
string pairs used as HTTP headers for asset retrieval.
- Added the current user to the output of `sensuctl config view`.
- [Web] Adds list and details views for mutators
- [Web] Adds list and details views for event filters
- Added sensuctl delete command

### Changed
- [Web] Updated embedded web assets from `46cd0ee` ... `8f50155`
- The REST API now returns the `201 Created` success status response code for
POST & PUT requests instead of `204 No Content`.

### Fixed
- The REST API now returns an error when trying to delete an entity that does
not exist.
- Fixed a bug where basic authorization was not being performed on the agent websocket connection.
- Fixed an aliasing regression where event timestamps from the /events API
were not getting properly populated.
- Fixed a bug where multiple nested set handlers could be incorrectly flagged as
deeply nested.
- Fixed a bug where round robin proxy checks could fail to execute.
- Fixed a bug where watchers could enter a tight loop, causing very high CPU
usage until sensu-backend was restarted.

## [5.10.1] - 2019-06-25

### Fixed
- Fixed the entity_attributes in proxy_requests so all attributes must match
instead of only one of them.
- Fixed a bug where events were not deleted when their corresponding entity was.

## [5.10.0] - 2019-06-18

### Added
- Added POST `/api/core/v2/tessen/metrics`.
- Added the ability in TessenD to listen for metric points on the message bus,
populate, and send them to the Tessen service.
- [Web] Adds ability to delete entities
- [GraphQL] Adds simple auto-suggestion feature.
- Added a tag to all Tessen metrics to differentiate internal builds.
- Added a unique sensu cluster id, accessible by GET `/api/core/v2/cluster/id`.
- Added `sensuctl cluster id` which exposes the unique sensu cluster id.

### Changed
- [Web] Updated embedded web assets from `275386a` ... `46cd0ee`
- Refactoring of the REST API.
- Changed the identifying cluster id in TessenD from the etcd cluster id to
the sensu cluster id.
- [GraphQL] Updates `PutResource` mutation to accept an `upsert` boolean flag parameter. The `upsert` param defaults to `true`, but if set to `false` the mutation will return an error when attempting to create a duplicate resource.
- Eventd has been refactored. Users should not perceive any changes, but a
substantial amount of business logic has been moved into other packages.
- The `sensuctl create` command now accepts resources without a declared
namespace. If the namespace is omitted, the resource will be created in the
current namespace, or overridden by the `--namespace` flag.
- Eventd now uses a constant number of requests to etcd when working with
silenced entries, instead of a number that is proportional to the number of
subscriptions in a check.

### Fixed
- The check state and check total_state_change properties are now more correct.
- Scheduling proxy checks now consumes far fewer CPU resources.
- [Web] Unless required- scrollbars on code blocks are hidden.
- [Web] Ensure that we redirect user to a valid namespace when first signing in.
- [Web] Correctly display timeout value for handlers.
- [Web] Avoid exception when parsing non-standard cron statements. (Eg.
`@every 1h` or `@weekly`)
- The resources metadata are now validated with the request URI.

## [5.9.0] - 2019-05-29

### Added
- [GraphQL] Added field to retrieve REST API representation of a resource to
  each core type
- [Web] Add views for handlers

### Changed
- [Web] Updated embedded web assets from `9d91d7f` ... `275386a`
- [Web] Implements simpler & more efficient filtering.
- [GraphQL] fields that previously accepted a JS filter have been deprecated and
  replaced with a simpler syntax.

### Fixed
- Fixed the behaviors for check `Occurrences` and `OccurrencesWatermark`.
- Fixed a panic that could occur when seeding initial data.
- [Web] Compress dashboard assets
- [Web] Fixed regression where dashboard assets were no longer compressed.
- Fixed listing of silenced entries by check or subscription.
- The docker-compose.yaml file now refers to the sensu/sensu:latest image.

## [5.8.0] - 2019-05-22

### Added
- Added per resource counts to tessen data collection.
- Added event processing counts to tessen data collection.
- Added ability to query for `Handlers` (individual and collections) from the GraphQL query endpoint.
- Added `/version` to retrieve the current etcd server/cluster version and the sensu-backend version.
- --etcd-cipher-suites option is now available for sensu-backend.
- Added the `--chunk-size` flag to `sensuctl * list` sub-commands

### Changed
- eventd and keepalived now use 1000 handlers for events.
- etcd database size and request size are now configurable.
- Most resources now use protobuf serialization in etcd.

### Fixed
- Only bury switchsets of checks that no longer have a TTL, in order to reduce
the number of write operations made to etcd.
- Fixed keepalives switchsets for entities with deregistration.
- Fixed continue token generation in namespace and user pagination.

## [5.7.0] - 2019-05-09

### Added
- Added a Windows service wrapper for sensu-agent. See
"sensu-agent service --help" for more information.

### Fixed
- Fixed `sensuctl` color output on Windows.
- Fixed a regression in `sensuctl cluster` json/wrapped-json output.
- Fixed a regression that caused listing objects for a given namespace to also
  include results from namespaces sharing a similar prefix.

## [5.6.0] - 2019-04-30

### Added
- Added filtering support to `sensuctl`. This feature only works against a
  `sensu-backend` with a valid enterprise license.
- Added fields getter functions for resources available via the REST API.
- Added the message bus to Tessend in order to track Tessen configuration changes from the API.
- Added a performance optimizing `Count()` function to the generic store.
- Added a hexadecimal Cluster ID title to the `sensuctl cluster health` and
`sensuctl cluster member-list` commands in tabular format.
- Added a `Header` field to the `HealthResponse` type returned by `/health`.

### Fixed
- Fixed the agent `--annotations` and `--labels` flags.

## [5.5.1] - 2019-04-15

### Changed
- Added parsing annoatations to sensu-agent, both from agent.yml and command line arguments
- Updated Go version from 1.11.4 to 1.12.3 for CI builds.
- Changed the 1.x `client` field to `source` in the 1.x compatible agent socket. The `client` field is now deprecated.
- Deprecated the agent TCP/UDP sockets in favor of the agent rest api.
- [GraphQL] Added mutation to create / update using wrapped resources.
- [GraphQL] Added field returning wrapped resource given ID.
- apid uses a new generic router for listing resources.
- The store uses the generic List function for listing resources.

### Fixed
- Fixed an issue where etcd watchers were used incorrectly. This was causing
100% CPU usage in some components, as they would loop endlessly trying to get
results from watchers that broke, due to their stream terminating. Other
components would simply stop updating. Watchers now get reinstated when the
client regains connectivity.
- Fixed the `/events/:entity` route in the REST API.
- Fixed a bug where the --labels arg was not working as expected in sensu-agent.

## [5.5.0] - 2019-04-03

### Added
- Added the TessenD daemon.
- Added an etcd watcher for tessen configuration.
- Added ring support for TessenD so that the service is invoked in a
round-robin fashion within a cluster.
- Added `tessen opt-in` command to `sensuctl`.
- Added `tessen opt-out` command to `sensuctl`.
- Added `tessen info` command to `sensuctl`.
- Added more verbose logging to indicate when a proxy request matches an entity according to its entity attributes.

### Removed
- Removed the unused etcd watcher for hook configurations.

### Fixed
- [Web] Ensure user chip is never rendered when creator is not present.

## [5.4.0] - 2019-03-27

### Added
- Add support for pagination to the API
- Add two new flags for `backend` daemon to optionally allow for separate TLS
  cert/key for dashboard. the flags are: `--dashboard-cert-file` and
  `--dashboard-key-file`. The dashboard will use the same TLS config of the API
  unless these new flags are specified.
- Added notion of asset collections to dashboard daemon
- Added a store for Tessen opt-in/opt-out configuration.
- Added /tessen GET and PUT endpoints to the API.
- Added queueing to the agent /events API

### Changed
- [Web] Updated dependencies that had warnings
- [Web] Updated dependency babel to ^7.4
- [Web] Updated UI library to ^3.8

### Fixed
- Fixed a bug in `sensuctl` where global/persistent flags, such as `--namespace`
  and `--config-dir`, would get ignored if they were passed after a sub-command
  local flag, such as `--format`.
- Fixed a bug in `sensuctl` where handlers and filters would only be deleted
  from the default namespace, unless a `--namespace` flag was specified.
- Fixed a bug where events could be stored without a timestamp.
- Fixed a bug where metrics could be persisted to etcd in some cases.
- Fixed a bug where agents would sometimes refuse to terminate on SIGTERM and
  SIGINT.
- Fixed a bug where agents would always try to reconnect to the same backend,
  even when multiple backends were specified. Agents will now try to connect to
  other backends, in pseudorandom fashion.
- [Web] Avoids crash when the creator of a check is inaccessible.
- [Api] Respond with 404 from the users endpoint when user for given name cannot
  be found.
- Commands wrap on the event details page and will display "-" if there is no
  command (keepalives)

## [5.3.0] - 2019-03-11

### Added
- Added additional check config and entity information to event details page.
- Fixed all known TLS vulnerabilities affecting the backend server:
    - TLS min version increased to 1.2
    - Removed ALL but perfect-forward-secrecy ciphers
- Removed requirement of specifying `--trusted-ca-file` when using TLS on backend
- Prevented backend from loading server TLS configuration for http client
- Enforced uniform TLS configuration for all three backend components (apid, agentd, dashboardd)
- Set http client timeout to 15 seconds for sensuctl
- Round robin scheduling is now fully functional.
- Web UI offline state detection and and alert banner.

### Changed
- Asset downloading now uses buffered I/O.

### Fixed
- Check results sent via the agent socket now support handlers.
- `sensuctl user list` can now output yaml and wrapped-json
- Fixed bug with how long commands were displayed on check details page.
- Assets downloads no longer specify a client timeout.
- Fixed a bug where agent entity subscriptions would be communicated to the
  backend incorrectly. Due to the scheduler using the subscriptions from the
  HTTP header, this does not have any effect on scheduling.
- Web - Fixes issue where timeout value was not displayed.
- Fixed bug with how long commands were displayed on check details page.

### Removed
- Removed the concept of "edition" and the edition header.

## [5.2.1] - 2019-02-11

### Fixed
- Fixed a regression in the agent that would not allow proxy checks to be
run for subsequent executions.
### Added
- Web UI - support for labels and annotations

## [5.2.0] - 2019-02-06

### Added
- Added support for the following TLS related options to `sensuctl`:
`--trusted-ca-file` and `--insecure-skip-tls-verify`. This allows sensuctl
users to use a self-signed certificate without adding it to the operating
system's CA store, either by explicitly trusting the signer, or by disabling
TLS hostname verification.
- Added a generic watcher in the store.
- Added `RemoveProvider` method to authenticator.
- Check output truncation support has been added. Check output can be truncated
by adjusting the max_output_size and discard_output properties.
- Added ability to silence/unsilence from the event details page.
- Added support for wrapped resources in the API with `sensuctl create` &
`sensuctl edit`.
- Web UI - platform version displays on the entity details page.
- Web UI - include proxy request configuration on check details page.
- Web UI - display deregistration config on the entity details page.

### Changed
- Removed unused workflow `rel_build_and_test` in CircleCI config.
- Moved the `Provider` interface to `api/core/v2` package.
- Moved the `Authenticator` interface to `backend/authentication` package.
- Updated confirmation messages for sensuctl commands: `Created`, `Deleted` and
`Updated` instead of `OK`.
- Exported some functions and methods in the CLI client.
- The API authenticator now identifies providers by their name only.

### Fixed
- Check TTL failure events are now much more reliable, and will persist even
in the presence cluster member failures and cluster restarts.
- Fix snakeCase version of keys in typeMap for acronyms.
- Fixed a bug in keepalive processing that could result in a crash.
- Pin childprocess to v0.9.0 in CircleCI so fpm can be installed.
- Substitutions applied to command & hooks are now omitted from events.
- Fixes a bug where generic store methods assumed a namespace was provided for non-namespaced resources.
- Keepalive and check TTL database state is now properly garbage-collected on
entity deletion.
- Fixed a bug where `sensuctl version` required configuration files to exist.
- Updates the copy on the confirm disable dialog to accurately reflect the
operation.

## [5.1.1] - 2019-01-24

### Added
- Added the notion of authentication providers.

### Changed
- Improved logging for errors in proxy check requests.
- Updated Go version from 1.10 to 1.11.4.
- Refactoring of the internal authentication mechanism into a `basic`
authentication provider.
- Modified private generic store methods as public functions.
- Improved logging for errors in proxy check requests.
- Updated Go version from 1.10 to 1.11.4.
- Changed keepalive event to include check.output

### Fixed
- Fixed a bug where `sensuctl edit` was not removing the temp file it created.
- Fixed a bug where adhoc checks were not retrieving asset dependencies.
- Fixed a bug where check updates would cause the check to immediately fire.
- Fixed a bug where a bad line in check output would abort metric extraction.
An error is now logged instead, and extraction continues after a bad line is encountered.
- Keepalive events will now continue to fire after cluster restarts.
- Fixed a panic in the dashboardd shutdown routine.
- Fixed a bug where deleting a non-existent entity with sensuctl would not return an error.
- Web UI - toolbar menu buttons now switch with dark theme.
- Web UI - some buttons easier to see with dark theme.
- Agents will now take proxy entity names into consideration when guarding
against duplicate check requests.

### Changed
- Improved logging for errors in proxy check requests.
- Updated Go version from 1.10 to 1.11.4.

## [5.1.0] - 2018-12-18

### Added
- Support for the trusted-ca-file and insecure-skip-tls-verify flags in
  sensu-agent. These flags have the same meaning and use as their sensu-backend
  counterparts.

### Changed
- Default location for sensu-backend data has changed from /var/lib/sensu to
  /var/lib/sensu/sensu-backend. See release notes for more information.

### Fixed
- Keepalive and check TTL failure events now fire continuously until resolved.
- Listing an empty set of assets now correctly returns [] instead of null.
- Fixed API endpoint used by the CLI to create hooks via the 'sensuctl create'
  command. It's now possible to create objects of type 'Hook' with this command
  again.
- Firefox status icons not fully rendering

## [5.0.1] - 2018-12-12

### Changed
- Added --etcd-advertise-client-urls options to docker-compose.yaml sensu-backend start command

### Fixed
- Prevent a panic when using an external etcd cluster.
- Silences List in web ui sorted by ascending order; defaults to descending
- Reduces shuffling of items as events list updates
- Fixed error in UI where status value could not be coerced
- Copy local environment variables into execution context when running checks
- Ensure environment variables are joined with a semicolon on Windows
- Command arguments are no longer needlessly escaped on Windows
- Backend environments are now included in handler & mutator execution requests.

## [5.0.0] - 2018-11-30

### Added
- Add the `etcd-advertise-client-urls` config attribute to sensu-backend
- Support for multiple API versions added to sensuctl create
- Support for metadata added to wrapped resources (yaml, wrapped-json)
- Added the backend configuration attributes `api-listen-address` & `api-url`.
- Adds feedback when rerunning check[s] in the web app

### Removed
- Check subdue functionality has been disabled. Users that have checks with
subdues defined should delete and recreate the check. The subdue feature was
found to have issues, and we are re-working the feature for a future release.
- Filter when functionality has been disabled. Users that have filters with
'when' properties defined should delete and recreate the filter. Filter when
uses the same facility as check subdue for handling time windows.
- Removed event.Hooks and event.Silenced deprecated fields
- Extensions have been removed until we have time to revisit the feature.

### Changed
- Assets and checks environments are now merged, with a preference given to the
  values coming from the check's environment.
- Assets and handlers environments are now merged, with a preference given to the
  values coming from the handler's environment.
- Assets and mutators environments are now merged, with a preference given to the
  values coming from the mutator's environment.
- Metadata from wrappers and resources is now merged, with a preference given to
the values coming from the wrapper. Labels and annotations are deep-merged.
- Round-robin scheduling has been temporarily disabled.
- The dashboard now uses the `api-url` configuration attribute to connect to the
API.

### Fixed
- Fixed several resource leaks in the check scheduler.
- Fixed a bug in the dashboard where entities could not be silenced.
- Fix the `sensuctl cluster health` command.
- Fixed issue filtering by status on the events page
- Fixed interactive operations on entities in the CLI
- Removed rerun and check links for keepalives on event details page.
- Web UI - Made silencing language more clear on Silences List page
- Fixed a bug where resources from namespaces that share a common prefix, eg:
  "sensu" and "sensu-devel", could be listed together.
- Fixed a bug in the agent where the agent would deadlock after a significant
period of disconnection from the backend.
- Fixed a bug where logging events without checks would cause a nil panic.
- Removed the ability to rerun keepalives on the events list page
- A panic in keepalive/check ttl monitors causing a panic.
- Monitors are now properly namespaced in etcd.
- Updating a users groups will no longer corrupt their password
- Prevent empty error messages in sensuctl.
- Fixed a bug where keepalive failures could be influenced by check TTL
successes, and vice versa.
- Fixed a bug where check TTL events were not formed correctly.
- Fixed a web-ui bug causing the app to crash on window resize in FireFox

### Breaking Changes
- The backend configuration attributes `api-host` & `api-port` have been
replaced with `api-listen-address`.

## [2.0.0-beta.8-1] - 2018-11-15

### Added
- Assets are included on check details page.
- Adds links to view entities and checks from the events page.
- Added an agent/cmd package, migrated startup logic out of agent main
- Improved debug logging in pipeline filtering.
- Add object metadata to entities (including labels).
- Add filter query support for labels.
- Add support for setting labels on agents with the command line.
- The sensuctl tool now supports yaml.
- Add support for `--all-namespaces` flag in `sensuctl extension list`
subcommand.
- Added functionality to the dynamic synthesize function, allowing it to
flatten embedded and non-embedded fields to the top level.
- Added the sensuctl edit command.
- Added javascript filtering.

### Removed
- Govaluate is no longer part of sensu-go.

### Fixed
- Display appropriate fallback when an entity's lastSeen field is empty.
- Silences List in web ui sorted by ascending order
- Sorting button now works properly
- Fixed unresponsive silencing entry form begin date input.
- Removed lastSeen field from check summary
- Fixed a panic on the backend when handling keepalives from older agent versions.
- Fixed a bug that would prevent some keepalive failures from occurring.
- Improved event validation error messages.
- Improved agent logging for statsd events.
- Fixues issue with tooltip positioning.
- Fixed bug with toolbar menus collapsing into the overflow menu
- The agent now reconnects to the backend if its first connection attempt
  fails.
- Avoid infinite loop when code cannot be highlighted.

### Changes
- Deprecated the sensu-agent `--id` flag, `--name` should be used instead.

### Breaking Changes
- Environments and organizations have been replaced with namespaces.
- Removed unused asset metadata field.
- Agent subscriptions are now specified in the config file as an array instead
  instead of a comma-delimited list of strings.
- Extended attributes have been removed and replaced with labels. Labels are
string-string key-value pairs.
- Silenced `id`/`ID` field has changed to `name`/`Name`.
- Entity `id`/`ID` field has changed to `name`/`Name`.
- Entity `class`/`Class` field has changed to `entity_class`/`EntityClass`.
- Check `proxy_entity_id`/`ProxyEntityID` field has changed to `proxy_entity_name`/`ProxyEntityName`.
- Objects containing both a `name`/`Name` and `namespace`/`Namespace` field have been
replaced with `metadata`/`ObjectMeta` (which contains both of those fields).
- Role-based access control (RBAC) has been completely redesigned.
- Filter and token substitution variable names now match API naming. Most names
that were previously UpperCased are now lower_cased.
- Filter statements are now called expressions. Users should update their
filter definitions to use this new naming.

## [2.0.0-beta.7-1] - 2018-10-26

### Added
- Asset functionality for mutators and handlers.
- Web ui allows publishing and unpublishing on checks page.
- Web ui allows publishing and unpublishing on check details page.
- Web ui code highlighting added.

### fixed
- fixes exception thrown when web ui browser window is resized.

## [2.0.0-beta.6-2] - 2018-10-22

### Added
- Add windows/386 to binary gcs releases
- TLS authentication and encryption for etcd client and peer communication.
- Added a debug log message for interval timer initial offset.
- Added a privilege escalation test for RBAC.

### Removed
- Staging resources and configurations have been removed from sensu-go.
- Removed handlers/slack from sensu/sensu-go. It can now be found in
sensu/slack-handler.
- Removed the `Error` store and type.

### Changed
- Changed sensu-agent's internal asset manager to use BoltDB.
- Changed sensuctl title colour to use terminal's configured default for bold
text.
- The backend no longer forcibly binds to localhost.
- Keepalive intervals and timeouts are now configured in the check object of
keepalive events.
- The sensu-agent binary is now located at ./cmd/sensu-agent.
- Sensuctl no longer uses auto text wrapping.
- The backend no longer requires embedded etcd. External etcd instances can be
used by providing the --no-embed option. In this case, the client will dial
the URLs provided by --listen-client-urls.
- The sensu-agent binary is now located at ./cmd/sensu-agent.
- Sensuctl no longer uses auto text wrapping.
- The backend no longer requires embedded etcd. External etcd instances can be
used by providing the --no-embed option. In this case, the client will dial
the URLs provided by --listen-client-urls.
- Deprecated daemon `Status()` functions and `/info` (`/info` will be
re-implemented in https://github.com/sensu/sensu-go/issues/1739).
- The sensu-backend flags related to etcd are now all prefixed with `etcd` and
the older versions are now deprecated.
- Web ui entity recent events are sorted by last ok.
- etcd is now the last component to shutdown during a graceful shutdown.
- Web ui entity recent events are sorted by last ok
- Deprecated --custom-attributes in the sensu-agent command, changed to
--extended-attributes.
- Interfaced command execution and mocked it for testing.
- Updated the version of `libprotoc` used to 3.6.1.

### Fixed
- Fixed a bug in `sensuctl configure` where an output format called `none` could
  be selected instead of `tabular`.
- Fixes a bug in `sensuctl cluster health` so the correct error is handled.
- Fixed a bug where assets could not extract git tarballs.
- Fixed a bug where assets would not install if given cache directory was a
relative path.
- Fixed a bug where an agent's collection of system information could delay
sending of keepalive messages.
- Fixed a bug in nagios perfdata parsing.
- Etcd client URLs can now be a comma-separated list.
- Fixed a bug where output metric format could not be unset.
- Fixed a bug where the agent does not validate the ID at startup.
- Fixed a bug in `sensuctl cluster health` that resulted in an unmarshal
error in an unhealthy cluster.
- Fixed a bug in the web ui, removed references to keepaliveTimeout.
- Keepalive checks now have a history.
- Some keepalive events were misinterpreted as resolution events, which caused
these events to be handled instead of filtered.
- Some failing keepalive events were not properly emitted after a restart of
sensu-backend.
- The check output attribute is still present in JSON-encoded events even if
empty.
- Prevent an empty Path environment variable for agents on Windows.
- Fixed a bug in `sensuctl check update` interactive mode. Boolean defaults
were being displayed rather than the check's current values.
- Use the provided etcd client TLS information when the flag `--no-embed-etcd`
is used.
- Increase duration delta in TestPeriodicKeepalive integration test.
- Fixed some problems introduced by Go 1.11.

### Breaking Changes
- Removed the KeepaliveTimeout attribute from entities.

## [2.0.0-beta.4] - 2018-08-14

### Added
- Added the Sensu edition in sensuctl config view subcommand.
- List the supported resource types in sensuctl.
- Added agent ID and IP address to backend session connect/disconnect logs
- Licenses collection for RHEL Dockerfiles and separated RHEL Dockerfiles.

### Changed
- API responses are inspected after each request for the Sensu Edition header.
- Rename list-rules subcommand to info in sensuctl role commmand with alias
for backward compatibility.
- Updated gogo/protobuf and golang/protobuf versions.
- Health API now returns etcd alarms in addition to cluster health.

### Fixed
- Fixed agentd so it does not subscribe to empty subscriptions.
- Rules are now implicitly granting read permission to their configured
environment & organization.
- The splay_coverage attribute is no longer mandatory in sensuctl for proxy
check requests and use its default value instead.
- sensu-agent & sensu-backend no longer display help usage and duplicated error
message on startup failure.
- `Issued` & `History` are now set on keepalive events.
- Resolves a potential panic in `sensuctl cluster health`.
- Fixed a bug in InfluxDB metric parsing. The timestamp is now optional and
compliant with InfluxDB line protocol.
- Fixed an issue where adhoc checks would not be issued to all agents in a
clustered installation.

### Breaking Changes
- Corrects the check field `total_state-change` json tag to `total_state_change`.

## [2.0.0-beta.3-1] - 2018-08-02

### Added
- Added unit test coverage for check routers.
- Added API support for cluster management.
- Added sensuctl cluster member-list command.
- Added Sensu edition detection in sensuctl.
- Added sensuctl cluster member-add command.
- Added API client support for enterprise license management.
- Added a header to API calls that returns the current Sensu Edition.
- Added sensuctl cluster health command.

### Changed
- The Backend struct has been refactored to allow easier customization in
enterprise edition.
- Use etcd monitor instead of in-memory monitor.
- Refactoring of the cmd package for sensuctl to allow easier customization in
the enterprise edition.
- Upgrade dep to v0.5.0
- Added cluster health information to /health endpoint in sensu-backend.

### Fixed
- Fixed `sensuctl completion` help for bash and zsh.
- Fixed a bug in build.sh where versions for Windows and Mac OS were not
generated correctly.
- Display the name of extensions with table formatting in sensuctl.
- Fixed TLS issue that occurred when dashboard communicated with API.
- Check TTL now works with round robin checks.
- Format string for --format flag help now shows actual arguments.
- Push the sensu/sensu:nightly docker image to the Docker Hub.
- Replaced dummy certs with ones that won't expire until 100 years in the
future.
- Fixed a bug where clustered round robin check execution executed checks
too often.
- Catch errors in type assertions in cli.
- Fixed a bug where users could accidentally create invalid gRPC handlers.

### Removed
- Removed check subdue e2e test.
- Removed unused Peek method in the Ring data structure.

### Breaking Changes
- Removed deprecated import command.

## [2.0.0-beta.2] - 2018-06-28

### Added
- Performed an audit of events and checks. Added `event.HasCheck()` nil checks
prior to assuming the existence of said check.
- Added a Create method to the entities api.
- Added the ability to set round robin scheduling in sensuctl
- Added Output field to GRPC handlers
- Additional logging around handlers
- Accept additional time formats in sensuctl
- Entities can now be created via sensuctl.
- Added the format `wrapped-json` to sensuctl `configure`, `list` and `info`
commands, which is compatible with `sensuctl create`.
- Added debug event log with all event data.
- Added yml.example configurations for staging backend and agents.
- Added test resources in `testing/config/resources.json` to be used in staging.
- Added all missing configuration options to `agent.yml.example` and
`backend.yml.example`.
- Added environment variables to checks.
- Added logging redaction integration test.
- Added check token substitution integration test.
- Added the `sensuctl config view` subcommand.
- Added extension service configuration to staging resources.
- Added some documentation around extensions.
- Added Dockerfile.rhel to build RHEL containers.

### Changed
- Upgraded gometalinter to v2.
- Add logging around the Sensu event pipeline.
- Split out the docker commands in build script so that building images and
  pushing can be done separately.
- Migrated the InfluxDB handler from the sensu-go repository to
github.com/nikkiki/sensu-influxdb-handler
- Entry point for sensu-backend has been changed to
  `github.com/sensu/sensu-go/cmd/sensu-backend`
- Don't allow unknown fields in types that do not support custom attributes
when creating resources with `sensuctl create`.
- Provided additional context to metric event logs.
- Updated goversion in the appveyor configuration for minor releases.
- Use a default hostname if one cannot be retrieved.
- Return an error from `sensuctl configure` when the configured organization
or environment does not exist.
- Remove an unnecessary parameter from sensuctl environment create.
- The profile environment & organization values are used by default when
creating a resource with sensuctl.
- Migrated docker image to sensu Docker Hub organization from sensuapp.
- Use the sensu/sensu image instead of sensu/sensu-go in Docker Hub.

### Fixed
- Prevent panic when verifying if a metric event is silenced.
- Add logging around the Sensu event pipeline
- Marked silenced and hooks fields in event as deprecated
- Fixed a bug where hooks could not be created with `create -f`
- Metrics with zero-values are now displayed correctly
- Fix handler validation routine
- Fixed a small bug in the opentsdb transformer so that it trims trailing
whitespace characters.
- Sensu-agent logs an error if the statsd listener is unable to start due to an
invalid address or is stopped due to any other error.
- Fixed a bug where --organization and --environment flags were hidden for all
commands
- Fix a bug where environments could not be created with sensuctl create
- StatsD listener on Windows is functional
- Add version output for dev and nightly builds (#1320).
- Improve git version detection by directly querying for the most recent tag.
- Fixed `sensuctl create -f` for `Role`
- Fixed `sensuctl create -f` for `Event`
- Added validation for asset SHA512 checksum, requiring that it be at least 128
characters and therefore fixing a bug in sensuctl
- Silenced IDs are now generated when not set in `create -f` resources
- API requests that result in a 404 response are now logged
- Fixed a bug where only a single resource could be created with
`sensuctl create` at a time.
- Fixed a bug where environments couldn't be deleted if there was an asset in
the organization they reside in.
- Dashboard's backend reverse proxy now works with TLS certs are configured.
- Fixed a bug with the IN operator in query statements.
- Boolean fields with a value of `false` now appear in json format (removed
`omitempty` from protobufs).
- The sensuctl create command no longer prints a spurious warning when
non-default organizations or environments are configured.
- When installing assets, errors no longer cause file descriptors to leak, or
lockfiles to not be cleaned up.
- Fixed a bug where the CLI default for round robin checks was not appearing.
- Missing custom attributes in govaluate expressions no longer result in
an error being logged. Instead, a debug message is logged.
- Update AppVeyor API token to enable GitHub deployments.
- Allow creation of metric events via backend API.
- Fixed a bug where in some circumstances checks created with sensuctl create
would never fail.
- Fixed a goroutine leak in the ring.
- Fixed `sensuctl completion` help for bash and zsh.

### Removed
- Removed Linux/386 & Windows/386 e2e jobs on Travis CI & AppVeyor
- Removed check output metric extraction e2e test, in favor of more detailed
integration coverage.
- Removed the `leader` package
- Removed logging redaction e2e test, in favor of integration coverage.
- Removed check token substitution e2e test, in favor of integration coverage.
- Removed round robin scheduling e2e test.
- Removed proxy check e2e test.
- Removed check scheduling e2e test.
- Removed keepalive e2e test.
- Removed event handler e2e test.
- Removed `sensuctl` create e2e tests.
- Removed hooks e2e test.
- Removed assets e2e test.
- Removed agent reconnection e2e test.
- Removed extensions e2e test.

## [2.0.0-beta.1] - 2018-05-07
### Added
- Add Ubuntu 18.04 repository
- Support for managing mutators via sensuctl.
- Added ability to sort events in web UI.
- Add PUT support to APId for the various resource types.
- Added flags to disable the agent's API and Socket listeners
- Made Changelog examples in CONTRIBUTING.md more obvious
- Added cli support for setting environment variables in mutators and handlers.
- Added gRPC extension service definition.
- The slack handler now uses the iconURL & username flag parameters.
- Support for nightlies in build/packaging tooling.
- Added extension registry support to apid.
- Added extension registry to the store.
- Add sensuctl create command.
- Adds a statsd server to the sensu-agent which runs statsd at a configurable
flush interval and converts gostatsd metrics to Sensu Metric Format.
- Add event filtering to extensions.
- Proper 404 page for web UI.
- Add sensuctl extension command.
- Add extensions to pipelined.
- Added more tests surrounding the sensu-agent's statsd server and udp port.
- Add the `--statsd-event-handlers` flag to sensu-agent which configures the
event handlers for statsd metrics.
- Add default user with username "sensu" with global, read-only permissions.
- Add end-to-end test for extensions.
- Add configuration setting for backend and agent log level.
- Add extension package for building third-party Sensu extensions in Go.
- Add the `--statsd-disable` flag to sensu-agent which configures the
statsd listener. The listener is enabled by default.
- Added an influx-db handler for events containing metrics.
- Add 'remove-when' and 'set-when' subcommands to sensuctl filter command.
- Added the Transformer interface.
- Added a Graphite Plain Text transformer.
- Add support for `metric_format` and `metric_handlers` fields in the Check and
CheckConfig structs.
- Add CLI support for `metric_format` and `metric_handlers` fields in `sensuctl`.
- Add support for metric extraction from check output for `graphite_plaintext`
transformer.
- Added a OpenTSDB transformer.
- Add support for metric extraction from check output for `opentsdb_line`
- Added a Nagios performance data transformer.
- Add support for metric extraction from check output for `nagios_perfdata`
- Added an InfluxDB Line transformer.
- Add support for metric extraction from check output for `influxdb_line`
transformer.
- Add e2e test for metric extraction.

### Changed
- Changed the maximum number of open file descriptors on a system to from 1024
(default) to 65535.
- Increased the default etcd size limit from 2GB to 4GB.
- Move Hooks and Silenced out of Event and into Check.
- Handle round-robin scheduling in wizardbus.
- Added informational logging for failed entity keepalives.
- Replaced fileb0x with vfsgen for bundling static assets into binary. Nodejs 8+
and yarn are now dependencies for building the backend.
- Updated etcd to 3.3.2 from 3.3.1 to fix an issue with autocompaction settings.
- Updated and corrected logging style for variable fields.
- Build protobufs with go generate.
- Creating roles via sensuctl now supports passing flags for setting permissions
  rules.
- Removed -c (check) flag in sensuctl check execute command.
- Fix a deadlock in the monitor.
- Don't allow the bus to drop messages.
- Events list can properly be viewed on mobile.
- Updated Sirupsen/logrus to sirupsen/logrus and other applicable dependencies using the former.
- Set default log level to 'warn'.
- Optimize check marshaling.
- Silenced API only accepts 'id' parameter on DELETE requests.
- Disable gostatsd internal metric collection.
- Improved log entries produced by pipelined.
- Allow the InfluxDB handler to parse the Sensu metric for an InfluxDB field tag
and measurement.
- Removed organization and environment flags from create command.
- Changed `metric_format` to `output_metric_format`.
- Changed `metric_handlers` to `output_metric_handlers`.

### Fixed
- Terminate processes gracefully in e2e tests, allowing ports to be reused.
- Shut down sessions properly when agent connections are disrupted.
- Fixed shutdown log message in backend
- Stopped double-writing events in eventd
- Agents from different orgs/envs with the same ID connected to the same backend
  no longer overwrite each other's messagebus subscriptions.
- Fix the manual packaging process.
- Properly log the event being handled in pipelined
- The http_check.sh example script now hides its output
- Silenced entries using an asterisk can be deleted
- Improve json unmarshaling performance.
- Events created from the metrics passed to the statsd listener are no longer
swallowed. The events are sent through the pipeline.
- Fixed a bug where the Issued field was never populated.
- When creating a new statsd server, use the default flush interval if given 0.
- Fixed a bug where check and checkconfig handlers and subscriptions are null in rendered JSON.
- Allow checks and hooks to escape zombie processes that have timed out.
- Install all dependencies with `dep ensure` in build.sh.
- Fixed an issue in which some agents intermittently miss check requests.
- Agent statsd daemon listens on IPv4 for Windows.
- Include zero-valued integers in JSON output for all types.
- Check event entities now have a last_seen timestamp.
- Improved silenced entry display and UX.
- Fixed a small bug in the opentsdb transformer so that it trims trailing
whitespace characters.

## [2.0.0-nightly.1] - 2018-03-07
### Added
- A `--debug` flag on sensu-backend for enabling a pprof HTTP endpoint on localhost.
- Add CLI support for adhoc check requests.
- Check scheduler now handles adhoc check requests.
- Added `set-FIELD` and `remove-FIELD` commands for all updatable fields
of a check. This allows updating single fields and completely clearing out
non-required fields.
- Add built-in only_check_output mutator to pipelined.
- Allow publish, cron, ttl, timeout, low flap threshold and more fields to be
set when importing legacy settings.
- Add CPU architecture in system information of entities.
- The `sensuctl user change-password` subcommand now accepts flag parameters.
- Configured and enabled etcd autocompaction.
- Add event metrics type, implementing the Sensu Metrics Format.
- Agents now try to reconnect to the backend if the connection is lost.
- Added non-functional selections for resolving and silencing to web ui
- Add LastOk to check type. This will be updated to reflect the last timestamp
of a successful check.
- Added GraphQL explorer to web UI.
- Added check occurrences and occurrences_watermark attributes from Sensu 1.x.
- Added issue template for GitHub.
- Added custom functions to evaluate a unix timestamp in govaluate.

### Changed
- Refactor Check data structure to not depend on CheckConfig. This is a breaking
change that will cause existing Sensu alpha installations to break if upgraded.
This change was made before beta release so that further breaking changes could
be avoided.
- Make indentation in protocol buffers files consistent.
- Refactor Hook data structure. This is similar to what was done to Check,
except that HookConfig is now embedded in Hook.
- Refactor CheckExecutor and AdhocRequestExecutor into an Executor interface.
- Changed the sensu-backend etcd flag constants to match the etcd flag names.
- Upgraded to Etcd v3.3.1
- Removed 3DES from the list of allowed ciphers in the backend and agent.
- Password input fields are now aligned in  `sensuctl user change-password`
subcommand.
- Agent backend URLs without a port specified will now default to port 8081.
- Travis encrypted variables have been updated to work with travis-ci.org
- Upgraded all builds to use Go 1.10.
- Use megacheck instead of errcheck.
- Cleaned agent configuration.
- We no longer duplicate hook execution for types that fall into both an exit
code and severity (ex. 0, ok).
- Updated the sensuctl guidelines.
- Changed travis badge to use travis-ci.org in README.md.
- Govaluate's modifier tokens can now be optionally forbidden.
- Increase the stack size on Travis CI.
- Refactor store, queue and ring interfaces, and daemon I/O details.
- Separated global from local flags in sensuctl usage.

### Fixed
- Fixed a bug in time.InWindow that in some cases would cause subdued checks to
be executed.
- Fixed a bug in the HTTP API where resource names could not contain special
characters.
- Resolved a bug in the keepalive monitor timer which was causing it to
erroneously expire.
- Resolved a bug in how an executor processes checks. If a check contains proxy
requests, the check should not duplicately execute after the proxy requests.
- Removed an erroneous validation statement in check handler.
- Fixed HookList `hooks` validation and updated `type` validation message to
allow "0" as a valid type.
- Events' check statuses & execution times are now properly added to CheckHistory.
- Sensu v1 Check's with TTL, timeout and threshold values can now be imported
correctly.
- Use uint32 for status so it's not empty when marshalling.
- Automatically create a "default" environment when creating a new organization.

## [2.0.0-alpha.17] - 2018-02-13
### Added
- Add .gitattributes file with merge strategy for the Changelog.
- Context switcher added for dashboard.
- Add API support for adhoc check requests.
- Check scheduler now supports round-robin scheduling.
- Added better error checking for CLI commands and support for mutually
exclusive fields.
- Added `--interactive` flag to CLI which is required to run interactive mode.
- Added CLI role rule-add Organization and Environment interactive prompts.
- Added events page list and simple buttons to filter

### Changed
- Silenced `begin` supports human readable time (Format: Jan 02 2006 3:04PM MST)
in `sensuctl` with optional timezone. Stores the field as unix epoch time.
- Increased the timeout in the store's watchers tests.
- Incremental retry mechanism when waiting for agent and backend in e2e tests.
- Renamed CLI asset create interactive prompt "Org" to "Organization".

### Fixed
- Fixed required flags in `sensuctl` so requirements are enforced.
- Add support for embedded fields to dynamic.Marshal.

## [2.0.0-alpha.16] - 2018-02-07
### Added
- Add an e2e test for proxy check requests.
- Add integration tests to our CI.
- Context switcher added for dashboard
- Add api support for adhoc check requests.

### Fixed
- Tracks in-progress checks with a map and mutex rather than an array to
increase time efficiency and synchronize goroutines reading from and writing
to that map.
- Fixed a bug where we were attempting to kill processes that had already
finished before its allotted execution timeout.
- Fixed a bug where an event could erroneously be shown as silenced.
- Properly log errors whenever a check request can't be published.
- Fixed some build tags for tests using etcd stores.
- Keepalive monitors now get updated with changes to a keepalive timeout.
- Prevent tests timeout in queue package
- Prevent tests timeout in ring package
- Fixed a bug in the queue package where timestamps were not parsed correctly.
- Fixed Ring's Next method hanging in cases where watch events are not propagated.

### Changed
- Queues are now durable.
- Refactoring of the check scheduling integration tests.
- CLI resource delete confirmation is now `(y/N)`.

### Removed
- Dependency github.com/chzyer/readline

## [2.0.0-alpha.15] - 2018-01-30
### Added
- Add function for matching entities to a proxy check request.
- Added functions for publishing proxy check requests.
- Added proxy request validation.
- CLI functionality for proxy check requests (add set-proxy-requests command).
- Entities have been added to the state manager and synchronizer.
- Added package leader, for facilitating execution by a single backend.
- Proxy check requests are now published to all entities described in
`ProxyRequests` and `EntityAttributes`.
- Add quick navigation component for dashboard

### Changed
- Govaluate logic is now wrapped in the `util/eval` package.
- Cron and Interval scheduling are now mutually exclusive.

### Fixed
- Fixed a bug where retrieving check hooks were only from the check's
organization, rather than the check's environment, too.

## [2.0.0-alpha.14] - 2018-01-23
### Added
- Add `Timeout` field to CheckConfig.
- CLI functionality for check `Timeout` field.
- Add timeout support for check execution.
- Add timeout support for check hook execution.
- Token substitution is now available for check hooks
- Add an e2e test for logging redaction
- Support for `When` field in `Filter` which enables filtering based on days
and times of the week.
- New gRPC inspired GraphQL implementation. See
[graphql/README](backend/apid/graphql/README.md) for usage.
- Support for TTLs in check configs to monitor stale check results.

### Changed
- Moved monitor code out of keepalived and into its own package.
- Moved KeyBuilder from etcd package to store package.

## [2.0.0-alpha.13] - 2018-01-16
### Added
- Logging redaction for entities

### Fixed
- Fixed e2e test for token substitution on Windows
- Fixed check subdue unit test for token substitution on Windows
- Consider the first and last seconds of a time window when comparing the
current time
- Fixed Travis deploy stage by removing caching for $GOPATH
- Parse for [traditional cron](https://en.wikipedia.org/wiki/Cron) strings, rather than [GoDoc cron](https://godoc.org/github.com/robfig/cron) strings.

### Changed
- Removed the Visual Studio 2017 image in AppVeyor to prevent random failures
- Made some slight quality-of-life adjustments to build-gcs-release.sh.

## [2.0.0-alpha.12] - 2018-01-09
### Added
- Add check subdue mechanism. Checks can now be subdued for specified time
windows.
- Silenced entries now include a `begin` timestamp for scheduled maintenance.
- Store clients can now use [watchers](https://github.com/sensu/sensu-go/pull/792) to be notified of changes to objects in the store.
- Add check `Cron` field. Checks can now be scheduled according to the cron
string stored in this field.
- Add a distributed queue package for use in the backend.
- Token substitution is now available for checks.
- CLI functionality for check `Cron` field.
- Add an e2e test for cron scheduling.
- Add an e2e test for check hook execution.

## [2.0.0-alpha.11] - 2017-12-19
### Breaking Changes
- The `Source` field on a check has been renamed to `ProxyEntityID`. Any checks
using the Source field will have to be recreated.

### Added
- Silenced entries with ExpireOnResolve set to true will now be deleted when an
event which has previously failing was resolved
- TCP/UDP sockets now accept 1.x backward compatible payloads. 1.x Check Result gets translated to a 2.x Event.
- Custom attributes can be added to the agent at start.
- New and improved Check Hooks are implemented (see whats new about hooks here: [Hooks](https://github.com/sensu/sensu-alpha-documentation/blob/master/08-hooks.md))
- Add check subdue CLI support.

### Changed
- Avoid using reflection in time.InWindows function.
- Use multiple parallel jobs in CI tools to speed up the tests
- Pulled in latest [github.com/coreos/etcd](https://github.com/coreos/etcd).
- Includes fix for panic that occurred on shutdown.
- Refer to their
[changelog](https://github.com/gyuho/etcd/blob/f444abaae344e562fc69323c75e1cf772c436543/CHANGELOG.md)
for more.
- Switch to using [github.com/golang/dep](https://github.com/golang/dep) for
managing dependencies; `vendor/` directory has been removed.
- See [README](README.md) for usage.

## [2.0.0-alpha.10] - 2017-12-12
### Added
- End-to-end test for the silencing functionality
- Silenced events are now identified in sensuctl

### Changed
- Events that transitioned from incidents to a healthy state are no longer
filtered by the pipeline
- Errcheck was added to the build script, and the project was given a once-over
to clean up existing errcheck lint.
- Creating a silenced entry via sensuctl no longer requires an expiry value

### Fixed
- Entities can now be silenced using their entity subscription
- Fixed a bug in the agent where it was ignoring keepalive interval and timeout
settings on start
- Keepalives now alert when entities go away!
- Fixed a bug in package dynamic that could lead to an error in json.Marshal
in certain cases.
- Fixed an issue in keepalived to handle cases of nil entities in keepalive
messages

## [2.0.0-alpha.9] - 2017-12-5
### Added
- Proxy entities are now dynamically created through the "Source" attribute of a
check configuration
- Flag to sensuctl configure allowing it to be configured non-interactively
(usage: --non-interactive or -n)
- New function SetField in package dynamic, for setting fields on types
supporting extended attributes.
- Automatically append entity:entityID subscription for agent entities
- Add silenced command to sensuctl for silencing checks and subscriptions.
- Add healthz endpoint to agent api for checking agent liveness.
- Add ability to pass JSON event data to check command STDIN.
- Add POST /events endpoint to manually create, update, and resolve events.
- Add "event resolve" command to sensuctl to manually resolve events.
- Add the time.InWindow & time.InWindows functions to support time windows, used
in filters and check subdue

### Fixed
- Fixed a bug in how silenced entries were deleted. Only one silenced entry will
be deleted at a time, regardless of wildcard presence for subscription or check.

## [2.0.0-alpha.8] - 2017-11-28
### Added
- New "event delete" subcommand in sensuctl
- The "Store" interface is now properly documented
- The incoming request body size is now limited to 512 KB
- Silenced entries in the store now have a TTL so they automatically expire
- Initial support for custom attributes in various Sensu objects
- Add "Error" type for capturing pipeline errors
- Add registration events for new agents
- Add a migration tool for the store directly within sensu-backend

### Changed
- Refactoring of the sensu-backend API
- Modified the description for the API URL when configuring sensuctl
- A docker image with the master tag is built for every commit on master branch
- The "latest" docker tag is only pushed once a new release is created

### Fixed
- Fix the "asset update" subcommand in sensuctl
- Fix Go linting in build script
- Fix querying across organizations and environments with sensuctl
- Set a standard redirect policy to sensuctl HTTP client

### Removed
- Removed extraneous GetEnv & GetOrg getter methods<|MERGE_RESOLUTION|>--- conflicted
+++ resolved
@@ -9,10 +9,8 @@
 ## Unreleased
 
 ### Added
-<<<<<<< HEAD
 - Added `core/v2.Pipeline` resource for configuring event pipelines.
 - Added `pipelines` field to `Check` and `CheckConfig`
-=======
 - Added the platform metrics log. This log contains a listing of core Sensu
 metrics in influx-line format. It is enabled by default but can be disabled
 with the --disable-platform-metrics flag. By default the log is appended to
@@ -22,7 +20,6 @@
 
 ### Changed
 - Upgraded Go version from 1.16.5 to 1.17.1.
->>>>>>> 2fdd0a81
 
 ## [6.4.1] - 2021-08-24
 
