# Changelog
All notable changes to this project will be documented in this file.

The format is based on [Keep a Changelog](http://keepachangelog.com/en/1.0.0/)
and this project adheres to [Semantic
Versioning](http://semver.org/spec/v2.0.0.html).

## Unreleased

### Fixed
- Fixed e2e test for token substitution on Windows
- Fixed check subdue unit test for token substitution on Windows
<<<<<<< HEAD
- Consider the first and last seconds of a time window when comparing the
  current time
=======
- Fixed Travis deploy stage by removing caching for $GOPATH
>>>>>>> 77b18f50

## [2.0.0-alpha.12] - 2018-01-09
### Added
- Add check subdue mechanism. Checks can now be subdued for specified time
windows.
- Silenced entries now include a `begin` timestamp for scheduled maintenance.
- Store clients can now use [watchers](https://github.com/sensu/sensu-go/pull/792) to be notified of changes to objects in the store.
- Add check `Cron` field. Checks can now be scheduled according to the cron
string stored in this field.
- Add a distributed queue package for use in the backend.
- Token substitution is now available for checks.
- CLI functionality for check `Cron` field.
- Add an e2e test for cron scheduling.
- Add an e2e test for check hook execution.

## [2.0.0-alpha.11] - 2017-12-19
### Breaking Changes
- The `Source` field on a check has been renamed to `ProxyEntityID`. Any checks
  using the Source field will have to be recreated.

### Added
- Silenced entries with ExpireOnResolve set to true will now be deleted when an
event which has previously failing was resolved
- TCP/UDP sockets now accept 1.x backward compatible payloads. 1.x Check Result gets translated to a 2.x Event.
- Custom attributes can be added to the agent at start.
- New and improved Check Hooks are implemented (see whats new about hooks here: [Hooks](https://github.com/sensu/sensu-alpha-documentation/blob/master/08-hooks.md))
- Add check subdue CLI support.

### Changed
- Avoid using reflection in time.InWindows function.
- Use multiple parallel jobs in CI tools to speed up the tests
- Pulled in latest [github.com/coreos/etcd](https://github.com/coreos/etcd).
  - Includes fix for panic that occurred on shutdown.
  - Refer to their
    [changelog](https://github.com/gyuho/etcd/blob/f444abaae344e562fc69323c75e1cf772c436543/CHANGELOG.md)
    for more.
- Switch to using [github.com/golang/dep](https://github.com/golang/dep) for
  managing dependencies; `vendor/` directory has been removed.
  - See [README](README.md) for usage.

## [2.0.0-alpha.10] - 2017-12-12
### Added
- End-to-end test for the silencing functionality
- Silenced events are now identified in sensuctl

### Changed
- Events that transitioned from incidents to a healthy state are no longer
filtered by the pipeline
- Errcheck was added to the build script, and the project was given a once-over
to clean up existing errcheck lint.
- Creating a silenced entry via sensuctl no longer requires an expiry value

### Fixed
- Entities can now be silenced using their entity subscription
- Fixed a bug in the agent where it was ignoring keepalive interval and timeout
settings on start
- Keepalives now alert when entities go away!
- Fixed a bug in package dynamic that could lead to an error in json.Marshal
in certain cases.
- Fixed an issue in keepalived to handle cases of nil entities in keepalive
messages

## [2.0.0-alpha.9] - 2017-12-5
### Added
- Proxy entities are now dynamically created through the "Source" attribute of a
check configuration
- Flag to sensuctl configure allowing it to be configured non-interactively
(usage: --non-interactive or -n)
- New function SetField in package dynamic, for setting fields on types
supporting extended attributes.
- Automatically append entity:entityID subscription for agent entities
- Add silenced command to sensuctl for silencing checks and subscriptions.
- Add healthz endpoint to agent api for checking agent liveness.
- Add ability to pass JSON event data to check command STDIN.
- Add POST /events endpoint to manually create, update, and resolve events.
- Add "event resolve" command to sensuctl to manually resolve events.
- Add the time.InWindow & time.InWindows functions to support time windows, used
in filters and check subdue

### Fixed
- Fixed a bug in how silenced entries were deleted. Only one silenced entry will
be deleted at a time, regardless of wildcard presence for subscription or check.

## [2.0.0-alpha.8] - 2017-11-28
### Added
- New "event delete" subcommand in sensuctl
- The "Store" interface is now properly documented
- The incoming request body size is now limited to 512 KB
- Silenced entries in the store now have a TTL so they automatically expire
- Initial support for custom attributes in various Sensu objects
- Add "Error" type for capturing pipeline errors
- Add registration events for new agents
- Add a migration tool for the store directly within sensu-backend

### Changed
- Refactoring of the sensu-backend API
- Modified the description for the API URL when configuring sensuctl
- A docker image with the master tag is built for every commit on master branch
- The "latest" docker tag is only pushed once a new release is created

### Fixed
- Fix the "asset update" subcommand in sensuctl
- Fix Go linting in build script
- Fix querying across organizations and environments with sensuctl
- Set a standard redirect policy to sensuctl HTTP client

### Removed
- Removed extraneous GetEnv & GetOrg getter methods<|MERGE_RESOLUTION|>--- conflicted
+++ resolved
@@ -10,12 +10,9 @@
 ### Fixed
 - Fixed e2e test for token substitution on Windows
 - Fixed check subdue unit test for token substitution on Windows
-<<<<<<< HEAD
 - Consider the first and last seconds of a time window when comparing the
   current time
-=======
 - Fixed Travis deploy stage by removing caching for $GOPATH
->>>>>>> 77b18f50
 
 ## [2.0.0-alpha.12] - 2018-01-09
 ### Added
