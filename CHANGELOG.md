# Changelog
All notable changes to this project will be documented in this file.

The format is based on [Keep a Changelog](http://keepachangelog.com/en/1.0.0/)
and this project adheres to [Semantic
Versioning](http://semver.org/spec/v2.0.0.html).

## Unreleased

### Added
- Assets are included on check details page.
- Adds links to view entities and checks from the events page.
- Added an agent/cmd package, migrated startup logic out of agent main
- Improved debug logging in pipeline filtering.
- Add object metadata to entities (including labels).
- Add filter query support for labels.
- Add support for setting labels on agents with the command line.
- The sensuctl tool now supports yaml.
<<<<<<< HEAD
- Add support for `--all-namespaces` flag in `sensuctl extension list`
subcommand.
=======
- Added functionality to the dynamic synthesize function, allowing it to
flatten embedded and non-embedded fields to the top level.
>>>>>>> 2d366b24

### Fixed
- Display appropriate fallback when an entity's lastSeen field is empty.
- Silences List in web ui sorted by ascending order
- Sorting button now works properly
- Fixed unresponsive silencing entry form begin date input.
- Removed lastSeen field from check summary
- Fixed a panic on the backend when handling keepalives from older agent versions.
- Fixed a bug that would prevent some keepalive failures from occurring.
- Improved event validation error messages.
- Improved agent logging for statsd events.
- Fixues issue with tooltip positioning.
- The agent now reconnects to the backend if its first connection attempt
  fails.
- Avoid infinite loop when code cannot be highlighted.

### Changes
- Deprecated the sensu-agent `--id` flag, `--name` should be used instead.

### Breaking Changes
- Environments and organizations have been replaced with namespaces.
- Removed unused asset metadata field.
- Agent subscriptions are now specified in the config file as an array instead
  instead of a comma-delimited list of strings.
- Extended attributes have been removed and replaced with labels. Labels are
string-string key-value pairs.
- Silenced `id`/`ID` field has changed to `name`/`Name`.
- Entity `id`/`ID` field has changed to `name`/`Name`.
- Entity `class`/`Class` field has changed to `entity_class`/`EntityClass`.
- Check `proxy_entity_id`/`ProxyEntityID` field has changed to `proxy_entity_name`/`ProxyEntityName`.
- Objects containing both a `name`/`Name` and `namespace`/`Namespace` field have been
replaced with `metadata`/`ObjectMeta` (which contains both of those fields).

## [2.0.0-beta.7-1] - 2018-10-26

### Added
- Asset functionality for mutators and handlers.
- Web ui allows publishing and unpublishing on checks page.
- Web ui allows publishing and unpublishing on check details page.
- Web ui code highlighting added.

### fixed
- fixes exception thrown when web ui browser window is resized.

## [2.0.0-beta.6-2] - 2018-10-22

### Added
- Add windows/386 to binary gcs releases
- TLS authentication and encryption for etcd client and peer communication.
- Added a debug log message for interval timer initial offset.
- Added a privilege escalation test for RBAC.

### Removed
- Staging resources and configurations have been removed from sensu-go.
- Removed handlers/slack from sensu/sensu-go. It can now be found in
sensu/slack-handler.
- Removed the `Error` store and type.

### Changed
- Changed sensu-agent's internal asset manager to use BoltDB.
- Changed sensuctl title colour to use terminal's configured default for bold
text.
- The backend no longer forcibly binds to localhost.
- Keepalive intervals and timeouts are now configured in the check object of
keepalive events.
- The sensu-agent binary is now located at ./cmd/sensu-agent.
- Sensuctl no longer uses auto text wrapping.
- The backend no longer requires embedded etcd. External etcd instances can be
used by providing the --no-embed option. In this case, the client will dial
the URLs provided by --listen-client-urls.
- The sensu-agent binary is now located at ./cmd/sensu-agent.
- Sensuctl no longer uses auto text wrapping.
- The backend no longer requires embedded etcd. External etcd instances can be
used by providing the --no-embed option. In this case, the client will dial
the URLs provided by --listen-client-urls.
- Deprecated daemon `Status()` functions and `/info` (`/info` will be
re-implemented in https://github.com/sensu/sensu-go/issues/1739).
- The sensu-backend flags related to etcd are now all prefixed with `etcd` and
the older versions are now deprecated.
- Web ui entity recent events are sorted by last ok.
- etcd is now the last component to shutdown during a graceful shutdown.
- Web ui entity recent events are sorted by last ok
- Deprecated --custom-attributes in the sensu-agent command, changed to
--extended-attributes.
- Interfaced command execution and mocked it for testing.
- Updated the version of `libprotoc` used to 3.6.1.

### Fixed
- Fixed a bug in `sensuctl configure` where an output format called `none` could
  be selected instead of `tabular`.
- Fixes a bug in `sensuctl cluster health` so the correct error is handled.
- Fixed a bug where assets could not extract git tarballs.
- Fixed a bug where assets would not install if given cache directory was a
relative path.
- Fixed a bug where an agent's collection of system information could delay
sending of keepalive messages.
- Fixed a bug in nagios perfdata parsing.
- Etcd client URLs can now be a comma-separated list.
- Fixed a bug where output metric format could not be unset.
- Fixed a bug where the agent does not validate the ID at startup.
- Fixed a bug in `sensuctl cluster health` that resulted in an unmarshal
error in an unhealthy cluster.
- Fixed a bug in the web ui, removed references to keepaliveTimeout.
- Keepalive checks now have a history.
- Some keepalive events were misinterpreted as resolution events, which caused
these events to be handled instead of filtered.
- Some failing keepalive events were not properly emitted after a restart of
sensu-backend.
- The check output attribute is still present in JSON-encoded events even if
empty.
- Prevent an empty Path environment variable for agents on Windows.
- Fixed a bug in `sensuctl check update` interactive mode. Boolean defaults
were being displayed rather than the check's current values.
- Use the provided etcd client TLS information when the flag `--no-embed-etcd`
is used.
- Increase duration delta in TestPeriodicKeepalive integration test.
- Fixed some problems introduced by Go 1.11.

### Breaking Changes
- Removed the KeepaliveTimeout attribute from entities.

## [2.0.0-beta.4] - 2018-08-14

### Added
- Added the Sensu edition in sensuctl config view subcommand.
- List the supported resource types in sensuctl.
- Added agent ID and IP address to backend session connect/disconnect logs
- Licenses collection for RHEL Dockerfiles and separated RHEL Dockerfiles.

### Changed
- API responses are inspected after each request for the Sensu Edition header.
- Rename list-rules subcommand to info in sensuctl role commmand with alias
for backward compatibility.
- Updated gogo/protobuf and golang/protobuf versions.
- Health API now returns etcd alarms in addition to cluster health.

### Fixed
- Fixed agentd so it does not subscribe to empty subscriptions.
- Rules are now implicitly granting read permission to their configured
environment & organization.
- The splay_coverage attribute is no longer mandatory in sensuctl for proxy
check requests and use its default value instead.
- sensu-agent & sensu-backend no longer display help usage and duplicated error
message on startup failure.
- `Issued` & `History` are now set on keepalive events.
- Resolves a potential panic in `sensuctl cluster health`.
- Fixed a bug in InfluxDB metric parsing. The timestamp is now optional and
compliant with InfluxDB line protocol.
- Fixed an issue where adhoc checks would not be issued to all agents in a
clustered installation.

### Breaking Changes
- Corrects the check field `total_state-change` json tag to `total_state_change`.

## [2.0.0-beta.3-1] - 2018-08-02

### Added
- Added unit test coverage for check routers.
- Added API support for cluster management.
- Added sensuctl cluster member-list command.
- Added Sensu edition detection in sensuctl.
- Added sensuctl cluster member-add command.
- Added API client support for enterprise license management.
- Added a header to API calls that returns the current Sensu Edition.
- Added sensuctl cluster health command.

### Changed
- The Backend struct has been refactored to allow easier customization in
enterprise edition.
- Use etcd monitor instead of in-memory monitor.
- Refactoring of the cmd package for sensuctl to allow easier customization in
the enterprise edition.
- Upgrade dep to v0.5.0
- Added cluster health information to /health endpoint in sensu-backend.

### Fixed
- Fixed `sensuctl completion` help for bash and zsh.
- Fixed a bug in build.sh where versions for Windows and Mac OS were not
generated correctly.
- Display the name of extensions with table formatting in sensuctl.
- Fixed TLS issue that occurred when dashboard communicated with API.
- Check TTL now works with round robin checks.
- Format string for --format flag help now shows actual arguments.
- Push the sensu/sensu:nightly docker image to the Docker Hub.
- Replaced dummy certs with ones that won't expire until 100 years in the
future.
- Fixed a bug where clustered round robin check execution executed checks
too often.
- Catch errors in type assertions in cli.
- Fixed a bug where users could accidentally create invalid gRPC handlers.

### Removed
- Removed check subdue e2e test.
- Removed unused Peek method in the Ring data structure.

### Breaking Changes
- Removed deprecated import command.

## [2.0.0-beta.2] - 2018-06-28

### Added
- Performed an audit of events and checks. Added `event.HasCheck()` nil checks
prior to assuming the existence of said check.
- Added a Create method to the entities api.
- Added the ability to set round robin scheduling in sensuctl
- Added Output field to GRPC handlers
- Additional logging around handlers
- Accept additional time formats in sensuctl
- Entities can now be created via sensuctl.
- Added the format `wrapped-json` to sensuctl `configure`, `list` and `info`
commands, which is compatible with `sensuctl create`.
- Added debug event log with all event data.
- Added yml.example configurations for staging backend and agents.
- Added test resources in `testing/config/resources.json` to be used in staging.
- Added all missing configuration options to `agent.yml.example` and
`backend.yml.example`.
- Added environment variables to checks.
- Added logging redaction integration test.
- Added check token substitution integration test.
- Added the `sensuctl config view` subcommand.
- Added extension service configuration to staging resources.
- Added some documentation around extensions.
- Added Dockerfile.rhel to build RHEL containers.

### Changed
- Upgraded gometalinter to v2.
- Add logging around the Sensu event pipeline.
- Split out the docker commands in build script so that building images and
  pushing can be done separately.
- Migrated the InfluxDB handler from the sensu-go repository to
github.com/nikkiki/sensu-influxdb-handler
- Entry point for sensu-backend has been changed to
  `github.com/sensu/sensu-go/cmd/sensu-backend`
- Don't allow unknown fields in types that do not support custom attributes
when creating resources with `sensuctl create`.
- Provided additional context to metric event logs.
- Updated goversion in the appveyor configuration for minor releases.
- Use a default hostname if one cannot be retrieved.
- Return an error from `sensuctl configure` when the configured organization
or environment does not exist.
- Remove an unnecessary parameter from sensuctl environment create.
- The profile environment & organization values are used by default when
creating a resource with sensuctl.
- Migrated docker image to sensu Docker Hub organization from sensuapp.
- Use the sensu/sensu image instead of sensu/sensu-go in Docker Hub.

### Fixed
- Prevent panic when verifying if a metric event is silenced.
- Add logging around the Sensu event pipeline
- Marked silenced and hooks fields in event as deprecated
- Fixed a bug where hooks could not be created with `create -f`
- Metrics with zero-values are now displayed correctly
- Fix handler validation routine
- Fixed a small bug in the opentsdb transformer so that it trims trailing
whitespace characters.
- Sensu-agent logs an error if the statsd listener is unable to start due to an
invalid address or is stopped due to any other error.
- Fixed a bug where --organization and --environment flags were hidden for all
commands
- Fix a bug where environments could not be created with sensuctl create
- StatsD listener on Windows is functional
- Add version output for dev and nightly builds (#1320).
- Improve git version detection by directly querying for the most recent tag.
- Fixed `sensuctl create -f` for `Role`
- Fixed `sensuctl create -f` for `Event`
- Added validation for asset SHA512 checksum, requiring that it be at least 128
characters and therefore fixing a bug in sensuctl
- Silenced IDs are now generated when not set in `create -f` resources
- API requests that result in a 404 response are now logged
- Fixed a bug where only a single resource could be created with
`sensuctl create` at a time.
- Fixed a bug where environments couldn't be deleted if there was an asset in
the organization they reside in.
- Dashboard's backend reverse proxy now works with TLS certs are configured.
- Fixed a bug with the IN operator in query statements.
- Boolean fields with a value of `false` now appear in json format (removed
`omitempty` from protobufs).
- The sensuctl create command no longer prints a spurious warning when
non-default organizations or environments are configured.
- When installing assets, errors no longer cause file descriptors to leak, or
lockfiles to not be cleaned up.
- Fixed a bug where the CLI default for round robin checks was not appearing.
- Missing custom attributes in govaluate expressions no longer result in
an error being logged. Instead, a debug message is logged.
- Update AppVeyor API token to enable GitHub deployments.
- Allow creation of metric events via backend API.
- Fixed a bug where in some circumstances checks created with sensuctl create
would never fail.
- Fixed a goroutine leak in the ring.
- Fixed `sensuctl completion` help for bash and zsh.

### Removed
- Removed Linux/386 & Windows/386 e2e jobs on Travis CI & AppVeyor
- Removed check output metric extraction e2e test, in favor of more detailed
integration coverage.
- Removed the `leader` package
- Removed logging redaction e2e test, in favor of integration coverage.
- Removed check token substitution e2e test, in favor of integration coverage.
- Removed round robin scheduling e2e test.
- Removed proxy check e2e test.
- Removed check scheduling e2e test.
- Removed keepalive e2e test.
- Removed event handler e2e test.
- Removed `sensuctl` create e2e tests.
- Removed hooks e2e test.
- Removed assets e2e test.
- Removed agent reconnection e2e test.
- Removed extensions e2e test.

## [2.0.0-beta.1] - 2018-05-07
### Added
- Add Ubuntu 18.04 repository
- Support for managing mutators via sensuctl.
- Added ability to sort events in web UI.
- Add PUT support to APId for the various resource types.
- Added flags to disable the agent's API and Socket listeners
- Made Changelog examples in CONTRIBUTING.md more obvious
- Added cli support for setting environment variables in mutators and handlers.
- Added gRPC extension service definition.
- The slack handler now uses the iconURL & username flag parameters.
- Support for nightlies in build/packaging tooling.
- Added extension registry support to apid.
- Added extension registry to the store.
- Add sensuctl create command.
- Adds a statsd server to the sensu-agent which runs statsd at a configurable
flush interval and converts gostatsd metrics to Sensu Metric Format.
- Add event filtering to extensions.
- Proper 404 page for web UI.
- Add sensuctl extension command.
- Add extensions to pipelined.
- Added more tests surrounding the sensu-agent's statsd server and udp port.
- Add the `--statsd-event-handlers` flag to sensu-agent which configures the
event handlers for statsd metrics.
- Add default user with username "sensu" with global, read-only permissions.
- Add end-to-end test for extensions.
- Add configuration setting for backend and agent log level.
- Add extension package for building third-party Sensu extensions in Go.
- Add the `--statsd-disable` flag to sensu-agent which configures the
statsd listener. The listener is enabled by default.
- Added an influx-db handler for events containing metrics.
- Add 'remove-when' and 'set-when' subcommands to sensuctl filter command.
- Added the Transformer interface.
- Added a Graphite Plain Text transformer.
- Add support for `metric_format` and `metric_handlers` fields in the Check and
CheckConfig structs.
- Add CLI support for `metric_format` and `metric_handlers` fields in `sensuctl`.
- Add support for metric extraction from check output for `graphite_plaintext`
transformer.
- Added a OpenTSDB transformer.
- Add support for metric extraction from check output for `opentsdb_line`
- Added a Nagios performance data transformer.
- Add support for metric extraction from check output for `nagios_perfdata`
- Added an InfluxDB Line transformer.
- Add support for metric extraction from check output for `influxdb_line`
transformer.
- Add e2e test for metric extraction.

### Changed
- Changed the maximum number of open file descriptors on a system to from 1024
(default) to 65535.
- Increased the default etcd size limit from 2GB to 4GB.
- Move Hooks and Silenced out of Event and into Check.
- Handle round-robin scheduling in wizardbus.
- Added informational logging for failed entity keepalives.
- Replaced fileb0x with vfsgen for bundling static assets into binary. Nodejs 8+
and yarn are now dependencies for building the backend.
- Updated etcd to 3.3.2 from 3.3.1 to fix an issue with autocompaction settings.
- Updated and corrected logging style for variable fields.
- Build protobufs with go generate.
- Creating roles via sensuctl now supports passing flags for setting permissions
  rules.
- Removed -c (check) flag in sensuctl check execute command.
- Fix a deadlock in the monitor.
- Don't allow the bus to drop messages.
- Events list can properly be viewed on mobile.
- Updated Sirupsen/logrus to sirupsen/logrus and other applicable dependencies using the former.
- Set default log level to 'warn'.
- Optimize check marshaling.
- Silenced API only accepts 'id' parameter on DELETE requests.
- Disable gostatsd internal metric collection.
- Improved log entries produced by pipelined.
- Allow the InfluxDB handler to parse the Sensu metric for an InfluxDB field tag
and measurement.
- Removed organization and environment flags from create command.
- Changed `metric_format` to `output_metric_format`.
- Changed `metric_handlers` to `output_metric_handlers`.

### Fixed
- Terminate processes gracefully in e2e tests, allowing ports to be reused.
- Shut down sessions properly when agent connections are disrupted.
- Fixed shutdown log message in backend
- Stopped double-writing events in eventd
- Agents from different orgs/envs with the same ID connected to the same backend
  no longer overwrite each other's messagebus subscriptions.
- Fix the manual packaging process.
- Properly log the event being handled in pipelined
- The http_check.sh example script now hides its output
- Silenced entries using an asterisk can be deleted
- Improve json unmarshaling performance.
- Events created from the metrics passed to the statsd listener are no longer
swallowed. The events are sent through the pipeline.
- Fixed a bug where the Issued field was never populated.
- When creating a new statsd server, use the default flush interval if given 0.
- Fixed a bug where check and checkconfig handlers and subscriptions are null in rendered JSON.
- Allow checks and hooks to escape zombie processes that have timed out.
- Install all dependencies with `dep ensure` in build.sh.
- Fixed an issue in which some agents intermittently miss check requests.
- Agent statsd daemon listens on IPv4 for Windows.
- Include zero-valued integers in JSON output for all types.
- Check event entities now have a last_seen timestamp.
- Improved silenced entry display and UX.
- Fixed a small bug in the opentsdb transformer so that it trims trailing
whitespace characters.

## [2.0.0-nightly.1] - 2018-03-07
### Added
- A `--debug` flag on sensu-backend for enabling a pprof HTTP endpoint on localhost.
- Add CLI support for adhoc check requests.
- Check scheduler now handles adhoc check requests.
- Added `set-FIELD` and `remove-FIELD` commands for all updatable fields
of a check. This allows updating single fields and completely clearing out
non-required fields.
- Add built-in only_check_output mutator to pipelined.
- Allow publish, cron, ttl, timeout, low flap threshold and more fields to be
set when importing legacy settings.
- Add CPU architecture in system information of entities.
- The `sensuctl user change-password` subcommand now accepts flag parameters.
- Configured and enabled etcd autocompaction.
- Add event metrics type, implementing the Sensu Metrics Format.
- Agents now try to reconnect to the backend if the connection is lost.
- Added non-functional selections for resolving and silencing to web ui
- Add LastOk to check type. This will be updated to reflect the last timestamp
of a successful check.
- Added GraphQL explorer to web UI.
- Added check occurrences and occurrences_watermark attributes from Sensu 1.x.
- Added issue template for GitHub.
- Added custom functions to evaluate a unix timestamp in govaluate.

### Changed
- Refactor Check data structure to not depend on CheckConfig. This is a breaking
change that will cause existing Sensu alpha installations to break if upgraded.
This change was made before beta release so that further breaking changes could
be avoided.
- Make indentation in protocol buffers files consistent.
- Refactor Hook data structure. This is similar to what was done to Check,
except that HookConfig is now embedded in Hook.
- Refactor CheckExecutor and AdhocRequestExecutor into an Executor interface.
- Changed the sensu-backend etcd flag constants to match the etcd flag names.
- Upgraded to Etcd v3.3.1
- Removed 3DES from the list of allowed ciphers in the backend and agent.
- Password input fields are now aligned in  `sensuctl user change-password`
subcommand.
- Agent backend URLs without a port specified will now default to port 8081.
- Travis encrypted variables have been updated to work with travis-ci.org
- Upgraded all builds to use Go 1.10.
- Use megacheck instead of errcheck.
- Cleaned agent configuration.
- We no longer duplicate hook execution for types that fall into both an exit
code and severity (ex. 0, ok).
- Updated the sensuctl guidelines.
- Changed travis badge to use travis-ci.org in README.md.
- Govaluate's modifier tokens can now be optionally forbidden.
- Increase the stack size on Travis CI.
- Refactor store, queue and ring interfaces, and daemon I/O details.
- Separated global from local flags in sensuctl usage.

### Fixed
- Fixed a bug in time.InWindow that in some cases would cause subdued checks to
be executed.
- Fixed a bug in the HTTP API where resource names could not contain special
characters.
- Resolved a bug in the keepalive monitor timer which was causing it to
erroneously expire.
- Resolved a bug in how an executor processes checks. If a check contains proxy
requests, the check should not duplicately execute after the proxy requests.
- Removed an erroneous validation statement in check handler.
- Fixed HookList `hooks` validation and updated `type` validation message to
allow "0" as a valid type.
- Events' check statuses & execution times are now properly added to CheckHistory.
- Sensu v1 Check's with TTL, timeout and threshold values can now be imported
correctly.
- Use uint32 for status so it's not empty when marshalling.
- Automatically create a "default" environment when creating a new organization.

## [2.0.0-alpha.17] - 2018-02-13
### Added
- Add .gitattributes file with merge strategy for the Changelog.
- Context switcher added for dashboard.
- Add API support for adhoc check requests.
- Check scheduler now supports round-robin scheduling.
- Added better error checking for CLI commands and support for mutually
exclusive fields.
- Added `--interactive` flag to CLI which is required to run interactive mode.
- Added CLI role rule-add Organization and Environment interactive prompts.
- Added events page list and simple buttons to filter

### Changed
- Silenced `begin` supports human readable time (Format: Jan 02 2006 3:04PM MST)
in `sensuctl` with optional timezone. Stores the field as unix epoch time.
- Increased the timeout in the store's watchers tests.
- Incremental retry mechanism when waiting for agent and backend in e2e tests.
- Renamed CLI asset create interactive prompt "Org" to "Organization".

### Fixed
- Fixed required flags in `sensuctl` so requirements are enforced.
- Add support for embedded fields to dynamic.Marshal.

## [2.0.0-alpha.16] - 2018-02-07
### Added
- Add an e2e test for proxy check requests.
- Add integration tests to our CI.
- Context switcher added for dashboard
- Add api support for adhoc check requests.

### Fixed
- Tracks in-progress checks with a map and mutex rather than an array to
increase time efficiency and synchronize goroutines reading from and writing
to that map.
- Fixed a bug where we were attempting to kill processes that had already
finished before its allotted execution timeout.
- Fixed a bug where an event could erroneously be shown as silenced.
- Properly log errors whenever a check request can't be published.
- Fixed some build tags for tests using etcd stores.
- Keepalive monitors now get updated with changes to a keepalive timeout.
- Prevent tests timeout in queue package
- Prevent tests timeout in ring package
- Fixed a bug in the queue package where timestamps were not parsed correctly.
- Fixed Ring's Next method hanging in cases where watch events are not propagated.

### Changed
- Queues are now durable.
- Refactoring of the check scheduling integration tests.
- CLI resource delete confirmation is now `(y/N)`.

### Removed
- Dependency github.com/chzyer/readline

## [2.0.0-alpha.15] - 2018-01-30
### Added
- Add function for matching entities to a proxy check request.
- Added functions for publishing proxy check requests.
- Added proxy request validation.
- CLI functionality for proxy check requests (add set-proxy-requests command).
- Entities have been added to the state manager and synchronizer.
- Added package leader, for facilitating execution by a single backend.
- Proxy check requests are now published to all entities described in
`ProxyRequests` and `EntityAttributes`.
- Add quick navigation component for dashboard

### Changed
- Govaluate logic is now wrapped in the `util/eval` package.
- Cron and Interval scheduling are now mutually exclusive.

### Fixed
- Fixed a bug where retrieving check hooks were only from the check's
organization, rather than the check's environment, too.

## [2.0.0-alpha.14] - 2018-01-23
### Added
- Add `Timeout` field to CheckConfig.
- CLI functionality for check `Timeout` field.
- Add timeout support for check execution.
- Add timeout support for check hook execution.
- Token substitution is now available for check hooks
- Add an e2e test for logging redaction
- Support for `When` field in `Filter` which enables filtering based on days
and times of the week.
- New gRPC inspired GraphQL implementation. See
[graphql/README](backend/apid/graphql/README.md) for usage.
- Support for TTLs in check configs to monitor stale check results.

### Changed
- Moved monitor code out of keepalived and into its own package.
- Moved KeyBuilder from etcd package to store package.

## [2.0.0-alpha.13] - 2018-01-16
### Added
- Logging redaction for entities

### Changed
- Removed the Visual Studio 2017 image in AppVeyor to prevent random failures

### Fixed
- Fixed e2e test for token substitution on Windows
- Fixed check subdue unit test for token substitution on Windows
- Consider the first and last seconds of a time window when comparing the
current time
- Fixed Travis deploy stage by removing caching for $GOPATH
- Parse for [traditional cron](https://en.wikipedia.org/wiki/Cron) strings, rather than [GoDoc cron](https://godoc.org/github.com/robfig/cron) strings.

### Changed
- Removed the Visual Studio 2017 image in AppVeyor to prevent random failures
- Made some slight quality-of-life adjustments to build-gcs-release.sh.

### Fixed
- Fixed e2e test for token substitution on Windows
- Fixed check subdue unit test for token substitution on Windows
- Consider the first and last seconds of a time window when comparing the
current time
- Fixed Travis deploy stage by removing caching for $GOPATH
- Parse for [traditional cron](https://en.wikipedia.org/wiki/Cron) strings, rather than [GoDoc cron](https://godoc.org/github.com/robfig/cron) strings.

## [2.0.0-alpha.12] - 2018-01-09
### Added
- Add check subdue mechanism. Checks can now be subdued for specified time
windows.
- Silenced entries now include a `begin` timestamp for scheduled maintenance.
- Store clients can now use [watchers](https://github.com/sensu/sensu-go/pull/792) to be notified of changes to objects in the store.
- Add check `Cron` field. Checks can now be scheduled according to the cron
string stored in this field.
- Add a distributed queue package for use in the backend.
- Token substitution is now available for checks.
- CLI functionality for check `Cron` field.
- Add an e2e test for cron scheduling.
- Add an e2e test for check hook execution.

## [2.0.0-alpha.11] - 2017-12-19
### Breaking Changes
- The `Source` field on a check has been renamed to `ProxyEntityID`. Any checks
using the Source field will have to be recreated.

### Added
- Silenced entries with ExpireOnResolve set to true will now be deleted when an
event which has previously failing was resolved
- TCP/UDP sockets now accept 1.x backward compatible payloads. 1.x Check Result gets translated to a 2.x Event.
- Custom attributes can be added to the agent at start.
- New and improved Check Hooks are implemented (see whats new about hooks here: [Hooks](https://github.com/sensu/sensu-alpha-documentation/blob/master/08-hooks.md))
- Add check subdue CLI support.

### Changed
- Avoid using reflection in time.InWindows function.
- Use multiple parallel jobs in CI tools to speed up the tests
- Pulled in latest [github.com/coreos/etcd](https://github.com/coreos/etcd).
- Includes fix for panic that occurred on shutdown.
- Refer to their
[changelog](https://github.com/gyuho/etcd/blob/f444abaae344e562fc69323c75e1cf772c436543/CHANGELOG.md)
for more.
- Switch to using [github.com/golang/dep](https://github.com/golang/dep) for
managing dependencies; `vendor/` directory has been removed.
- See [README](README.md) for usage.

## [2.0.0-alpha.10] - 2017-12-12
### Added
- End-to-end test for the silencing functionality
- Silenced events are now identified in sensuctl

### Changed
- Events that transitioned from incidents to a healthy state are no longer
filtered by the pipeline
- Errcheck was added to the build script, and the project was given a once-over
to clean up existing errcheck lint.
- Creating a silenced entry via sensuctl no longer requires an expiry value

### Fixed
- Entities can now be silenced using their entity subscription
- Fixed a bug in the agent where it was ignoring keepalive interval and timeout
settings on start
- Keepalives now alert when entities go away!
- Fixed a bug in package dynamic that could lead to an error in json.Marshal
in certain cases.
- Fixed an issue in keepalived to handle cases of nil entities in keepalive
messages

## [2.0.0-alpha.9] - 2017-12-5
### Added
- Proxy entities are now dynamically created through the "Source" attribute of a
check configuration
- Flag to sensuctl configure allowing it to be configured non-interactively
(usage: --non-interactive or -n)
- New function SetField in package dynamic, for setting fields on types
supporting extended attributes.
- Automatically append entity:entityID subscription for agent entities
- Add silenced command to sensuctl for silencing checks and subscriptions.
- Add healthz endpoint to agent api for checking agent liveness.
- Add ability to pass JSON event data to check command STDIN.
- Add POST /events endpoint to manually create, update, and resolve events.
- Add "event resolve" command to sensuctl to manually resolve events.
- Add the time.InWindow & time.InWindows functions to support time windows, used
in filters and check subdue

### Fixed
- Fixed a bug in how silenced entries were deleted. Only one silenced entry will
be deleted at a time, regardless of wildcard presence for subscription or check.

## [2.0.0-alpha.8] - 2017-11-28
### Added
- New "event delete" subcommand in sensuctl
- The "Store" interface is now properly documented
- The incoming request body size is now limited to 512 KB
- Silenced entries in the store now have a TTL so they automatically expire
- Initial support for custom attributes in various Sensu objects
- Add "Error" type for capturing pipeline errors
- Add registration events for new agents
- Add a migration tool for the store directly within sensu-backend

### Changed
- Refactoring of the sensu-backend API
- Modified the description for the API URL when configuring sensuctl
- A docker image with the master tag is built for every commit on master branch
- The "latest" docker tag is only pushed once a new release is created

### Fixed
- Fix the "asset update" subcommand in sensuctl
- Fix Go linting in build script
- Fix querying across organizations and environments with sensuctl
- Set a standard redirect policy to sensuctl HTTP client

### Removed
- Removed extraneous GetEnv & GetOrg getter methods<|MERGE_RESOLUTION|>--- conflicted
+++ resolved
@@ -16,13 +16,10 @@
 - Add filter query support for labels.
 - Add support for setting labels on agents with the command line.
 - The sensuctl tool now supports yaml.
-<<<<<<< HEAD
 - Add support for `--all-namespaces` flag in `sensuctl extension list`
 subcommand.
-=======
 - Added functionality to the dynamic synthesize function, allowing it to
 flatten embedded and non-embedded fields to the top level.
->>>>>>> 2d366b24
 
 ### Fixed
 - Display appropriate fallback when an entity's lastSeen field is empty.
