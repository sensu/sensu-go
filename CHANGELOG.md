--- conflicted
+++ resolved
@@ -31,13 +31,10 @@
 whitespace characters.
 - Sensu-agent logs an error if the statsd listener is unable to start due to an
 invalid address or is stopped due to any other error.
-<<<<<<< HEAD
 - Fixed a bug where --organization and --environment flags were hidden for all
 commands
-=======
 - Fix a bug where environments could not be created with sensuctl create
 - StatsD listener on Windows is functional
->>>>>>> 39a225ce
 
 ## [2.0.0-beta.1] - 2018-05-07
 ### Added
