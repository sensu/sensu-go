--- conflicted
+++ resolved
@@ -22,16 +22,13 @@
 This change was made before beta release so that further breaking changes could
 be avoided.
 - Make indentation in protocol buffers files consistent.
-<<<<<<< HEAD
 - The `ab0x.go` file containing the dashboard assets is no longer committed.
-=======
 - Refactor Hook data structure. This is similar to what was done to Check,
 except that HookConfig is now embedded in Hook.
 
 ### Fixed
 - Fixed a bug in time.InWindow that in some cases would cause subdued checks to
   be executed.
->>>>>>> 6a89a914
 
 ## [2.0.0-alpha.17] - 2018-02-13
 ### Added
