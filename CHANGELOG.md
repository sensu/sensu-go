--- conflicted
+++ resolved
@@ -25,19 +25,15 @@
 - Added ProcessedBy field to check results. The ProcessedBy field indicates which
 agent processed a particular event.
 - Added `core/v2.Pipeline` resource for configuring Pipeline resources.
-<<<<<<< HEAD
-- Added `pipelines` field to `Check` and `CheckConfig`
+- Added `pipelines` field to `Check` and `CheckConfig`.
+- Added `sensu_go_agentd_event_bytes` & `sensu_go_store_event_bytes` summary
+metrics to the `/metrics` endpoint.
 - Added the platform metrics log. This log contains a listing of core Sensu
 metrics in influx-line format. It is enabled by default but can be disabled
 with the --disable-platform-metrics flag. By default the log is appended to
 every 60s, and written to /var/lib/sensu/sensu-backend/stats.log.
 - Open-sourced the previously enterprise-only event logger. The event logger
 can be used to send the events a backend processes to a rotatable log file.
-=======
-- Added `pipelines` field to `Check` and `CheckConfig`.
-- Added `sensu_go_agentd_event_bytes` & `sensu_go_store_event_bytes` summary
-metrics to the `/metrics` endpoint.
->>>>>>> c0410edb
 
 ### Changed
 - When deleting resource with sensuctl, the resource type will now be displayed
