# Changelog
All notable changes to this project will be documented in this file.

The format is based on [Keep a Changelog](http://keepachangelog.com/en/1.0.0/)
and this project adheres to [Semantic
Versioning](http://semver.org/spec/v2.0.0.html).

## Unreleased

## [5.8.0] - TBD

### Added
- Added per resource counts to tessen data collection.
<<<<<<< HEAD
- Added event processing counts to tessen data collection.
=======
- Added ability to query for `Handlers` (individual and collections) from the GraphQL query endpoint.
>>>>>>> 8c8a5392

## [5.7.0] - 2019-05-09

### Added
- Added a Windows service wrapper for sensu-agent. See
"sensu-agent service --help" for more information.

### Fixed
- Fixed `sensuctl` color output on Windows.
- Fixed a regression in `sensuctl cluster` json/wrapped-json output.
- Fixed a regression that caused listing objects for a given namespace to also
  include results from namespaces sharing a similar prefix.

## [5.6.0] - 2019-04-30

### Added
- Added filtering support to `sensuctl`. This feature only works against a
  `sensu-backend` with a valid enterprise license.
- Added fields getter functions for resources available via the REST API.
- Added the message bus to Tessend in order to track Tessen configuration changes from the API.
- Added a performance optimizing `Count()` function to the generic store.
- Added a hexadecimal Cluster ID title to the `sensuctl cluster health` and
`sensuctl cluster member-list` commands in tabular format.
- Added a `Header` field to the `HealthResponse` type returned by `/health`.

### Fixed
- Fixed the agent `--annotations` and `--labels` flags.

## [5.5.1] - 2019-04-15

### Changed
- Added parsing annoatations to sensu-agent, both from agent.yml and command line arguments
- Updated Go version from 1.11.4 to 1.12.3 for CI builds.
- Changed the 1.x `client` field to `source` in the 1.x compatible agent socket. The `client` field is now deprecated.
- Deprecated the agent TCP/UDP sockets in favor of the agent rest api.
- [GraphQL] Added mutation to create / update using wrapped resources.
- [GraphQL] Added field returning wrapped resource given ID.
- apid uses a new generic router for listing resources.
- The store uses the generic List function for listing resources.

### Fixed
- Fixed an issue where etcd watchers were used incorrectly. This was causing
100% CPU usage in some components, as they would loop endlessly trying to get
results from watchers that broke, due to their stream terminating. Other
components would simply stop updating. Watchers now get reinstated when the
client regains connectivity.
- Fixed the `/events/:entity` route in the REST API.
- Fixed a bug where the --labels arg was not working as expected in sensu-agent.

## [5.5.0] - 2019-04-03

### Added
- Added the TessenD daemon.
- Added an etcd watcher for tessen configuration.
- Added ring support for TessenD so that the service is invoked in a
round-robin fashion within a cluster.
- Added `tessen opt-in` command to `sensuctl`.
- Added `tessen opt-out` command to `sensuctl`.
- Added `tessen info` command to `sensuctl`.
- Added more verbose logging to indicate when a proxy request matches an entity according to its entity attributes.

### Removed
- Removed the unused etcd watcher for hook configurations.

### Fixed
- [Web] Ensure user chip is never rendered when creator is not present.

## [5.4.0] - 2019-03-27

### Added
- Add support for pagination to the API
- Add two new flags for `backend` daemon to optionally allow for separate TLS
  cert/key for dashboard. the flags are: `--dashboard-cert-file` and
  `--dashboard-key-file`. The dashboard will use the same TLS config of the API
  unless these new flags are specified.
- Added notion of asset collections to dashboard daemon
- Added a store for Tessen opt-in/opt-out configuration.
- Added /tessen GET and PUT endpoints to the API.
- Added queueing to the agent /events API

### Changed
- [Web] Updated dependencies that had warnings
- [Web] Updated dependency babel to ^7.4
- [Web] Updated UI library to ^3.8

### Fixed
- Fixed a bug in `sensuctl` where global/persistent flags, such as `--namespace`
  and `--config-dir`, would get ignored if they were passed after a sub-command
  local flag, such as `--format`.
- Fixed a bug in `sensuctl` where handlers and filters would only be deleted
  from the default namespace, unless a `--namespace` flag was specified.
- Fixed a bug where events could be stored without a timestamp.
- Fixed a bug where metrics could be persisted to etcd in some cases.
- Fixed a bug where agents would sometimes refuse to terminate on SIGTERM and
  SIGINT.
- Fixed a bug where agents would always try to reconnect to the same backend,
  even when multiple backends were specified. Agents will now try to connect to
  other backends, in pseudorandom fashion.
- [Web] Avoids crash when the creator of a check is inaccessible.
- [Api] Respond with 404 from the users endpoint when user for given name cannot
  be found.
- Commands wrap on the event details page and will display "-" if there is no
  command (keepalives)

## [5.3.0] - 2019-03-11

### Added
- Added additional check config and entity information to event details page.
- Fixed all known TLS vulnerabilities affecting the backend server:
    - TLS min version increased to 1.2
    - Removed ALL but perfect-forward-secrecy ciphers
- Removed requirement of specifying `--trusted-ca-file` when using TLS on backend
- Prevented backend from loading server TLS configuration for http client
- Enforced uniform TLS configuration for all three backend components (apid, agentd, dashboardd)
- Set http client timeout to 15 seconds for sensuctl
- Round robin scheduling is now fully functional.
- Web UI offline state detection and and alert banner.

### Changed
- Asset downloading now uses buffered I/O.

### Fixed
- Check results sent via the agent socket now support handlers.
- `sensuctl user list` can now output yaml and wrapped-json
- Fixed bug with how long commands were displayed on check details page.
- Assets downloads no longer specify a client timeout.
- Fixed a bug where agent entity subscriptions would be communicated to the
  backend incorrectly. Due to the scheduler using the subscriptions from the
  HTTP header, this does not have any effect on scheduling.
- Web - Fixes issue where timeout value was not displayed.
- Fixed bug with how long commands were displayed on check details page.

### Removed
- Removed the concept of "edition" and the edition header.

## [5.2.1] - 2019-02-11

### Fixed
- Fixed a regression in the agent that would not allow proxy checks to be
run for subsequent executions.
### Added
- Web UI - support for labels and annotations

## [5.2.0] - 2019-02-06

### Added
- Added support for the following TLS related options to `sensuctl`:
`--trusted-ca-file` and `--insecure-skip-tls-verify`. This allows sensuctl
users to use a self-signed certificate without adding it to the operating
system's CA store, either by explicitly trusting the signer, or by disabling
TLS hostname verification.
- Added a generic watcher in the store.
- Added `RemoveProvider` method to authenticator.
- Check output truncation support has been added. Check output can be truncated
by adjusting the max_output_size and discard_output properties.
- Added ability to silence/unsilence from the event details page.
- Added support for wrapped resources in the API with `sensuctl create` &
`sensuctl edit`.
- Web UI - platform version displays on the entity details page.
- Web UI - include proxy request configuration on check details page.
- Web UI - display deregistration config on the entity details page.

### Changed
- Removed unused workflow `rel_build_and_test` in CircleCI config.
- Moved the `Provider` interface to `api/core/v2` package.
- Moved the `Authenticator` interface to `backend/authentication` package.
- Updated confirmation messages for sensuctl commands: `Created`, `Deleted` and
`Updated` instead of `OK`.
- Exported some functions and methods in the CLI client.
- The API authenticator now identifies providers by their name only.

### Fixed
- Check TTL failure events are now much more reliable, and will persist even
in the presence cluster member failures and cluster restarts.
- Fix snakeCase version of keys in typeMap for acronyms.
- Fixed a bug in keepalive processing that could result in a crash.
- Pin childprocess to v0.9.0 in CircleCI so fpm can be installed.
- Substitutions applied to command & hooks are now omitted from events.
- Fixes a bug where generic store methods assumed a namespace was provided for non-namespaced resources.
- Keepalive and check TTL database state is now properly garbage-collected on
entity deletion.
- Fixed a bug where `sensuctl version` required configuration files to exist.
- Updates the copy on the confirm disable dialog to accurately reflect the
operation.

## [5.1.1] - 2019-01-24

### Added
- Added the notion of authentication providers.

### Changed
- Improved logging for errors in proxy check requests.
- Updated Go version from 1.10 to 1.11.4.
- Refactoring of the internal authentication mechanism into a `basic`
authentication provider.
- Modified private generic store methods as public functions.
- Improved logging for errors in proxy check requests.
- Updated Go version from 1.10 to 1.11.4.
- Changed keepalive event to include check.output

### Fixed
- Fixed a bug where `sensuctl edit` was not removing the temp file it created.
- Fixed a bug where adhoc checks were not retrieving asset dependencies.
- Fixed a bug where check updates would cause the check to immediately fire.
- Fixed a bug where a bad line in check output would abort metric extraction.
An error is now logged instead, and extraction continues after a bad line is encountered.
- Keepalive events will now continue to fire after cluster restarts.
- Fixed a panic in the dashboardd shutdown routine.
- Fixed a bug where deleting a non-existent entity with sensuctl would not return an error.
- Web UI - toolbar menu buttons now switch with dark theme.
- Web UI - some buttons easier to see with dark theme.
- Agents will now take proxy entity names into consideration when guarding
against duplicate check requests.

### Changed
- Improved logging for errors in proxy check requests.
- Updated Go version from 1.10 to 1.11.4.

## [5.1.0] - 2018-12-18

### Added
- Support for the trusted-ca-file and insecure-skip-tls-verify flags in
  sensu-agent. These flags have the same meaning and use as their sensu-backend
  counterparts.

### Changed
- Default location for sensu-backend data has changed from /var/lib/sensu to
  /var/lib/sensu/sensu-backend. See release notes for more information.

### Fixed
- Keepalive and check TTL failure events now fire continuously until resolved.
- Listing an empty set of assets now correctly returns [] instead of null.
- Fixed API endpoint used by the CLI to create hooks via the 'sensuctl create'
  command. It's now possible to create objects of type 'Hook' with this command
  again.
- Firefox status icons not fully rendering

## [5.0.1] - 2018-12-12

### Changed
- Added --etcd-advertise-client-urls options to docker-compose.yaml sensu-backend start command

### Fixed
- Prevent a panic when using an external etcd cluster.
- Silences List in web ui sorted by ascending order; defaults to descending
- Reduces shuffling of items as events list updates
- Fixed error in UI where status value could not be coerced
- Copy local environment variables into execution context when running checks
- Ensure environment variables are joined with a semicolon on Windows
- Command arguments are no longer needlessly escaped on Windows
- Backend environments are now included in handler & mutator execution requests.

## [5.0.0] - 2018-11-30

### Added
- Add the `etcd-advertise-client-urls` config attribute to sensu-backend
- Support for multiple API versions added to sensuctl create
- Support for metadata added to wrapped resources (yaml, wrapped-json)
- Added the backend configuration attributes `api-listen-address` & `api-url`.
- Adds feedback when rerunning check[s] in the web app

### Removed
- Check subdue functionality has been disabled. Users that have checks with
subdues defined should delete and recreate the check. The subdue feature was
found to have issues, and we are re-working the feature for a future release.
- Filter when functionality has been disabled. Users that have filters with
'when' properties defined should delete and recreate the filter. Filter when
uses the same facility as check subdue for handling time windows.
- Removed event.Hooks and event.Silenced deprecated fields
- Extensions have been removed until we have time to revisit the feature.

### Changed
- Assets and checks environments are now merged, with a preference given to the
  values coming from the check's environment.
- Assets and handlers environments are now merged, with a preference given to the
  values coming from the handler's environment.
- Assets and mutators environments are now merged, with a preference given to the
  values coming from the mutator's environment.
- Metadata from wrappers and resources is now merged, with a preference given to
the values coming from the wrapper. Labels and annotations are deep-merged.
- Round-robin scheduling has been temporarily disabled.
- The dashboard now uses the `api-url` configuration attribute to connect to the
API.

### Fixed
- Fixed several resource leaks in the check scheduler.
- Fixed a bug in the dashboard where entities could not be silenced.
- Fix the `sensuctl cluster health` command.
- Fixed issue filtering by status on the events page
- Fixed interactive operations on entities in the CLI
- Removed rerun and check links for keepalives on event details page.
- Web UI - Made silencing language more clear on Silences List page
- Fixed a bug where resources from namespaces that share a common prefix, eg:
  "sensu" and "sensu-devel", could be listed together.
- Fixed a bug in the agent where the agent would deadlock after a significant
period of disconnection from the backend.
- Fixed a bug where logging events without checks would cause a nil panic.
- Removed the ability to rerun keepalives on the events list page
- A panic in keepalive/check ttl monitors causing a panic.
- Monitors are now properly namespaced in etcd.
- Updating a users groups will no longer corrupt their password
- Prevent empty error messages in sensuctl.
- Fixed a bug where keepalive failures could be influenced by check TTL
successes, and vice versa.
- Fixed a bug where check TTL events were not formed correctly.
- Fixed a web-ui bug causing the app to crash on window resize in FireFox

### Breaking Changes
- The backend configuration attributes `api-host` & `api-port` have been
replaced with `api-listen-address`.

## [2.0.0-beta.8-1] - 2018-11-15

### Added
- Assets are included on check details page.
- Adds links to view entities and checks from the events page.
- Added an agent/cmd package, migrated startup logic out of agent main
- Improved debug logging in pipeline filtering.
- Add object metadata to entities (including labels).
- Add filter query support for labels.
- Add support for setting labels on agents with the command line.
- The sensuctl tool now supports yaml.
- Add support for `--all-namespaces` flag in `sensuctl extension list`
subcommand.
- Added functionality to the dynamic synthesize function, allowing it to
flatten embedded and non-embedded fields to the top level.
- Added the sensuctl edit command.
- Added javascript filtering.

### Removed
- Govaluate is no longer part of sensu-go.

### Fixed
- Display appropriate fallback when an entity's lastSeen field is empty.
- Silences List in web ui sorted by ascending order
- Sorting button now works properly
- Fixed unresponsive silencing entry form begin date input.
- Removed lastSeen field from check summary
- Fixed a panic on the backend when handling keepalives from older agent versions.
- Fixed a bug that would prevent some keepalive failures from occurring.
- Improved event validation error messages.
- Improved agent logging for statsd events.
- Fixues issue with tooltip positioning.
- Fixed bug with toolbar menus collapsing into the overflow menu
- The agent now reconnects to the backend if its first connection attempt
  fails.
- Avoid infinite loop when code cannot be highlighted.

### Changes
- Deprecated the sensu-agent `--id` flag, `--name` should be used instead.

### Breaking Changes
- Environments and organizations have been replaced with namespaces.
- Removed unused asset metadata field.
- Agent subscriptions are now specified in the config file as an array instead
  instead of a comma-delimited list of strings.
- Extended attributes have been removed and replaced with labels. Labels are
string-string key-value pairs.
- Silenced `id`/`ID` field has changed to `name`/`Name`.
- Entity `id`/`ID` field has changed to `name`/`Name`.
- Entity `class`/`Class` field has changed to `entity_class`/`EntityClass`.
- Check `proxy_entity_id`/`ProxyEntityID` field has changed to `proxy_entity_name`/`ProxyEntityName`.
- Objects containing both a `name`/`Name` and `namespace`/`Namespace` field have been
replaced with `metadata`/`ObjectMeta` (which contains both of those fields).
- Role-based access control (RBAC) has been completely redesigned.
- Filter and token substitution variable names now match API naming. Most names
that were previously UpperCased are now lower_cased.
- Filter statements are now called expressions. Users should update their
filter definitions to use this new naming.

## [2.0.0-beta.7-1] - 2018-10-26

### Added
- Asset functionality for mutators and handlers.
- Web ui allows publishing and unpublishing on checks page.
- Web ui allows publishing and unpublishing on check details page.
- Web ui code highlighting added.

### fixed
- fixes exception thrown when web ui browser window is resized.

## [2.0.0-beta.6-2] - 2018-10-22

### Added
- Add windows/386 to binary gcs releases
- TLS authentication and encryption for etcd client and peer communication.
- Added a debug log message for interval timer initial offset.
- Added a privilege escalation test for RBAC.

### Removed
- Staging resources and configurations have been removed from sensu-go.
- Removed handlers/slack from sensu/sensu-go. It can now be found in
sensu/slack-handler.
- Removed the `Error` store and type.

### Changed
- Changed sensu-agent's internal asset manager to use BoltDB.
- Changed sensuctl title colour to use terminal's configured default for bold
text.
- The backend no longer forcibly binds to localhost.
- Keepalive intervals and timeouts are now configured in the check object of
keepalive events.
- The sensu-agent binary is now located at ./cmd/sensu-agent.
- Sensuctl no longer uses auto text wrapping.
- The backend no longer requires embedded etcd. External etcd instances can be
used by providing the --no-embed option. In this case, the client will dial
the URLs provided by --listen-client-urls.
- The sensu-agent binary is now located at ./cmd/sensu-agent.
- Sensuctl no longer uses auto text wrapping.
- The backend no longer requires embedded etcd. External etcd instances can be
used by providing the --no-embed option. In this case, the client will dial
the URLs provided by --listen-client-urls.
- Deprecated daemon `Status()` functions and `/info` (`/info` will be
re-implemented in https://github.com/sensu/sensu-go/issues/1739).
- The sensu-backend flags related to etcd are now all prefixed with `etcd` and
the older versions are now deprecated.
- Web ui entity recent events are sorted by last ok.
- etcd is now the last component to shutdown during a graceful shutdown.
- Web ui entity recent events are sorted by last ok
- Deprecated --custom-attributes in the sensu-agent command, changed to
--extended-attributes.
- Interfaced command execution and mocked it for testing.
- Updated the version of `libprotoc` used to 3.6.1.

### Fixed
- Fixed a bug in `sensuctl configure` where an output format called `none` could
  be selected instead of `tabular`.
- Fixes a bug in `sensuctl cluster health` so the correct error is handled.
- Fixed a bug where assets could not extract git tarballs.
- Fixed a bug where assets would not install if given cache directory was a
relative path.
- Fixed a bug where an agent's collection of system information could delay
sending of keepalive messages.
- Fixed a bug in nagios perfdata parsing.
- Etcd client URLs can now be a comma-separated list.
- Fixed a bug where output metric format could not be unset.
- Fixed a bug where the agent does not validate the ID at startup.
- Fixed a bug in `sensuctl cluster health` that resulted in an unmarshal
error in an unhealthy cluster.
- Fixed a bug in the web ui, removed references to keepaliveTimeout.
- Keepalive checks now have a history.
- Some keepalive events were misinterpreted as resolution events, which caused
these events to be handled instead of filtered.
- Some failing keepalive events were not properly emitted after a restart of
sensu-backend.
- The check output attribute is still present in JSON-encoded events even if
empty.
- Prevent an empty Path environment variable for agents on Windows.
- Fixed a bug in `sensuctl check update` interactive mode. Boolean defaults
were being displayed rather than the check's current values.
- Use the provided etcd client TLS information when the flag `--no-embed-etcd`
is used.
- Increase duration delta in TestPeriodicKeepalive integration test.
- Fixed some problems introduced by Go 1.11.

### Breaking Changes
- Removed the KeepaliveTimeout attribute from entities.

## [2.0.0-beta.4] - 2018-08-14

### Added
- Added the Sensu edition in sensuctl config view subcommand.
- List the supported resource types in sensuctl.
- Added agent ID and IP address to backend session connect/disconnect logs
- Licenses collection for RHEL Dockerfiles and separated RHEL Dockerfiles.

### Changed
- API responses are inspected after each request for the Sensu Edition header.
- Rename list-rules subcommand to info in sensuctl role commmand with alias
for backward compatibility.
- Updated gogo/protobuf and golang/protobuf versions.
- Health API now returns etcd alarms in addition to cluster health.

### Fixed
- Fixed agentd so it does not subscribe to empty subscriptions.
- Rules are now implicitly granting read permission to their configured
environment & organization.
- The splay_coverage attribute is no longer mandatory in sensuctl for proxy
check requests and use its default value instead.
- sensu-agent & sensu-backend no longer display help usage and duplicated error
message on startup failure.
- `Issued` & `History` are now set on keepalive events.
- Resolves a potential panic in `sensuctl cluster health`.
- Fixed a bug in InfluxDB metric parsing. The timestamp is now optional and
compliant with InfluxDB line protocol.
- Fixed an issue where adhoc checks would not be issued to all agents in a
clustered installation.

### Breaking Changes
- Corrects the check field `total_state-change` json tag to `total_state_change`.

## [2.0.0-beta.3-1] - 2018-08-02

### Added
- Added unit test coverage for check routers.
- Added API support for cluster management.
- Added sensuctl cluster member-list command.
- Added Sensu edition detection in sensuctl.
- Added sensuctl cluster member-add command.
- Added API client support for enterprise license management.
- Added a header to API calls that returns the current Sensu Edition.
- Added sensuctl cluster health command.

### Changed
- The Backend struct has been refactored to allow easier customization in
enterprise edition.
- Use etcd monitor instead of in-memory monitor.
- Refactoring of the cmd package for sensuctl to allow easier customization in
the enterprise edition.
- Upgrade dep to v0.5.0
- Added cluster health information to /health endpoint in sensu-backend.

### Fixed
- Fixed `sensuctl completion` help for bash and zsh.
- Fixed a bug in build.sh where versions for Windows and Mac OS were not
generated correctly.
- Display the name of extensions with table formatting in sensuctl.
- Fixed TLS issue that occurred when dashboard communicated with API.
- Check TTL now works with round robin checks.
- Format string for --format flag help now shows actual arguments.
- Push the sensu/sensu:nightly docker image to the Docker Hub.
- Replaced dummy certs with ones that won't expire until 100 years in the
future.
- Fixed a bug where clustered round robin check execution executed checks
too often.
- Catch errors in type assertions in cli.
- Fixed a bug where users could accidentally create invalid gRPC handlers.

### Removed
- Removed check subdue e2e test.
- Removed unused Peek method in the Ring data structure.

### Breaking Changes
- Removed deprecated import command.

## [2.0.0-beta.2] - 2018-06-28

### Added
- Performed an audit of events and checks. Added `event.HasCheck()` nil checks
prior to assuming the existence of said check.
- Added a Create method to the entities api.
- Added the ability to set round robin scheduling in sensuctl
- Added Output field to GRPC handlers
- Additional logging around handlers
- Accept additional time formats in sensuctl
- Entities can now be created via sensuctl.
- Added the format `wrapped-json` to sensuctl `configure`, `list` and `info`
commands, which is compatible with `sensuctl create`.
- Added debug event log with all event data.
- Added yml.example configurations for staging backend and agents.
- Added test resources in `testing/config/resources.json` to be used in staging.
- Added all missing configuration options to `agent.yml.example` and
`backend.yml.example`.
- Added environment variables to checks.
- Added logging redaction integration test.
- Added check token substitution integration test.
- Added the `sensuctl config view` subcommand.
- Added extension service configuration to staging resources.
- Added some documentation around extensions.
- Added Dockerfile.rhel to build RHEL containers.

### Changed
- Upgraded gometalinter to v2.
- Add logging around the Sensu event pipeline.
- Split out the docker commands in build script so that building images and
  pushing can be done separately.
- Migrated the InfluxDB handler from the sensu-go repository to
github.com/nikkiki/sensu-influxdb-handler
- Entry point for sensu-backend has been changed to
  `github.com/sensu/sensu-go/cmd/sensu-backend`
- Don't allow unknown fields in types that do not support custom attributes
when creating resources with `sensuctl create`.
- Provided additional context to metric event logs.
- Updated goversion in the appveyor configuration for minor releases.
- Use a default hostname if one cannot be retrieved.
- Return an error from `sensuctl configure` when the configured organization
or environment does not exist.
- Remove an unnecessary parameter from sensuctl environment create.
- The profile environment & organization values are used by default when
creating a resource with sensuctl.
- Migrated docker image to sensu Docker Hub organization from sensuapp.
- Use the sensu/sensu image instead of sensu/sensu-go in Docker Hub.

### Fixed
- Prevent panic when verifying if a metric event is silenced.
- Add logging around the Sensu event pipeline
- Marked silenced and hooks fields in event as deprecated
- Fixed a bug where hooks could not be created with `create -f`
- Metrics with zero-values are now displayed correctly
- Fix handler validation routine
- Fixed a small bug in the opentsdb transformer so that it trims trailing
whitespace characters.
- Sensu-agent logs an error if the statsd listener is unable to start due to an
invalid address or is stopped due to any other error.
- Fixed a bug where --organization and --environment flags were hidden for all
commands
- Fix a bug where environments could not be created with sensuctl create
- StatsD listener on Windows is functional
- Add version output for dev and nightly builds (#1320).
- Improve git version detection by directly querying for the most recent tag.
- Fixed `sensuctl create -f` for `Role`
- Fixed `sensuctl create -f` for `Event`
- Added validation for asset SHA512 checksum, requiring that it be at least 128
characters and therefore fixing a bug in sensuctl
- Silenced IDs are now generated when not set in `create -f` resources
- API requests that result in a 404 response are now logged
- Fixed a bug where only a single resource could be created with
`sensuctl create` at a time.
- Fixed a bug where environments couldn't be deleted if there was an asset in
the organization they reside in.
- Dashboard's backend reverse proxy now works with TLS certs are configured.
- Fixed a bug with the IN operator in query statements.
- Boolean fields with a value of `false` now appear in json format (removed
`omitempty` from protobufs).
- The sensuctl create command no longer prints a spurious warning when
non-default organizations or environments are configured.
- When installing assets, errors no longer cause file descriptors to leak, or
lockfiles to not be cleaned up.
- Fixed a bug where the CLI default for round robin checks was not appearing.
- Missing custom attributes in govaluate expressions no longer result in
an error being logged. Instead, a debug message is logged.
- Update AppVeyor API token to enable GitHub deployments.
- Allow creation of metric events via backend API.
- Fixed a bug where in some circumstances checks created with sensuctl create
would never fail.
- Fixed a goroutine leak in the ring.
- Fixed `sensuctl completion` help for bash and zsh.

### Removed
- Removed Linux/386 & Windows/386 e2e jobs on Travis CI & AppVeyor
- Removed check output metric extraction e2e test, in favor of more detailed
integration coverage.
- Removed the `leader` package
- Removed logging redaction e2e test, in favor of integration coverage.
- Removed check token substitution e2e test, in favor of integration coverage.
- Removed round robin scheduling e2e test.
- Removed proxy check e2e test.
- Removed check scheduling e2e test.
- Removed keepalive e2e test.
- Removed event handler e2e test.
- Removed `sensuctl` create e2e tests.
- Removed hooks e2e test.
- Removed assets e2e test.
- Removed agent reconnection e2e test.
- Removed extensions e2e test.

## [2.0.0-beta.1] - 2018-05-07
### Added
- Add Ubuntu 18.04 repository
- Support for managing mutators via sensuctl.
- Added ability to sort events in web UI.
- Add PUT support to APId for the various resource types.
- Added flags to disable the agent's API and Socket listeners
- Made Changelog examples in CONTRIBUTING.md more obvious
- Added cli support for setting environment variables in mutators and handlers.
- Added gRPC extension service definition.
- The slack handler now uses the iconURL & username flag parameters.
- Support for nightlies in build/packaging tooling.
- Added extension registry support to apid.
- Added extension registry to the store.
- Add sensuctl create command.
- Adds a statsd server to the sensu-agent which runs statsd at a configurable
flush interval and converts gostatsd metrics to Sensu Metric Format.
- Add event filtering to extensions.
- Proper 404 page for web UI.
- Add sensuctl extension command.
- Add extensions to pipelined.
- Added more tests surrounding the sensu-agent's statsd server and udp port.
- Add the `--statsd-event-handlers` flag to sensu-agent which configures the
event handlers for statsd metrics.
- Add default user with username "sensu" with global, read-only permissions.
- Add end-to-end test for extensions.
- Add configuration setting for backend and agent log level.
- Add extension package for building third-party Sensu extensions in Go.
- Add the `--statsd-disable` flag to sensu-agent which configures the
statsd listener. The listener is enabled by default.
- Added an influx-db handler for events containing metrics.
- Add 'remove-when' and 'set-when' subcommands to sensuctl filter command.
- Added the Transformer interface.
- Added a Graphite Plain Text transformer.
- Add support for `metric_format` and `metric_handlers` fields in the Check and
CheckConfig structs.
- Add CLI support for `metric_format` and `metric_handlers` fields in `sensuctl`.
- Add support for metric extraction from check output for `graphite_plaintext`
transformer.
- Added a OpenTSDB transformer.
- Add support for metric extraction from check output for `opentsdb_line`
- Added a Nagios performance data transformer.
- Add support for metric extraction from check output for `nagios_perfdata`
- Added an InfluxDB Line transformer.
- Add support for metric extraction from check output for `influxdb_line`
transformer.
- Add e2e test for metric extraction.

### Changed
- Changed the maximum number of open file descriptors on a system to from 1024
(default) to 65535.
- Increased the default etcd size limit from 2GB to 4GB.
- Move Hooks and Silenced out of Event and into Check.
- Handle round-robin scheduling in wizardbus.
- Added informational logging for failed entity keepalives.
- Replaced fileb0x with vfsgen for bundling static assets into binary. Nodejs 8+
and yarn are now dependencies for building the backend.
- Updated etcd to 3.3.2 from 3.3.1 to fix an issue with autocompaction settings.
- Updated and corrected logging style for variable fields.
- Build protobufs with go generate.
- Creating roles via sensuctl now supports passing flags for setting permissions
  rules.
- Removed -c (check) flag in sensuctl check execute command.
- Fix a deadlock in the monitor.
- Don't allow the bus to drop messages.
- Events list can properly be viewed on mobile.
- Updated Sirupsen/logrus to sirupsen/logrus and other applicable dependencies using the former.
- Set default log level to 'warn'.
- Optimize check marshaling.
- Silenced API only accepts 'id' parameter on DELETE requests.
- Disable gostatsd internal metric collection.
- Improved log entries produced by pipelined.
- Allow the InfluxDB handler to parse the Sensu metric for an InfluxDB field tag
and measurement.
- Removed organization and environment flags from create command.
- Changed `metric_format` to `output_metric_format`.
- Changed `metric_handlers` to `output_metric_handlers`.

### Fixed
- Terminate processes gracefully in e2e tests, allowing ports to be reused.
- Shut down sessions properly when agent connections are disrupted.
- Fixed shutdown log message in backend
- Stopped double-writing events in eventd
- Agents from different orgs/envs with the same ID connected to the same backend
  no longer overwrite each other's messagebus subscriptions.
- Fix the manual packaging process.
- Properly log the event being handled in pipelined
- The http_check.sh example script now hides its output
- Silenced entries using an asterisk can be deleted
- Improve json unmarshaling performance.
- Events created from the metrics passed to the statsd listener are no longer
swallowed. The events are sent through the pipeline.
- Fixed a bug where the Issued field was never populated.
- When creating a new statsd server, use the default flush interval if given 0.
- Fixed a bug where check and checkconfig handlers and subscriptions are null in rendered JSON.
- Allow checks and hooks to escape zombie processes that have timed out.
- Install all dependencies with `dep ensure` in build.sh.
- Fixed an issue in which some agents intermittently miss check requests.
- Agent statsd daemon listens on IPv4 for Windows.
- Include zero-valued integers in JSON output for all types.
- Check event entities now have a last_seen timestamp.
- Improved silenced entry display and UX.
- Fixed a small bug in the opentsdb transformer so that it trims trailing
whitespace characters.

## [2.0.0-nightly.1] - 2018-03-07
### Added
- A `--debug` flag on sensu-backend for enabling a pprof HTTP endpoint on localhost.
- Add CLI support for adhoc check requests.
- Check scheduler now handles adhoc check requests.
- Added `set-FIELD` and `remove-FIELD` commands for all updatable fields
of a check. This allows updating single fields and completely clearing out
non-required fields.
- Add built-in only_check_output mutator to pipelined.
- Allow publish, cron, ttl, timeout, low flap threshold and more fields to be
set when importing legacy settings.
- Add CPU architecture in system information of entities.
- The `sensuctl user change-password` subcommand now accepts flag parameters.
- Configured and enabled etcd autocompaction.
- Add event metrics type, implementing the Sensu Metrics Format.
- Agents now try to reconnect to the backend if the connection is lost.
- Added non-functional selections for resolving and silencing to web ui
- Add LastOk to check type. This will be updated to reflect the last timestamp
of a successful check.
- Added GraphQL explorer to web UI.
- Added check occurrences and occurrences_watermark attributes from Sensu 1.x.
- Added issue template for GitHub.
- Added custom functions to evaluate a unix timestamp in govaluate.

### Changed
- Refactor Check data structure to not depend on CheckConfig. This is a breaking
change that will cause existing Sensu alpha installations to break if upgraded.
This change was made before beta release so that further breaking changes could
be avoided.
- Make indentation in protocol buffers files consistent.
- Refactor Hook data structure. This is similar to what was done to Check,
except that HookConfig is now embedded in Hook.
- Refactor CheckExecutor and AdhocRequestExecutor into an Executor interface.
- Changed the sensu-backend etcd flag constants to match the etcd flag names.
- Upgraded to Etcd v3.3.1
- Removed 3DES from the list of allowed ciphers in the backend and agent.
- Password input fields are now aligned in  `sensuctl user change-password`
subcommand.
- Agent backend URLs without a port specified will now default to port 8081.
- Travis encrypted variables have been updated to work with travis-ci.org
- Upgraded all builds to use Go 1.10.
- Use megacheck instead of errcheck.
- Cleaned agent configuration.
- We no longer duplicate hook execution for types that fall into both an exit
code and severity (ex. 0, ok).
- Updated the sensuctl guidelines.
- Changed travis badge to use travis-ci.org in README.md.
- Govaluate's modifier tokens can now be optionally forbidden.
- Increase the stack size on Travis CI.
- Refactor store, queue and ring interfaces, and daemon I/O details.
- Separated global from local flags in sensuctl usage.

### Fixed
- Fixed a bug in time.InWindow that in some cases would cause subdued checks to
be executed.
- Fixed a bug in the HTTP API where resource names could not contain special
characters.
- Resolved a bug in the keepalive monitor timer which was causing it to
erroneously expire.
- Resolved a bug in how an executor processes checks. If a check contains proxy
requests, the check should not duplicately execute after the proxy requests.
- Removed an erroneous validation statement in check handler.
- Fixed HookList `hooks` validation and updated `type` validation message to
allow "0" as a valid type.
- Events' check statuses & execution times are now properly added to CheckHistory.
- Sensu v1 Check's with TTL, timeout and threshold values can now be imported
correctly.
- Use uint32 for status so it's not empty when marshalling.
- Automatically create a "default" environment when creating a new organization.

## [2.0.0-alpha.17] - 2018-02-13
### Added
- Add .gitattributes file with merge strategy for the Changelog.
- Context switcher added for dashboard.
- Add API support for adhoc check requests.
- Check scheduler now supports round-robin scheduling.
- Added better error checking for CLI commands and support for mutually
exclusive fields.
- Added `--interactive` flag to CLI which is required to run interactive mode.
- Added CLI role rule-add Organization and Environment interactive prompts.
- Added events page list and simple buttons to filter

### Changed
- Silenced `begin` supports human readable time (Format: Jan 02 2006 3:04PM MST)
in `sensuctl` with optional timezone. Stores the field as unix epoch time.
- Increased the timeout in the store's watchers tests.
- Incremental retry mechanism when waiting for agent and backend in e2e tests.
- Renamed CLI asset create interactive prompt "Org" to "Organization".

### Fixed
- Fixed required flags in `sensuctl` so requirements are enforced.
- Add support for embedded fields to dynamic.Marshal.

## [2.0.0-alpha.16] - 2018-02-07
### Added
- Add an e2e test for proxy check requests.
- Add integration tests to our CI.
- Context switcher added for dashboard
- Add api support for adhoc check requests.

### Fixed
- Tracks in-progress checks with a map and mutex rather than an array to
increase time efficiency and synchronize goroutines reading from and writing
to that map.
- Fixed a bug where we were attempting to kill processes that had already
finished before its allotted execution timeout.
- Fixed a bug where an event could erroneously be shown as silenced.
- Properly log errors whenever a check request can't be published.
- Fixed some build tags for tests using etcd stores.
- Keepalive monitors now get updated with changes to a keepalive timeout.
- Prevent tests timeout in queue package
- Prevent tests timeout in ring package
- Fixed a bug in the queue package where timestamps were not parsed correctly.
- Fixed Ring's Next method hanging in cases where watch events are not propagated.

### Changed
- Queues are now durable.
- Refactoring of the check scheduling integration tests.
- CLI resource delete confirmation is now `(y/N)`.

### Removed
- Dependency github.com/chzyer/readline

## [2.0.0-alpha.15] - 2018-01-30
### Added
- Add function for matching entities to a proxy check request.
- Added functions for publishing proxy check requests.
- Added proxy request validation.
- CLI functionality for proxy check requests (add set-proxy-requests command).
- Entities have been added to the state manager and synchronizer.
- Added package leader, for facilitating execution by a single backend.
- Proxy check requests are now published to all entities described in
`ProxyRequests` and `EntityAttributes`.
- Add quick navigation component for dashboard

### Changed
- Govaluate logic is now wrapped in the `util/eval` package.
- Cron and Interval scheduling are now mutually exclusive.

### Fixed
- Fixed a bug where retrieving check hooks were only from the check's
organization, rather than the check's environment, too.

## [2.0.0-alpha.14] - 2018-01-23
### Added
- Add `Timeout` field to CheckConfig.
- CLI functionality for check `Timeout` field.
- Add timeout support for check execution.
- Add timeout support for check hook execution.
- Token substitution is now available for check hooks
- Add an e2e test for logging redaction
- Support for `When` field in `Filter` which enables filtering based on days
and times of the week.
- New gRPC inspired GraphQL implementation. See
[graphql/README](backend/apid/graphql/README.md) for usage.
- Support for TTLs in check configs to monitor stale check results.

### Changed
- Moved monitor code out of keepalived and into its own package.
- Moved KeyBuilder from etcd package to store package.

## [2.0.0-alpha.13] - 2018-01-16
### Added
- Logging redaction for entities

### Changed
- Removed the Visual Studio 2017 image in AppVeyor to prevent random failures

### Fixed
- Fixed e2e test for token substitution on Windows
- Fixed check subdue unit test for token substitution on Windows
- Consider the first and last seconds of a time window when comparing the
current time
- Fixed Travis deploy stage by removing caching for $GOPATH
- Parse for [traditional cron](https://en.wikipedia.org/wiki/Cron) strings, rather than [GoDoc cron](https://godoc.org/github.com/robfig/cron) strings.

### Changed
- Removed the Visual Studio 2017 image in AppVeyor to prevent random failures
- Made some slight quality-of-life adjustments to build-gcs-release.sh.

### Fixed
- Fixed e2e test for token substitution on Windows
- Fixed check subdue unit test for token substitution on Windows
- Consider the first and last seconds of a time window when comparing the
current time
- Fixed Travis deploy stage by removing caching for $GOPATH
- Parse for [traditional cron](https://en.wikipedia.org/wiki/Cron) strings, rather than [GoDoc cron](https://godoc.org/github.com/robfig/cron) strings.

## [2.0.0-alpha.12] - 2018-01-09
### Added
- Add check subdue mechanism. Checks can now be subdued for specified time
windows.
- Silenced entries now include a `begin` timestamp for scheduled maintenance.
- Store clients can now use [watchers](https://github.com/sensu/sensu-go/pull/792) to be notified of changes to objects in the store.
- Add check `Cron` field. Checks can now be scheduled according to the cron
string stored in this field.
- Add a distributed queue package for use in the backend.
- Token substitution is now available for checks.
- CLI functionality for check `Cron` field.
- Add an e2e test for cron scheduling.
- Add an e2e test for check hook execution.

## [2.0.0-alpha.11] - 2017-12-19
### Breaking Changes
- The `Source` field on a check has been renamed to `ProxyEntityID`. Any checks
using the Source field will have to be recreated.

### Added
- Silenced entries with ExpireOnResolve set to true will now be deleted when an
event which has previously failing was resolved
- TCP/UDP sockets now accept 1.x backward compatible payloads. 1.x Check Result gets translated to a 2.x Event.
- Custom attributes can be added to the agent at start.
- New and improved Check Hooks are implemented (see whats new about hooks here: [Hooks](https://github.com/sensu/sensu-alpha-documentation/blob/master/08-hooks.md))
- Add check subdue CLI support.

### Changed
- Avoid using reflection in time.InWindows function.
- Use multiple parallel jobs in CI tools to speed up the tests
- Pulled in latest [github.com/coreos/etcd](https://github.com/coreos/etcd).
- Includes fix for panic that occurred on shutdown.
- Refer to their
[changelog](https://github.com/gyuho/etcd/blob/f444abaae344e562fc69323c75e1cf772c436543/CHANGELOG.md)
for more.
- Switch to using [github.com/golang/dep](https://github.com/golang/dep) for
managing dependencies; `vendor/` directory has been removed.
- See [README](README.md) for usage.

## [2.0.0-alpha.10] - 2017-12-12
### Added
- End-to-end test for the silencing functionality
- Silenced events are now identified in sensuctl

### Changed
- Events that transitioned from incidents to a healthy state are no longer
filtered by the pipeline
- Errcheck was added to the build script, and the project was given a once-over
to clean up existing errcheck lint.
- Creating a silenced entry via sensuctl no longer requires an expiry value

### Fixed
- Entities can now be silenced using their entity subscription
- Fixed a bug in the agent where it was ignoring keepalive interval and timeout
settings on start
- Keepalives now alert when entities go away!
- Fixed a bug in package dynamic that could lead to an error in json.Marshal
in certain cases.
- Fixed an issue in keepalived to handle cases of nil entities in keepalive
messages

## [2.0.0-alpha.9] - 2017-12-5
### Added
- Proxy entities are now dynamically created through the "Source" attribute of a
check configuration
- Flag to sensuctl configure allowing it to be configured non-interactively
(usage: --non-interactive or -n)
- New function SetField in package dynamic, for setting fields on types
supporting extended attributes.
- Automatically append entity:entityID subscription for agent entities
- Add silenced command to sensuctl for silencing checks and subscriptions.
- Add healthz endpoint to agent api for checking agent liveness.
- Add ability to pass JSON event data to check command STDIN.
- Add POST /events endpoint to manually create, update, and resolve events.
- Add "event resolve" command to sensuctl to manually resolve events.
- Add the time.InWindow & time.InWindows functions to support time windows, used
in filters and check subdue

### Fixed
- Fixed a bug in how silenced entries were deleted. Only one silenced entry will
be deleted at a time, regardless of wildcard presence for subscription or check.

## [2.0.0-alpha.8] - 2017-11-28
### Added
- New "event delete" subcommand in sensuctl
- The "Store" interface is now properly documented
- The incoming request body size is now limited to 512 KB
- Silenced entries in the store now have a TTL so they automatically expire
- Initial support for custom attributes in various Sensu objects
- Add "Error" type for capturing pipeline errors
- Add registration events for new agents
- Add a migration tool for the store directly within sensu-backend

### Changed
- Refactoring of the sensu-backend API
- Modified the description for the API URL when configuring sensuctl
- A docker image with the master tag is built for every commit on master branch
- The "latest" docker tag is only pushed once a new release is created

### Fixed
- Fix the "asset update" subcommand in sensuctl
- Fix Go linting in build script
- Fix querying across organizations and environments with sensuctl
- Set a standard redirect policy to sensuctl HTTP client

### Removed
- Removed extraneous GetEnv & GetOrg getter methods<|MERGE_RESOLUTION|>--- conflicted
+++ resolved
@@ -11,11 +11,8 @@
 
 ### Added
 - Added per resource counts to tessen data collection.
-<<<<<<< HEAD
 - Added event processing counts to tessen data collection.
-=======
 - Added ability to query for `Handlers` (individual and collections) from the GraphQL query endpoint.
->>>>>>> 8c8a5392
 
 ## [5.7.0] - 2019-05-09
 
