# Changelog
All notable changes to this project will be documented in this file.

The format is based on [Keep a Changelog](http://keepachangelog.com/en/1.0.0/)
and this project adheres to [Semantic
Versioning](http://semver.org/spec/v2.0.0.html).

## Unreleased

### Added
- Added the secrets provider interface and secrets provider manager to be used
by commerical secrets providers. Implemented for checks, mutators, and handlers.
<<<<<<< HEAD
- Added the `secrets` field to checks, mutators, and handlers.

### Fixed
- Fixed a memory leak in the entity cache.
=======
- [Web] Labels with links can now be followed.
### Fixed
- Fixed a memory leak in the entity cache
- [Web] Fixed a inconsistent crash that occurred in Firefox browsers
- [Web] Fixed bug where event history was duplicated in the event timeline
chart.
>>>>>>> dc839c49

## [5.16.1] - 2019-12-18

### Fixed
- Initialize the sensu_go_events_processed counter with the `success` label so
it's always displayed.
- Fixed a performance regression that was introduced in 5.15.0, which would
cause the API to timeout past 20k agent sessions.

## [5.16.0] - 2019-12-11

### Added
- Display the JWT expiration Unix timestamp in `sensuctl config view`.
- Added the 'sensu-backend init' subcommand.
- Added a new flag, --etcd-client-urls, which should be used with sensu-backend
when it is not operating as an etcd member. The flag is also used by the new
sensu-backend init tool.
- Added the cluster's distribution to Tessen data.
- Added a new field, ClusterIDHex, to the ClusterHealth datatype.
- Added the `--etcd-discovery` and `--etcd-discovery-srv` flags to
`sensu-backend`. These are used to take advantage of the embedded etcd's
auto-discovery features.
- Added `--keepalive-critical-timeout` to define the time after which a
critical keepalive event should be created for an agent.
- Added `--keepalive-warning-timeout` which is an alias of `--keepalive-timeout`
for backwards compatibility.

### Fixed
- Add a timeout to etcd requests when retrieving the nodes health.
- Show the correct default value for the format flag in `sensuctl dump` help
usage.
- Installing sensuctl commands via Bonsai will now check for correct labels
before checking if the asset has 1 or more builds.
- Listing assets with no results returns an empty array.
- Fixed a panic that could occur when creating resources in a namespace that
does not exist.
- [Web] Links to documentation now point to the version of the product being run
instead of the latest; helpful when running an older version of Sensu.
- Fixed issue where keepalive events and events created through the agent's
socket interface could be missing a namespace.
- Fixed an issue where 'sensuctl cluster health' would hang indefinitely.
- Fixed several issues around the metadata of resources encoded using the
wrapped-json format, where the metadata would go missing when listing
resources or prevent resources from being created.

### Changed
- The backend will no longer automatically be seeded with a default admin
username and password. Users will need to run 'sensu-backend init' on every
new installation.
- Several deprecated flags were removed from sensu-backend.
- [Web] Changes to navigation. The app bar has been replaced by an omnipresent
drawer increasing the available space for content. Additionally, each page now
includes breadcrumbs.
- [Web] Switching namespaces is easier than ever, with the new and improved
switcher. The new component can be accessed from the drawer or with the shortcut
ctrl+k. For those with many namespaces the switcher now includes fuzzy search
and improved keyboard navigation.
- 'sensuctl cluster health' will now use a 3s timeout when gathering cluster
health information.
- 'sensuctl cluster health' now collects cluster health information concurrently.

## [5.15.0] - 2019-11-18

### Fixed
- Added better error logging for mutator execution.
- Fixed the order of flap detection weighting for checks.
- The pprof server now only binds to localhost.

### Added
- Added the `APIKey` resource and HTTP API support for POST, GET, and DELETE.
- Added sensuctl commands to manage the `APIKey` resource.
- Added support for api keys to be used in api authentication.
- Added support for sensu-backend service environment variables.
- Added support for timezones in check cron strings.
- Added support for extending sensuctl support with commands.

### Changed
- Moved `corev2.BonsaiAsset` to `bonsai.Asset` and moved
`corev2.OutdatedBonsaiAsset` to `bonsai.OutdatedAsset` along with subsequent
bonsai package refactors.
- Colons and periods are now allowed to be used in all resource names, with
the exception of users.

## [5.14.2] - 2019-11-04

### Changed
- Upgraded etcd to 3.3.17
- Listing namespaces is now done implicitly based on access to resources within
a namespace. Users will no longer be able to list all namespaces by default, in
new installations. Existing installations will function as before. Operators can
change to the new behaviour, by modifying the system:user role.

### Fixed
- As a result of upgrading etcd, TLS etcd clients that lose their connection will
successfully reconnect when using --no-embed-etcd.
- Check TTL switches are now correctly buried when associated events and entities
are deleted.
- Keepalive switches are now correctly buried when the keepalive event is deleted.
- Sensu now uses far fewer leases for keepalives and check TTLs, resulting in a
stability improvement for most deployments.
- Fixed a minor UX issue in interactive filter commands in sensuctl.
- Silences now successfully apply to proxy entities where the check doesn't contain
  the same subscriptions as the entity (#3356)

## [5.14.1] - 2019-10-16

### Added
- Added prometheus gauges for check schedulers.

### Fixed
- Opening an already open Bolt database should not cause sensu-agent to hang
indefinitely.
- [CLI] Dump multiple types as YAML to a file would print separator STDOUT
instead of specified file
- Fixed a bug where Sensu would crash with a panic due to a send on a closed channel.

## [5.14.0] - 2019-10-08

### Added
- [Web] Added an additional option to the error dialog allowing users to
completely wipe the application's persisted state; in lieu of them having to
manually wipe their local / session storage. This may help in the rare cases
where something in said state is leading to an uncaught exception.
- [Web] For operating systems with support for selecting a preferred light /dark
theme, the application now respects the system preference by default.
- sensuctl dump can now list the types of supported resources with --types.
- Added the `sensu_agent_version` field to the `Entity` resource, which reflects
the Sensu semver version of the agent entity.
- Added the `--etcd-heartbeat-interval` and `--etcd-election-timeout` flags to
`sensu-backend`

### Changed
- [Web] Github is not always the best place for feature requests and discussion,
as such we've changed CTA for feedback to point to Discourse instead of the
web repository's issues page.
- [Web] When a user lands on a page inside a namespace that no longer exists or
they do not have access to, the drawer is now opened so that namespace switcher
is front and center. Hopefully this should reduce any confusion around next
steps.
- Support agent TLS authentication, usable with a licensed sensu-backend.
- Updated Go version from 1.12.3 to 1.13.1.
- [GraphQL] `putWrapped` mutation now accepts wrapped JSON with empty
outer objectmeta.

### Fixed
- [Web] Fixed issue where a user with an appropriate role may have been unable
to resolve events, queue checks, and create silenced entries.
- Splayed proxy checks are now executed every interval, instead of every
`interval + interval * splay_coverage`.
- [GraphQL] Ensures that proxy entity label & annotations are redacted.
- Fixed a bug in the ring where round robin schedules would not recover
after quorum loss.
- [Web] Unauthorized errors emitted while creating silences or resolving events
are now caught and a toast is presented to communicate what occurred.
- [Web] Internal errors are now avoided when a user attempts to queue an ad-hoc
check for a keepalive.
- Do not separate asset builds into several assets unless the the tabular format
is used in `sensuctl asset list`.
- Fix the 'flag accessed but not defined' error in `sensuctl asset outdated`
- Fix generic API client's `SetTypeMeta` method. The APIGroup is now correctly
configured and by virtue unintended authorization denied errs are avoided.
- Fixed a bug where checks would stop executing after a network error.
- Fixed a bug where sensuctl create with stdin was not working.

## [5.13.2] - 2019-09-19

### Fixed
- Enterprise bug fix.

## [5.13.1] - 2019-09-10

### Fixed
- Multi-build asset definitions with no matching filters will no longer cause a panic.

## [5.13.0] - 2019-09-09

### Added
- Added the `sensuctl env` command.
- sensuctl asset add (fetches & adds assets from Bonsai).
- sensuctl asset outdated (checks for newer versions of assets from Bonsai).
- Add HTTP and directory support to `sensuctl create`
- Only validate check interval/cron when publish true

### Fixed
- sensuctl dump no longer silently discards errors.
- Interactive check create and update modes now have 'none' as the first
highlighted option, instead of nagios-perfdata.
- Fixed a bug where silences would not expire on event resolution.

## [5.12.0] - 2019-08-22

### Added
- Added functionality for the agent `--allow-list` configuration, which
whitelists check and check hook executables.
- Added the `runtime_assets` field to `HookConfig`. Assets are enabled
for check hook execution.
- Added backwards compatible content negotiation to the websocket connection.
Protobuf will be used for serialization/deserialization unless indicated by the
backend to use JSON.
- Added delete functionality for assets in the API and sensuctl.
- Added `sensuctl dump` to dump resources to a file or STDOUT.
- Added `event.check.name` as a supported field selector.
- [Web] Added timeline chart to event details view.
- Added `entity.system.arm_version` to record the value of `GOARM` at compile time.
- Added `ProviderType` field to `AuthProviderClaims`
- Added `builds` field to the `Asset` type to allow assets to specify different
URLs for each platform/architecture/arch_version.

### Changed
- The project now uses Go modules instead of dep for dependency management.
- The internal reverse proxy relied on by the dashboard has been eliminated.
- The generic etcd watcher now keeps track of revisions.
- The resource caches can now rebuild themselves in case of failures.
- Event and Entity resources can now be created without an explicit namespace;
the system will refer to the namespace in the URL.
- Events and Entities can now be created with the POST verb.
- [Web] Changed styling of namespace labels.
- Log token substitution failures more clearly.

### Fixed
- Fixed the tabular output of `sensuctl filter list` so inclusive filter expressions
are joined with `&&` and exclusive filter expressions are joined with `||`.
- The REST API now correctly only returns events for the specific entity
queried in the `GET /events/:entity` endpoint (#3141)
- Prevent a segmentation fault when running `sensuctl config view` without
configuration.
- Added entity name to the interactive sensuctl survey.
- Check hooks with `stdin: true` now receive actual event data on STDIN instead
  of an empty event.
- Prevent a segmentation fault on the agent when a command execution returns an
error.
- [Web] Fixed issue where a bad or revoked access token could crash the app.

### Removed
- Removed encoded protobuf payloads from log messages (when decoded, they can reveal
redacted secrets).

## [5.11.1] - 2019-07-18

### Fixed
- The agent now sends heartbeats to the backend in order to detect network
failures and reconnect faster.
- The default handshake timeout for the WebSocket connection negotiation has
been lowered from 45 to 15 seconds and is now configurable.

## [5.11.0] - 2019-07-10

### Added
- Silenced entries are now retrieved from the cache when determining if an event
is silenced.
- Added --disable-assets flag to sensu-agent.
- Added ability to query mutators to the GraphQL service
- Added ability to query event filters to the GraphQL service
- Added prometheus metrics for topics in wizard bus and agent sessions.
- The buffer size and worker count of keepalived, eventd & pipelined can now be
configured on sensu-backend.
- Added a `headers` field to the `Asset` struct. Headers is a map of key/value
string pairs used as HTTP headers for asset retrieval.
- Added the current user to the output of `sensuctl config view`.
- [Web] Adds list and details views for mutators
- [Web] Adds list and details views for event filters
- Added sensuctl delete command

### Changed
- [Web] Updated embedded web assets from `46cd0ee` ... `8f50155`
- The REST API now returns the `201 Created` success status response code for
POST & PUT requests instead of `204 No Content`.

### Fixed
- The REST API now returns an error when trying to delete an entity that does
not exist.
- Fixed a bug where basic authorization was not being performed on the agent websocket connection.
- Fixed an aliasing regression where event timestamps from the /events API
were not getting properly populated.
- Fixed a bug where multiple nested set handlers could be incorrectly flagged as
deeply nested.
- Fixed a bug where round robin proxy checks could fail to execute.
- Fixed a bug where watchers could enter a tight loop, causing very high CPU
usage until sensu-backend was restarted.

## [5.10.1] - 2019-06-25

### Fixed
- Fixed the entity_attributes in proxy_requests so all attributes must match
instead of only one of them.
- Fixed a bug where events were not deleted when their corresponding entity was.

## [5.10.0] - 2019-06-18

### Added
- Added POST `/api/core/v2/tessen/metrics`.
- Added the ability in TessenD to listen for metric points on the message bus,
populate, and send them to the Tessen service.
- [Web] Adds ability to delete entities
- [GraphQL] Adds simple auto-suggestion feature.
- Added a tag to all Tessen metrics to differentiate internal builds.
- Added a unique sensu cluster id, accessible by GET `/api/core/v2/cluster/id`.
- Added `sensuctl cluster id` which exposes the unique sensu cluster id.

### Changed
- [Web] Updated embedded web assets from `275386a` ... `46cd0ee`
- Refactoring of the REST API.
- Changed the identifying cluster id in TessenD from the etcd cluster id to
the sensu cluster id.
- [GraphQL] Updates `PutResource` mutation to accept an `upsert` boolean flag parameter. The `upsert` param defaults to `true`, but if set to `false` the mutation will return an error when attempting to create a duplicate resource.
- Eventd has been refactored. Users should not perceive any changes, but a
substantial amount of business logic has been moved into other packages.
- The `sensuctl create` command now accepts resources without a declared
namespace. If the namespace is omitted, the resource will be created in the
current namespace, or overridden by the `--namespace` flag.
- Eventd now uses a constant number of requests to etcd when working with
silenced entries, instead of a number that is proportional to the number of
subscriptions in a check.

### Fixed
- The check state and check total_state_change properties are now more correct.
- Scheduling proxy checks now consumes far fewer CPU resources.
- [Web] Unless required- scrollbars on code blocks are hidden.
- [Web] Ensure that we redirect user to a valid namespace when first signing in.
- [Web] Correctly display timeout value for handlers.
- [Web] Avoid exception when parsing non-standard cron statements. (Eg.
`@every 1h` or `@weekly`)
- The resources metadata are now validated with the request URI.

## [5.9.0] - 2019-05-29

### Added
- [GraphQL] Added field to retrieve REST API representation of a resource to
  each core type
- [Web] Add views for handlers

### Changed
- [Web] Updated embedded web assets from `9d91d7f` ... `275386a`
- [Web] Implements simpler & more efficient filtering.
- [GraphQL] fields that previously accepted a JS filter have been deprecated and
  replaced with a simpler syntax.

### Fixed
- Fixed the behaviors for check `Occurrences` and `OccurrencesWatermark`.
- Fixed a panic that could occur when seeding initial data.
- [Web] Compress dashboard assets
- [Web] Fixed regression where dashboard assets were no longer compressed.
- Fixed listing of silenced entries by check or subscription.
- The docker-compose.yaml file now refers to the sensu/sensu:latest image.

## [5.8.0] - 2019-05-22

### Added
- Added per resource counts to tessen data collection.
- Added event processing counts to tessen data collection.
- Added ability to query for `Handlers` (individual and collections) from the GraphQL query endpoint.
- Added `/version` to retrieve the current etcd server/cluster version and the sensu-backend version.
- --etcd-cipher-suites option is now available for sensu-backend.
- Added the `--chunk-size` flag to `sensuctl * list` sub-commands

### Changed
- eventd and keepalived now use 1000 handlers for events.
- etcd database size and request size are now configurable.
- Most resources now use protobuf serialization in etcd.

### Fixed
- Only bury switchsets of checks that no longer have a TTL, in order to reduce
the number of write operations made to etcd.
- Fixed keepalives switchsets for entities with deregistration.
- Fixed continue token generation in namespace and user pagination.

## [5.7.0] - 2019-05-09

### Added
- Added a Windows service wrapper for sensu-agent. See
"sensu-agent service --help" for more information.

### Fixed
- Fixed `sensuctl` color output on Windows.
- Fixed a regression in `sensuctl cluster` json/wrapped-json output.
- Fixed a regression that caused listing objects for a given namespace to also
  include results from namespaces sharing a similar prefix.

## [5.6.0] - 2019-04-30

### Added
- Added filtering support to `sensuctl`. This feature only works against a
  `sensu-backend` with a valid enterprise license.
- Added fields getter functions for resources available via the REST API.
- Added the message bus to Tessend in order to track Tessen configuration changes from the API.
- Added a performance optimizing `Count()` function to the generic store.
- Added a hexadecimal Cluster ID title to the `sensuctl cluster health` and
`sensuctl cluster member-list` commands in tabular format.
- Added a `Header` field to the `HealthResponse` type returned by `/health`.

### Fixed
- Fixed the agent `--annotations` and `--labels` flags.

## [5.5.1] - 2019-04-15

### Changed
- Added parsing annoatations to sensu-agent, both from agent.yml and command line arguments
- Updated Go version from 1.11.4 to 1.12.3 for CI builds.
- Changed the 1.x `client` field to `source` in the 1.x compatible agent socket. The `client` field is now deprecated.
- Deprecated the agent TCP/UDP sockets in favor of the agent rest api.
- [GraphQL] Added mutation to create / update using wrapped resources.
- [GraphQL] Added field returning wrapped resource given ID.
- apid uses a new generic router for listing resources.
- The store uses the generic List function for listing resources.

### Fixed
- Fixed an issue where etcd watchers were used incorrectly. This was causing
100% CPU usage in some components, as they would loop endlessly trying to get
results from watchers that broke, due to their stream terminating. Other
components would simply stop updating. Watchers now get reinstated when the
client regains connectivity.
- Fixed the `/events/:entity` route in the REST API.
- Fixed a bug where the --labels arg was not working as expected in sensu-agent.

## [5.5.0] - 2019-04-03

### Added
- Added the TessenD daemon.
- Added an etcd watcher for tessen configuration.
- Added ring support for TessenD so that the service is invoked in a
round-robin fashion within a cluster.
- Added `tessen opt-in` command to `sensuctl`.
- Added `tessen opt-out` command to `sensuctl`.
- Added `tessen info` command to `sensuctl`.
- Added more verbose logging to indicate when a proxy request matches an entity according to its entity attributes.

### Removed
- Removed the unused etcd watcher for hook configurations.

### Fixed
- [Web] Ensure user chip is never rendered when creator is not present.

## [5.4.0] - 2019-03-27

### Added
- Add support for pagination to the API
- Add two new flags for `backend` daemon to optionally allow for separate TLS
  cert/key for dashboard. the flags are: `--dashboard-cert-file` and
  `--dashboard-key-file`. The dashboard will use the same TLS config of the API
  unless these new flags are specified.
- Added notion of asset collections to dashboard daemon
- Added a store for Tessen opt-in/opt-out configuration.
- Added /tessen GET and PUT endpoints to the API.
- Added queueing to the agent /events API

### Changed
- [Web] Updated dependencies that had warnings
- [Web] Updated dependency babel to ^7.4
- [Web] Updated UI library to ^3.8

### Fixed
- Fixed a bug in `sensuctl` where global/persistent flags, such as `--namespace`
  and `--config-dir`, would get ignored if they were passed after a sub-command
  local flag, such as `--format`.
- Fixed a bug in `sensuctl` where handlers and filters would only be deleted
  from the default namespace, unless a `--namespace` flag was specified.
- Fixed a bug where events could be stored without a timestamp.
- Fixed a bug where metrics could be persisted to etcd in some cases.
- Fixed a bug where agents would sometimes refuse to terminate on SIGTERM and
  SIGINT.
- Fixed a bug where agents would always try to reconnect to the same backend,
  even when multiple backends were specified. Agents will now try to connect to
  other backends, in pseudorandom fashion.
- [Web] Avoids crash when the creator of a check is inaccessible.
- [Api] Respond with 404 from the users endpoint when user for given name cannot
  be found.
- Commands wrap on the event details page and will display "-" if there is no
  command (keepalives)

## [5.3.0] - 2019-03-11

### Added
- Added additional check config and entity information to event details page.
- Fixed all known TLS vulnerabilities affecting the backend server:
    - TLS min version increased to 1.2
    - Removed ALL but perfect-forward-secrecy ciphers
- Removed requirement of specifying `--trusted-ca-file` when using TLS on backend
- Prevented backend from loading server TLS configuration for http client
- Enforced uniform TLS configuration for all three backend components (apid, agentd, dashboardd)
- Set http client timeout to 15 seconds for sensuctl
- Round robin scheduling is now fully functional.
- Web UI offline state detection and and alert banner.

### Changed
- Asset downloading now uses buffered I/O.

### Fixed
- Check results sent via the agent socket now support handlers.
- `sensuctl user list` can now output yaml and wrapped-json
- Fixed bug with how long commands were displayed on check details page.
- Assets downloads no longer specify a client timeout.
- Fixed a bug where agent entity subscriptions would be communicated to the
  backend incorrectly. Due to the scheduler using the subscriptions from the
  HTTP header, this does not have any effect on scheduling.
- Web - Fixes issue where timeout value was not displayed.
- Fixed bug with how long commands were displayed on check details page.

### Removed
- Removed the concept of "edition" and the edition header.

## [5.2.1] - 2019-02-11

### Fixed
- Fixed a regression in the agent that would not allow proxy checks to be
run for subsequent executions.
### Added
- Web UI - support for labels and annotations

## [5.2.0] - 2019-02-06

### Added
- Added support for the following TLS related options to `sensuctl`:
`--trusted-ca-file` and `--insecure-skip-tls-verify`. This allows sensuctl
users to use a self-signed certificate without adding it to the operating
system's CA store, either by explicitly trusting the signer, or by disabling
TLS hostname verification.
- Added a generic watcher in the store.
- Added `RemoveProvider` method to authenticator.
- Check output truncation support has been added. Check output can be truncated
by adjusting the max_output_size and discard_output properties.
- Added ability to silence/unsilence from the event details page.
- Added support for wrapped resources in the API with `sensuctl create` &
`sensuctl edit`.
- Web UI - platform version displays on the entity details page.
- Web UI - include proxy request configuration on check details page.
- Web UI - display deregistration config on the entity details page.

### Changed
- Removed unused workflow `rel_build_and_test` in CircleCI config.
- Moved the `Provider` interface to `api/core/v2` package.
- Moved the `Authenticator` interface to `backend/authentication` package.
- Updated confirmation messages for sensuctl commands: `Created`, `Deleted` and
`Updated` instead of `OK`.
- Exported some functions and methods in the CLI client.
- The API authenticator now identifies providers by their name only.

### Fixed
- Check TTL failure events are now much more reliable, and will persist even
in the presence cluster member failures and cluster restarts.
- Fix snakeCase version of keys in typeMap for acronyms.
- Fixed a bug in keepalive processing that could result in a crash.
- Pin childprocess to v0.9.0 in CircleCI so fpm can be installed.
- Substitutions applied to command & hooks are now omitted from events.
- Fixes a bug where generic store methods assumed a namespace was provided for non-namespaced resources.
- Keepalive and check TTL database state is now properly garbage-collected on
entity deletion.
- Fixed a bug where `sensuctl version` required configuration files to exist.
- Updates the copy on the confirm disable dialog to accurately reflect the
operation.

## [5.1.1] - 2019-01-24

### Added
- Added the notion of authentication providers.

### Changed
- Improved logging for errors in proxy check requests.
- Updated Go version from 1.10 to 1.11.4.
- Refactoring of the internal authentication mechanism into a `basic`
authentication provider.
- Modified private generic store methods as public functions.
- Improved logging for errors in proxy check requests.
- Updated Go version from 1.10 to 1.11.4.
- Changed keepalive event to include check.output

### Fixed
- Fixed a bug where `sensuctl edit` was not removing the temp file it created.
- Fixed a bug where adhoc checks were not retrieving asset dependencies.
- Fixed a bug where check updates would cause the check to immediately fire.
- Fixed a bug where a bad line in check output would abort metric extraction.
An error is now logged instead, and extraction continues after a bad line is encountered.
- Keepalive events will now continue to fire after cluster restarts.
- Fixed a panic in the dashboardd shutdown routine.
- Fixed a bug where deleting a non-existent entity with sensuctl would not return an error.
- Web UI - toolbar menu buttons now switch with dark theme.
- Web UI - some buttons easier to see with dark theme.
- Agents will now take proxy entity names into consideration when guarding
against duplicate check requests.

### Changed
- Improved logging for errors in proxy check requests.
- Updated Go version from 1.10 to 1.11.4.

## [5.1.0] - 2018-12-18

### Added
- Support for the trusted-ca-file and insecure-skip-tls-verify flags in
  sensu-agent. These flags have the same meaning and use as their sensu-backend
  counterparts.

### Changed
- Default location for sensu-backend data has changed from /var/lib/sensu to
  /var/lib/sensu/sensu-backend. See release notes for more information.

### Fixed
- Keepalive and check TTL failure events now fire continuously until resolved.
- Listing an empty set of assets now correctly returns [] instead of null.
- Fixed API endpoint used by the CLI to create hooks via the 'sensuctl create'
  command. It's now possible to create objects of type 'Hook' with this command
  again.
- Firefox status icons not fully rendering

## [5.0.1] - 2018-12-12

### Changed
- Added --etcd-advertise-client-urls options to docker-compose.yaml sensu-backend start command

### Fixed
- Prevent a panic when using an external etcd cluster.
- Silences List in web ui sorted by ascending order; defaults to descending
- Reduces shuffling of items as events list updates
- Fixed error in UI where status value could not be coerced
- Copy local environment variables into execution context when running checks
- Ensure environment variables are joined with a semicolon on Windows
- Command arguments are no longer needlessly escaped on Windows
- Backend environments are now included in handler & mutator execution requests.

## [5.0.0] - 2018-11-30

### Added
- Add the `etcd-advertise-client-urls` config attribute to sensu-backend
- Support for multiple API versions added to sensuctl create
- Support for metadata added to wrapped resources (yaml, wrapped-json)
- Added the backend configuration attributes `api-listen-address` & `api-url`.
- Adds feedback when rerunning check[s] in the web app

### Removed
- Check subdue functionality has been disabled. Users that have checks with
subdues defined should delete and recreate the check. The subdue feature was
found to have issues, and we are re-working the feature for a future release.
- Filter when functionality has been disabled. Users that have filters with
'when' properties defined should delete and recreate the filter. Filter when
uses the same facility as check subdue for handling time windows.
- Removed event.Hooks and event.Silenced deprecated fields
- Extensions have been removed until we have time to revisit the feature.

### Changed
- Assets and checks environments are now merged, with a preference given to the
  values coming from the check's environment.
- Assets and handlers environments are now merged, with a preference given to the
  values coming from the handler's environment.
- Assets and mutators environments are now merged, with a preference given to the
  values coming from the mutator's environment.
- Metadata from wrappers and resources is now merged, with a preference given to
the values coming from the wrapper. Labels and annotations are deep-merged.
- Round-robin scheduling has been temporarily disabled.
- The dashboard now uses the `api-url` configuration attribute to connect to the
API.

### Fixed
- Fixed several resource leaks in the check scheduler.
- Fixed a bug in the dashboard where entities could not be silenced.
- Fix the `sensuctl cluster health` command.
- Fixed issue filtering by status on the events page
- Fixed interactive operations on entities in the CLI
- Removed rerun and check links for keepalives on event details page.
- Web UI - Made silencing language more clear on Silences List page
- Fixed a bug where resources from namespaces that share a common prefix, eg:
  "sensu" and "sensu-devel", could be listed together.
- Fixed a bug in the agent where the agent would deadlock after a significant
period of disconnection from the backend.
- Fixed a bug where logging events without checks would cause a nil panic.
- Removed the ability to rerun keepalives on the events list page
- A panic in keepalive/check ttl monitors causing a panic.
- Monitors are now properly namespaced in etcd.
- Updating a users groups will no longer corrupt their password
- Prevent empty error messages in sensuctl.
- Fixed a bug where keepalive failures could be influenced by check TTL
successes, and vice versa.
- Fixed a bug where check TTL events were not formed correctly.
- Fixed a web-ui bug causing the app to crash on window resize in FireFox

### Breaking Changes
- The backend configuration attributes `api-host` & `api-port` have been
replaced with `api-listen-address`.

## [2.0.0-beta.8-1] - 2018-11-15

### Added
- Assets are included on check details page.
- Adds links to view entities and checks from the events page.
- Added an agent/cmd package, migrated startup logic out of agent main
- Improved debug logging in pipeline filtering.
- Add object metadata to entities (including labels).
- Add filter query support for labels.
- Add support for setting labels on agents with the command line.
- The sensuctl tool now supports yaml.
- Add support for `--all-namespaces` flag in `sensuctl extension list`
subcommand.
- Added functionality to the dynamic synthesize function, allowing it to
flatten embedded and non-embedded fields to the top level.
- Added the sensuctl edit command.
- Added javascript filtering.

### Removed
- Govaluate is no longer part of sensu-go.

### Fixed
- Display appropriate fallback when an entity's lastSeen field is empty.
- Silences List in web ui sorted by ascending order
- Sorting button now works properly
- Fixed unresponsive silencing entry form begin date input.
- Removed lastSeen field from check summary
- Fixed a panic on the backend when handling keepalives from older agent versions.
- Fixed a bug that would prevent some keepalive failures from occurring.
- Improved event validation error messages.
- Improved agent logging for statsd events.
- Fixues issue with tooltip positioning.
- Fixed bug with toolbar menus collapsing into the overflow menu
- The agent now reconnects to the backend if its first connection attempt
  fails.
- Avoid infinite loop when code cannot be highlighted.

### Changes
- Deprecated the sensu-agent `--id` flag, `--name` should be used instead.

### Breaking Changes
- Environments and organizations have been replaced with namespaces.
- Removed unused asset metadata field.
- Agent subscriptions are now specified in the config file as an array instead
  instead of a comma-delimited list of strings.
- Extended attributes have been removed and replaced with labels. Labels are
string-string key-value pairs.
- Silenced `id`/`ID` field has changed to `name`/`Name`.
- Entity `id`/`ID` field has changed to `name`/`Name`.
- Entity `class`/`Class` field has changed to `entity_class`/`EntityClass`.
- Check `proxy_entity_id`/`ProxyEntityID` field has changed to `proxy_entity_name`/`ProxyEntityName`.
- Objects containing both a `name`/`Name` and `namespace`/`Namespace` field have been
replaced with `metadata`/`ObjectMeta` (which contains both of those fields).
- Role-based access control (RBAC) has been completely redesigned.
- Filter and token substitution variable names now match API naming. Most names
that were previously UpperCased are now lower_cased.
- Filter statements are now called expressions. Users should update their
filter definitions to use this new naming.

## [2.0.0-beta.7-1] - 2018-10-26

### Added
- Asset functionality for mutators and handlers.
- Web ui allows publishing and unpublishing on checks page.
- Web ui allows publishing and unpublishing on check details page.
- Web ui code highlighting added.

### fixed
- fixes exception thrown when web ui browser window is resized.

## [2.0.0-beta.6-2] - 2018-10-22

### Added
- Add windows/386 to binary gcs releases
- TLS authentication and encryption for etcd client and peer communication.
- Added a debug log message for interval timer initial offset.
- Added a privilege escalation test for RBAC.

### Removed
- Staging resources and configurations have been removed from sensu-go.
- Removed handlers/slack from sensu/sensu-go. It can now be found in
sensu/slack-handler.
- Removed the `Error` store and type.

### Changed
- Changed sensu-agent's internal asset manager to use BoltDB.
- Changed sensuctl title colour to use terminal's configured default for bold
text.
- The backend no longer forcibly binds to localhost.
- Keepalive intervals and timeouts are now configured in the check object of
keepalive events.
- The sensu-agent binary is now located at ./cmd/sensu-agent.
- Sensuctl no longer uses auto text wrapping.
- The backend no longer requires embedded etcd. External etcd instances can be
used by providing the --no-embed option. In this case, the client will dial
the URLs provided by --listen-client-urls.
- The sensu-agent binary is now located at ./cmd/sensu-agent.
- Sensuctl no longer uses auto text wrapping.
- The backend no longer requires embedded etcd. External etcd instances can be
used by providing the --no-embed option. In this case, the client will dial
the URLs provided by --listen-client-urls.
- Deprecated daemon `Status()` functions and `/info` (`/info` will be
re-implemented in https://github.com/sensu/sensu-go/issues/1739).
- The sensu-backend flags related to etcd are now all prefixed with `etcd` and
the older versions are now deprecated.
- Web ui entity recent events are sorted by last ok.
- etcd is now the last component to shutdown during a graceful shutdown.
- Web ui entity recent events are sorted by last ok
- Deprecated --custom-attributes in the sensu-agent command, changed to
--extended-attributes.
- Interfaced command execution and mocked it for testing.
- Updated the version of `libprotoc` used to 3.6.1.

### Fixed
- Fixed a bug in `sensuctl configure` where an output format called `none` could
  be selected instead of `tabular`.
- Fixes a bug in `sensuctl cluster health` so the correct error is handled.
- Fixed a bug where assets could not extract git tarballs.
- Fixed a bug where assets would not install if given cache directory was a
relative path.
- Fixed a bug where an agent's collection of system information could delay
sending of keepalive messages.
- Fixed a bug in nagios perfdata parsing.
- Etcd client URLs can now be a comma-separated list.
- Fixed a bug where output metric format could not be unset.
- Fixed a bug where the agent does not validate the ID at startup.
- Fixed a bug in `sensuctl cluster health` that resulted in an unmarshal
error in an unhealthy cluster.
- Fixed a bug in the web ui, removed references to keepaliveTimeout.
- Keepalive checks now have a history.
- Some keepalive events were misinterpreted as resolution events, which caused
these events to be handled instead of filtered.
- Some failing keepalive events were not properly emitted after a restart of
sensu-backend.
- The check output attribute is still present in JSON-encoded events even if
empty.
- Prevent an empty Path environment variable for agents on Windows.
- Fixed a bug in `sensuctl check update` interactive mode. Boolean defaults
were being displayed rather than the check's current values.
- Use the provided etcd client TLS information when the flag `--no-embed-etcd`
is used.
- Increase duration delta in TestPeriodicKeepalive integration test.
- Fixed some problems introduced by Go 1.11.

### Breaking Changes
- Removed the KeepaliveTimeout attribute from entities.

## [2.0.0-beta.4] - 2018-08-14

### Added
- Added the Sensu edition in sensuctl config view subcommand.
- List the supported resource types in sensuctl.
- Added agent ID and IP address to backend session connect/disconnect logs
- Licenses collection for RHEL Dockerfiles and separated RHEL Dockerfiles.

### Changed
- API responses are inspected after each request for the Sensu Edition header.
- Rename list-rules subcommand to info in sensuctl role commmand with alias
for backward compatibility.
- Updated gogo/protobuf and golang/protobuf versions.
- Health API now returns etcd alarms in addition to cluster health.

### Fixed
- Fixed agentd so it does not subscribe to empty subscriptions.
- Rules are now implicitly granting read permission to their configured
environment & organization.
- The splay_coverage attribute is no longer mandatory in sensuctl for proxy
check requests and use its default value instead.
- sensu-agent & sensu-backend no longer display help usage and duplicated error
message on startup failure.
- `Issued` & `History` are now set on keepalive events.
- Resolves a potential panic in `sensuctl cluster health`.
- Fixed a bug in InfluxDB metric parsing. The timestamp is now optional and
compliant with InfluxDB line protocol.
- Fixed an issue where adhoc checks would not be issued to all agents in a
clustered installation.

### Breaking Changes
- Corrects the check field `total_state-change` json tag to `total_state_change`.

## [2.0.0-beta.3-1] - 2018-08-02

### Added
- Added unit test coverage for check routers.
- Added API support for cluster management.
- Added sensuctl cluster member-list command.
- Added Sensu edition detection in sensuctl.
- Added sensuctl cluster member-add command.
- Added API client support for enterprise license management.
- Added a header to API calls that returns the current Sensu Edition.
- Added sensuctl cluster health command.

### Changed
- The Backend struct has been refactored to allow easier customization in
enterprise edition.
- Use etcd monitor instead of in-memory monitor.
- Refactoring of the cmd package for sensuctl to allow easier customization in
the enterprise edition.
- Upgrade dep to v0.5.0
- Added cluster health information to /health endpoint in sensu-backend.

### Fixed
- Fixed `sensuctl completion` help for bash and zsh.
- Fixed a bug in build.sh where versions for Windows and Mac OS were not
generated correctly.
- Display the name of extensions with table formatting in sensuctl.
- Fixed TLS issue that occurred when dashboard communicated with API.
- Check TTL now works with round robin checks.
- Format string for --format flag help now shows actual arguments.
- Push the sensu/sensu:nightly docker image to the Docker Hub.
- Replaced dummy certs with ones that won't expire until 100 years in the
future.
- Fixed a bug where clustered round robin check execution executed checks
too often.
- Catch errors in type assertions in cli.
- Fixed a bug where users could accidentally create invalid gRPC handlers.

### Removed
- Removed check subdue e2e test.
- Removed unused Peek method in the Ring data structure.

### Breaking Changes
- Removed deprecated import command.

## [2.0.0-beta.2] - 2018-06-28

### Added
- Performed an audit of events and checks. Added `event.HasCheck()` nil checks
prior to assuming the existence of said check.
- Added a Create method to the entities api.
- Added the ability to set round robin scheduling in sensuctl
- Added Output field to GRPC handlers
- Additional logging around handlers
- Accept additional time formats in sensuctl
- Entities can now be created via sensuctl.
- Added the format `wrapped-json` to sensuctl `configure`, `list` and `info`
commands, which is compatible with `sensuctl create`.
- Added debug event log with all event data.
- Added yml.example configurations for staging backend and agents.
- Added test resources in `testing/config/resources.json` to be used in staging.
- Added all missing configuration options to `agent.yml.example` and
`backend.yml.example`.
- Added environment variables to checks.
- Added logging redaction integration test.
- Added check token substitution integration test.
- Added the `sensuctl config view` subcommand.
- Added extension service configuration to staging resources.
- Added some documentation around extensions.
- Added Dockerfile.rhel to build RHEL containers.

### Changed
- Upgraded gometalinter to v2.
- Add logging around the Sensu event pipeline.
- Split out the docker commands in build script so that building images and
  pushing can be done separately.
- Migrated the InfluxDB handler from the sensu-go repository to
github.com/nikkiki/sensu-influxdb-handler
- Entry point for sensu-backend has been changed to
  `github.com/sensu/sensu-go/cmd/sensu-backend`
- Don't allow unknown fields in types that do not support custom attributes
when creating resources with `sensuctl create`.
- Provided additional context to metric event logs.
- Updated goversion in the appveyor configuration for minor releases.
- Use a default hostname if one cannot be retrieved.
- Return an error from `sensuctl configure` when the configured organization
or environment does not exist.
- Remove an unnecessary parameter from sensuctl environment create.
- The profile environment & organization values are used by default when
creating a resource with sensuctl.
- Migrated docker image to sensu Docker Hub organization from sensuapp.
- Use the sensu/sensu image instead of sensu/sensu-go in Docker Hub.

### Fixed
- Prevent panic when verifying if a metric event is silenced.
- Add logging around the Sensu event pipeline
- Marked silenced and hooks fields in event as deprecated
- Fixed a bug where hooks could not be created with `create -f`
- Metrics with zero-values are now displayed correctly
- Fix handler validation routine
- Fixed a small bug in the opentsdb transformer so that it trims trailing
whitespace characters.
- Sensu-agent logs an error if the statsd listener is unable to start due to an
invalid address or is stopped due to any other error.
- Fixed a bug where --organization and --environment flags were hidden for all
commands
- Fix a bug where environments could not be created with sensuctl create
- StatsD listener on Windows is functional
- Add version output for dev and nightly builds (#1320).
- Improve git version detection by directly querying for the most recent tag.
- Fixed `sensuctl create -f` for `Role`
- Fixed `sensuctl create -f` for `Event`
- Added validation for asset SHA512 checksum, requiring that it be at least 128
characters and therefore fixing a bug in sensuctl
- Silenced IDs are now generated when not set in `create -f` resources
- API requests that result in a 404 response are now logged
- Fixed a bug where only a single resource could be created with
`sensuctl create` at a time.
- Fixed a bug where environments couldn't be deleted if there was an asset in
the organization they reside in.
- Dashboard's backend reverse proxy now works with TLS certs are configured.
- Fixed a bug with the IN operator in query statements.
- Boolean fields with a value of `false` now appear in json format (removed
`omitempty` from protobufs).
- The sensuctl create command no longer prints a spurious warning when
non-default organizations or environments are configured.
- When installing assets, errors no longer cause file descriptors to leak, or
lockfiles to not be cleaned up.
- Fixed a bug where the CLI default for round robin checks was not appearing.
- Missing custom attributes in govaluate expressions no longer result in
an error being logged. Instead, a debug message is logged.
- Update AppVeyor API token to enable GitHub deployments.
- Allow creation of metric events via backend API.
- Fixed a bug where in some circumstances checks created with sensuctl create
would never fail.
- Fixed a goroutine leak in the ring.
- Fixed `sensuctl completion` help for bash and zsh.

### Removed
- Removed Linux/386 & Windows/386 e2e jobs on Travis CI & AppVeyor
- Removed check output metric extraction e2e test, in favor of more detailed
integration coverage.
- Removed the `leader` package
- Removed logging redaction e2e test, in favor of integration coverage.
- Removed check token substitution e2e test, in favor of integration coverage.
- Removed round robin scheduling e2e test.
- Removed proxy check e2e test.
- Removed check scheduling e2e test.
- Removed keepalive e2e test.
- Removed event handler e2e test.
- Removed `sensuctl` create e2e tests.
- Removed hooks e2e test.
- Removed assets e2e test.
- Removed agent reconnection e2e test.
- Removed extensions e2e test.

## [2.0.0-beta.1] - 2018-05-07
### Added
- Add Ubuntu 18.04 repository
- Support for managing mutators via sensuctl.
- Added ability to sort events in web UI.
- Add PUT support to APId for the various resource types.
- Added flags to disable the agent's API and Socket listeners
- Made Changelog examples in CONTRIBUTING.md more obvious
- Added cli support for setting environment variables in mutators and handlers.
- Added gRPC extension service definition.
- The slack handler now uses the iconURL & username flag parameters.
- Support for nightlies in build/packaging tooling.
- Added extension registry support to apid.
- Added extension registry to the store.
- Add sensuctl create command.
- Adds a statsd server to the sensu-agent which runs statsd at a configurable
flush interval and converts gostatsd metrics to Sensu Metric Format.
- Add event filtering to extensions.
- Proper 404 page for web UI.
- Add sensuctl extension command.
- Add extensions to pipelined.
- Added more tests surrounding the sensu-agent's statsd server and udp port.
- Add the `--statsd-event-handlers` flag to sensu-agent which configures the
event handlers for statsd metrics.
- Add default user with username "sensu" with global, read-only permissions.
- Add end-to-end test for extensions.
- Add configuration setting for backend and agent log level.
- Add extension package for building third-party Sensu extensions in Go.
- Add the `--statsd-disable` flag to sensu-agent which configures the
statsd listener. The listener is enabled by default.
- Added an influx-db handler for events containing metrics.
- Add 'remove-when' and 'set-when' subcommands to sensuctl filter command.
- Added the Transformer interface.
- Added a Graphite Plain Text transformer.
- Add support for `metric_format` and `metric_handlers` fields in the Check and
CheckConfig structs.
- Add CLI support for `metric_format` and `metric_handlers` fields in `sensuctl`.
- Add support for metric extraction from check output for `graphite_plaintext`
transformer.
- Added a OpenTSDB transformer.
- Add support for metric extraction from check output for `opentsdb_line`
- Added a Nagios performance data transformer.
- Add support for metric extraction from check output for `nagios_perfdata`
- Added an InfluxDB Line transformer.
- Add support for metric extraction from check output for `influxdb_line`
transformer.
- Add e2e test for metric extraction.

### Changed
- Changed the maximum number of open file descriptors on a system to from 1024
(default) to 65535.
- Increased the default etcd size limit from 2GB to 4GB.
- Move Hooks and Silenced out of Event and into Check.
- Handle round-robin scheduling in wizardbus.
- Added informational logging for failed entity keepalives.
- Replaced fileb0x with vfsgen for bundling static assets into binary. Nodejs 8+
and yarn are now dependencies for building the backend.
- Updated etcd to 3.3.2 from 3.3.1 to fix an issue with autocompaction settings.
- Updated and corrected logging style for variable fields.
- Build protobufs with go generate.
- Creating roles via sensuctl now supports passing flags for setting permissions
  rules.
- Removed -c (check) flag in sensuctl check execute command.
- Fix a deadlock in the monitor.
- Don't allow the bus to drop messages.
- Events list can properly be viewed on mobile.
- Updated Sirupsen/logrus to sirupsen/logrus and other applicable dependencies using the former.
- Set default log level to 'warn'.
- Optimize check marshaling.
- Silenced API only accepts 'id' parameter on DELETE requests.
- Disable gostatsd internal metric collection.
- Improved log entries produced by pipelined.
- Allow the InfluxDB handler to parse the Sensu metric for an InfluxDB field tag
and measurement.
- Removed organization and environment flags from create command.
- Changed `metric_format` to `output_metric_format`.
- Changed `metric_handlers` to `output_metric_handlers`.

### Fixed
- Terminate processes gracefully in e2e tests, allowing ports to be reused.
- Shut down sessions properly when agent connections are disrupted.
- Fixed shutdown log message in backend
- Stopped double-writing events in eventd
- Agents from different orgs/envs with the same ID connected to the same backend
  no longer overwrite each other's messagebus subscriptions.
- Fix the manual packaging process.
- Properly log the event being handled in pipelined
- The http_check.sh example script now hides its output
- Silenced entries using an asterisk can be deleted
- Improve json unmarshaling performance.
- Events created from the metrics passed to the statsd listener are no longer
swallowed. The events are sent through the pipeline.
- Fixed a bug where the Issued field was never populated.
- When creating a new statsd server, use the default flush interval if given 0.
- Fixed a bug where check and checkconfig handlers and subscriptions are null in rendered JSON.
- Allow checks and hooks to escape zombie processes that have timed out.
- Install all dependencies with `dep ensure` in build.sh.
- Fixed an issue in which some agents intermittently miss check requests.
- Agent statsd daemon listens on IPv4 for Windows.
- Include zero-valued integers in JSON output for all types.
- Check event entities now have a last_seen timestamp.
- Improved silenced entry display and UX.
- Fixed a small bug in the opentsdb transformer so that it trims trailing
whitespace characters.

## [2.0.0-nightly.1] - 2018-03-07
### Added
- A `--debug` flag on sensu-backend for enabling a pprof HTTP endpoint on localhost.
- Add CLI support for adhoc check requests.
- Check scheduler now handles adhoc check requests.
- Added `set-FIELD` and `remove-FIELD` commands for all updatable fields
of a check. This allows updating single fields and completely clearing out
non-required fields.
- Add built-in only_check_output mutator to pipelined.
- Allow publish, cron, ttl, timeout, low flap threshold and more fields to be
set when importing legacy settings.
- Add CPU architecture in system information of entities.
- The `sensuctl user change-password` subcommand now accepts flag parameters.
- Configured and enabled etcd autocompaction.
- Add event metrics type, implementing the Sensu Metrics Format.
- Agents now try to reconnect to the backend if the connection is lost.
- Added non-functional selections for resolving and silencing to web ui
- Add LastOk to check type. This will be updated to reflect the last timestamp
of a successful check.
- Added GraphQL explorer to web UI.
- Added check occurrences and occurrences_watermark attributes from Sensu 1.x.
- Added issue template for GitHub.
- Added custom functions to evaluate a unix timestamp in govaluate.

### Changed
- Refactor Check data structure to not depend on CheckConfig. This is a breaking
change that will cause existing Sensu alpha installations to break if upgraded.
This change was made before beta release so that further breaking changes could
be avoided.
- Make indentation in protocol buffers files consistent.
- Refactor Hook data structure. This is similar to what was done to Check,
except that HookConfig is now embedded in Hook.
- Refactor CheckExecutor and AdhocRequestExecutor into an Executor interface.
- Changed the sensu-backend etcd flag constants to match the etcd flag names.
- Upgraded to Etcd v3.3.1
- Removed 3DES from the list of allowed ciphers in the backend and agent.
- Password input fields are now aligned in  `sensuctl user change-password`
subcommand.
- Agent backend URLs without a port specified will now default to port 8081.
- Travis encrypted variables have been updated to work with travis-ci.org
- Upgraded all builds to use Go 1.10.
- Use megacheck instead of errcheck.
- Cleaned agent configuration.
- We no longer duplicate hook execution for types that fall into both an exit
code and severity (ex. 0, ok).
- Updated the sensuctl guidelines.
- Changed travis badge to use travis-ci.org in README.md.
- Govaluate's modifier tokens can now be optionally forbidden.
- Increase the stack size on Travis CI.
- Refactor store, queue and ring interfaces, and daemon I/O details.
- Separated global from local flags in sensuctl usage.

### Fixed
- Fixed a bug in time.InWindow that in some cases would cause subdued checks to
be executed.
- Fixed a bug in the HTTP API where resource names could not contain special
characters.
- Resolved a bug in the keepalive monitor timer which was causing it to
erroneously expire.
- Resolved a bug in how an executor processes checks. If a check contains proxy
requests, the check should not duplicately execute after the proxy requests.
- Removed an erroneous validation statement in check handler.
- Fixed HookList `hooks` validation and updated `type` validation message to
allow "0" as a valid type.
- Events' check statuses & execution times are now properly added to CheckHistory.
- Sensu v1 Check's with TTL, timeout and threshold values can now be imported
correctly.
- Use uint32 for status so it's not empty when marshalling.
- Automatically create a "default" environment when creating a new organization.

## [2.0.0-alpha.17] - 2018-02-13
### Added
- Add .gitattributes file with merge strategy for the Changelog.
- Context switcher added for dashboard.
- Add API support for adhoc check requests.
- Check scheduler now supports round-robin scheduling.
- Added better error checking for CLI commands and support for mutually
exclusive fields.
- Added `--interactive` flag to CLI which is required to run interactive mode.
- Added CLI role rule-add Organization and Environment interactive prompts.
- Added events page list and simple buttons to filter

### Changed
- Silenced `begin` supports human readable time (Format: Jan 02 2006 3:04PM MST)
in `sensuctl` with optional timezone. Stores the field as unix epoch time.
- Increased the timeout in the store's watchers tests.
- Incremental retry mechanism when waiting for agent and backend in e2e tests.
- Renamed CLI asset create interactive prompt "Org" to "Organization".

### Fixed
- Fixed required flags in `sensuctl` so requirements are enforced.
- Add support for embedded fields to dynamic.Marshal.

## [2.0.0-alpha.16] - 2018-02-07
### Added
- Add an e2e test for proxy check requests.
- Add integration tests to our CI.
- Context switcher added for dashboard
- Add api support for adhoc check requests.

### Fixed
- Tracks in-progress checks with a map and mutex rather than an array to
increase time efficiency and synchronize goroutines reading from and writing
to that map.
- Fixed a bug where we were attempting to kill processes that had already
finished before its allotted execution timeout.
- Fixed a bug where an event could erroneously be shown as silenced.
- Properly log errors whenever a check request can't be published.
- Fixed some build tags for tests using etcd stores.
- Keepalive monitors now get updated with changes to a keepalive timeout.
- Prevent tests timeout in queue package
- Prevent tests timeout in ring package
- Fixed a bug in the queue package where timestamps were not parsed correctly.
- Fixed Ring's Next method hanging in cases where watch events are not propagated.

### Changed
- Queues are now durable.
- Refactoring of the check scheduling integration tests.
- CLI resource delete confirmation is now `(y/N)`.

### Removed
- Dependency github.com/chzyer/readline

## [2.0.0-alpha.15] - 2018-01-30
### Added
- Add function for matching entities to a proxy check request.
- Added functions for publishing proxy check requests.
- Added proxy request validation.
- CLI functionality for proxy check requests (add set-proxy-requests command).
- Entities have been added to the state manager and synchronizer.
- Added package leader, for facilitating execution by a single backend.
- Proxy check requests are now published to all entities described in
`ProxyRequests` and `EntityAttributes`.
- Add quick navigation component for dashboard

### Changed
- Govaluate logic is now wrapped in the `util/eval` package.
- Cron and Interval scheduling are now mutually exclusive.

### Fixed
- Fixed a bug where retrieving check hooks were only from the check's
organization, rather than the check's environment, too.

## [2.0.0-alpha.14] - 2018-01-23
### Added
- Add `Timeout` field to CheckConfig.
- CLI functionality for check `Timeout` field.
- Add timeout support for check execution.
- Add timeout support for check hook execution.
- Token substitution is now available for check hooks
- Add an e2e test for logging redaction
- Support for `When` field in `Filter` which enables filtering based on days
and times of the week.
- New gRPC inspired GraphQL implementation. See
[graphql/README](backend/apid/graphql/README.md) for usage.
- Support for TTLs in check configs to monitor stale check results.

### Changed
- Moved monitor code out of keepalived and into its own package.
- Moved KeyBuilder from etcd package to store package.

## [2.0.0-alpha.13] - 2018-01-16
### Added
- Logging redaction for entities

### Fixed
- Fixed e2e test for token substitution on Windows
- Fixed check subdue unit test for token substitution on Windows
- Consider the first and last seconds of a time window when comparing the
current time
- Fixed Travis deploy stage by removing caching for $GOPATH
- Parse for [traditional cron](https://en.wikipedia.org/wiki/Cron) strings, rather than [GoDoc cron](https://godoc.org/github.com/robfig/cron) strings.

### Changed
- Removed the Visual Studio 2017 image in AppVeyor to prevent random failures
- Made some slight quality-of-life adjustments to build-gcs-release.sh.

## [2.0.0-alpha.12] - 2018-01-09
### Added
- Add check subdue mechanism. Checks can now be subdued for specified time
windows.
- Silenced entries now include a `begin` timestamp for scheduled maintenance.
- Store clients can now use [watchers](https://github.com/sensu/sensu-go/pull/792) to be notified of changes to objects in the store.
- Add check `Cron` field. Checks can now be scheduled according to the cron
string stored in this field.
- Add a distributed queue package for use in the backend.
- Token substitution is now available for checks.
- CLI functionality for check `Cron` field.
- Add an e2e test for cron scheduling.
- Add an e2e test for check hook execution.

## [2.0.0-alpha.11] - 2017-12-19
### Breaking Changes
- The `Source` field on a check has been renamed to `ProxyEntityID`. Any checks
using the Source field will have to be recreated.

### Added
- Silenced entries with ExpireOnResolve set to true will now be deleted when an
event which has previously failing was resolved
- TCP/UDP sockets now accept 1.x backward compatible payloads. 1.x Check Result gets translated to a 2.x Event.
- Custom attributes can be added to the agent at start.
- New and improved Check Hooks are implemented (see whats new about hooks here: [Hooks](https://github.com/sensu/sensu-alpha-documentation/blob/master/08-hooks.md))
- Add check subdue CLI support.

### Changed
- Avoid using reflection in time.InWindows function.
- Use multiple parallel jobs in CI tools to speed up the tests
- Pulled in latest [github.com/coreos/etcd](https://github.com/coreos/etcd).
- Includes fix for panic that occurred on shutdown.
- Refer to their
[changelog](https://github.com/gyuho/etcd/blob/f444abaae344e562fc69323c75e1cf772c436543/CHANGELOG.md)
for more.
- Switch to using [github.com/golang/dep](https://github.com/golang/dep) for
managing dependencies; `vendor/` directory has been removed.
- See [README](README.md) for usage.

## [2.0.0-alpha.10] - 2017-12-12
### Added
- End-to-end test for the silencing functionality
- Silenced events are now identified in sensuctl

### Changed
- Events that transitioned from incidents to a healthy state are no longer
filtered by the pipeline
- Errcheck was added to the build script, and the project was given a once-over
to clean up existing errcheck lint.
- Creating a silenced entry via sensuctl no longer requires an expiry value

### Fixed
- Entities can now be silenced using their entity subscription
- Fixed a bug in the agent where it was ignoring keepalive interval and timeout
settings on start
- Keepalives now alert when entities go away!
- Fixed a bug in package dynamic that could lead to an error in json.Marshal
in certain cases.
- Fixed an issue in keepalived to handle cases of nil entities in keepalive
messages

## [2.0.0-alpha.9] - 2017-12-5
### Added
- Proxy entities are now dynamically created through the "Source" attribute of a
check configuration
- Flag to sensuctl configure allowing it to be configured non-interactively
(usage: --non-interactive or -n)
- New function SetField in package dynamic, for setting fields on types
supporting extended attributes.
- Automatically append entity:entityID subscription for agent entities
- Add silenced command to sensuctl for silencing checks and subscriptions.
- Add healthz endpoint to agent api for checking agent liveness.
- Add ability to pass JSON event data to check command STDIN.
- Add POST /events endpoint to manually create, update, and resolve events.
- Add "event resolve" command to sensuctl to manually resolve events.
- Add the time.InWindow & time.InWindows functions to support time windows, used
in filters and check subdue

### Fixed
- Fixed a bug in how silenced entries were deleted. Only one silenced entry will
be deleted at a time, regardless of wildcard presence for subscription or check.

## [2.0.0-alpha.8] - 2017-11-28
### Added
- New "event delete" subcommand in sensuctl
- The "Store" interface is now properly documented
- The incoming request body size is now limited to 512 KB
- Silenced entries in the store now have a TTL so they automatically expire
- Initial support for custom attributes in various Sensu objects
- Add "Error" type for capturing pipeline errors
- Add registration events for new agents
- Add a migration tool for the store directly within sensu-backend

### Changed
- Refactoring of the sensu-backend API
- Modified the description for the API URL when configuring sensuctl
- A docker image with the master tag is built for every commit on master branch
- The "latest" docker tag is only pushed once a new release is created

### Fixed
- Fix the "asset update" subcommand in sensuctl
- Fix Go linting in build script
- Fix querying across organizations and environments with sensuctl
- Set a standard redirect policy to sensuctl HTTP client

### Removed
- Removed extraneous GetEnv & GetOrg getter methods<|MERGE_RESOLUTION|>--- conflicted
+++ resolved
@@ -10,19 +10,14 @@
 ### Added
 - Added the secrets provider interface and secrets provider manager to be used
 by commerical secrets providers. Implemented for checks, mutators, and handlers.
-<<<<<<< HEAD
 - Added the `secrets` field to checks, mutators, and handlers.
 
 ### Fixed
 - Fixed a memory leak in the entity cache.
-=======
 - [Web] Labels with links can now be followed.
-### Fixed
-- Fixed a memory leak in the entity cache
-- [Web] Fixed a inconsistent crash that occurred in Firefox browsers
+- [Web] Fixed a inconsistent crash that occurred in Firefox browsers.
 - [Web] Fixed bug where event history was duplicated in the event timeline
 chart.
->>>>>>> dc839c49
 
 ## [5.16.1] - 2019-12-18
 
