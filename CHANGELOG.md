--- conflicted
+++ resolved
@@ -13,12 +13,9 @@
 - Made Changelog examples in CONTRIBUTING.md more obvious
 - Added cli support for setting environment variables in mutators and handlers.
 - Added gRPC extension service definition.
-<<<<<<< HEAD
 - The slack handler now uses the iconURL & username flag parameters.
-=======
 - Support for nightlies in build/packaging tooling.
 - Added extension regsitry to the store.
->>>>>>> 3c29f757
 
 ### Changed
 - Changed the maximum number of open file descriptors on a system to from 1024
