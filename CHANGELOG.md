--- conflicted
+++ resolved
@@ -10,11 +10,8 @@
 ### Fixed
 - [Web] Fixed issue where silenced entries with a start date would result in a
 crash.
-<<<<<<< HEAD
 - Fix a bug with tar assets that contain hardlinked files.
-=======
 - Assets name may contain capital letters.
->>>>>>> 92ac061f
 
 ## [5.17.0] - 2020-01-28
 
