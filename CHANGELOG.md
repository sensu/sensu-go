# Changelog
All notable changes to this project will be documented in this file.

The format is based on [Keep a Changelog](http://keepachangelog.com/en/1.0.0/)
and this project adheres to [Semantic
Versioning](http://semver.org/spec/v2.0.0.html).

## Unreleased

### Added
- Add the `etcd-advertise-client-urls` config attribute to sensu-backend
### Removed
- Check subdue functionality has been disabled. Users that have checks with
subdues defined should delete and recreate the check. The subdue feature was
found to have issues, and we are re-working the feature for a future release.

### Changed
- Assets and checks environments are now merged, with a preference given to the
  values coming from the check's environment.
- Assets and handlers environments are now merged, with a preference given to the
  values coming from the handler's environment.
- Assets and mutators environments are now merged, with a preference given to the
  values coming from the mutator's environment.

### Fixed
- Fixed several resource leaks in the check scheduler.
- Fixed a bug in the dashboard where entities could not be silenced.
- Fix the `sensuctl cluster health` command.
- Fixed issue filtering by status on the events page
- Fixed interactive operations on entities in the CLI
- Removed rerun and check links for keepalives on event details page.
- Fixed a bug where resources from namespaces that share a common prefix, eg:
  "sensu" and "sensu-devel", could be listed together.

## [2.0.0-beta.8-1] - 2018-11-15

### Added
- Assets are included on check details page.
- Adds links to view entities and checks from the events page.
- Added an agent/cmd package, migrated startup logic out of agent main
- Improved debug logging in pipeline filtering.
- Add object metadata to entities (including labels).
- Add filter query support for labels.
- Add support for setting labels on agents with the command line.
- The sensuctl tool now supports yaml.
- Add support for `--all-namespaces` flag in `sensuctl extension list`
subcommand.
- Added functionality to the dynamic synthesize function, allowing it to
flatten embedded and non-embedded fields to the top level.
- Added the sensuctl edit command.
- Added javascript filtering.

### Removed
- Govaluate is no longer part of sensu-go.

### Fixed
- Display appropriate fallback when an entity's lastSeen field is empty.
- Silences List in web ui sorted by ascending order
- Sorting button now works properly
- Fixed unresponsive silencing entry form begin date input.
- Removed lastSeen field from check summary
- Fixed a panic on the backend when handling keepalives from older agent versions.
- Fixed a bug that would prevent some keepalive failures from occurring.
- Improved event validation error messages.
- Improved agent logging for statsd events.
- Fixues issue with tooltip positioning.
- Fixed bug with toolbar menus collapsing into the overflow menu
- The agent now reconnects to the backend if its first connection attempt
  fails.
- Avoid infinite loop when code cannot be highlighted.

### Changes
- Deprecated the sensu-agent `--id` flag, `--name` should be used instead.

### Breaking Changes
- Environments and organizations have been replaced with namespaces.
- Removed unused asset metadata field.
- Agent subscriptions are now specified in the config file as an array instead
  instead of a comma-delimited list of strings.
- Extended attributes have been removed and replaced with labels. Labels are
string-string key-value pairs.
- Silenced `id`/`ID` field has changed to `name`/`Name`.
- Entity `id`/`ID` field has changed to `name`/`Name`.
- Entity `class`/`Class` field has changed to `entity_class`/`EntityClass`.
- Check `proxy_entity_id`/`ProxyEntityID` field has changed to `proxy_entity_name`/`ProxyEntityName`.
- Objects containing both a `name`/`Name` and `namespace`/`Namespace` field have been
replaced with `metadata`/`ObjectMeta` (which contains both of those fields).
<<<<<<< HEAD
- Role-based access control (RBAC) has been completely redesigned.
=======
- Filter and token substitution variable names now match API naming. Most names
that were previously UpperCased are now lower_cased.
- Filter statements are now called expressions. Users should update their
filter definitions to use this new naming.
>>>>>>> ed632a49

## [2.0.0-beta.7-1] - 2018-10-26

### Added
- Asset functionality for mutators and handlers.
- Web ui allows publishing and unpublishing on checks page.
- Web ui allows publishing and unpublishing on check details page.
- Web ui code highlighting added.

### fixed
- fixes exception thrown when web ui browser window is resized.

## [2.0.0-beta.6-2] - 2018-10-22

### Added
- Add windows/386 to binary gcs releases
- TLS authentication and encryption for etcd client and peer communication.
- Added a debug log message for interval timer initial offset.
- Added a privilege escalation test for RBAC.

### Removed
- Staging resources and configurations have been removed from sensu-go.
- Removed handlers/slack from sensu/sensu-go. It can now be found in
sensu/slack-handler.
- Removed the `Error` store and type.

### Changed
- Changed sensu-agent's internal asset manager to use BoltDB.
- Changed sensuctl title colour to use terminal's configured default for bold
text.
- The backend no longer forcibly binds to localhost.
- Keepalive intervals and timeouts are now configured in the check object of
keepalive events.
- The sensu-agent binary is now located at ./cmd/sensu-agent.
- Sensuctl no longer uses auto text wrapping.
- The backend no longer requires embedded etcd. External etcd instances can be
used by providing the --no-embed option. In this case, the client will dial
the URLs provided by --listen-client-urls.
- The sensu-agent binary is now located at ./cmd/sensu-agent.
- Sensuctl no longer uses auto text wrapping.
- The backend no longer requires embedded etcd. External etcd instances can be
used by providing the --no-embed option. In this case, the client will dial
the URLs provided by --listen-client-urls.
- Deprecated daemon `Status()` functions and `/info` (`/info` will be
re-implemented in https://github.com/sensu/sensu-go/issues/1739).
- The sensu-backend flags related to etcd are now all prefixed with `etcd` and
the older versions are now deprecated.
- Web ui entity recent events are sorted by last ok.
- etcd is now the last component to shutdown during a graceful shutdown.
- Web ui entity recent events are sorted by last ok
- Deprecated --custom-attributes in the sensu-agent command, changed to
--extended-attributes.
- Interfaced command execution and mocked it for testing.
- Updated the version of `libprotoc` used to 3.6.1.

### Fixed
- Fixed a bug in `sensuctl configure` where an output format called `none` could
  be selected instead of `tabular`.
- Fixes a bug in `sensuctl cluster health` so the correct error is handled.
- Fixed a bug where assets could not extract git tarballs.
- Fixed a bug where assets would not install if given cache directory was a
relative path.
- Fixed a bug where an agent's collection of system information could delay
sending of keepalive messages.
- Fixed a bug in nagios perfdata parsing.
- Etcd client URLs can now be a comma-separated list.
- Fixed a bug where output metric format could not be unset.
- Fixed a bug where the agent does not validate the ID at startup.
- Fixed a bug in `sensuctl cluster health` that resulted in an unmarshal
error in an unhealthy cluster.
- Fixed a bug in the web ui, removed references to keepaliveTimeout.
- Keepalive checks now have a history.
- Some keepalive events were misinterpreted as resolution events, which caused
these events to be handled instead of filtered.
- Some failing keepalive events were not properly emitted after a restart of
sensu-backend.
- The check output attribute is still present in JSON-encoded events even if
empty.
- Prevent an empty Path environment variable for agents on Windows.
- Fixed a bug in `sensuctl check update` interactive mode. Boolean defaults
were being displayed rather than the check's current values.
- Use the provided etcd client TLS information when the flag `--no-embed-etcd`
is used.
- Increase duration delta in TestPeriodicKeepalive integration test.
- Fixed some problems introduced by Go 1.11.

### Breaking Changes
- Removed the KeepaliveTimeout attribute from entities.

## [2.0.0-beta.4] - 2018-08-14

### Added
- Added the Sensu edition in sensuctl config view subcommand.
- List the supported resource types in sensuctl.
- Added agent ID and IP address to backend session connect/disconnect logs
- Licenses collection for RHEL Dockerfiles and separated RHEL Dockerfiles.

### Changed
- API responses are inspected after each request for the Sensu Edition header.
- Rename list-rules subcommand to info in sensuctl role commmand with alias
for backward compatibility.
- Updated gogo/protobuf and golang/protobuf versions.
- Health API now returns etcd alarms in addition to cluster health.

### Fixed
- Fixed agentd so it does not subscribe to empty subscriptions.
- Rules are now implicitly granting read permission to their configured
environment & organization.
- The splay_coverage attribute is no longer mandatory in sensuctl for proxy
check requests and use its default value instead.
- sensu-agent & sensu-backend no longer display help usage and duplicated error
message on startup failure.
- `Issued` & `History` are now set on keepalive events.
- Resolves a potential panic in `sensuctl cluster health`.
- Fixed a bug in InfluxDB metric parsing. The timestamp is now optional and
compliant with InfluxDB line protocol.
- Fixed an issue where adhoc checks would not be issued to all agents in a
clustered installation.

### Breaking Changes
- Corrects the check field `total_state-change` json tag to `total_state_change`.

## [2.0.0-beta.3-1] - 2018-08-02

### Added
- Added unit test coverage for check routers.
- Added API support for cluster management.
- Added sensuctl cluster member-list command.
- Added Sensu edition detection in sensuctl.
- Added sensuctl cluster member-add command.
- Added API client support for enterprise license management.
- Added a header to API calls that returns the current Sensu Edition.
- Added sensuctl cluster health command.

### Changed
- The Backend struct has been refactored to allow easier customization in
enterprise edition.
- Use etcd monitor instead of in-memory monitor.
- Refactoring of the cmd package for sensuctl to allow easier customization in
the enterprise edition.
- Upgrade dep to v0.5.0
- Added cluster health information to /health endpoint in sensu-backend.

### Fixed
- Fixed `sensuctl completion` help for bash and zsh.
- Fixed a bug in build.sh where versions for Windows and Mac OS were not
generated correctly.
- Display the name of extensions with table formatting in sensuctl.
- Fixed TLS issue that occurred when dashboard communicated with API.
- Check TTL now works with round robin checks.
- Format string for --format flag help now shows actual arguments.
- Push the sensu/sensu:nightly docker image to the Docker Hub.
- Replaced dummy certs with ones that won't expire until 100 years in the
future.
- Fixed a bug where clustered round robin check execution executed checks
too often.
- Catch errors in type assertions in cli.
- Fixed a bug where users could accidentally create invalid gRPC handlers.

### Removed
- Removed check subdue e2e test.
- Removed unused Peek method in the Ring data structure.

### Breaking Changes
- Removed deprecated import command.

## [2.0.0-beta.2] - 2018-06-28

### Added
- Performed an audit of events and checks. Added `event.HasCheck()` nil checks
prior to assuming the existence of said check.
- Added a Create method to the entities api.
- Added the ability to set round robin scheduling in sensuctl
- Added Output field to GRPC handlers
- Additional logging around handlers
- Accept additional time formats in sensuctl
- Entities can now be created via sensuctl.
- Added the format `wrapped-json` to sensuctl `configure`, `list` and `info`
commands, which is compatible with `sensuctl create`.
- Added debug event log with all event data.
- Added yml.example configurations for staging backend and agents.
- Added test resources in `testing/config/resources.json` to be used in staging.
- Added all missing configuration options to `agent.yml.example` and
`backend.yml.example`.
- Added environment variables to checks.
- Added logging redaction integration test.
- Added check token substitution integration test.
- Added the `sensuctl config view` subcommand.
- Added extension service configuration to staging resources.
- Added some documentation around extensions.
- Added Dockerfile.rhel to build RHEL containers.

### Changed
- Upgraded gometalinter to v2.
- Add logging around the Sensu event pipeline.
- Split out the docker commands in build script so that building images and
  pushing can be done separately.
- Migrated the InfluxDB handler from the sensu-go repository to
github.com/nikkiki/sensu-influxdb-handler
- Entry point for sensu-backend has been changed to
  `github.com/sensu/sensu-go/cmd/sensu-backend`
- Don't allow unknown fields in types that do not support custom attributes
when creating resources with `sensuctl create`.
- Provided additional context to metric event logs.
- Updated goversion in the appveyor configuration for minor releases.
- Use a default hostname if one cannot be retrieved.
- Return an error from `sensuctl configure` when the configured organization
or environment does not exist.
- Remove an unnecessary parameter from sensuctl environment create.
- The profile environment & organization values are used by default when
creating a resource with sensuctl.
- Migrated docker image to sensu Docker Hub organization from sensuapp.
- Use the sensu/sensu image instead of sensu/sensu-go in Docker Hub.

### Fixed
- Prevent panic when verifying if a metric event is silenced.
- Add logging around the Sensu event pipeline
- Marked silenced and hooks fields in event as deprecated
- Fixed a bug where hooks could not be created with `create -f`
- Metrics with zero-values are now displayed correctly
- Fix handler validation routine
- Fixed a small bug in the opentsdb transformer so that it trims trailing
whitespace characters.
- Sensu-agent logs an error if the statsd listener is unable to start due to an
invalid address or is stopped due to any other error.
- Fixed a bug where --organization and --environment flags were hidden for all
commands
- Fix a bug where environments could not be created with sensuctl create
- StatsD listener on Windows is functional
- Add version output for dev and nightly builds (#1320).
- Improve git version detection by directly querying for the most recent tag.
- Fixed `sensuctl create -f` for `Role`
- Fixed `sensuctl create -f` for `Event`
- Added validation for asset SHA512 checksum, requiring that it be at least 128
characters and therefore fixing a bug in sensuctl
- Silenced IDs are now generated when not set in `create -f` resources
- API requests that result in a 404 response are now logged
- Fixed a bug where only a single resource could be created with
`sensuctl create` at a time.
- Fixed a bug where environments couldn't be deleted if there was an asset in
the organization they reside in.
- Dashboard's backend reverse proxy now works with TLS certs are configured.
- Fixed a bug with the IN operator in query statements.
- Boolean fields with a value of `false` now appear in json format (removed
`omitempty` from protobufs).
- The sensuctl create command no longer prints a spurious warning when
non-default organizations or environments are configured.
- When installing assets, errors no longer cause file descriptors to leak, or
lockfiles to not be cleaned up.
- Fixed a bug where the CLI default for round robin checks was not appearing.
- Missing custom attributes in govaluate expressions no longer result in
an error being logged. Instead, a debug message is logged.
- Update AppVeyor API token to enable GitHub deployments.
- Allow creation of metric events via backend API.
- Fixed a bug where in some circumstances checks created with sensuctl create
would never fail.
- Fixed a goroutine leak in the ring.
- Fixed `sensuctl completion` help for bash and zsh.

### Removed
- Removed Linux/386 & Windows/386 e2e jobs on Travis CI & AppVeyor
- Removed check output metric extraction e2e test, in favor of more detailed
integration coverage.
- Removed the `leader` package
- Removed logging redaction e2e test, in favor of integration coverage.
- Removed check token substitution e2e test, in favor of integration coverage.
- Removed round robin scheduling e2e test.
- Removed proxy check e2e test.
- Removed check scheduling e2e test.
- Removed keepalive e2e test.
- Removed event handler e2e test.
- Removed `sensuctl` create e2e tests.
- Removed hooks e2e test.
- Removed assets e2e test.
- Removed agent reconnection e2e test.
- Removed extensions e2e test.

## [2.0.0-beta.1] - 2018-05-07
### Added
- Add Ubuntu 18.04 repository
- Support for managing mutators via sensuctl.
- Added ability to sort events in web UI.
- Add PUT support to APId for the various resource types.
- Added flags to disable the agent's API and Socket listeners
- Made Changelog examples in CONTRIBUTING.md more obvious
- Added cli support for setting environment variables in mutators and handlers.
- Added gRPC extension service definition.
- The slack handler now uses the iconURL & username flag parameters.
- Support for nightlies in build/packaging tooling.
- Added extension registry support to apid.
- Added extension registry to the store.
- Add sensuctl create command.
- Adds a statsd server to the sensu-agent which runs statsd at a configurable
flush interval and converts gostatsd metrics to Sensu Metric Format.
- Add event filtering to extensions.
- Proper 404 page for web UI.
- Add sensuctl extension command.
- Add extensions to pipelined.
- Added more tests surrounding the sensu-agent's statsd server and udp port.
- Add the `--statsd-event-handlers` flag to sensu-agent which configures the
event handlers for statsd metrics.
- Add default user with username "sensu" with global, read-only permissions.
- Add end-to-end test for extensions.
- Add configuration setting for backend and agent log level.
- Add extension package for building third-party Sensu extensions in Go.
- Add the `--statsd-disable` flag to sensu-agent which configures the
statsd listener. The listener is enabled by default.
- Added an influx-db handler for events containing metrics.
- Add 'remove-when' and 'set-when' subcommands to sensuctl filter command.
- Added the Transformer interface.
- Added a Graphite Plain Text transformer.
- Add support for `metric_format` and `metric_handlers` fields in the Check and
CheckConfig structs.
- Add CLI support for `metric_format` and `metric_handlers` fields in `sensuctl`.
- Add support for metric extraction from check output for `graphite_plaintext`
transformer.
- Added a OpenTSDB transformer.
- Add support for metric extraction from check output for `opentsdb_line`
- Added a Nagios performance data transformer.
- Add support for metric extraction from check output for `nagios_perfdata`
- Added an InfluxDB Line transformer.
- Add support for metric extraction from check output for `influxdb_line`
transformer.
- Add e2e test for metric extraction.

### Changed
- Changed the maximum number of open file descriptors on a system to from 1024
(default) to 65535.
- Increased the default etcd size limit from 2GB to 4GB.
- Move Hooks and Silenced out of Event and into Check.
- Handle round-robin scheduling in wizardbus.
- Added informational logging for failed entity keepalives.
- Replaced fileb0x with vfsgen for bundling static assets into binary. Nodejs 8+
and yarn are now dependencies for building the backend.
- Updated etcd to 3.3.2 from 3.3.1 to fix an issue with autocompaction settings.
- Updated and corrected logging style for variable fields.
- Build protobufs with go generate.
- Creating roles via sensuctl now supports passing flags for setting permissions
  rules.
- Removed -c (check) flag in sensuctl check execute command.
- Fix a deadlock in the monitor.
- Don't allow the bus to drop messages.
- Events list can properly be viewed on mobile.
- Updated Sirupsen/logrus to sirupsen/logrus and other applicable dependencies using the former.
- Set default log level to 'warn'.
- Optimize check marshaling.
- Silenced API only accepts 'id' parameter on DELETE requests.
- Disable gostatsd internal metric collection.
- Improved log entries produced by pipelined.
- Allow the InfluxDB handler to parse the Sensu metric for an InfluxDB field tag
and measurement.
- Removed organization and environment flags from create command.
- Changed `metric_format` to `output_metric_format`.
- Changed `metric_handlers` to `output_metric_handlers`.

### Fixed
- Terminate processes gracefully in e2e tests, allowing ports to be reused.
- Shut down sessions properly when agent connections are disrupted.
- Fixed shutdown log message in backend
- Stopped double-writing events in eventd
- Agents from different orgs/envs with the same ID connected to the same backend
  no longer overwrite each other's messagebus subscriptions.
- Fix the manual packaging process.
- Properly log the event being handled in pipelined
- The http_check.sh example script now hides its output
- Silenced entries using an asterisk can be deleted
- Improve json unmarshaling performance.
- Events created from the metrics passed to the statsd listener are no longer
swallowed. The events are sent through the pipeline.
- Fixed a bug where the Issued field was never populated.
- When creating a new statsd server, use the default flush interval if given 0.
- Fixed a bug where check and checkconfig handlers and subscriptions are null in rendered JSON.
- Allow checks and hooks to escape zombie processes that have timed out.
- Install all dependencies with `dep ensure` in build.sh.
- Fixed an issue in which some agents intermittently miss check requests.
- Agent statsd daemon listens on IPv4 for Windows.
- Include zero-valued integers in JSON output for all types.
- Check event entities now have a last_seen timestamp.
- Improved silenced entry display and UX.
- Fixed a small bug in the opentsdb transformer so that it trims trailing
whitespace characters.

## [2.0.0-nightly.1] - 2018-03-07
### Added
- A `--debug` flag on sensu-backend for enabling a pprof HTTP endpoint on localhost.
- Add CLI support for adhoc check requests.
- Check scheduler now handles adhoc check requests.
- Added `set-FIELD` and `remove-FIELD` commands for all updatable fields
of a check. This allows updating single fields and completely clearing out
non-required fields.
- Add built-in only_check_output mutator to pipelined.
- Allow publish, cron, ttl, timeout, low flap threshold and more fields to be
set when importing legacy settings.
- Add CPU architecture in system information of entities.
- The `sensuctl user change-password` subcommand now accepts flag parameters.
- Configured and enabled etcd autocompaction.
- Add event metrics type, implementing the Sensu Metrics Format.
- Agents now try to reconnect to the backend if the connection is lost.
- Added non-functional selections for resolving and silencing to web ui
- Add LastOk to check type. This will be updated to reflect the last timestamp
of a successful check.
- Added GraphQL explorer to web UI.
- Added check occurrences and occurrences_watermark attributes from Sensu 1.x.
- Added issue template for GitHub.
- Added custom functions to evaluate a unix timestamp in govaluate.

### Changed
- Refactor Check data structure to not depend on CheckConfig. This is a breaking
change that will cause existing Sensu alpha installations to break if upgraded.
This change was made before beta release so that further breaking changes could
be avoided.
- Make indentation in protocol buffers files consistent.
- Refactor Hook data structure. This is similar to what was done to Check,
except that HookConfig is now embedded in Hook.
- Refactor CheckExecutor and AdhocRequestExecutor into an Executor interface.
- Changed the sensu-backend etcd flag constants to match the etcd flag names.
- Upgraded to Etcd v3.3.1
- Removed 3DES from the list of allowed ciphers in the backend and agent.
- Password input fields are now aligned in  `sensuctl user change-password`
subcommand.
- Agent backend URLs without a port specified will now default to port 8081.
- Travis encrypted variables have been updated to work with travis-ci.org
- Upgraded all builds to use Go 1.10.
- Use megacheck instead of errcheck.
- Cleaned agent configuration.
- We no longer duplicate hook execution for types that fall into both an exit
code and severity (ex. 0, ok).
- Updated the sensuctl guidelines.
- Changed travis badge to use travis-ci.org in README.md.
- Govaluate's modifier tokens can now be optionally forbidden.
- Increase the stack size on Travis CI.
- Refactor store, queue and ring interfaces, and daemon I/O details.
- Separated global from local flags in sensuctl usage.

### Fixed
- Fixed a bug in time.InWindow that in some cases would cause subdued checks to
be executed.
- Fixed a bug in the HTTP API where resource names could not contain special
characters.
- Resolved a bug in the keepalive monitor timer which was causing it to
erroneously expire.
- Resolved a bug in how an executor processes checks. If a check contains proxy
requests, the check should not duplicately execute after the proxy requests.
- Removed an erroneous validation statement in check handler.
- Fixed HookList `hooks` validation and updated `type` validation message to
allow "0" as a valid type.
- Events' check statuses & execution times are now properly added to CheckHistory.
- Sensu v1 Check's with TTL, timeout and threshold values can now be imported
correctly.
- Use uint32 for status so it's not empty when marshalling.
- Automatically create a "default" environment when creating a new organization.

## [2.0.0-alpha.17] - 2018-02-13
### Added
- Add .gitattributes file with merge strategy for the Changelog.
- Context switcher added for dashboard.
- Add API support for adhoc check requests.
- Check scheduler now supports round-robin scheduling.
- Added better error checking for CLI commands and support for mutually
exclusive fields.
- Added `--interactive` flag to CLI which is required to run interactive mode.
- Added CLI role rule-add Organization and Environment interactive prompts.
- Added events page list and simple buttons to filter

### Changed
- Silenced `begin` supports human readable time (Format: Jan 02 2006 3:04PM MST)
in `sensuctl` with optional timezone. Stores the field as unix epoch time.
- Increased the timeout in the store's watchers tests.
- Incremental retry mechanism when waiting for agent and backend in e2e tests.
- Renamed CLI asset create interactive prompt "Org" to "Organization".

### Fixed
- Fixed required flags in `sensuctl` so requirements are enforced.
- Add support for embedded fields to dynamic.Marshal.

## [2.0.0-alpha.16] - 2018-02-07
### Added
- Add an e2e test for proxy check requests.
- Add integration tests to our CI.
- Context switcher added for dashboard
- Add api support for adhoc check requests.

### Fixed
- Tracks in-progress checks with a map and mutex rather than an array to
increase time efficiency and synchronize goroutines reading from and writing
to that map.
- Fixed a bug where we were attempting to kill processes that had already
finished before its allotted execution timeout.
- Fixed a bug where an event could erroneously be shown as silenced.
- Properly log errors whenever a check request can't be published.
- Fixed some build tags for tests using etcd stores.
- Keepalive monitors now get updated with changes to a keepalive timeout.
- Prevent tests timeout in queue package
- Prevent tests timeout in ring package
- Fixed a bug in the queue package where timestamps were not parsed correctly.
- Fixed Ring's Next method hanging in cases where watch events are not propagated.

### Changed
- Queues are now durable.
- Refactoring of the check scheduling integration tests.
- CLI resource delete confirmation is now `(y/N)`.

### Removed
- Dependency github.com/chzyer/readline

## [2.0.0-alpha.15] - 2018-01-30
### Added
- Add function for matching entities to a proxy check request.
- Added functions for publishing proxy check requests.
- Added proxy request validation.
- CLI functionality for proxy check requests (add set-proxy-requests command).
- Entities have been added to the state manager and synchronizer.
- Added package leader, for facilitating execution by a single backend.
- Proxy check requests are now published to all entities described in
`ProxyRequests` and `EntityAttributes`.
- Add quick navigation component for dashboard

### Changed
- Govaluate logic is now wrapped in the `util/eval` package.
- Cron and Interval scheduling are now mutually exclusive.

### Fixed
- Fixed a bug where retrieving check hooks were only from the check's
organization, rather than the check's environment, too.

## [2.0.0-alpha.14] - 2018-01-23
### Added
- Add `Timeout` field to CheckConfig.
- CLI functionality for check `Timeout` field.
- Add timeout support for check execution.
- Add timeout support for check hook execution.
- Token substitution is now available for check hooks
- Add an e2e test for logging redaction
- Support for `When` field in `Filter` which enables filtering based on days
and times of the week.
- New gRPC inspired GraphQL implementation. See
[graphql/README](backend/apid/graphql/README.md) for usage.
- Support for TTLs in check configs to monitor stale check results.

### Changed
- Moved monitor code out of keepalived and into its own package.
- Moved KeyBuilder from etcd package to store package.

## [2.0.0-alpha.13] - 2018-01-16
### Added
- Logging redaction for entities

### Changed
- Removed the Visual Studio 2017 image in AppVeyor to prevent random failures

### Fixed
- Fixed e2e test for token substitution on Windows
- Fixed check subdue unit test for token substitution on Windows
- Consider the first and last seconds of a time window when comparing the
current time
- Fixed Travis deploy stage by removing caching for $GOPATH
- Parse for [traditional cron](https://en.wikipedia.org/wiki/Cron) strings, rather than [GoDoc cron](https://godoc.org/github.com/robfig/cron) strings.

### Changed
- Removed the Visual Studio 2017 image in AppVeyor to prevent random failures
- Made some slight quality-of-life adjustments to build-gcs-release.sh.

### Fixed
- Fixed e2e test for token substitution on Windows
- Fixed check subdue unit test for token substitution on Windows
- Consider the first and last seconds of a time window when comparing the
current time
- Fixed Travis deploy stage by removing caching for $GOPATH
- Parse for [traditional cron](https://en.wikipedia.org/wiki/Cron) strings, rather than [GoDoc cron](https://godoc.org/github.com/robfig/cron) strings.

## [2.0.0-alpha.12] - 2018-01-09
### Added
- Add check subdue mechanism. Checks can now be subdued for specified time
windows.
- Silenced entries now include a `begin` timestamp for scheduled maintenance.
- Store clients can now use [watchers](https://github.com/sensu/sensu-go/pull/792) to be notified of changes to objects in the store.
- Add check `Cron` field. Checks can now be scheduled according to the cron
string stored in this field.
- Add a distributed queue package for use in the backend.
- Token substitution is now available for checks.
- CLI functionality for check `Cron` field.
- Add an e2e test for cron scheduling.
- Add an e2e test for check hook execution.

## [2.0.0-alpha.11] - 2017-12-19
### Breaking Changes
- The `Source` field on a check has been renamed to `ProxyEntityID`. Any checks
using the Source field will have to be recreated.

### Added
- Silenced entries with ExpireOnResolve set to true will now be deleted when an
event which has previously failing was resolved
- TCP/UDP sockets now accept 1.x backward compatible payloads. 1.x Check Result gets translated to a 2.x Event.
- Custom attributes can be added to the agent at start.
- New and improved Check Hooks are implemented (see whats new about hooks here: [Hooks](https://github.com/sensu/sensu-alpha-documentation/blob/master/08-hooks.md))
- Add check subdue CLI support.

### Changed
- Avoid using reflection in time.InWindows function.
- Use multiple parallel jobs in CI tools to speed up the tests
- Pulled in latest [github.com/coreos/etcd](https://github.com/coreos/etcd).
- Includes fix for panic that occurred on shutdown.
- Refer to their
[changelog](https://github.com/gyuho/etcd/blob/f444abaae344e562fc69323c75e1cf772c436543/CHANGELOG.md)
for more.
- Switch to using [github.com/golang/dep](https://github.com/golang/dep) for
managing dependencies; `vendor/` directory has been removed.
- See [README](README.md) for usage.

## [2.0.0-alpha.10] - 2017-12-12
### Added
- End-to-end test for the silencing functionality
- Silenced events are now identified in sensuctl

### Changed
- Events that transitioned from incidents to a healthy state are no longer
filtered by the pipeline
- Errcheck was added to the build script, and the project was given a once-over
to clean up existing errcheck lint.
- Creating a silenced entry via sensuctl no longer requires an expiry value

### Fixed
- Entities can now be silenced using their entity subscription
- Fixed a bug in the agent where it was ignoring keepalive interval and timeout
settings on start
- Keepalives now alert when entities go away!
- Fixed a bug in package dynamic that could lead to an error in json.Marshal
in certain cases.
- Fixed an issue in keepalived to handle cases of nil entities in keepalive
messages

## [2.0.0-alpha.9] - 2017-12-5
### Added
- Proxy entities are now dynamically created through the "Source" attribute of a
check configuration
- Flag to sensuctl configure allowing it to be configured non-interactively
(usage: --non-interactive or -n)
- New function SetField in package dynamic, for setting fields on types
supporting extended attributes.
- Automatically append entity:entityID subscription for agent entities
- Add silenced command to sensuctl for silencing checks and subscriptions.
- Add healthz endpoint to agent api for checking agent liveness.
- Add ability to pass JSON event data to check command STDIN.
- Add POST /events endpoint to manually create, update, and resolve events.
- Add "event resolve" command to sensuctl to manually resolve events.
- Add the time.InWindow & time.InWindows functions to support time windows, used
in filters and check subdue

### Fixed
- Fixed a bug in how silenced entries were deleted. Only one silenced entry will
be deleted at a time, regardless of wildcard presence for subscription or check.

## [2.0.0-alpha.8] - 2017-11-28
### Added
- New "event delete" subcommand in sensuctl
- The "Store" interface is now properly documented
- The incoming request body size is now limited to 512 KB
- Silenced entries in the store now have a TTL so they automatically expire
- Initial support for custom attributes in various Sensu objects
- Add "Error" type for capturing pipeline errors
- Add registration events for new agents
- Add a migration tool for the store directly within sensu-backend

### Changed
- Refactoring of the sensu-backend API
- Modified the description for the API URL when configuring sensuctl
- A docker image with the master tag is built for every commit on master branch
- The "latest" docker tag is only pushed once a new release is created

### Fixed
- Fix the "asset update" subcommand in sensuctl
- Fix Go linting in build script
- Fix querying across organizations and environments with sensuctl
- Set a standard redirect policy to sensuctl HTTP client

### Removed
- Removed extraneous GetEnv & GetOrg getter methods<|MERGE_RESOLUTION|>--- conflicted
+++ resolved
@@ -85,14 +85,11 @@
 - Check `proxy_entity_id`/`ProxyEntityID` field has changed to `proxy_entity_name`/`ProxyEntityName`.
 - Objects containing both a `name`/`Name` and `namespace`/`Namespace` field have been
 replaced with `metadata`/`ObjectMeta` (which contains both of those fields).
-<<<<<<< HEAD
 - Role-based access control (RBAC) has been completely redesigned.
-=======
 - Filter and token substitution variable names now match API naming. Most names
 that were previously UpperCased are now lower_cased.
 - Filter statements are now called expressions. Users should update their
 filter definitions to use this new naming.
->>>>>>> ed632a49
 
 ## [2.0.0-beta.7-1] - 2018-10-26
 
