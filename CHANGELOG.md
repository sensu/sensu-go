# Changelog
All notable changes to this project will be documented in this file.

The format is based on [Keep a Changelog](http://keepachangelog.com/en/1.0.0/)
and this project adheres to [Semantic
Versioning](http://semver.org/spec/v2.0.0.html).

## Unreleased

### Fixed
<<<<<<< HEAD
- Interactive check create and update modes now have 'none' as the first
highlighted option, instead of nagios-perfdata.
=======
- Fixed a bug where silences would not expire on event resolution.
>>>>>>> 87d076b6

## [5.12.0] - 2019-08-22

### Added
- Added functionality for the agent `--allow-list` configuration, which
whitelists check and check hook executables.
- Added the `runtime_assets` field to `HookConfig`. Assets are enabled
for check hook execution.
- Added backwards compatible content negotiation to the websocket connection.
Protobuf will be used for serialization/deserialization unless indicated by the
backend to use JSON.
- Added delete functionality for assets in the API and sensuctl.
- Added `sensuctl dump` to dump resources to a file or STDOUT.
- Added `event.check.name` as a supported field selector.
- [Web] Added timeline chart to event details view.
- Added `entity.system.arm_version` to record the value of `GOARM` at compile time.
- Added `ProviderType` field to `AuthProviderClaims`
- Added `builds` field to the `Asset` type to allow assets to specify different
URLs for each platform/architecture/arch_version.

### Changed
- The project now uses Go modules instead of dep for dependency management.
- The internal reverse proxy relied on by the dashboard has been eliminated.
- The generic etcd watcher now keeps track of revisions.
- The resource caches can now rebuild themselves in case of failures.
- Event and Entity resources can now be created without an explicit namespace;
the system will refer to the namespace in the URL.
- Events and Entities can now be created with the POST verb.
- [Web] Changed styling of namespace labels.
- Log token substitution failures more clearly.

### Fixed
- Fixed the tabular output of `sensuctl filter list` so inclusive filter expressions
are joined with `&&` and exclusive filter expressions are joined with `||`.
- The REST API now correctly only returns events for the specific entity
queried in the `GET /events/:entity` endpoint (#3141)
- Prevent a segmentation fault when running `sensuctl config view` without
configuration.
- Added entity name to the interactive sensuctl survey.
- Check hooks with `stdin: true` now receive actual event data on STDIN instead
  of an empty event.
- Prevent a segmentation fault on the agent when a command execution returns an
error.
- [Web] Fixed issue where a bad or revoked access token could crash the app.

### Removed
- Removed encoded protobuf payloads from log messages (when decoded, they can reveal
redacted secrets).

## [5.11.1] - 2019-07-18

### Fixed
- The agent now sends heartbeats to the backend in order to detect network
failures and reconnect faster.
- The default handshake timeout for the WebSocket connection negotiation has
been lowered from 45 to 15 seconds and is now configurable.

## [5.11.0] - 2019-07-10

### Added
- Silenced entries are now retrieved from the cache when determining if an event
is silenced.
- Added --disable-assets flag to sensu-agent.
- Added ability to query mutators to the GraphQL service
- Added ability to query event filters to the GraphQL service
- Added prometheus metrics for topics in wizard bus and agent sessions.
- The buffer size and worker count of keepalived, eventd & pipelined can now be
configured on sensu-backend.
- Added a `headers` field to the `Asset` struct. Headers is a map of key/value
string pairs used as HTTP headers for asset retrieval.
- Added the current user to the output of `sensuctl config view`.
- [Web] Adds list and details views for mutators
- [Web] Adds list and details views for event filters
- Added sensuctl delete command

### Changed
- [Web] Updated embedded web assets from `46cd0ee` ... `8f50155`
- The REST API now returns the `201 Created` success status response code for
POST & PUT requests instead of `204 No Content`.

### Fixed
- The REST API now returns an error when trying to delete an entity that does
not exist.
- Fixed a bug where basic authorization was not being performed on the agent websocket connection.
- Fixed an aliasing regression where event timestamps from the /events API
were not getting properly populated.
- Fixed a bug where multiple nested set handlers could be incorrectly flagged as
deeply nested.
- Fixed a bug where round robin proxy checks could fail to execute.
- Fixed a bug where watchers could enter a tight loop, causing very high CPU
usage until sensu-backend was restarted.

## [5.10.1] - 2019-06-25

### Fixed
- Fixed the entity_attributes in proxy_requests so all attributes must match
instead of only one of them.
- Fixed a bug where events were not deleted when their corresponding entity was.

## [5.10.0] - 2019-06-18

### Added
- Added POST `/api/core/v2/tessen/metrics`.
- Added the ability in TessenD to listen for metric points on the message bus,
populate, and send them to the Tessen service.
- [Web] Adds ability to delete entities
- [GraphQL] Adds simple auto-suggestion feature.
- Added a tag to all Tessen metrics to differentiate internal builds.
- Added a unique sensu cluster id, accessible by GET `/api/core/v2/cluster/id`.
- Added `sensuctl cluster id` which exposes the unique sensu cluster id.

### Changed
- [Web] Updated embedded web assets from `275386a` ... `46cd0ee`
- Refactoring of the REST API.
- Changed the identifying cluster id in TessenD from the etcd cluster id to
the sensu cluster id.
- [GraphQL] Updates `PutResource` mutation to accept an `upsert` boolean flag parameter. The `upsert` param defaults to `true`, but if set to `false` the mutation will return an error when attempting to create a duplicate resource.
- Eventd has been refactored. Users should not perceive any changes, but a
substantial amount of business logic has been moved into other packages.
- The `sensuctl create` command now accepts resources without a declared
namespace. If the namespace is omitted, the resource will be created in the
current namespace, or overridden by the `--namespace` flag.
- Eventd now uses a constant number of requests to etcd when working with
silenced entries, instead of a number that is proportional to the number of
subscriptions in a check.

### Fixed
- The check state and check total_state_change properties are now more correct.
- Scheduling proxy checks now consumes far fewer CPU resources.
- [Web] Unless required- scrollbars on code blocks are hidden.
- [Web] Ensure that we redirect user to a valid namespace when first signing in.
- [Web] Correctly display timeout value for handlers.
- [Web] Avoid exception when parsing non-standard cron statements. (Eg.
`@every 1h` or `@weekly`)
- The resources metadata are now validated with the request URI.

## [5.9.0] - 2019-05-29

### Added
- [GraphQL] Added field to retrieve REST API representation of a resource to
  each core type
- [Web] Add views for handlers

### Changed
- [Web] Updated embedded web assets from `9d91d7f` ... `275386a`
- [Web] Implements simpler & more efficient filtering.
- [GraphQL] fields that previously accepted a JS filter have been deprecated and
  replaced with a simpler syntax.

### Fixed
- Fixed the behaviors for check `Occurrences` and `OccurrencesWatermark`.
- Fixed a panic that could occur when seeding initial data.
- [Web] Compress dashboard assets
- [Web] Fixed regression where dashboard assets were no longer compressed.
- Fixed listing of silenced entries by check or subscription.
- The docker-compose.yaml file now refers to the sensu/sensu:latest image.

## [5.8.0] - 2019-05-22

### Added
- Added per resource counts to tessen data collection.
- Added event processing counts to tessen data collection.
- Added ability to query for `Handlers` (individual and collections) from the GraphQL query endpoint.
- Added `/version` to retrieve the current etcd server/cluster version and the sensu-backend version.
- --etcd-cipher-suites option is now available for sensu-backend.
- Added the `--chunk-size` flag to `sensuctl * list` sub-commands

### Changed
- eventd and keepalived now use 1000 handlers for events.
- etcd database size and request size are now configurable.
- Most resources now use protobuf serialization in etcd.

### Fixed
- Only bury switchsets of checks that no longer have a TTL, in order to reduce
the number of write operations made to etcd.
- Fixed keepalives switchsets for entities with deregistration.
- Fixed continue token generation in namespace and user pagination.

## [5.7.0] - 2019-05-09

### Added
- Added a Windows service wrapper for sensu-agent. See
"sensu-agent service --help" for more information.

### Fixed
- Fixed `sensuctl` color output on Windows.
- Fixed a regression in `sensuctl cluster` json/wrapped-json output.
- Fixed a regression that caused listing objects for a given namespace to also
  include results from namespaces sharing a similar prefix.

## [5.6.0] - 2019-04-30

### Added
- Added filtering support to `sensuctl`. This feature only works against a
  `sensu-backend` with a valid enterprise license.
- Added fields getter functions for resources available via the REST API.
- Added the message bus to Tessend in order to track Tessen configuration changes from the API.
- Added a performance optimizing `Count()` function to the generic store.
- Added a hexadecimal Cluster ID title to the `sensuctl cluster health` and
`sensuctl cluster member-list` commands in tabular format.
- Added a `Header` field to the `HealthResponse` type returned by `/health`.

### Fixed
- Fixed the agent `--annotations` and `--labels` flags.

## [5.5.1] - 2019-04-15

### Changed
- Added parsing annoatations to sensu-agent, both from agent.yml and command line arguments
- Updated Go version from 1.11.4 to 1.12.3 for CI builds.
- Changed the 1.x `client` field to `source` in the 1.x compatible agent socket. The `client` field is now deprecated.
- Deprecated the agent TCP/UDP sockets in favor of the agent rest api.
- [GraphQL] Added mutation to create / update using wrapped resources.
- [GraphQL] Added field returning wrapped resource given ID.
- apid uses a new generic router for listing resources.
- The store uses the generic List function for listing resources.

### Fixed
- Fixed an issue where etcd watchers were used incorrectly. This was causing
100% CPU usage in some components, as they would loop endlessly trying to get
results from watchers that broke, due to their stream terminating. Other
components would simply stop updating. Watchers now get reinstated when the
client regains connectivity.
- Fixed the `/events/:entity` route in the REST API.
- Fixed a bug where the --labels arg was not working as expected in sensu-agent.

## [5.5.0] - 2019-04-03

### Added
- Added the TessenD daemon.
- Added an etcd watcher for tessen configuration.
- Added ring support for TessenD so that the service is invoked in a
round-robin fashion within a cluster.
- Added `tessen opt-in` command to `sensuctl`.
- Added `tessen opt-out` command to `sensuctl`.
- Added `tessen info` command to `sensuctl`.
- Added more verbose logging to indicate when a proxy request matches an entity according to its entity attributes.

### Removed
- Removed the unused etcd watcher for hook configurations.

### Fixed
- [Web] Ensure user chip is never rendered when creator is not present.

## [5.4.0] - 2019-03-27

### Added
- Add support for pagination to the API
- Add two new flags for `backend` daemon to optionally allow for separate TLS
  cert/key for dashboard. the flags are: `--dashboard-cert-file` and
  `--dashboard-key-file`. The dashboard will use the same TLS config of the API
  unless these new flags are specified.
- Added notion of asset collections to dashboard daemon
- Added a store for Tessen opt-in/opt-out configuration.
- Added /tessen GET and PUT endpoints to the API.
- Added queueing to the agent /events API

### Changed
- [Web] Updated dependencies that had warnings
- [Web] Updated dependency babel to ^7.4
- [Web] Updated UI library to ^3.8

### Fixed
- Fixed a bug in `sensuctl` where global/persistent flags, such as `--namespace`
  and `--config-dir`, would get ignored if they were passed after a sub-command
  local flag, such as `--format`.
- Fixed a bug in `sensuctl` where handlers and filters would only be deleted
  from the default namespace, unless a `--namespace` flag was specified.
- Fixed a bug where events could be stored without a timestamp.
- Fixed a bug where metrics could be persisted to etcd in some cases.
- Fixed a bug where agents would sometimes refuse to terminate on SIGTERM and
  SIGINT.
- Fixed a bug where agents would always try to reconnect to the same backend,
  even when multiple backends were specified. Agents will now try to connect to
  other backends, in pseudorandom fashion.
- [Web] Avoids crash when the creator of a check is inaccessible.
- [Api] Respond with 404 from the users endpoint when user for given name cannot
  be found.
- Commands wrap on the event details page and will display "-" if there is no
  command (keepalives)

## [5.3.0] - 2019-03-11

### Added
- Added additional check config and entity information to event details page.
- Fixed all known TLS vulnerabilities affecting the backend server:
    - TLS min version increased to 1.2
    - Removed ALL but perfect-forward-secrecy ciphers
- Removed requirement of specifying `--trusted-ca-file` when using TLS on backend
- Prevented backend from loading server TLS configuration for http client
- Enforced uniform TLS configuration for all three backend components (apid, agentd, dashboardd)
- Set http client timeout to 15 seconds for sensuctl
- Round robin scheduling is now fully functional.
- Web UI offline state detection and and alert banner.

### Changed
- Asset downloading now uses buffered I/O.

### Fixed
- Check results sent via the agent socket now support handlers.
- `sensuctl user list` can now output yaml and wrapped-json
- Fixed bug with how long commands were displayed on check details page.
- Assets downloads no longer specify a client timeout.
- Fixed a bug where agent entity subscriptions would be communicated to the
  backend incorrectly. Due to the scheduler using the subscriptions from the
  HTTP header, this does not have any effect on scheduling.
- Web - Fixes issue where timeout value was not displayed.
- Fixed bug with how long commands were displayed on check details page.

### Removed
- Removed the concept of "edition" and the edition header.

## [5.2.1] - 2019-02-11

### Fixed
- Fixed a regression in the agent that would not allow proxy checks to be
run for subsequent executions.
### Added
- Web UI - support for labels and annotations

## [5.2.0] - 2019-02-06

### Added
- Added support for the following TLS related options to `sensuctl`:
`--trusted-ca-file` and `--insecure-skip-tls-verify`. This allows sensuctl
users to use a self-signed certificate without adding it to the operating
system's CA store, either by explicitly trusting the signer, or by disabling
TLS hostname verification.
- Added a generic watcher in the store.
- Added `RemoveProvider` method to authenticator.
- Check output truncation support has been added. Check output can be truncated
by adjusting the max_output_size and discard_output properties.
- Added ability to silence/unsilence from the event details page.
- Added support for wrapped resources in the API with `sensuctl create` &
`sensuctl edit`.
- Web UI - platform version displays on the entity details page.
- Web UI - include proxy request configuration on check details page.
- Web UI - display deregistration config on the entity details page.

### Changed
- Removed unused workflow `rel_build_and_test` in CircleCI config.
- Moved the `Provider` interface to `api/core/v2` package.
- Moved the `Authenticator` interface to `backend/authentication` package.
- Updated confirmation messages for sensuctl commands: `Created`, `Deleted` and
`Updated` instead of `OK`.
- Exported some functions and methods in the CLI client.
- The API authenticator now identifies providers by their name only.

### Fixed
- Check TTL failure events are now much more reliable, and will persist even
in the presence cluster member failures and cluster restarts.
- Fix snakeCase version of keys in typeMap for acronyms.
- Fixed a bug in keepalive processing that could result in a crash.
- Pin childprocess to v0.9.0 in CircleCI so fpm can be installed.
- Substitutions applied to command & hooks are now omitted from events.
- Fixes a bug where generic store methods assumed a namespace was provided for non-namespaced resources.
- Keepalive and check TTL database state is now properly garbage-collected on
entity deletion.
- Fixed a bug where `sensuctl version` required configuration files to exist.
- Updates the copy on the confirm disable dialog to accurately reflect the
operation.

## [5.1.1] - 2019-01-24

### Added
- Added the notion of authentication providers.

### Changed
- Improved logging for errors in proxy check requests.
- Updated Go version from 1.10 to 1.11.4.
- Refactoring of the internal authentication mechanism into a `basic`
authentication provider.
- Modified private generic store methods as public functions.
- Improved logging for errors in proxy check requests.
- Updated Go version from 1.10 to 1.11.4.
- Changed keepalive event to include check.output

### Fixed
- Fixed a bug where `sensuctl edit` was not removing the temp file it created.
- Fixed a bug where adhoc checks were not retrieving asset dependencies.
- Fixed a bug where check updates would cause the check to immediately fire.
- Fixed a bug where a bad line in check output would abort metric extraction.
An error is now logged instead, and extraction continues after a bad line is encountered.
- Keepalive events will now continue to fire after cluster restarts.
- Fixed a panic in the dashboardd shutdown routine.
- Fixed a bug where deleting a non-existent entity with sensuctl would not return an error.
- Web UI - toolbar menu buttons now switch with dark theme.
- Web UI - some buttons easier to see with dark theme.
- Agents will now take proxy entity names into consideration when guarding
against duplicate check requests.

### Changed
- Improved logging for errors in proxy check requests.
- Updated Go version from 1.10 to 1.11.4.

## [5.1.0] - 2018-12-18

### Added
- Support for the trusted-ca-file and insecure-skip-tls-verify flags in
  sensu-agent. These flags have the same meaning and use as their sensu-backend
  counterparts.

### Changed
- Default location for sensu-backend data has changed from /var/lib/sensu to
  /var/lib/sensu/sensu-backend. See release notes for more information.

### Fixed
- Keepalive and check TTL failure events now fire continuously until resolved.
- Listing an empty set of assets now correctly returns [] instead of null.
- Fixed API endpoint used by the CLI to create hooks via the 'sensuctl create'
  command. It's now possible to create objects of type 'Hook' with this command
  again.
- Firefox status icons not fully rendering

## [5.0.1] - 2018-12-12

### Changed
- Added --etcd-advertise-client-urls options to docker-compose.yaml sensu-backend start command

### Fixed
- Prevent a panic when using an external etcd cluster.
- Silences List in web ui sorted by ascending order; defaults to descending
- Reduces shuffling of items as events list updates
- Fixed error in UI where status value could not be coerced
- Copy local environment variables into execution context when running checks
- Ensure environment variables are joined with a semicolon on Windows
- Command arguments are no longer needlessly escaped on Windows
- Backend environments are now included in handler & mutator execution requests.

## [5.0.0] - 2018-11-30

### Added
- Add the `etcd-advertise-client-urls` config attribute to sensu-backend
- Support for multiple API versions added to sensuctl create
- Support for metadata added to wrapped resources (yaml, wrapped-json)
- Added the backend configuration attributes `api-listen-address` & `api-url`.
- Adds feedback when rerunning check[s] in the web app

### Removed
- Check subdue functionality has been disabled. Users that have checks with
subdues defined should delete and recreate the check. The subdue feature was
found to have issues, and we are re-working the feature for a future release.
- Filter when functionality has been disabled. Users that have filters with
'when' properties defined should delete and recreate the filter. Filter when
uses the same facility as check subdue for handling time windows.
- Removed event.Hooks and event.Silenced deprecated fields
- Extensions have been removed until we have time to revisit the feature.

### Changed
- Assets and checks environments are now merged, with a preference given to the
  values coming from the check's environment.
- Assets and handlers environments are now merged, with a preference given to the
  values coming from the handler's environment.
- Assets and mutators environments are now merged, with a preference given to the
  values coming from the mutator's environment.
- Metadata from wrappers and resources is now merged, with a preference given to
the values coming from the wrapper. Labels and annotations are deep-merged.
- Round-robin scheduling has been temporarily disabled.
- The dashboard now uses the `api-url` configuration attribute to connect to the
API.

### Fixed
- Fixed several resource leaks in the check scheduler.
- Fixed a bug in the dashboard where entities could not be silenced.
- Fix the `sensuctl cluster health` command.
- Fixed issue filtering by status on the events page
- Fixed interactive operations on entities in the CLI
- Removed rerun and check links for keepalives on event details page.
- Web UI - Made silencing language more clear on Silences List page
- Fixed a bug where resources from namespaces that share a common prefix, eg:
  "sensu" and "sensu-devel", could be listed together.
- Fixed a bug in the agent where the agent would deadlock after a significant
period of disconnection from the backend.
- Fixed a bug where logging events without checks would cause a nil panic.
- Removed the ability to rerun keepalives on the events list page
- A panic in keepalive/check ttl monitors causing a panic.
- Monitors are now properly namespaced in etcd.
- Updating a users groups will no longer corrupt their password
- Prevent empty error messages in sensuctl.
- Fixed a bug where keepalive failures could be influenced by check TTL
successes, and vice versa.
- Fixed a bug where check TTL events were not formed correctly.
- Fixed a web-ui bug causing the app to crash on window resize in FireFox

### Breaking Changes
- The backend configuration attributes `api-host` & `api-port` have been
replaced with `api-listen-address`.

## [2.0.0-beta.8-1] - 2018-11-15

### Added
- Assets are included on check details page.
- Adds links to view entities and checks from the events page.
- Added an agent/cmd package, migrated startup logic out of agent main
- Improved debug logging in pipeline filtering.
- Add object metadata to entities (including labels).
- Add filter query support for labels.
- Add support for setting labels on agents with the command line.
- The sensuctl tool now supports yaml.
- Add support for `--all-namespaces` flag in `sensuctl extension list`
subcommand.
- Added functionality to the dynamic synthesize function, allowing it to
flatten embedded and non-embedded fields to the top level.
- Added the sensuctl edit command.
- Added javascript filtering.

### Removed
- Govaluate is no longer part of sensu-go.

### Fixed
- Display appropriate fallback when an entity's lastSeen field is empty.
- Silences List in web ui sorted by ascending order
- Sorting button now works properly
- Fixed unresponsive silencing entry form begin date input.
- Removed lastSeen field from check summary
- Fixed a panic on the backend when handling keepalives from older agent versions.
- Fixed a bug that would prevent some keepalive failures from occurring.
- Improved event validation error messages.
- Improved agent logging for statsd events.
- Fixues issue with tooltip positioning.
- Fixed bug with toolbar menus collapsing into the overflow menu
- The agent now reconnects to the backend if its first connection attempt
  fails.
- Avoid infinite loop when code cannot be highlighted.

### Changes
- Deprecated the sensu-agent `--id` flag, `--name` should be used instead.

### Breaking Changes
- Environments and organizations have been replaced with namespaces.
- Removed unused asset metadata field.
- Agent subscriptions are now specified in the config file as an array instead
  instead of a comma-delimited list of strings.
- Extended attributes have been removed and replaced with labels. Labels are
string-string key-value pairs.
- Silenced `id`/`ID` field has changed to `name`/`Name`.
- Entity `id`/`ID` field has changed to `name`/`Name`.
- Entity `class`/`Class` field has changed to `entity_class`/`EntityClass`.
- Check `proxy_entity_id`/`ProxyEntityID` field has changed to `proxy_entity_name`/`ProxyEntityName`.
- Objects containing both a `name`/`Name` and `namespace`/`Namespace` field have been
replaced with `metadata`/`ObjectMeta` (which contains both of those fields).
- Role-based access control (RBAC) has been completely redesigned.
- Filter and token substitution variable names now match API naming. Most names
that were previously UpperCased are now lower_cased.
- Filter statements are now called expressions. Users should update their
filter definitions to use this new naming.

## [2.0.0-beta.7-1] - 2018-10-26

### Added
- Asset functionality for mutators and handlers.
- Web ui allows publishing and unpublishing on checks page.
- Web ui allows publishing and unpublishing on check details page.
- Web ui code highlighting added.

### fixed
- fixes exception thrown when web ui browser window is resized.

## [2.0.0-beta.6-2] - 2018-10-22

### Added
- Add windows/386 to binary gcs releases
- TLS authentication and encryption for etcd client and peer communication.
- Added a debug log message for interval timer initial offset.
- Added a privilege escalation test for RBAC.

### Removed
- Staging resources and configurations have been removed from sensu-go.
- Removed handlers/slack from sensu/sensu-go. It can now be found in
sensu/slack-handler.
- Removed the `Error` store and type.

### Changed
- Changed sensu-agent's internal asset manager to use BoltDB.
- Changed sensuctl title colour to use terminal's configured default for bold
text.
- The backend no longer forcibly binds to localhost.
- Keepalive intervals and timeouts are now configured in the check object of
keepalive events.
- The sensu-agent binary is now located at ./cmd/sensu-agent.
- Sensuctl no longer uses auto text wrapping.
- The backend no longer requires embedded etcd. External etcd instances can be
used by providing the --no-embed option. In this case, the client will dial
the URLs provided by --listen-client-urls.
- The sensu-agent binary is now located at ./cmd/sensu-agent.
- Sensuctl no longer uses auto text wrapping.
- The backend no longer requires embedded etcd. External etcd instances can be
used by providing the --no-embed option. In this case, the client will dial
the URLs provided by --listen-client-urls.
- Deprecated daemon `Status()` functions and `/info` (`/info` will be
re-implemented in https://github.com/sensu/sensu-go/issues/1739).
- The sensu-backend flags related to etcd are now all prefixed with `etcd` and
the older versions are now deprecated.
- Web ui entity recent events are sorted by last ok.
- etcd is now the last component to shutdown during a graceful shutdown.
- Web ui entity recent events are sorted by last ok
- Deprecated --custom-attributes in the sensu-agent command, changed to
--extended-attributes.
- Interfaced command execution and mocked it for testing.
- Updated the version of `libprotoc` used to 3.6.1.

### Fixed
- Fixed a bug in `sensuctl configure` where an output format called `none` could
  be selected instead of `tabular`.
- Fixes a bug in `sensuctl cluster health` so the correct error is handled.
- Fixed a bug where assets could not extract git tarballs.
- Fixed a bug where assets would not install if given cache directory was a
relative path.
- Fixed a bug where an agent's collection of system information could delay
sending of keepalive messages.
- Fixed a bug in nagios perfdata parsing.
- Etcd client URLs can now be a comma-separated list.
- Fixed a bug where output metric format could not be unset.
- Fixed a bug where the agent does not validate the ID at startup.
- Fixed a bug in `sensuctl cluster health` that resulted in an unmarshal
error in an unhealthy cluster.
- Fixed a bug in the web ui, removed references to keepaliveTimeout.
- Keepalive checks now have a history.
- Some keepalive events were misinterpreted as resolution events, which caused
these events to be handled instead of filtered.
- Some failing keepalive events were not properly emitted after a restart of
sensu-backend.
- The check output attribute is still present in JSON-encoded events even if
empty.
- Prevent an empty Path environment variable for agents on Windows.
- Fixed a bug in `sensuctl check update` interactive mode. Boolean defaults
were being displayed rather than the check's current values.
- Use the provided etcd client TLS information when the flag `--no-embed-etcd`
is used.
- Increase duration delta in TestPeriodicKeepalive integration test.
- Fixed some problems introduced by Go 1.11.

### Breaking Changes
- Removed the KeepaliveTimeout attribute from entities.

## [2.0.0-beta.4] - 2018-08-14

### Added
- Added the Sensu edition in sensuctl config view subcommand.
- List the supported resource types in sensuctl.
- Added agent ID and IP address to backend session connect/disconnect logs
- Licenses collection for RHEL Dockerfiles and separated RHEL Dockerfiles.

### Changed
- API responses are inspected after each request for the Sensu Edition header.
- Rename list-rules subcommand to info in sensuctl role commmand with alias
for backward compatibility.
- Updated gogo/protobuf and golang/protobuf versions.
- Health API now returns etcd alarms in addition to cluster health.

### Fixed
- Fixed agentd so it does not subscribe to empty subscriptions.
- Rules are now implicitly granting read permission to their configured
environment & organization.
- The splay_coverage attribute is no longer mandatory in sensuctl for proxy
check requests and use its default value instead.
- sensu-agent & sensu-backend no longer display help usage and duplicated error
message on startup failure.
- `Issued` & `History` are now set on keepalive events.
- Resolves a potential panic in `sensuctl cluster health`.
- Fixed a bug in InfluxDB metric parsing. The timestamp is now optional and
compliant with InfluxDB line protocol.
- Fixed an issue where adhoc checks would not be issued to all agents in a
clustered installation.

### Breaking Changes
- Corrects the check field `total_state-change` json tag to `total_state_change`.

## [2.0.0-beta.3-1] - 2018-08-02

### Added
- Added unit test coverage for check routers.
- Added API support for cluster management.
- Added sensuctl cluster member-list command.
- Added Sensu edition detection in sensuctl.
- Added sensuctl cluster member-add command.
- Added API client support for enterprise license management.
- Added a header to API calls that returns the current Sensu Edition.
- Added sensuctl cluster health command.

### Changed
- The Backend struct has been refactored to allow easier customization in
enterprise edition.
- Use etcd monitor instead of in-memory monitor.
- Refactoring of the cmd package for sensuctl to allow easier customization in
the enterprise edition.
- Upgrade dep to v0.5.0
- Added cluster health information to /health endpoint in sensu-backend.

### Fixed
- Fixed `sensuctl completion` help for bash and zsh.
- Fixed a bug in build.sh where versions for Windows and Mac OS were not
generated correctly.
- Display the name of extensions with table formatting in sensuctl.
- Fixed TLS issue that occurred when dashboard communicated with API.
- Check TTL now works with round robin checks.
- Format string for --format flag help now shows actual arguments.
- Push the sensu/sensu:nightly docker image to the Docker Hub.
- Replaced dummy certs with ones that won't expire until 100 years in the
future.
- Fixed a bug where clustered round robin check execution executed checks
too often.
- Catch errors in type assertions in cli.
- Fixed a bug where users could accidentally create invalid gRPC handlers.

### Removed
- Removed check subdue e2e test.
- Removed unused Peek method in the Ring data structure.

### Breaking Changes
- Removed deprecated import command.

## [2.0.0-beta.2] - 2018-06-28

### Added
- Performed an audit of events and checks. Added `event.HasCheck()` nil checks
prior to assuming the existence of said check.
- Added a Create method to the entities api.
- Added the ability to set round robin scheduling in sensuctl
- Added Output field to GRPC handlers
- Additional logging around handlers
- Accept additional time formats in sensuctl
- Entities can now be created via sensuctl.
- Added the format `wrapped-json` to sensuctl `configure`, `list` and `info`
commands, which is compatible with `sensuctl create`.
- Added debug event log with all event data.
- Added yml.example configurations for staging backend and agents.
- Added test resources in `testing/config/resources.json` to be used in staging.
- Added all missing configuration options to `agent.yml.example` and
`backend.yml.example`.
- Added environment variables to checks.
- Added logging redaction integration test.
- Added check token substitution integration test.
- Added the `sensuctl config view` subcommand.
- Added extension service configuration to staging resources.
- Added some documentation around extensions.
- Added Dockerfile.rhel to build RHEL containers.

### Changed
- Upgraded gometalinter to v2.
- Add logging around the Sensu event pipeline.
- Split out the docker commands in build script so that building images and
  pushing can be done separately.
- Migrated the InfluxDB handler from the sensu-go repository to
github.com/nikkiki/sensu-influxdb-handler
- Entry point for sensu-backend has been changed to
  `github.com/sensu/sensu-go/cmd/sensu-backend`
- Don't allow unknown fields in types that do not support custom attributes
when creating resources with `sensuctl create`.
- Provided additional context to metric event logs.
- Updated goversion in the appveyor configuration for minor releases.
- Use a default hostname if one cannot be retrieved.
- Return an error from `sensuctl configure` when the configured organization
or environment does not exist.
- Remove an unnecessary parameter from sensuctl environment create.
- The profile environment & organization values are used by default when
creating a resource with sensuctl.
- Migrated docker image to sensu Docker Hub organization from sensuapp.
- Use the sensu/sensu image instead of sensu/sensu-go in Docker Hub.

### Fixed
- Prevent panic when verifying if a metric event is silenced.
- Add logging around the Sensu event pipeline
- Marked silenced and hooks fields in event as deprecated
- Fixed a bug where hooks could not be created with `create -f`
- Metrics with zero-values are now displayed correctly
- Fix handler validation routine
- Fixed a small bug in the opentsdb transformer so that it trims trailing
whitespace characters.
- Sensu-agent logs an error if the statsd listener is unable to start due to an
invalid address or is stopped due to any other error.
- Fixed a bug where --organization and --environment flags were hidden for all
commands
- Fix a bug where environments could not be created with sensuctl create
- StatsD listener on Windows is functional
- Add version output for dev and nightly builds (#1320).
- Improve git version detection by directly querying for the most recent tag.
- Fixed `sensuctl create -f` for `Role`
- Fixed `sensuctl create -f` for `Event`
- Added validation for asset SHA512 checksum, requiring that it be at least 128
characters and therefore fixing a bug in sensuctl
- Silenced IDs are now generated when not set in `create -f` resources
- API requests that result in a 404 response are now logged
- Fixed a bug where only a single resource could be created with
`sensuctl create` at a time.
- Fixed a bug where environments couldn't be deleted if there was an asset in
the organization they reside in.
- Dashboard's backend reverse proxy now works with TLS certs are configured.
- Fixed a bug with the IN operator in query statements.
- Boolean fields with a value of `false` now appear in json format (removed
`omitempty` from protobufs).
- The sensuctl create command no longer prints a spurious warning when
non-default organizations or environments are configured.
- When installing assets, errors no longer cause file descriptors to leak, or
lockfiles to not be cleaned up.
- Fixed a bug where the CLI default for round robin checks was not appearing.
- Missing custom attributes in govaluate expressions no longer result in
an error being logged. Instead, a debug message is logged.
- Update AppVeyor API token to enable GitHub deployments.
- Allow creation of metric events via backend API.
- Fixed a bug where in some circumstances checks created with sensuctl create
would never fail.
- Fixed a goroutine leak in the ring.
- Fixed `sensuctl completion` help for bash and zsh.

### Removed
- Removed Linux/386 & Windows/386 e2e jobs on Travis CI & AppVeyor
- Removed check output metric extraction e2e test, in favor of more detailed
integration coverage.
- Removed the `leader` package
- Removed logging redaction e2e test, in favor of integration coverage.
- Removed check token substitution e2e test, in favor of integration coverage.
- Removed round robin scheduling e2e test.
- Removed proxy check e2e test.
- Removed check scheduling e2e test.
- Removed keepalive e2e test.
- Removed event handler e2e test.
- Removed `sensuctl` create e2e tests.
- Removed hooks e2e test.
- Removed assets e2e test.
- Removed agent reconnection e2e test.
- Removed extensions e2e test.

## [2.0.0-beta.1] - 2018-05-07
### Added
- Add Ubuntu 18.04 repository
- Support for managing mutators via sensuctl.
- Added ability to sort events in web UI.
- Add PUT support to APId for the various resource types.
- Added flags to disable the agent's API and Socket listeners
- Made Changelog examples in CONTRIBUTING.md more obvious
- Added cli support for setting environment variables in mutators and handlers.
- Added gRPC extension service definition.
- The slack handler now uses the iconURL & username flag parameters.
- Support for nightlies in build/packaging tooling.
- Added extension registry support to apid.
- Added extension registry to the store.
- Add sensuctl create command.
- Adds a statsd server to the sensu-agent which runs statsd at a configurable
flush interval and converts gostatsd metrics to Sensu Metric Format.
- Add event filtering to extensions.
- Proper 404 page for web UI.
- Add sensuctl extension command.
- Add extensions to pipelined.
- Added more tests surrounding the sensu-agent's statsd server and udp port.
- Add the `--statsd-event-handlers` flag to sensu-agent which configures the
event handlers for statsd metrics.
- Add default user with username "sensu" with global, read-only permissions.
- Add end-to-end test for extensions.
- Add configuration setting for backend and agent log level.
- Add extension package for building third-party Sensu extensions in Go.
- Add the `--statsd-disable` flag to sensu-agent which configures the
statsd listener. The listener is enabled by default.
- Added an influx-db handler for events containing metrics.
- Add 'remove-when' and 'set-when' subcommands to sensuctl filter command.
- Added the Transformer interface.
- Added a Graphite Plain Text transformer.
- Add support for `metric_format` and `metric_handlers` fields in the Check and
CheckConfig structs.
- Add CLI support for `metric_format` and `metric_handlers` fields in `sensuctl`.
- Add support for metric extraction from check output for `graphite_plaintext`
transformer.
- Added a OpenTSDB transformer.
- Add support for metric extraction from check output for `opentsdb_line`
- Added a Nagios performance data transformer.
- Add support for metric extraction from check output for `nagios_perfdata`
- Added an InfluxDB Line transformer.
- Add support for metric extraction from check output for `influxdb_line`
transformer.
- Add e2e test for metric extraction.

### Changed
- Changed the maximum number of open file descriptors on a system to from 1024
(default) to 65535.
- Increased the default etcd size limit from 2GB to 4GB.
- Move Hooks and Silenced out of Event and into Check.
- Handle round-robin scheduling in wizardbus.
- Added informational logging for failed entity keepalives.
- Replaced fileb0x with vfsgen for bundling static assets into binary. Nodejs 8+
and yarn are now dependencies for building the backend.
- Updated etcd to 3.3.2 from 3.3.1 to fix an issue with autocompaction settings.
- Updated and corrected logging style for variable fields.
- Build protobufs with go generate.
- Creating roles via sensuctl now supports passing flags for setting permissions
  rules.
- Removed -c (check) flag in sensuctl check execute command.
- Fix a deadlock in the monitor.
- Don't allow the bus to drop messages.
- Events list can properly be viewed on mobile.
- Updated Sirupsen/logrus to sirupsen/logrus and other applicable dependencies using the former.
- Set default log level to 'warn'.
- Optimize check marshaling.
- Silenced API only accepts 'id' parameter on DELETE requests.
- Disable gostatsd internal metric collection.
- Improved log entries produced by pipelined.
- Allow the InfluxDB handler to parse the Sensu metric for an InfluxDB field tag
and measurement.
- Removed organization and environment flags from create command.
- Changed `metric_format` to `output_metric_format`.
- Changed `metric_handlers` to `output_metric_handlers`.

### Fixed
- Terminate processes gracefully in e2e tests, allowing ports to be reused.
- Shut down sessions properly when agent connections are disrupted.
- Fixed shutdown log message in backend
- Stopped double-writing events in eventd
- Agents from different orgs/envs with the same ID connected to the same backend
  no longer overwrite each other's messagebus subscriptions.
- Fix the manual packaging process.
- Properly log the event being handled in pipelined
- The http_check.sh example script now hides its output
- Silenced entries using an asterisk can be deleted
- Improve json unmarshaling performance.
- Events created from the metrics passed to the statsd listener are no longer
swallowed. The events are sent through the pipeline.
- Fixed a bug where the Issued field was never populated.
- When creating a new statsd server, use the default flush interval if given 0.
- Fixed a bug where check and checkconfig handlers and subscriptions are null in rendered JSON.
- Allow checks and hooks to escape zombie processes that have timed out.
- Install all dependencies with `dep ensure` in build.sh.
- Fixed an issue in which some agents intermittently miss check requests.
- Agent statsd daemon listens on IPv4 for Windows.
- Include zero-valued integers in JSON output for all types.
- Check event entities now have a last_seen timestamp.
- Improved silenced entry display and UX.
- Fixed a small bug in the opentsdb transformer so that it trims trailing
whitespace characters.

## [2.0.0-nightly.1] - 2018-03-07
### Added
- A `--debug` flag on sensu-backend for enabling a pprof HTTP endpoint on localhost.
- Add CLI support for adhoc check requests.
- Check scheduler now handles adhoc check requests.
- Added `set-FIELD` and `remove-FIELD` commands for all updatable fields
of a check. This allows updating single fields and completely clearing out
non-required fields.
- Add built-in only_check_output mutator to pipelined.
- Allow publish, cron, ttl, timeout, low flap threshold and more fields to be
set when importing legacy settings.
- Add CPU architecture in system information of entities.
- The `sensuctl user change-password` subcommand now accepts flag parameters.
- Configured and enabled etcd autocompaction.
- Add event metrics type, implementing the Sensu Metrics Format.
- Agents now try to reconnect to the backend if the connection is lost.
- Added non-functional selections for resolving and silencing to web ui
- Add LastOk to check type. This will be updated to reflect the last timestamp
of a successful check.
- Added GraphQL explorer to web UI.
- Added check occurrences and occurrences_watermark attributes from Sensu 1.x.
- Added issue template for GitHub.
- Added custom functions to evaluate a unix timestamp in govaluate.

### Changed
- Refactor Check data structure to not depend on CheckConfig. This is a breaking
change that will cause existing Sensu alpha installations to break if upgraded.
This change was made before beta release so that further breaking changes could
be avoided.
- Make indentation in protocol buffers files consistent.
- Refactor Hook data structure. This is similar to what was done to Check,
except that HookConfig is now embedded in Hook.
- Refactor CheckExecutor and AdhocRequestExecutor into an Executor interface.
- Changed the sensu-backend etcd flag constants to match the etcd flag names.
- Upgraded to Etcd v3.3.1
- Removed 3DES from the list of allowed ciphers in the backend and agent.
- Password input fields are now aligned in  `sensuctl user change-password`
subcommand.
- Agent backend URLs without a port specified will now default to port 8081.
- Travis encrypted variables have been updated to work with travis-ci.org
- Upgraded all builds to use Go 1.10.
- Use megacheck instead of errcheck.
- Cleaned agent configuration.
- We no longer duplicate hook execution for types that fall into both an exit
code and severity (ex. 0, ok).
- Updated the sensuctl guidelines.
- Changed travis badge to use travis-ci.org in README.md.
- Govaluate's modifier tokens can now be optionally forbidden.
- Increase the stack size on Travis CI.
- Refactor store, queue and ring interfaces, and daemon I/O details.
- Separated global from local flags in sensuctl usage.

### Fixed
- Fixed a bug in time.InWindow that in some cases would cause subdued checks to
be executed.
- Fixed a bug in the HTTP API where resource names could not contain special
characters.
- Resolved a bug in the keepalive monitor timer which was causing it to
erroneously expire.
- Resolved a bug in how an executor processes checks. If a check contains proxy
requests, the check should not duplicately execute after the proxy requests.
- Removed an erroneous validation statement in check handler.
- Fixed HookList `hooks` validation and updated `type` validation message to
allow "0" as a valid type.
- Events' check statuses & execution times are now properly added to CheckHistory.
- Sensu v1 Check's with TTL, timeout and threshold values can now be imported
correctly.
- Use uint32 for status so it's not empty when marshalling.
- Automatically create a "default" environment when creating a new organization.

## [2.0.0-alpha.17] - 2018-02-13
### Added
- Add .gitattributes file with merge strategy for the Changelog.
- Context switcher added for dashboard.
- Add API support for adhoc check requests.
- Check scheduler now supports round-robin scheduling.
- Added better error checking for CLI commands and support for mutually
exclusive fields.
- Added `--interactive` flag to CLI which is required to run interactive mode.
- Added CLI role rule-add Organization and Environment interactive prompts.
- Added events page list and simple buttons to filter

### Changed
- Silenced `begin` supports human readable time (Format: Jan 02 2006 3:04PM MST)
in `sensuctl` with optional timezone. Stores the field as unix epoch time.
- Increased the timeout in the store's watchers tests.
- Incremental retry mechanism when waiting for agent and backend in e2e tests.
- Renamed CLI asset create interactive prompt "Org" to "Organization".

### Fixed
- Fixed required flags in `sensuctl` so requirements are enforced.
- Add support for embedded fields to dynamic.Marshal.

## [2.0.0-alpha.16] - 2018-02-07
### Added
- Add an e2e test for proxy check requests.
- Add integration tests to our CI.
- Context switcher added for dashboard
- Add api support for adhoc check requests.

### Fixed
- Tracks in-progress checks with a map and mutex rather than an array to
increase time efficiency and synchronize goroutines reading from and writing
to that map.
- Fixed a bug where we were attempting to kill processes that had already
finished before its allotted execution timeout.
- Fixed a bug where an event could erroneously be shown as silenced.
- Properly log errors whenever a check request can't be published.
- Fixed some build tags for tests using etcd stores.
- Keepalive monitors now get updated with changes to a keepalive timeout.
- Prevent tests timeout in queue package
- Prevent tests timeout in ring package
- Fixed a bug in the queue package where timestamps were not parsed correctly.
- Fixed Ring's Next method hanging in cases where watch events are not propagated.

### Changed
- Queues are now durable.
- Refactoring of the check scheduling integration tests.
- CLI resource delete confirmation is now `(y/N)`.

### Removed
- Dependency github.com/chzyer/readline

## [2.0.0-alpha.15] - 2018-01-30
### Added
- Add function for matching entities to a proxy check request.
- Added functions for publishing proxy check requests.
- Added proxy request validation.
- CLI functionality for proxy check requests (add set-proxy-requests command).
- Entities have been added to the state manager and synchronizer.
- Added package leader, for facilitating execution by a single backend.
- Proxy check requests are now published to all entities described in
`ProxyRequests` and `EntityAttributes`.
- Add quick navigation component for dashboard

### Changed
- Govaluate logic is now wrapped in the `util/eval` package.
- Cron and Interval scheduling are now mutually exclusive.

### Fixed
- Fixed a bug where retrieving check hooks were only from the check's
organization, rather than the check's environment, too.

## [2.0.0-alpha.14] - 2018-01-23
### Added
- Add `Timeout` field to CheckConfig.
- CLI functionality for check `Timeout` field.
- Add timeout support for check execution.
- Add timeout support for check hook execution.
- Token substitution is now available for check hooks
- Add an e2e test for logging redaction
- Support for `When` field in `Filter` which enables filtering based on days
and times of the week.
- New gRPC inspired GraphQL implementation. See
[graphql/README](backend/apid/graphql/README.md) for usage.
- Support for TTLs in check configs to monitor stale check results.

### Changed
- Moved monitor code out of keepalived and into its own package.
- Moved KeyBuilder from etcd package to store package.

## [2.0.0-alpha.13] - 2018-01-16
### Added
- Logging redaction for entities

### Changed
- Removed the Visual Studio 2017 image in AppVeyor to prevent random failures

### Fixed
- Fixed e2e test for token substitution on Windows
- Fixed check subdue unit test for token substitution on Windows
- Consider the first and last seconds of a time window when comparing the
current time
- Fixed Travis deploy stage by removing caching for $GOPATH
- Parse for [traditional cron](https://en.wikipedia.org/wiki/Cron) strings, rather than [GoDoc cron](https://godoc.org/github.com/robfig/cron) strings.

### Changed
- Removed the Visual Studio 2017 image in AppVeyor to prevent random failures
- Made some slight quality-of-life adjustments to build-gcs-release.sh.

### Fixed
- Fixed e2e test for token substitution on Windows
- Fixed check subdue unit test for token substitution on Windows
- Consider the first and last seconds of a time window when comparing the
current time
- Fixed Travis deploy stage by removing caching for $GOPATH
- Parse for [traditional cron](https://en.wikipedia.org/wiki/Cron) strings, rather than [GoDoc cron](https://godoc.org/github.com/robfig/cron) strings.

## [2.0.0-alpha.12] - 2018-01-09
### Added
- Add check subdue mechanism. Checks can now be subdued for specified time
windows.
- Silenced entries now include a `begin` timestamp for scheduled maintenance.
- Store clients can now use [watchers](https://github.com/sensu/sensu-go/pull/792) to be notified of changes to objects in the store.
- Add check `Cron` field. Checks can now be scheduled according to the cron
string stored in this field.
- Add a distributed queue package for use in the backend.
- Token substitution is now available for checks.
- CLI functionality for check `Cron` field.
- Add an e2e test for cron scheduling.
- Add an e2e test for check hook execution.

## [2.0.0-alpha.11] - 2017-12-19
### Breaking Changes
- The `Source` field on a check has been renamed to `ProxyEntityID`. Any checks
using the Source field will have to be recreated.

### Added
- Silenced entries with ExpireOnResolve set to true will now be deleted when an
event which has previously failing was resolved
- TCP/UDP sockets now accept 1.x backward compatible payloads. 1.x Check Result gets translated to a 2.x Event.
- Custom attributes can be added to the agent at start.
- New and improved Check Hooks are implemented (see whats new about hooks here: [Hooks](https://github.com/sensu/sensu-alpha-documentation/blob/master/08-hooks.md))
- Add check subdue CLI support.

### Changed
- Avoid using reflection in time.InWindows function.
- Use multiple parallel jobs in CI tools to speed up the tests
- Pulled in latest [github.com/coreos/etcd](https://github.com/coreos/etcd).
- Includes fix for panic that occurred on shutdown.
- Refer to their
[changelog](https://github.com/gyuho/etcd/blob/f444abaae344e562fc69323c75e1cf772c436543/CHANGELOG.md)
for more.
- Switch to using [github.com/golang/dep](https://github.com/golang/dep) for
managing dependencies; `vendor/` directory has been removed.
- See [README](README.md) for usage.

## [2.0.0-alpha.10] - 2017-12-12
### Added
- End-to-end test for the silencing functionality
- Silenced events are now identified in sensuctl

### Changed
- Events that transitioned from incidents to a healthy state are no longer
filtered by the pipeline
- Errcheck was added to the build script, and the project was given a once-over
to clean up existing errcheck lint.
- Creating a silenced entry via sensuctl no longer requires an expiry value

### Fixed
- Entities can now be silenced using their entity subscription
- Fixed a bug in the agent where it was ignoring keepalive interval and timeout
settings on start
- Keepalives now alert when entities go away!
- Fixed a bug in package dynamic that could lead to an error in json.Marshal
in certain cases.
- Fixed an issue in keepalived to handle cases of nil entities in keepalive
messages

## [2.0.0-alpha.9] - 2017-12-5
### Added
- Proxy entities are now dynamically created through the "Source" attribute of a
check configuration
- Flag to sensuctl configure allowing it to be configured non-interactively
(usage: --non-interactive or -n)
- New function SetField in package dynamic, for setting fields on types
supporting extended attributes.
- Automatically append entity:entityID subscription for agent entities
- Add silenced command to sensuctl for silencing checks and subscriptions.
- Add healthz endpoint to agent api for checking agent liveness.
- Add ability to pass JSON event data to check command STDIN.
- Add POST /events endpoint to manually create, update, and resolve events.
- Add "event resolve" command to sensuctl to manually resolve events.
- Add the time.InWindow & time.InWindows functions to support time windows, used
in filters and check subdue

### Fixed
- Fixed a bug in how silenced entries were deleted. Only one silenced entry will
be deleted at a time, regardless of wildcard presence for subscription or check.

## [2.0.0-alpha.8] - 2017-11-28
### Added
- New "event delete" subcommand in sensuctl
- The "Store" interface is now properly documented
- The incoming request body size is now limited to 512 KB
- Silenced entries in the store now have a TTL so they automatically expire
- Initial support for custom attributes in various Sensu objects
- Add "Error" type for capturing pipeline errors
- Add registration events for new agents
- Add a migration tool for the store directly within sensu-backend

### Changed
- Refactoring of the sensu-backend API
- Modified the description for the API URL when configuring sensuctl
- A docker image with the master tag is built for every commit on master branch
- The "latest" docker tag is only pushed once a new release is created

### Fixed
- Fix the "asset update" subcommand in sensuctl
- Fix Go linting in build script
- Fix querying across organizations and environments with sensuctl
- Set a standard redirect policy to sensuctl HTTP client

### Removed
- Removed extraneous GetEnv & GetOrg getter methods<|MERGE_RESOLUTION|>--- conflicted
+++ resolved
@@ -8,12 +8,9 @@
 ## Unreleased
 
 ### Fixed
-<<<<<<< HEAD
 - Interactive check create and update modes now have 'none' as the first
 highlighted option, instead of nagios-perfdata.
-=======
 - Fixed a bug where silences would not expire on event resolution.
->>>>>>> 87d076b6
 
 ## [5.12.0] - 2019-08-22
 
