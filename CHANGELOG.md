# Changelog
All notable changes to this project will be documented in this file.

The format is based on [Keep a Changelog](http://keepachangelog.com/en/1.0.0/)
and this project adheres to [Semantic
Versioning](http://semver.org/spec/v2.0.0.html).

## Unreleased

### Fixed
- Fixed `sensuctl completion` help for bash and zsh.

## [2.0.0-beta.2] - 2018-06-28

### Added
- Performed an audit of events and checks. Added `event.HasCheck()` nil checks
prior to assuming the existence of said check.
- Added a Create method to the entities api.
- Added the ability to set round robin scheduling in sensuctl
- Added Output field to GRPC handlers
- Additional logging around handlers
- Accept additional time formats in sensuctl
- Entities can now be created via sensuctl.
- Added the format `wrapped-json` to sensuctl `configure`, `list` and `info`
commands, which is compatible with `sensuctl create`.
- Added debug event log with all event data.
- Added yml.example configurations for staging backend and agents.
- Added test resources in `testing/config/resources.json` to be used in staging.
- Added all missing configuration options to `agent.yml.example` and
`backend.yml.example`.
- Added environment variables to checks.
- Added logging redaction integration test.
- Added check token substitution integration test.
- Added the `sensuctl config view` subcommand.
- Added extension service configuration to staging resources.
- Added some documentation around extensions.

### Changed
- Add logging around the Sensu event pipeline.
- Split out the docker commands in build script so that building images and
  pushing can be done separately.
- Migrated the InfluxDB handler from the sensu-go repository to
github.com/nikkiki/sensu-influxdb-handler
- Entry point for sensu-backend has been changed to
  `github.com/sensu/sensu-go/cmd/sensu-backend`
- Don't allow unknown fields in types that do not support custom attributes
when creating resources with `sensuctl create`.
- Provided additional context to metric event logs.
- Updated goversion in the appveyor configuration for minor releases.
- Use a default hostname if one cannot be retrieved.
- Return an error from `sensuctl configure` when the configured organization
or environment does not exist.
- Remove an unnecessary parameter from sensuctl environment create.
- The profile environment & organization values are used by default when
creating a resource with sensuctl.

### Fixed
- Prevent panic when verifying if a metric event is silenced.
- Add logging around the Sensu event pipeline
- Marked silenced and hooks fields in event as deprecated
- Fixed a bug where hooks could not be created with `create -f`
- Metrics with zero-values are now displayed correctly
- Fix handler validation routine
- Fixed a small bug in the opentsdb transformer so that it trims trailing
whitespace characters.
- Sensu-agent logs an error if the statsd listener is unable to start due to an
invalid address or is stopped due to any other error.
- Fixed a bug where --organization and --environment flags were hidden for all
commands
- Fix a bug where environments could not be created with sensuctl create
- StatsD listener on Windows is functional
- Add version output for dev and nightly builds (#1320).
- Improve git version detection by directly querying for the most recent tag.
- Fixed `sensuctl create -f` for `Role`
- Fixed `sensuctl create -f` for `Event`
- Added validation for asset SHA512 checksum, requiring that it be at least 128
characters and therefore fixing a bug in sensuctl
- Silenced IDs are now generated when not set in `create -f` resources
- API requests that result in a 404 response are now logged
- Fixed a bug where only a single resource could be created with
`sensuctl create` at a time.
- Fixed a bug where environments couldn't be deleted if there was an asset in
the organization they reside in.
- Dashboard's backend reverse proxy now works with TLS certs are configured.
- Fixed a bug with the IN operator in query statements.
- Boolean fields with a value of `false` now appear in json format (removed
`omitempty` from protobufs).
- The sensuctl create command no longer prints a spurious warning when
non-default organizations or environments are configured.
- When installing assets, errors no longer cause file descriptors to leak, or
lockfiles to not be cleaned up.
- Fixed a bug where the CLI default for round robin checks was not appearing.
- Missing custom attributes in govaluate expressions no longer result in
an error being logged. Instead, a debug message is logged.
- Update AppVeyor API token to enable GitHub deployments.
- Allow creation of metric events via backend API.
- Fixed a bug where in some circumstances checks created with sensuctl create
would never fail.
- Fixed a goroutine leak in the ring.
<<<<<<< HEAD
- Fixed `sensuctl completion` help for bash and zsh.
- Display the name of extensions with table formatting in sensuctl.
=======
>>>>>>> 30f32819

### Removed
- Removed Linux/386 & Windows/386 e2e jobs on Travis CI & AppVeyor
- Removed check output metric extraction e2e test, in favor of more detailed
integration coverage.
- Removed the `leader` package
- Removed logging redaction e2e test, in favor of integration coverage.
- Removed check token substitution e2e test, in favor of integration coverage.
- Removed round robin scheduling e2e test.
- Removed proxy check e2e test.
- Removed check scheduling e2e test.
- Removed keepalive e2e test.
- Removed event handler e2e test.
- Removed `sensuctl` create e2e tests.
- Removed hooks e2e test.
- Removed assets e2e test.
- Removed agent reconnection e2e test.
- Removed extensions e2e test.

## [2.0.0-beta.1] - 2018-05-07
### Added
- Add Ubuntu 18.04 repository
- Support for managing mutators via sensuctl.
- Added ability to sort events in web UI.
- Add PUT support to APId for the various resource types.
- Added flags to disable the agent's API and Socket listeners
- Made Changelog examples in CONTRIBUTING.md more obvious
- Added cli support for setting environment variables in mutators and handlers.
- Added gRPC extension service definition.
- The slack handler now uses the iconURL & username flag parameters.
- Support for nightlies in build/packaging tooling.
- Added extension registry support to apid.
- Added extension registry to the store.
- Add sensuctl create command.
- Adds a statsd server to the sensu-agent which runs statsd at a configurable
flush interval and converts gostatsd metrics to Sensu Metric Format.
- Add event filtering to extensions.
- Proper 404 page for web UI.
- Add sensuctl extension command.
- Add extensions to pipelined.
- Added more tests surrounding the sensu-agent's statsd server and udp port.
- Add the `--statsd-event-handlers` flag to sensu-agent which configures the
event handlers for statsd metrics.
- Add default user with username "sensu" with global, read-only permissions.
- Add end-to-end test for extensions.
- Add configuration setting for backend and agent log level.
- Add extension package for building third-party Sensu extensions in Go.
- Add the `--statsd-disable` flag to sensu-agent which configures the
statsd listener. The listener is enabled by default.
- Added an influx-db handler for events containing metrics.
- Add 'remove-when' and 'set-when' subcommands to sensuctl filter command.
- Added the Transformer interface.
- Added a Graphite Plain Text transformer.
- Add support for `metric_format` and `metric_handlers` fields in the Check and
CheckConfig structs.
- Add CLI support for `metric_format` and `metric_handlers` fields in `sensuctl`.
- Add support for metric extraction from check output for `graphite_plaintext`
transformer.
- Added a OpenTSDB transformer.
- Add support for metric extraction from check output for `opentsdb_line`
- Added a Nagios performance data transformer.
- Add support for metric extraction from check output for `nagios_perfdata`
- Added an InfluxDB Line transformer.
- Add support for metric extraction from check output for `influxdb_line`
transformer.
- Add e2e test for metric extraction.

### Changed
- Changed the maximum number of open file descriptors on a system to from 1024
(default) to 65535.
- Increased the default etcd size limit from 2GB to 4GB.
- Move Hooks and Silenced out of Event and into Check.
- Handle round-robin scheduling in wizardbus.
- Added informational logging for failed entity keepalives.
- Replaced fileb0x with vfsgen for bundling static assets into binary. Nodejs 8+
and yarn are now dependencies for building the backend.
- Updated etcd to 3.3.2 from 3.3.1 to fix an issue with autocompaction settings.
- Updated and corrected logging style for variable fields.
- Build protobufs with go generate.
- Creating roles via sensuctl now supports passing flags for setting permissions
  rules.
- Removed -c (check) flag in sensuctl check execute command.
- Fix a deadlock in the monitor.
- Don't allow the bus to drop messages.
- Events list can properly be viewed on mobile.
- Updated Sirupsen/logrus to sirupsen/logrus and other applicable dependencies using the former.
- Set default log level to 'warn'.
- Optimize check marshaling.
- Silenced API only accepts 'id' parameter on DELETE requests.
- Disable gostatsd internal metric collection.
- Improved log entries produced by pipelined.
- Allow the InfluxDB handler to parse the Sensu metric for an InfluxDB field tag
and measurement.
- Removed organization and environment flags from create command.
- Changed `metric_format` to `output_metric_format`.
- Changed `metric_handlers` to `output_metric_handlers`.

### Fixed
- Terminate processes gracefully in e2e tests, allowing ports to be reused.
- Shut down sessions properly when agent connections are disrupted.
- Fixed shutdown log message in backend
- Stopped double-writing events in eventd
- Agents from different orgs/envs with the same ID connected to the same backend
  no longer overwrite each other's messagebus subscriptions.
- Fix the manual packaging process.
- Properly log the event being handled in pipelined
- The http_check.sh example script now hides its output
- Silenced entries using an asterisk can be deleted
- Improve json unmarshaling performance.
- Events created from the metrics passed to the statsd listener are no longer
swallowed. The events are sent through the pipeline.
- Fixed a bug where the Issued field was never populated.
- When creating a new statsd server, use the default flush interval if given 0.
- Fixed a bug where check and checkconfig handlers and subscriptions are null in rendered JSON.
- Allow checks and hooks to escape zombie processes that have timed out.
- Install all dependencies with `dep ensure` in build.sh.
- Fixed an issue in which some agents intermittently miss check requests.
- Agent statsd daemon listens on IPv4 for Windows.
- Include zero-valued integers in JSON output for all types.
- Check event entities now have a last_seen timestamp.
- Improved silenced entry display and UX.
- Fixed a small bug in the opentsdb transformer so that it trims trailing
whitespace characters.

## [2.0.0-nightly.1] - 2018-03-07
### Added
- A `--debug` flag on sensu-backend for enabling a pprof HTTP endpoint on localhost.
- Add CLI support for adhoc check requests.
- Check scheduler now handles adhoc check requests.
- Added `set-FIELD` and `remove-FIELD` commands for all updatable fields
of a check. This allows updating single fields and completely clearing out
non-required fields.
- Add built-in only_check_output mutator to pipelined.
- Allow publish, cron, ttl, timeout, low flap threshold and more fields to be
set when importing legacy settings.
- Add CPU architecture in system information of entities.
- The `sensuctl user change-password` subcommand now accepts flag parameters.
- Configured and enabled etcd autocompaction.
- Add event metrics type, implementing the Sensu Metrics Format.
- Agents now try to reconnect to the backend if the connection is lost.
- Added non-functional selections for resolving and silencing to web ui
- Add LastOk to check type. This will be updated to reflect the last timestamp
of a successful check.
- Added GraphQL explorer to web UI.
- Added check occurrences and occurrences_watermark attributes from Sensu 1.x.
- Added issue template for GitHub.
- Added custom functions to evaluate a unix timestamp in govaluate.

### Changed
- Refactor Check data structure to not depend on CheckConfig. This is a breaking
change that will cause existing Sensu alpha installations to break if upgraded.
This change was made before beta release so that further breaking changes could
be avoided.
- Make indentation in protocol buffers files consistent.
- Refactor Hook data structure. This is similar to what was done to Check,
except that HookConfig is now embedded in Hook.
- Refactor CheckExecutor and AdhocRequestExecutor into an Executor interface.
- Changed the sensu-backend etcd flag constants to match the etcd flag names.
- Upgraded to Etcd v3.3.1
- Removed 3DES from the list of allowed ciphers in the backend and agent.
- Password input fields are now aligned in  `sensuctl user change-password`
subcommand.
- Agent backend URLs without a port specified will now default to port 8081.
- Travis encrypted variables have been updated to work with travis-ci.org
- Upgraded all builds to use Go 1.10.
- Use megacheck instead of errcheck.
- Cleaned agent configuration.
- We no longer duplicate hook execution for types that fall into both an exit
code and severity (ex. 0, ok).
- Updated the sensuctl guidelines.
- Changed travis badge to use travis-ci.org in README.md.
- Govaluate's modifier tokens can now be optionally forbidden.
- Increase the stack size on Travis CI.
- Refactor store, queue and ring interfaces, and daemon I/O details.
- Separated global from local flags in sensuctl usage.

### Fixed
- Fixed a bug in time.InWindow that in some cases would cause subdued checks to
be executed.
- Fixed a bug in the HTTP API where resource names could not contain special
characters.
- Resolved a bug in the keepalive monitor timer which was causing it to
erroneously expire.
- Resolved a bug in how an executor processes checks. If a check contains proxy
requests, the check should not duplicately execute after the proxy requests.
- Removed an erroneous validation statement in check handler.
- Fixed HookList `hooks` validation and updated `type` validation message to
allow "0" as a valid type.
- Events' check statuses & execution times are now properly added to CheckHistory.
- Sensu v1 Check's with TTL, timeout and threshold values can now be imported
correctly.
- Use uint32 for status so it's not empty when marshalling.
- Automatically create a "default" environment when creating a new organization.

## [2.0.0-alpha.17] - 2018-02-13
### Added
- Add .gitattributes file with merge strategy for the Changelog.
- Context switcher added for dashboard.
- Add API support for adhoc check requests.
- Check scheduler now supports round-robin scheduling.
- Added better error checking for CLI commands and support for mutually
exclusive fields.
- Added `--interactive` flag to CLI which is required to run interactive mode.
- Added CLI role rule-add Organization and Environment interactive prompts.
- Added events page list and simple buttons to filter

### Changed
- Silenced `begin` supports human readable time (Format: Jan 02 2006 3:04PM MST)
in `sensuctl` with optional timezone. Stores the field as unix epoch time.
- Increased the timeout in the store's watchers tests.
- Incremental retry mechanism when waiting for agent and backend in e2e tests.
- Renamed CLI asset create interactive prompt "Org" to "Organization".

### Fixed
- Fixed required flags in `sensuctl` so requirements are enforced.
- Add support for embedded fields to dynamic.Marshal.

## [2.0.0-alpha.16] - 2018-02-07
### Added
- Add an e2e test for proxy check requests.
- Add integration tests to our CI.
- Context switcher added for dashboard
- Add api support for adhoc check requests.

### Fixed
- Tracks in-progress checks with a map and mutex rather than an array to
increase time efficiency and synchronize goroutines reading from and writing
to that map.
- Fixed a bug where we were attempting to kill processes that had already
finished before its allotted execution timeout.
- Fixed a bug where an event could erroneously be shown as silenced.
- Properly log errors whenever a check request can't be published.
- Fixed some build tags for tests using etcd stores.
- Keepalive monitors now get updated with changes to a keepalive timeout.
- Prevent tests timeout in queue package
- Prevent tests timeout in ring package
- Fixed a bug in the queue package where timestamps were not parsed correctly.
- Fixed Ring's Next method hanging in cases where watch events are not propagated.

### Changed
- Queues are now durable.
- Refactoring of the check scheduling integration tests.
- CLI resource delete confirmation is now `(y/N)`.

### Removed
- Dependency github.com/chzyer/readline

## [2.0.0-alpha.15] - 2018-01-30
### Added
- Add function for matching entities to a proxy check request.
- Added functions for publishing proxy check requests.
- Added proxy request validation.
- CLI functionality for proxy check requests (add set-proxy-requests command).
- Entities have been added to the state manager and synchronizer.
- Added package leader, for facilitating execution by a single backend.
- Proxy check requests are now published to all entities described in
`ProxyRequests` and `EntityAttributes`.
- Add quick navigation component for dashboard

### Changed
- Govaluate logic is now wrapped in the `util/eval` package.
- Cron and Interval scheduling are now mutually exclusive.

### Fixed
- Fixed a bug where retrieving check hooks were only from the check's
organization, rather than the check's environment, too.

## [2.0.0-alpha.14] - 2018-01-23
### Added
- Add `Timeout` field to CheckConfig.
- CLI functionality for check `Timeout` field.
- Add timeout support for check execution.
- Add timeout support for check hook execution.
- Token substitution is now available for check hooks
- Add an e2e test for logging redaction
- Support for `When` field in `Filter` which enables filtering based on days
and times of the week.
- New gRPC inspired GraphQL implementation. See
[graphql/README](backend/apid/graphql/README.md) for usage.
- Support for TTLs in check configs to monitor stale check results.

### Changed
- Moved monitor code out of keepalived and into its own package.
- Moved KeyBuilder from etcd package to store package.

## [2.0.0-alpha.13] - 2018-01-16
### Added
- Logging redaction for entities

### Changed
- Removed the Visual Studio 2017 image in AppVeyor to prevent random failures

### Fixed
- Fixed e2e test for token substitution on Windows
- Fixed check subdue unit test for token substitution on Windows
- Consider the first and last seconds of a time window when comparing the
current time
- Fixed Travis deploy stage by removing caching for $GOPATH
- Parse for [traditional cron](https://en.wikipedia.org/wiki/Cron) strings, rather than [GoDoc cron](https://godoc.org/github.com/robfig/cron) strings.

### Changed
- Removed the Visual Studio 2017 image in AppVeyor to prevent random failures
- Made some slight quality-of-life adjustments to build-gcs-release.sh.

### Fixed
- Fixed e2e test for token substitution on Windows
- Fixed check subdue unit test for token substitution on Windows
- Consider the first and last seconds of a time window when comparing the
current time
- Fixed Travis deploy stage by removing caching for $GOPATH
- Parse for [traditional cron](https://en.wikipedia.org/wiki/Cron) strings, rather than [GoDoc cron](https://godoc.org/github.com/robfig/cron) strings.

## [2.0.0-alpha.12] - 2018-01-09
### Added
- Add check subdue mechanism. Checks can now be subdued for specified time
windows.
- Silenced entries now include a `begin` timestamp for scheduled maintenance.
- Store clients can now use [watchers](https://github.com/sensu/sensu-go/pull/792) to be notified of changes to objects in the store.
- Add check `Cron` field. Checks can now be scheduled according to the cron
string stored in this field.
- Add a distributed queue package for use in the backend.
- Token substitution is now available for checks.
- CLI functionality for check `Cron` field.
- Add an e2e test for cron scheduling.
- Add an e2e test for check hook execution.

## [2.0.0-alpha.11] - 2017-12-19
### Breaking Changes
- The `Source` field on a check has been renamed to `ProxyEntityID`. Any checks
using the Source field will have to be recreated.

### Added
- Silenced entries with ExpireOnResolve set to true will now be deleted when an
event which has previously failing was resolved
- TCP/UDP sockets now accept 1.x backward compatible payloads. 1.x Check Result gets translated to a 2.x Event.
- Custom attributes can be added to the agent at start.
- New and improved Check Hooks are implemented (see whats new about hooks here: [Hooks](https://github.com/sensu/sensu-alpha-documentation/blob/master/08-hooks.md))
- Add check subdue CLI support.

### Changed
- Avoid using reflection in time.InWindows function.
- Use multiple parallel jobs in CI tools to speed up the tests
- Pulled in latest [github.com/coreos/etcd](https://github.com/coreos/etcd).
- Includes fix for panic that occurred on shutdown.
- Refer to their
[changelog](https://github.com/gyuho/etcd/blob/f444abaae344e562fc69323c75e1cf772c436543/CHANGELOG.md)
for more.
- Switch to using [github.com/golang/dep](https://github.com/golang/dep) for
managing dependencies; `vendor/` directory has been removed.
- See [README](README.md) for usage.

## [2.0.0-alpha.10] - 2017-12-12
### Added
- End-to-end test for the silencing functionality
- Silenced events are now identified in sensuctl

### Changed
- Events that transitioned from incidents to a healthy state are no longer
filtered by the pipeline
- Errcheck was added to the build script, and the project was given a once-over
to clean up existing errcheck lint.
- Creating a silenced entry via sensuctl no longer requires an expiry value

### Fixed
- Entities can now be silenced using their entity subscription
- Fixed a bug in the agent where it was ignoring keepalive interval and timeout
settings on start
- Keepalives now alert when entities go away!
- Fixed a bug in package dynamic that could lead to an error in json.Marshal
in certain cases.
- Fixed an issue in keepalived to handle cases of nil entities in keepalive
messages

## [2.0.0-alpha.9] - 2017-12-5
### Added
- Proxy entities are now dynamically created through the "Source" attribute of a
check configuration
- Flag to sensuctl configure allowing it to be configured non-interactively
(usage: --non-interactive or -n)
- New function SetField in package dynamic, for setting fields on types
supporting extended attributes.
- Automatically append entity:entityID subscription for agent entities
- Add silenced command to sensuctl for silencing checks and subscriptions.
- Add healthz endpoint to agent api for checking agent liveness.
- Add ability to pass JSON event data to check command STDIN.
- Add POST /events endpoint to manually create, update, and resolve events.
- Add "event resolve" command to sensuctl to manually resolve events.
- Add the time.InWindow & time.InWindows functions to support time windows, used
in filters and check subdue

### Fixed
- Fixed a bug in how silenced entries were deleted. Only one silenced entry will
be deleted at a time, regardless of wildcard presence for subscription or check.

## [2.0.0-alpha.8] - 2017-11-28
### Added
- New "event delete" subcommand in sensuctl
- The "Store" interface is now properly documented
- The incoming request body size is now limited to 512 KB
- Silenced entries in the store now have a TTL so they automatically expire
- Initial support for custom attributes in various Sensu objects
- Add "Error" type for capturing pipeline errors
- Add registration events for new agents
- Add a migration tool for the store directly within sensu-backend

### Changed
- Refactoring of the sensu-backend API
- Modified the description for the API URL when configuring sensuctl
- A docker image with the master tag is built for every commit on master branch
- The "latest" docker tag is only pushed once a new release is created

### Fixed
- Fix the "asset update" subcommand in sensuctl
- Fix Go linting in build script
- Fix querying across organizations and environments with sensuctl
- Set a standard redirect policy to sensuctl HTTP client

### Removed
- Removed extraneous GetEnv & GetOrg getter methods<|MERGE_RESOLUTION|>--- conflicted
+++ resolved
@@ -97,11 +97,8 @@
 - Fixed a bug where in some circumstances checks created with sensuctl create
 would never fail.
 - Fixed a goroutine leak in the ring.
-<<<<<<< HEAD
 - Fixed `sensuctl completion` help for bash and zsh.
 - Display the name of extensions with table formatting in sensuctl.
-=======
->>>>>>> 30f32819
 
 ### Removed
 - Removed Linux/386 & Windows/386 e2e jobs on Travis CI & AppVeyor
