--- conflicted
+++ resolved
@@ -30,12 +30,9 @@
 event handlers for statsd metrics.
 - Add default user with username "sensu" with global, read-only permissions.
 - Add end-to-end test for extensions.
-<<<<<<< HEAD
 - Add configuration setting for backend and agent log level.
-=======
 - Add the `--statsd-disable` flag to sensu-agent which configures the
 statsd listener. The listener is enabled by default.
->>>>>>> e73b99fe
 
 ### Changed
 - Changed the maximum number of open file descriptors on a system to from 1024
