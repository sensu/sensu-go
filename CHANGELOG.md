# Changelog
All notable changes to this project will be documented in this file.

The format is based on [Keep a Changelog](http://keepachangelog.com/en/1.0.0/)
and this project adheres to [Semantic
Versioning](http://semver.org/spec/v2.0.0.html).

## Unreleased

### Added
- Added a `timeout` flag to `sensu-backend init`.

### Changed
- Removed deprecated flags in `sensuctl silenced update` subcommand.

### Fixed
- `sensu-backend init` now logs any TLS failures encountered.
<<<<<<< HEAD
- Fixes a bug in multi-line metric extraction that appeared in windows agents.
=======
- Fixed an authn bug where sensu-backend would restart when agents disconnect.
- Fixed a bug where check state and last_ok were not computed until the second
instance of the event.
- Log to the warning level when an asset is not installed because none of the
filters matched.
- Return underlying errors when fetching an asset.
>>>>>>> a27d16ba

## [5.19.1] - 2020-04-13

### Fixed
- Require that pipe handlers have a command set.
- The config file default path is now shown in the help for sensu-backend start
and sensu-agent start.
- Keepalives can now be published via the HTTP API.
- Token substitution templates can now express escape-quoted strings.
- Fixed a bug where keepalives would not always fire correctly when using
the postgres event store.
- The REST API now uses a timeout of 3 seconds by default when querying
etcd health.
- sensu-agent will not longer allow configuring keepalive timeouts less than
the keepalive interval.
- Eventd can no longer mistake keepalive events for checks with TTL.
- Keepalives now generate a new event UUID for each keepalive failure event.
- Agents now correctly reset keepalive switches on reconnect, fixing a bug
where old keepalive timeout settings would persist too long.
- The system's libc_type attribute is now populated on alpine containers.

## [5.19.0] - 2020-03-26

### Added
- The `sensu.io/managed_by` label is now automatically applied to resources
created via `sensuctl create`.
- Added `created_by` to object metadata and populate that field via the HTTP API.
- Added agent discovery of libc type, VM system/role, and cloud provider.
- Added `float_type` field to system type to store which float type (softfloat,
hardfloat) a system is using.
- Additional Tessen resource metrics can now be registered at runtime.
- Added a generic client POST function that can return the response.
- Tessen now reports the type of store used for events ("etcd or "postgres").

### Changed
- Updated the store so that it may _create_ wrapped resources.
- Bonsai client now logs at debug level instead of info level.
- The dashboard service now returns an error if the client User-Agent is curl
or sensuctl. This should prevent users from using the dashboard port by
mistake.

### Fixed
- Fixed a bug where the agent could connect to a backend using a namespace that
doesn't exist.
- Subscriptions can no longer be empty strings (#2932)
- The proper HTTP status codes are returned for unauthenticated & permission
denied errors in the REST API.

## [5.18.1] - 2020-03-10

### Fixed
- Check history is now in FIFO order, not ordered by executed timestamp.
- Fixed bug where flapping would incorrectly end when `total_state_change` was
  below `high_flap_threshold` instead of below `low_flap_threshold`.
- sensu-backend no longers hang indefinitely if a file lock for the asset
manager cannot be obtained, and returns instead an error after 60 seconds.
- Stopped using the etcd embedded client, which seems to trigger nil pointer
panics when used against an etcd that is shutting down.
- 64-bit align the `Resource` struct in the store cache to fix a crash on
32-bit systems.
- Fixed a bug where sensu-backend would restart when agents disconnect.

## [5.18.0] - 2020-02-24

### Added
- Added the `/version` API in sensu-agent.
- Indicate in log messages which filter dropped an event.

### Fixed
- sensuctl now supports the http_proxy, https_proxy, and no_proxy environment
variables.
- returns 401 instead of 500 when issues occur refreshing the access token.
- Support Bonsai assets versions prefixed with the letter `v`.
- Fixed a bug where wrapped resources were not getting their namespaces set by
the default sensuctl configuration.
- read/writes `initializationKey` to/from `EtcdRoot`, while support legacy as fallback (read-only)
- check for a non-200 response when fetching assets
- `/silenced` now supports API filtering (commercial feature).
- Fixed event payload validation on the backend events API to validate the
payload with the URL parameters on the /events/:entity/:check endpoint and
reject events that do not match.
- The `auth/test` endpoint now returns the correct error messages.
- The `log-level` configuration option is now properly applied when running the
Sensu Agent Windows service.

### Changed
- Updated Go version from 1.13.5 to 1.13.7.
- Default `event.entity.entity_class` to `proxy` in the POST/PUT `/events` API.
- Proxy entities are now automatically created when events are published with an
entity that does not exist.

## [5.17.2] - 2020-02-19

### Fixed

- Fixed a bug where on an internal restart, enterprise HTTP routes could fail
to intialize.

## [5.17.1] - 2020-01-31

### Fixed
- Cluster configuration of sensuctl should be reset when `configure` is called.
- Some namespaces would not appear in the curated namespace functionality under
certain circonstances.
- Fix a bug with tar assets that contain hardlinked files.
- Assets name may contain capital letters.
- When `--trusted-ca-file` is used to configure sensuctl, it now detects and saves
the absolute file path in the cluster config.
- [Web] Changing order on event list will no longer cause filters to be reset.
- [Web] URLs inside annotations are now rendered as links.

## [5.17.0] - 2020-01-28

### Added
- Added the secrets provider interface and secrets provider manager to be used
by commercial secrets providers. Implemented for checks, mutators, and handlers.
- Added the `secrets` field to checks, mutators, and handlers.
- Added the `keepalive-handlers` configuration flag on the agent to specify the
entity's keepalive handlers.
- Added `event.entity.name` as a supported field selector.

### Fixed
- Fixed a memory leak in the entity cache.
- [Web] Labels with links can now be followed.
- [Web] Fixed a inconsistent crash that occurred in Firefox browsers.
- [Web] Fixed bug where event history was duplicated in the event timeline
chart.
- [Web] Fixed issue where silenced entries with a start date would result in a
crash.
- Fixed a bug where `sensuctl entity delete` was not returning an error
when attempting to delete a non-existent entity.
- sensuctl command assets installed via Bonsai will now use the "sensuctl"
namespace.
- Fixed a memory leak in the entity cache
- Users with implicit permissions to a namespace can now display resources
within that namespace via the Web UI.
- Explicit access to namespaces can only be granted via cluster-wide RBAC
resources.
- Split rules ClusterRole and Role verbs, resources and resource names on comma.
- Add support for the `--format` flag in the `sensuctl command list` subcommand.
- Namespace can be ommited from event when performing an HTTP POST request to
the `/events` endpoint.
- Fixed a bug where failing check TTL events could occur event if keepalive
failures had already occurred.

## [5.16.1] - 2019-12-18

### Fixed
- Initialize the sensu_go_events_processed counter with the `success` label so
it's always displayed.
- Fixed a performance regression that was introduced in 5.15.0, which would
cause the API to timeout past 20k agent sessions.

## [5.16.0] - 2019-12-11

### Added
- Display the JWT expiration Unix timestamp in `sensuctl config view`.
- Added the 'sensu-backend init' subcommand.
- Added a new flag, --etcd-client-urls, which should be used with sensu-backend
when it is not operating as an etcd member. The flag is also used by the new
sensu-backend init tool.
- Added the cluster's distribution to Tessen data.
- Added a new field, ClusterIDHex, to the ClusterHealth datatype.
- Added the `--etcd-discovery` and `--etcd-discovery-srv` flags to
`sensu-backend`. These are used to take advantage of the embedded etcd's
auto-discovery features.
- Added `--keepalive-critical-timeout` to define the time after which a
critical keepalive event should be created for an agent.
- Added `--keepalive-warning-timeout` which is an alias of `--keepalive-timeout`
for backwards compatibility.

### Fixed
- Add a timeout to etcd requests when retrieving the nodes health.
- Show the correct default value for the format flag in `sensuctl dump` help
usage.
- Installing sensuctl commands via Bonsai will now check for correct labels
before checking if the asset has 1 or more builds.
- Listing assets with no results returns an empty array.
- Fixed a panic that could occur when creating resources in a namespace that
does not exist.
- [Web] Links to documentation now point to the version of the product being run
instead of the latest; helpful when running an older version of Sensu.
- Fixed issue where keepalive events and events created through the agent's
socket interface could be missing a namespace.
- Fixed an issue where 'sensuctl cluster health' would hang indefinitely.
- Fixed several issues around the metadata of resources encoded using the
wrapped-json format, where the metadata would go missing when listing
resources or prevent resources from being created.

### Changed
- The backend will no longer automatically be seeded with a default admin
username and password. Users will need to run 'sensu-backend init' on every
new installation.
- Several deprecated flags were removed from sensu-backend.
- [Web] Changes to navigation. The app bar has been replaced by an omnipresent
drawer increasing the available space for content. Additionally, each page now
includes breadcrumbs.
- [Web] Switching namespaces is easier than ever, with the new and improved
switcher. The new component can be accessed from the drawer or with the shortcut
ctrl+k. For those with many namespaces the switcher now includes fuzzy search
and improved keyboard navigation.
- 'sensuctl cluster health' will now use a 3s timeout when gathering cluster
health information.
- 'sensuctl cluster health' now collects cluster health information concurrently.

## [5.15.0] - 2019-11-18

### Fixed
- Added better error logging for mutator execution.
- Fixed the order of flap detection weighting for checks.
- The pprof server now only binds to localhost.

### Added
- Added the `APIKey` resource and HTTP API support for POST, GET, and DELETE.
- Added sensuctl commands to manage the `APIKey` resource.
- Added support for api keys to be used in api authentication.
- Added support for sensu-backend service environment variables.
- Added support for timezones in check cron strings.
- Added support for extending sensuctl support with commands.

### Changed
- Moved `corev2.BonsaiAsset` to `bonsai.Asset` and moved
`corev2.OutdatedBonsaiAsset` to `bonsai.OutdatedAsset` along with subsequent
bonsai package refactors.
- Colons and periods are now allowed to be used in all resource names, with
the exception of users.

## [5.14.2] - 2019-11-04

### Changed
- Upgraded etcd to 3.3.17
- Listing namespaces is now done implicitly based on access to resources within
a namespace. Users will no longer be able to list all namespaces by default, in
new installations. Existing installations will function as before. Operators can
change to the new behaviour, by modifying the system:user role.

### Fixed
- As a result of upgrading etcd, TLS etcd clients that lose their connection will
successfully reconnect when using --no-embed-etcd.
- Check TTL switches are now correctly buried when associated events and entities
are deleted.
- Keepalive switches are now correctly buried when the keepalive event is deleted.
- Sensu now uses far fewer leases for keepalives and check TTLs, resulting in a
stability improvement for most deployments.
- Fixed a minor UX issue in interactive filter commands in sensuctl.
- Silences now successfully apply to proxy entities where the check doesn't contain
  the same subscriptions as the entity (#3356)

## [5.14.1] - 2019-10-16

### Added
- Added prometheus gauges for check schedulers.

### Fixed
- Opening an already open Bolt database should not cause sensu-agent to hang
indefinitely.
- [CLI] Dump multiple types as YAML to a file would print separator STDOUT
instead of specified file
- Fixed a bug where Sensu would crash with a panic due to a send on a closed channel.

## [5.14.0] - 2019-10-08

### Added
- [Web] Added an additional option to the error dialog allowing users to
completely wipe the application's persisted state; in lieu of them having to
manually wipe their local / session storage. This may help in the rare cases
where something in said state is leading to an uncaught exception.
- [Web] For operating systems with support for selecting a preferred light /dark
theme, the application now respects the system preference by default.
- sensuctl dump can now list the types of supported resources with --types.
- Added the `sensu_agent_version` field to the `Entity` resource, which reflects
the Sensu semver version of the agent entity.
- Added the `--etcd-heartbeat-interval` and `--etcd-election-timeout` flags to
`sensu-backend`

### Changed
- [Web] Github is not always the best place for feature requests and discussion,
as such we've changed CTA for feedback to point to Discourse instead of the
web repository's issues page.
- [Web] When a user lands on a page inside a namespace that no longer exists or
they do not have access to, the drawer is now opened so that namespace switcher
is front and center. Hopefully this should reduce any confusion around next
steps.
- Support agent TLS authentication, usable with a licensed sensu-backend.
- Updated Go version from 1.12.3 to 1.13.1.
- [GraphQL] `putWrapped` mutation now accepts wrapped JSON with empty
outer objectmeta.

### Fixed
- [Web] Fixed issue where a user with an appropriate role may have been unable
to resolve events, queue checks, and create silenced entries.
- Splayed proxy checks are now executed every interval, instead of every
`interval + interval * splay_coverage`.
- [GraphQL] Ensures that proxy entity label & annotations are redacted.
- Fixed a bug in the ring where round robin schedules would not recover
after quorum loss.
- [Web] Unauthorized errors emitted while creating silences or resolving events
are now caught and a toast is presented to communicate what occurred.
- [Web] Internal errors are now avoided when a user attempts to queue an ad-hoc
check for a keepalive.
- Do not separate asset builds into several assets unless the the tabular format
is used in `sensuctl asset list`.
- Fix the 'flag accessed but not defined' error in `sensuctl asset outdated`
- Fix generic API client's `SetTypeMeta` method. The APIGroup is now correctly
configured and by virtue unintended authorization denied errs are avoided.
- Fixed a bug where checks would stop executing after a network error.
- Fixed a bug where sensuctl create with stdin was not working.

## [5.13.2] - 2019-09-19

### Fixed
- Enterprise bug fix.

## [5.13.1] - 2019-09-10

### Fixed
- Multi-build asset definitions with no matching filters will no longer cause a panic.

## [5.13.0] - 2019-09-09

### Added
- Added the `sensuctl env` command.
- sensuctl asset add (fetches & adds assets from Bonsai).
- sensuctl asset outdated (checks for newer versions of assets from Bonsai).
- Add HTTP and directory support to `sensuctl create`
- Only validate check interval/cron when publish true

### Fixed
- sensuctl dump no longer silently discards errors.
- Interactive check create and update modes now have 'none' as the first
highlighted option, instead of nagios-perfdata.
- Fixed a bug where silences would not expire on event resolution.

## [5.12.0] - 2019-08-22

### Added
- Added functionality for the agent `--allow-list` configuration, which
whitelists check and check hook executables.
- Added the `runtime_assets` field to `HookConfig`. Assets are enabled
for check hook execution.
- Added backwards compatible content negotiation to the websocket connection.
Protobuf will be used for serialization/deserialization unless indicated by the
backend to use JSON.
- Added delete functionality for assets in the API and sensuctl.
- Added `sensuctl dump` to dump resources to a file or STDOUT.
- Added `event.check.name` as a supported field selector.
- [Web] Added timeline chart to event details view.
- Added `entity.system.arm_version` to record the value of `GOARM` at compile time.
- Added `ProviderType` field to `AuthProviderClaims`
- Added `builds` field to the `Asset` type to allow assets to specify different
URLs for each platform/architecture/arch_version.

### Changed
- The project now uses Go modules instead of dep for dependency management.
- The internal reverse proxy relied on by the dashboard has been eliminated.
- The generic etcd watcher now keeps track of revisions.
- The resource caches can now rebuild themselves in case of failures.
- Event and Entity resources can now be created without an explicit namespace;
the system will refer to the namespace in the URL.
- Events and Entities can now be created with the POST verb.
- [Web] Changed styling of namespace labels.
- Log token substitution failures more clearly.

### Fixed
- Fixed the tabular output of `sensuctl filter list` so inclusive filter expressions
are joined with `&&` and exclusive filter expressions are joined with `||`.
- The REST API now correctly only returns events for the specific entity
queried in the `GET /events/:entity` endpoint (#3141)
- Prevent a segmentation fault when running `sensuctl config view` without
configuration.
- Added entity name to the interactive sensuctl survey.
- Check hooks with `stdin: true` now receive actual event data on STDIN instead
  of an empty event.
- Prevent a segmentation fault on the agent when a command execution returns an
error.
- [Web] Fixed issue where a bad or revoked access token could crash the app.

### Removed
- Removed encoded protobuf payloads from log messages (when decoded, they can reveal
redacted secrets).

## [5.11.1] - 2019-07-18

### Fixed
- The agent now sends heartbeats to the backend in order to detect network
failures and reconnect faster.
- The default handshake timeout for the WebSocket connection negotiation has
been lowered from 45 to 15 seconds and is now configurable.

## [5.11.0] - 2019-07-10

### Added
- Silenced entries are now retrieved from the cache when determining if an event
is silenced.
- Added --disable-assets flag to sensu-agent.
- Added ability to query mutators to the GraphQL service
- Added ability to query event filters to the GraphQL service
- Added prometheus metrics for topics in wizard bus and agent sessions.
- The buffer size and worker count of keepalived, eventd & pipelined can now be
configured on sensu-backend.
- Added a `headers` field to the `Asset` struct. Headers is a map of key/value
string pairs used as HTTP headers for asset retrieval.
- Added the current user to the output of `sensuctl config view`.
- [Web] Adds list and details views for mutators
- [Web] Adds list and details views for event filters
- Added sensuctl delete command

### Changed
- [Web] Updated embedded web assets from `46cd0ee` ... `8f50155`
- The REST API now returns the `201 Created` success status response code for
POST & PUT requests instead of `204 No Content`.

### Fixed
- The REST API now returns an error when trying to delete an entity that does
not exist.
- Fixed a bug where basic authorization was not being performed on the agent websocket connection.
- Fixed an aliasing regression where event timestamps from the /events API
were not getting properly populated.
- Fixed a bug where multiple nested set handlers could be incorrectly flagged as
deeply nested.
- Fixed a bug where round robin proxy checks could fail to execute.
- Fixed a bug where watchers could enter a tight loop, causing very high CPU
usage until sensu-backend was restarted.

## [5.10.1] - 2019-06-25

### Fixed
- Fixed the entity_attributes in proxy_requests so all attributes must match
instead of only one of them.
- Fixed a bug where events were not deleted when their corresponding entity was.

## [5.10.0] - 2019-06-18

### Added
- Added POST `/api/core/v2/tessen/metrics`.
- Added the ability in TessenD to listen for metric points on the message bus,
populate, and send them to the Tessen service.
- [Web] Adds ability to delete entities
- [GraphQL] Adds simple auto-suggestion feature.
- Added a tag to all Tessen metrics to differentiate internal builds.
- Added a unique sensu cluster id, accessible by GET `/api/core/v2/cluster/id`.
- Added `sensuctl cluster id` which exposes the unique sensu cluster id.

### Changed
- [Web] Updated embedded web assets from `275386a` ... `46cd0ee`
- Refactoring of the REST API.
- Changed the identifying cluster id in TessenD from the etcd cluster id to
the sensu cluster id.
- [GraphQL] Updates `PutResource` mutation to accept an `upsert` boolean flag parameter. The `upsert` param defaults to `true`, but if set to `false` the mutation will return an error when attempting to create a duplicate resource.
- Eventd has been refactored. Users should not perceive any changes, but a
substantial amount of business logic has been moved into other packages.
- The `sensuctl create` command now accepts resources without a declared
namespace. If the namespace is omitted, the resource will be created in the
current namespace, or overridden by the `--namespace` flag.
- Eventd now uses a constant number of requests to etcd when working with
silenced entries, instead of a number that is proportional to the number of
subscriptions in a check.

### Fixed
- The check state and check total_state_change properties are now more correct.
- Scheduling proxy checks now consumes far fewer CPU resources.
- [Web] Unless required- scrollbars on code blocks are hidden.
- [Web] Ensure that we redirect user to a valid namespace when first signing in.
- [Web] Correctly display timeout value for handlers.
- [Web] Avoid exception when parsing non-standard cron statements. (Eg.
`@every 1h` or `@weekly`)
- The resources metadata are now validated with the request URI.

## [5.9.0] - 2019-05-29

### Added
- [GraphQL] Added field to retrieve REST API representation of a resource to
  each core type
- [Web] Add views for handlers

### Changed
- [Web] Updated embedded web assets from `9d91d7f` ... `275386a`
- [Web] Implements simpler & more efficient filtering.
- [GraphQL] fields that previously accepted a JS filter have been deprecated and
  replaced with a simpler syntax.

### Fixed
- Fixed the behaviors for check `Occurrences` and `OccurrencesWatermark`.
- Fixed a panic that could occur when seeding initial data.
- [Web] Compress dashboard assets
- [Web] Fixed regression where dashboard assets were no longer compressed.
- Fixed listing of silenced entries by check or subscription.
- The docker-compose.yaml file now refers to the sensu/sensu:latest image.

## [5.8.0] - 2019-05-22

### Added
- Added per resource counts to tessen data collection.
- Added event processing counts to tessen data collection.
- Added ability to query for `Handlers` (individual and collections) from the GraphQL query endpoint.
- Added `/version` to retrieve the current etcd server/cluster version and the sensu-backend version.
- --etcd-cipher-suites option is now available for sensu-backend.
- Added the `--chunk-size` flag to `sensuctl * list` sub-commands

### Changed
- eventd and keepalived now use 1000 handlers for events.
- etcd database size and request size are now configurable.
- Most resources now use protobuf serialization in etcd.

### Fixed
- Only bury switchsets of checks that no longer have a TTL, in order to reduce
the number of write operations made to etcd.
- Fixed keepalives switchsets for entities with deregistration.
- Fixed continue token generation in namespace and user pagination.

## [5.7.0] - 2019-05-09

### Added
- Added a Windows service wrapper for sensu-agent. See
"sensu-agent service --help" for more information.

### Fixed
- Fixed `sensuctl` color output on Windows.
- Fixed a regression in `sensuctl cluster` json/wrapped-json output.
- Fixed a regression that caused listing objects for a given namespace to also
  include results from namespaces sharing a similar prefix.

## [5.6.0] - 2019-04-30

### Added
- Added filtering support to `sensuctl`. This feature only works against a
  `sensu-backend` with a valid enterprise license.
- Added fields getter functions for resources available via the REST API.
- Added the message bus to Tessend in order to track Tessen configuration changes from the API.
- Added a performance optimizing `Count()` function to the generic store.
- Added a hexadecimal Cluster ID title to the `sensuctl cluster health` and
`sensuctl cluster member-list` commands in tabular format.
- Added a `Header` field to the `HealthResponse` type returned by `/health`.

### Fixed
- Fixed the agent `--annotations` and `--labels` flags.

## [5.5.1] - 2019-04-15

### Changed
- Added parsing annoatations to sensu-agent, both from agent.yml and command line arguments
- Updated Go version from 1.11.4 to 1.12.3 for CI builds.
- Changed the 1.x `client` field to `source` in the 1.x compatible agent socket. The `client` field is now deprecated.
- Deprecated the agent TCP/UDP sockets in favor of the agent rest api.
- [GraphQL] Added mutation to create / update using wrapped resources.
- [GraphQL] Added field returning wrapped resource given ID.
- apid uses a new generic router for listing resources.
- The store uses the generic List function for listing resources.

### Fixed
- Fixed an issue where etcd watchers were used incorrectly. This was causing
100% CPU usage in some components, as they would loop endlessly trying to get
results from watchers that broke, due to their stream terminating. Other
components would simply stop updating. Watchers now get reinstated when the
client regains connectivity.
- Fixed the `/events/:entity` route in the REST API.
- Fixed a bug where the --labels arg was not working as expected in sensu-agent.

## [5.5.0] - 2019-04-03

### Added
- Added the TessenD daemon.
- Added an etcd watcher for tessen configuration.
- Added ring support for TessenD so that the service is invoked in a
round-robin fashion within a cluster.
- Added `tessen opt-in` command to `sensuctl`.
- Added `tessen opt-out` command to `sensuctl`.
- Added `tessen info` command to `sensuctl`.
- Added more verbose logging to indicate when a proxy request matches an entity according to its entity attributes.

### Removed
- Removed the unused etcd watcher for hook configurations.

### Fixed
- [Web] Ensure user chip is never rendered when creator is not present.

## [5.4.0] - 2019-03-27

### Added
- Add support for pagination to the API
- Add two new flags for `backend` daemon to optionally allow for separate TLS
  cert/key for dashboard. the flags are: `--dashboard-cert-file` and
  `--dashboard-key-file`. The dashboard will use the same TLS config of the API
  unless these new flags are specified.
- Added notion of asset collections to dashboard daemon
- Added a store for Tessen opt-in/opt-out configuration.
- Added /tessen GET and PUT endpoints to the API.
- Added queueing to the agent /events API

### Changed
- [Web] Updated dependencies that had warnings
- [Web] Updated dependency babel to ^7.4
- [Web] Updated UI library to ^3.8

### Fixed
- Fixed a bug in `sensuctl` where global/persistent flags, such as `--namespace`
  and `--config-dir`, would get ignored if they were passed after a sub-command
  local flag, such as `--format`.
- Fixed a bug in `sensuctl` where handlers and filters would only be deleted
  from the default namespace, unless a `--namespace` flag was specified.
- Fixed a bug where events could be stored without a timestamp.
- Fixed a bug where metrics could be persisted to etcd in some cases.
- Fixed a bug where agents would sometimes refuse to terminate on SIGTERM and
  SIGINT.
- Fixed a bug where agents would always try to reconnect to the same backend,
  even when multiple backends were specified. Agents will now try to connect to
  other backends, in pseudorandom fashion.
- [Web] Avoids crash when the creator of a check is inaccessible.
- [Api] Respond with 404 from the users endpoint when user for given name cannot
  be found.
- Commands wrap on the event details page and will display "-" if there is no
  command (keepalives)

## [5.3.0] - 2019-03-11

### Added
- Added additional check config and entity information to event details page.
- Fixed all known TLS vulnerabilities affecting the backend server:
    - TLS min version increased to 1.2
    - Removed ALL but perfect-forward-secrecy ciphers
- Removed requirement of specifying `--trusted-ca-file` when using TLS on backend
- Prevented backend from loading server TLS configuration for http client
- Enforced uniform TLS configuration for all three backend components (apid, agentd, dashboardd)
- Set http client timeout to 15 seconds for sensuctl
- Round robin scheduling is now fully functional.
- Web UI offline state detection and and alert banner.

### Changed
- Asset downloading now uses buffered I/O.

### Fixed
- Check results sent via the agent socket now support handlers.
- `sensuctl user list` can now output yaml and wrapped-json
- Fixed bug with how long commands were displayed on check details page.
- Assets downloads no longer specify a client timeout.
- Fixed a bug where agent entity subscriptions would be communicated to the
  backend incorrectly. Due to the scheduler using the subscriptions from the
  HTTP header, this does not have any effect on scheduling.
- Web - Fixes issue where timeout value was not displayed.
- Fixed bug with how long commands were displayed on check details page.

### Removed
- Removed the concept of "edition" and the edition header.

## [5.2.1] - 2019-02-11

### Fixed
- Fixed a regression in the agent that would not allow proxy checks to be
run for subsequent executions.
### Added
- Web UI - support for labels and annotations

## [5.2.0] - 2019-02-06

### Added
- Added support for the following TLS related options to `sensuctl`:
`--trusted-ca-file` and `--insecure-skip-tls-verify`. This allows sensuctl
users to use a self-signed certificate without adding it to the operating
system's CA store, either by explicitly trusting the signer, or by disabling
TLS hostname verification.
- Added a generic watcher in the store.
- Added `RemoveProvider` method to authenticator.
- Check output truncation support has been added. Check output can be truncated
by adjusting the max_output_size and discard_output properties.
- Added ability to silence/unsilence from the event details page.
- Added support for wrapped resources in the API with `sensuctl create` &
`sensuctl edit`.
- Web UI - platform version displays on the entity details page.
- Web UI - include proxy request configuration on check details page.
- Web UI - display deregistration config on the entity details page.

### Changed
- Removed unused workflow `rel_build_and_test` in CircleCI config.
- Moved the `Provider` interface to `api/core/v2` package.
- Moved the `Authenticator` interface to `backend/authentication` package.
- Updated confirmation messages for sensuctl commands: `Created`, `Deleted` and
`Updated` instead of `OK`.
- Exported some functions and methods in the CLI client.
- The API authenticator now identifies providers by their name only.

### Fixed
- Check TTL failure events are now much more reliable, and will persist even
in the presence cluster member failures and cluster restarts.
- Fix snakeCase version of keys in typeMap for acronyms.
- Fixed a bug in keepalive processing that could result in a crash.
- Pin childprocess to v0.9.0 in CircleCI so fpm can be installed.
- Substitutions applied to command & hooks are now omitted from events.
- Fixes a bug where generic store methods assumed a namespace was provided for non-namespaced resources.
- Keepalive and check TTL database state is now properly garbage-collected on
entity deletion.
- Fixed a bug where `sensuctl version` required configuration files to exist.
- Updates the copy on the confirm disable dialog to accurately reflect the
operation.

## [5.1.1] - 2019-01-24

### Added
- Added the notion of authentication providers.

### Changed
- Improved logging for errors in proxy check requests.
- Updated Go version from 1.10 to 1.11.4.
- Refactoring of the internal authentication mechanism into a `basic`
authentication provider.
- Modified private generic store methods as public functions.
- Improved logging for errors in proxy check requests.
- Updated Go version from 1.10 to 1.11.4.
- Changed keepalive event to include check.output

### Fixed
- Fixed a bug where `sensuctl edit` was not removing the temp file it created.
- Fixed a bug where adhoc checks were not retrieving asset dependencies.
- Fixed a bug where check updates would cause the check to immediately fire.
- Fixed a bug where a bad line in check output would abort metric extraction.
An error is now logged instead, and extraction continues after a bad line is encountered.
- Keepalive events will now continue to fire after cluster restarts.
- Fixed a panic in the dashboardd shutdown routine.
- Fixed a bug where deleting a non-existent entity with sensuctl would not return an error.
- Web UI - toolbar menu buttons now switch with dark theme.
- Web UI - some buttons easier to see with dark theme.
- Agents will now take proxy entity names into consideration when guarding
against duplicate check requests.

### Changed
- Improved logging for errors in proxy check requests.
- Updated Go version from 1.10 to 1.11.4.

## [5.1.0] - 2018-12-18

### Added
- Support for the trusted-ca-file and insecure-skip-tls-verify flags in
  sensu-agent. These flags have the same meaning and use as their sensu-backend
  counterparts.

### Changed
- Default location for sensu-backend data has changed from /var/lib/sensu to
  /var/lib/sensu/sensu-backend. See release notes for more information.

### Fixed
- Keepalive and check TTL failure events now fire continuously until resolved.
- Listing an empty set of assets now correctly returns [] instead of null.
- Fixed API endpoint used by the CLI to create hooks via the 'sensuctl create'
  command. It's now possible to create objects of type 'Hook' with this command
  again.
- Firefox status icons not fully rendering

## [5.0.1] - 2018-12-12

### Changed
- Added --etcd-advertise-client-urls options to docker-compose.yaml sensu-backend start command

### Fixed
- Prevent a panic when using an external etcd cluster.
- Silences List in web ui sorted by ascending order; defaults to descending
- Reduces shuffling of items as events list updates
- Fixed error in UI where status value could not be coerced
- Copy local environment variables into execution context when running checks
- Ensure environment variables are joined with a semicolon on Windows
- Command arguments are no longer needlessly escaped on Windows
- Backend environments are now included in handler & mutator execution requests.

## [5.0.0] - 2018-11-30

### Added
- Add the `etcd-advertise-client-urls` config attribute to sensu-backend
- Support for multiple API versions added to sensuctl create
- Support for metadata added to wrapped resources (yaml, wrapped-json)
- Added the backend configuration attributes `api-listen-address` & `api-url`.
- Adds feedback when rerunning check[s] in the web app

### Removed
- Check subdue functionality has been disabled. Users that have checks with
subdues defined should delete and recreate the check. The subdue feature was
found to have issues, and we are re-working the feature for a future release.
- Filter when functionality has been disabled. Users that have filters with
'when' properties defined should delete and recreate the filter. Filter when
uses the same facility as check subdue for handling time windows.
- Removed event.Hooks and event.Silenced deprecated fields
- Extensions have been removed until we have time to revisit the feature.

### Changed
- Assets and checks environments are now merged, with a preference given to the
  values coming from the check's environment.
- Assets and handlers environments are now merged, with a preference given to the
  values coming from the handler's environment.
- Assets and mutators environments are now merged, with a preference given to the
  values coming from the mutator's environment.
- Metadata from wrappers and resources is now merged, with a preference given to
the values coming from the wrapper. Labels and annotations are deep-merged.
- Round-robin scheduling has been temporarily disabled.
- The dashboard now uses the `api-url` configuration attribute to connect to the
API.

### Fixed
- Fixed several resource leaks in the check scheduler.
- Fixed a bug in the dashboard where entities could not be silenced.
- Fix the `sensuctl cluster health` command.
- Fixed issue filtering by status on the events page
- Fixed interactive operations on entities in the CLI
- Removed rerun and check links for keepalives on event details page.
- Web UI - Made silencing language more clear on Silences List page
- Fixed a bug where resources from namespaces that share a common prefix, eg:
  "sensu" and "sensu-devel", could be listed together.
- Fixed a bug in the agent where the agent would deadlock after a significant
period of disconnection from the backend.
- Fixed a bug where logging events without checks would cause a nil panic.
- Removed the ability to rerun keepalives on the events list page
- A panic in keepalive/check ttl monitors causing a panic.
- Monitors are now properly namespaced in etcd.
- Updating a users groups will no longer corrupt their password
- Prevent empty error messages in sensuctl.
- Fixed a bug where keepalive failures could be influenced by check TTL
successes, and vice versa.
- Fixed a bug where check TTL events were not formed correctly.
- Fixed a web-ui bug causing the app to crash on window resize in FireFox

### Breaking Changes
- The backend configuration attributes `api-host` & `api-port` have been
replaced with `api-listen-address`.

## [2.0.0-beta.8-1] - 2018-11-15

### Added
- Assets are included on check details page.
- Adds links to view entities and checks from the events page.
- Added an agent/cmd package, migrated startup logic out of agent main
- Improved debug logging in pipeline filtering.
- Add object metadata to entities (including labels).
- Add filter query support for labels.
- Add support for setting labels on agents with the command line.
- The sensuctl tool now supports yaml.
- Add support for `--all-namespaces` flag in `sensuctl extension list`
subcommand.
- Added functionality to the dynamic synthesize function, allowing it to
flatten embedded and non-embedded fields to the top level.
- Added the sensuctl edit command.
- Added javascript filtering.

### Removed
- Govaluate is no longer part of sensu-go.

### Fixed
- Display appropriate fallback when an entity's lastSeen field is empty.
- Silences List in web ui sorted by ascending order
- Sorting button now works properly
- Fixed unresponsive silencing entry form begin date input.
- Removed lastSeen field from check summary
- Fixed a panic on the backend when handling keepalives from older agent versions.
- Fixed a bug that would prevent some keepalive failures from occurring.
- Improved event validation error messages.
- Improved agent logging for statsd events.
- Fixues issue with tooltip positioning.
- Fixed bug with toolbar menus collapsing into the overflow menu
- The agent now reconnects to the backend if its first connection attempt
  fails.
- Avoid infinite loop when code cannot be highlighted.

### Changes
- Deprecated the sensu-agent `--id` flag, `--name` should be used instead.

### Breaking Changes
- Environments and organizations have been replaced with namespaces.
- Removed unused asset metadata field.
- Agent subscriptions are now specified in the config file as an array instead
  instead of a comma-delimited list of strings.
- Extended attributes have been removed and replaced with labels. Labels are
string-string key-value pairs.
- Silenced `id`/`ID` field has changed to `name`/`Name`.
- Entity `id`/`ID` field has changed to `name`/`Name`.
- Entity `class`/`Class` field has changed to `entity_class`/`EntityClass`.
- Check `proxy_entity_id`/`ProxyEntityID` field has changed to `proxy_entity_name`/`ProxyEntityName`.
- Objects containing both a `name`/`Name` and `namespace`/`Namespace` field have been
replaced with `metadata`/`ObjectMeta` (which contains both of those fields).
- Role-based access control (RBAC) has been completely redesigned.
- Filter and token substitution variable names now match API naming. Most names
that were previously UpperCased are now lower_cased.
- Filter statements are now called expressions. Users should update their
filter definitions to use this new naming.

## [2.0.0-beta.7-1] - 2018-10-26

### Added
- Asset functionality for mutators and handlers.
- Web ui allows publishing and unpublishing on checks page.
- Web ui allows publishing and unpublishing on check details page.
- Web ui code highlighting added.

### fixed
- fixes exception thrown when web ui browser window is resized.

## [2.0.0-beta.6-2] - 2018-10-22

### Added
- Add windows/386 to binary gcs releases
- TLS authentication and encryption for etcd client and peer communication.
- Added a debug log message for interval timer initial offset.
- Added a privilege escalation test for RBAC.

### Removed
- Staging resources and configurations have been removed from sensu-go.
- Removed handlers/slack from sensu/sensu-go. It can now be found in
sensu/slack-handler.
- Removed the `Error` store and type.

### Changed
- Changed sensu-agent's internal asset manager to use BoltDB.
- Changed sensuctl title colour to use terminal's configured default for bold
text.
- The backend no longer forcibly binds to localhost.
- Keepalive intervals and timeouts are now configured in the check object of
keepalive events.
- The sensu-agent binary is now located at ./cmd/sensu-agent.
- Sensuctl no longer uses auto text wrapping.
- The backend no longer requires embedded etcd. External etcd instances can be
used by providing the --no-embed option. In this case, the client will dial
the URLs provided by --listen-client-urls.
- The sensu-agent binary is now located at ./cmd/sensu-agent.
- Sensuctl no longer uses auto text wrapping.
- The backend no longer requires embedded etcd. External etcd instances can be
used by providing the --no-embed option. In this case, the client will dial
the URLs provided by --listen-client-urls.
- Deprecated daemon `Status()` functions and `/info` (`/info` will be
re-implemented in https://github.com/sensu/sensu-go/issues/1739).
- The sensu-backend flags related to etcd are now all prefixed with `etcd` and
the older versions are now deprecated.
- Web ui entity recent events are sorted by last ok.
- etcd is now the last component to shutdown during a graceful shutdown.
- Web ui entity recent events are sorted by last ok
- Deprecated --custom-attributes in the sensu-agent command, changed to
--extended-attributes.
- Interfaced command execution and mocked it for testing.
- Updated the version of `libprotoc` used to 3.6.1.

### Fixed
- Fixed a bug in `sensuctl configure` where an output format called `none` could
  be selected instead of `tabular`.
- Fixes a bug in `sensuctl cluster health` so the correct error is handled.
- Fixed a bug where assets could not extract git tarballs.
- Fixed a bug where assets would not install if given cache directory was a
relative path.
- Fixed a bug where an agent's collection of system information could delay
sending of keepalive messages.
- Fixed a bug in nagios perfdata parsing.
- Etcd client URLs can now be a comma-separated list.
- Fixed a bug where output metric format could not be unset.
- Fixed a bug where the agent does not validate the ID at startup.
- Fixed a bug in `sensuctl cluster health` that resulted in an unmarshal
error in an unhealthy cluster.
- Fixed a bug in the web ui, removed references to keepaliveTimeout.
- Keepalive checks now have a history.
- Some keepalive events were misinterpreted as resolution events, which caused
these events to be handled instead of filtered.
- Some failing keepalive events were not properly emitted after a restart of
sensu-backend.
- The check output attribute is still present in JSON-encoded events even if
empty.
- Prevent an empty Path environment variable for agents on Windows.
- Fixed a bug in `sensuctl check update` interactive mode. Boolean defaults
were being displayed rather than the check's current values.
- Use the provided etcd client TLS information when the flag `--no-embed-etcd`
is used.
- Increase duration delta in TestPeriodicKeepalive integration test.
- Fixed some problems introduced by Go 1.11.

### Breaking Changes
- Removed the KeepaliveTimeout attribute from entities.

## [2.0.0-beta.4] - 2018-08-14

### Added
- Added the Sensu edition in sensuctl config view subcommand.
- List the supported resource types in sensuctl.
- Added agent ID and IP address to backend session connect/disconnect logs
- Licenses collection for RHEL Dockerfiles and separated RHEL Dockerfiles.

### Changed
- API responses are inspected after each request for the Sensu Edition header.
- Rename list-rules subcommand to info in sensuctl role commmand with alias
for backward compatibility.
- Updated gogo/protobuf and golang/protobuf versions.
- Health API now returns etcd alarms in addition to cluster health.

### Fixed
- Fixed agentd so it does not subscribe to empty subscriptions.
- Rules are now implicitly granting read permission to their configured
environment & organization.
- The splay_coverage attribute is no longer mandatory in sensuctl for proxy
check requests and use its default value instead.
- sensu-agent & sensu-backend no longer display help usage and duplicated error
message on startup failure.
- `Issued` & `History` are now set on keepalive events.
- Resolves a potential panic in `sensuctl cluster health`.
- Fixed a bug in InfluxDB metric parsing. The timestamp is now optional and
compliant with InfluxDB line protocol.
- Fixed an issue where adhoc checks would not be issued to all agents in a
clustered installation.

### Breaking Changes
- Corrects the check field `total_state-change` json tag to `total_state_change`.

## [2.0.0-beta.3-1] - 2018-08-02

### Added
- Added unit test coverage for check routers.
- Added API support for cluster management.
- Added sensuctl cluster member-list command.
- Added Sensu edition detection in sensuctl.
- Added sensuctl cluster member-add command.
- Added API client support for enterprise license management.
- Added a header to API calls that returns the current Sensu Edition.
- Added sensuctl cluster health command.

### Changed
- The Backend struct has been refactored to allow easier customization in
enterprise edition.
- Use etcd monitor instead of in-memory monitor.
- Refactoring of the cmd package for sensuctl to allow easier customization in
the enterprise edition.
- Upgrade dep to v0.5.0
- Added cluster health information to /health endpoint in sensu-backend.

### Fixed
- Fixed `sensuctl completion` help for bash and zsh.
- Fixed a bug in build.sh where versions for Windows and Mac OS were not
generated correctly.
- Display the name of extensions with table formatting in sensuctl.
- Fixed TLS issue that occurred when dashboard communicated with API.
- Check TTL now works with round robin checks.
- Format string for --format flag help now shows actual arguments.
- Push the sensu/sensu:nightly docker image to the Docker Hub.
- Replaced dummy certs with ones that won't expire until 100 years in the
future.
- Fixed a bug where clustered round robin check execution executed checks
too often.
- Catch errors in type assertions in cli.
- Fixed a bug where users could accidentally create invalid gRPC handlers.

### Removed
- Removed check subdue e2e test.
- Removed unused Peek method in the Ring data structure.

### Breaking Changes
- Removed deprecated import command.

## [2.0.0-beta.2] - 2018-06-28

### Added
- Performed an audit of events and checks. Added `event.HasCheck()` nil checks
prior to assuming the existence of said check.
- Added a Create method to the entities api.
- Added the ability to set round robin scheduling in sensuctl
- Added Output field to GRPC handlers
- Additional logging around handlers
- Accept additional time formats in sensuctl
- Entities can now be created via sensuctl.
- Added the format `wrapped-json` to sensuctl `configure`, `list` and `info`
commands, which is compatible with `sensuctl create`.
- Added debug event log with all event data.
- Added yml.example configurations for staging backend and agents.
- Added test resources in `testing/config/resources.json` to be used in staging.
- Added all missing configuration options to `agent.yml.example` and
`backend.yml.example`.
- Added environment variables to checks.
- Added logging redaction integration test.
- Added check token substitution integration test.
- Added the `sensuctl config view` subcommand.
- Added extension service configuration to staging resources.
- Added some documentation around extensions.
- Added Dockerfile.rhel to build RHEL containers.

### Changed
- Upgraded gometalinter to v2.
- Add logging around the Sensu event pipeline.
- Split out the docker commands in build script so that building images and
  pushing can be done separately.
- Migrated the InfluxDB handler from the sensu-go repository to
github.com/nikkiki/sensu-influxdb-handler
- Entry point for sensu-backend has been changed to
  `github.com/sensu/sensu-go/cmd/sensu-backend`
- Don't allow unknown fields in types that do not support custom attributes
when creating resources with `sensuctl create`.
- Provided additional context to metric event logs.
- Updated goversion in the appveyor configuration for minor releases.
- Use a default hostname if one cannot be retrieved.
- Return an error from `sensuctl configure` when the configured organization
or environment does not exist.
- Remove an unnecessary parameter from sensuctl environment create.
- The profile environment & organization values are used by default when
creating a resource with sensuctl.
- Migrated docker image to sensu Docker Hub organization from sensuapp.
- Use the sensu/sensu image instead of sensu/sensu-go in Docker Hub.

### Fixed
- Prevent panic when verifying if a metric event is silenced.
- Add logging around the Sensu event pipeline
- Marked silenced and hooks fields in event as deprecated
- Fixed a bug where hooks could not be created with `create -f`
- Metrics with zero-values are now displayed correctly
- Fix handler validation routine
- Fixed a small bug in the opentsdb transformer so that it trims trailing
whitespace characters.
- Sensu-agent logs an error if the statsd listener is unable to start due to an
invalid address or is stopped due to any other error.
- Fixed a bug where --organization and --environment flags were hidden for all
commands
- Fix a bug where environments could not be created with sensuctl create
- StatsD listener on Windows is functional
- Add version output for dev and nightly builds (#1320).
- Improve git version detection by directly querying for the most recent tag.
- Fixed `sensuctl create -f` for `Role`
- Fixed `sensuctl create -f` for `Event`
- Added validation for asset SHA512 checksum, requiring that it be at least 128
characters and therefore fixing a bug in sensuctl
- Silenced IDs are now generated when not set in `create -f` resources
- API requests that result in a 404 response are now logged
- Fixed a bug where only a single resource could be created with
`sensuctl create` at a time.
- Fixed a bug where environments couldn't be deleted if there was an asset in
the organization they reside in.
- Dashboard's backend reverse proxy now works with TLS certs are configured.
- Fixed a bug with the IN operator in query statements.
- Boolean fields with a value of `false` now appear in json format (removed
`omitempty` from protobufs).
- The sensuctl create command no longer prints a spurious warning when
non-default organizations or environments are configured.
- When installing assets, errors no longer cause file descriptors to leak, or
lockfiles to not be cleaned up.
- Fixed a bug where the CLI default for round robin checks was not appearing.
- Missing custom attributes in govaluate expressions no longer result in
an error being logged. Instead, a debug message is logged.
- Update AppVeyor API token to enable GitHub deployments.
- Allow creation of metric events via backend API.
- Fixed a bug where in some circumstances checks created with sensuctl create
would never fail.
- Fixed a goroutine leak in the ring.
- Fixed `sensuctl completion` help for bash and zsh.

### Removed
- Removed Linux/386 & Windows/386 e2e jobs on Travis CI & AppVeyor
- Removed check output metric extraction e2e test, in favor of more detailed
integration coverage.
- Removed the `leader` package
- Removed logging redaction e2e test, in favor of integration coverage.
- Removed check token substitution e2e test, in favor of integration coverage.
- Removed round robin scheduling e2e test.
- Removed proxy check e2e test.
- Removed check scheduling e2e test.
- Removed keepalive e2e test.
- Removed event handler e2e test.
- Removed `sensuctl` create e2e tests.
- Removed hooks e2e test.
- Removed assets e2e test.
- Removed agent reconnection e2e test.
- Removed extensions e2e test.

## [2.0.0-beta.1] - 2018-05-07
### Added
- Add Ubuntu 18.04 repository
- Support for managing mutators via sensuctl.
- Added ability to sort events in web UI.
- Add PUT support to APId for the various resource types.
- Added flags to disable the agent's API and Socket listeners
- Made Changelog examples in CONTRIBUTING.md more obvious
- Added cli support for setting environment variables in mutators and handlers.
- Added gRPC extension service definition.
- The slack handler now uses the iconURL & username flag parameters.
- Support for nightlies in build/packaging tooling.
- Added extension registry support to apid.
- Added extension registry to the store.
- Add sensuctl create command.
- Adds a statsd server to the sensu-agent which runs statsd at a configurable
flush interval and converts gostatsd metrics to Sensu Metric Format.
- Add event filtering to extensions.
- Proper 404 page for web UI.
- Add sensuctl extension command.
- Add extensions to pipelined.
- Added more tests surrounding the sensu-agent's statsd server and udp port.
- Add the `--statsd-event-handlers` flag to sensu-agent which configures the
event handlers for statsd metrics.
- Add default user with username "sensu" with global, read-only permissions.
- Add end-to-end test for extensions.
- Add configuration setting for backend and agent log level.
- Add extension package for building third-party Sensu extensions in Go.
- Add the `--statsd-disable` flag to sensu-agent which configures the
statsd listener. The listener is enabled by default.
- Added an influx-db handler for events containing metrics.
- Add 'remove-when' and 'set-when' subcommands to sensuctl filter command.
- Added the Transformer interface.
- Added a Graphite Plain Text transformer.
- Add support for `metric_format` and `metric_handlers` fields in the Check and
CheckConfig structs.
- Add CLI support for `metric_format` and `metric_handlers` fields in `sensuctl`.
- Add support for metric extraction from check output for `graphite_plaintext`
transformer.
- Added a OpenTSDB transformer.
- Add support for metric extraction from check output for `opentsdb_line`
- Added a Nagios performance data transformer.
- Add support for metric extraction from check output for `nagios_perfdata`
- Added an InfluxDB Line transformer.
- Add support for metric extraction from check output for `influxdb_line`
transformer.
- Add e2e test for metric extraction.

### Changed
- Changed the maximum number of open file descriptors on a system to from 1024
(default) to 65535.
- Increased the default etcd size limit from 2GB to 4GB.
- Move Hooks and Silenced out of Event and into Check.
- Handle round-robin scheduling in wizardbus.
- Added informational logging for failed entity keepalives.
- Replaced fileb0x with vfsgen for bundling static assets into binary. Nodejs 8+
and yarn are now dependencies for building the backend.
- Updated etcd to 3.3.2 from 3.3.1 to fix an issue with autocompaction settings.
- Updated and corrected logging style for variable fields.
- Build protobufs with go generate.
- Creating roles via sensuctl now supports passing flags for setting permissions
  rules.
- Removed -c (check) flag in sensuctl check execute command.
- Fix a deadlock in the monitor.
- Don't allow the bus to drop messages.
- Events list can properly be viewed on mobile.
- Updated Sirupsen/logrus to sirupsen/logrus and other applicable dependencies using the former.
- Set default log level to 'warn'.
- Optimize check marshaling.
- Silenced API only accepts 'id' parameter on DELETE requests.
- Disable gostatsd internal metric collection.
- Improved log entries produced by pipelined.
- Allow the InfluxDB handler to parse the Sensu metric for an InfluxDB field tag
and measurement.
- Removed organization and environment flags from create command.
- Changed `metric_format` to `output_metric_format`.
- Changed `metric_handlers` to `output_metric_handlers`.

### Fixed
- Terminate processes gracefully in e2e tests, allowing ports to be reused.
- Shut down sessions properly when agent connections are disrupted.
- Fixed shutdown log message in backend
- Stopped double-writing events in eventd
- Agents from different orgs/envs with the same ID connected to the same backend
  no longer overwrite each other's messagebus subscriptions.
- Fix the manual packaging process.
- Properly log the event being handled in pipelined
- The http_check.sh example script now hides its output
- Silenced entries using an asterisk can be deleted
- Improve json unmarshaling performance.
- Events created from the metrics passed to the statsd listener are no longer
swallowed. The events are sent through the pipeline.
- Fixed a bug where the Issued field was never populated.
- When creating a new statsd server, use the default flush interval if given 0.
- Fixed a bug where check and checkconfig handlers and subscriptions are null in rendered JSON.
- Allow checks and hooks to escape zombie processes that have timed out.
- Install all dependencies with `dep ensure` in build.sh.
- Fixed an issue in which some agents intermittently miss check requests.
- Agent statsd daemon listens on IPv4 for Windows.
- Include zero-valued integers in JSON output for all types.
- Check event entities now have a last_seen timestamp.
- Improved silenced entry display and UX.
- Fixed a small bug in the opentsdb transformer so that it trims trailing
whitespace characters.

## [2.0.0-nightly.1] - 2018-03-07
### Added
- A `--debug` flag on sensu-backend for enabling a pprof HTTP endpoint on localhost.
- Add CLI support for adhoc check requests.
- Check scheduler now handles adhoc check requests.
- Added `set-FIELD` and `remove-FIELD` commands for all updatable fields
of a check. This allows updating single fields and completely clearing out
non-required fields.
- Add built-in only_check_output mutator to pipelined.
- Allow publish, cron, ttl, timeout, low flap threshold and more fields to be
set when importing legacy settings.
- Add CPU architecture in system information of entities.
- The `sensuctl user change-password` subcommand now accepts flag parameters.
- Configured and enabled etcd autocompaction.
- Add event metrics type, implementing the Sensu Metrics Format.
- Agents now try to reconnect to the backend if the connection is lost.
- Added non-functional selections for resolving and silencing to web ui
- Add LastOk to check type. This will be updated to reflect the last timestamp
of a successful check.
- Added GraphQL explorer to web UI.
- Added check occurrences and occurrences_watermark attributes from Sensu 1.x.
- Added issue template for GitHub.
- Added custom functions to evaluate a unix timestamp in govaluate.

### Changed
- Refactor Check data structure to not depend on CheckConfig. This is a breaking
change that will cause existing Sensu alpha installations to break if upgraded.
This change was made before beta release so that further breaking changes could
be avoided.
- Make indentation in protocol buffers files consistent.
- Refactor Hook data structure. This is similar to what was done to Check,
except that HookConfig is now embedded in Hook.
- Refactor CheckExecutor and AdhocRequestExecutor into an Executor interface.
- Changed the sensu-backend etcd flag constants to match the etcd flag names.
- Upgraded to Etcd v3.3.1
- Removed 3DES from the list of allowed ciphers in the backend and agent.
- Password input fields are now aligned in  `sensuctl user change-password`
subcommand.
- Agent backend URLs without a port specified will now default to port 8081.
- Travis encrypted variables have been updated to work with travis-ci.org
- Upgraded all builds to use Go 1.10.
- Use megacheck instead of errcheck.
- Cleaned agent configuration.
- We no longer duplicate hook execution for types that fall into both an exit
code and severity (ex. 0, ok).
- Updated the sensuctl guidelines.
- Changed travis badge to use travis-ci.org in README.md.
- Govaluate's modifier tokens can now be optionally forbidden.
- Increase the stack size on Travis CI.
- Refactor store, queue and ring interfaces, and daemon I/O details.
- Separated global from local flags in sensuctl usage.

### Fixed
- Fixed a bug in time.InWindow that in some cases would cause subdued checks to
be executed.
- Fixed a bug in the HTTP API where resource names could not contain special
characters.
- Resolved a bug in the keepalive monitor timer which was causing it to
erroneously expire.
- Resolved a bug in how an executor processes checks. If a check contains proxy
requests, the check should not duplicately execute after the proxy requests.
- Removed an erroneous validation statement in check handler.
- Fixed HookList `hooks` validation and updated `type` validation message to
allow "0" as a valid type.
- Events' check statuses & execution times are now properly added to CheckHistory.
- Sensu v1 Check's with TTL, timeout and threshold values can now be imported
correctly.
- Use uint32 for status so it's not empty when marshalling.
- Automatically create a "default" environment when creating a new organization.

## [2.0.0-alpha.17] - 2018-02-13
### Added
- Add .gitattributes file with merge strategy for the Changelog.
- Context switcher added for dashboard.
- Add API support for adhoc check requests.
- Check scheduler now supports round-robin scheduling.
- Added better error checking for CLI commands and support for mutually
exclusive fields.
- Added `--interactive` flag to CLI which is required to run interactive mode.
- Added CLI role rule-add Organization and Environment interactive prompts.
- Added events page list and simple buttons to filter

### Changed
- Silenced `begin` supports human readable time (Format: Jan 02 2006 3:04PM MST)
in `sensuctl` with optional timezone. Stores the field as unix epoch time.
- Increased the timeout in the store's watchers tests.
- Incremental retry mechanism when waiting for agent and backend in e2e tests.
- Renamed CLI asset create interactive prompt "Org" to "Organization".

### Fixed
- Fixed required flags in `sensuctl` so requirements are enforced.
- Add support for embedded fields to dynamic.Marshal.

## [2.0.0-alpha.16] - 2018-02-07
### Added
- Add an e2e test for proxy check requests.
- Add integration tests to our CI.
- Context switcher added for dashboard
- Add api support for adhoc check requests.

### Fixed
- Tracks in-progress checks with a map and mutex rather than an array to
increase time efficiency and synchronize goroutines reading from and writing
to that map.
- Fixed a bug where we were attempting to kill processes that had already
finished before its allotted execution timeout.
- Fixed a bug where an event could erroneously be shown as silenced.
- Properly log errors whenever a check request can't be published.
- Fixed some build tags for tests using etcd stores.
- Keepalive monitors now get updated with changes to a keepalive timeout.
- Prevent tests timeout in queue package
- Prevent tests timeout in ring package
- Fixed a bug in the queue package where timestamps were not parsed correctly.
- Fixed Ring's Next method hanging in cases where watch events are not propagated.

### Changed
- Queues are now durable.
- Refactoring of the check scheduling integration tests.
- CLI resource delete confirmation is now `(y/N)`.

### Removed
- Dependency github.com/chzyer/readline

## [2.0.0-alpha.15] - 2018-01-30
### Added
- Add function for matching entities to a proxy check request.
- Added functions for publishing proxy check requests.
- Added proxy request validation.
- CLI functionality for proxy check requests (add set-proxy-requests command).
- Entities have been added to the state manager and synchronizer.
- Added package leader, for facilitating execution by a single backend.
- Proxy check requests are now published to all entities described in
`ProxyRequests` and `EntityAttributes`.
- Add quick navigation component for dashboard

### Changed
- Govaluate logic is now wrapped in the `util/eval` package.
- Cron and Interval scheduling are now mutually exclusive.

### Fixed
- Fixed a bug where retrieving check hooks were only from the check's
organization, rather than the check's environment, too.

## [2.0.0-alpha.14] - 2018-01-23
### Added
- Add `Timeout` field to CheckConfig.
- CLI functionality for check `Timeout` field.
- Add timeout support for check execution.
- Add timeout support for check hook execution.
- Token substitution is now available for check hooks
- Add an e2e test for logging redaction
- Support for `When` field in `Filter` which enables filtering based on days
and times of the week.
- New gRPC inspired GraphQL implementation. See
[graphql/README](backend/apid/graphql/README.md) for usage.
- Support for TTLs in check configs to monitor stale check results.

### Changed
- Moved monitor code out of keepalived and into its own package.
- Moved KeyBuilder from etcd package to store package.

## [2.0.0-alpha.13] - 2018-01-16
### Added
- Logging redaction for entities

### Fixed
- Fixed e2e test for token substitution on Windows
- Fixed check subdue unit test for token substitution on Windows
- Consider the first and last seconds of a time window when comparing the
current time
- Fixed Travis deploy stage by removing caching for $GOPATH
- Parse for [traditional cron](https://en.wikipedia.org/wiki/Cron) strings, rather than [GoDoc cron](https://godoc.org/github.com/robfig/cron) strings.

### Changed
- Removed the Visual Studio 2017 image in AppVeyor to prevent random failures
- Made some slight quality-of-life adjustments to build-gcs-release.sh.

## [2.0.0-alpha.12] - 2018-01-09
### Added
- Add check subdue mechanism. Checks can now be subdued for specified time
windows.
- Silenced entries now include a `begin` timestamp for scheduled maintenance.
- Store clients can now use [watchers](https://github.com/sensu/sensu-go/pull/792) to be notified of changes to objects in the store.
- Add check `Cron` field. Checks can now be scheduled according to the cron
string stored in this field.
- Add a distributed queue package for use in the backend.
- Token substitution is now available for checks.
- CLI functionality for check `Cron` field.
- Add an e2e test for cron scheduling.
- Add an e2e test for check hook execution.

## [2.0.0-alpha.11] - 2017-12-19
### Breaking Changes
- The `Source` field on a check has been renamed to `ProxyEntityID`. Any checks
using the Source field will have to be recreated.

### Added
- Silenced entries with ExpireOnResolve set to true will now be deleted when an
event which has previously failing was resolved
- TCP/UDP sockets now accept 1.x backward compatible payloads. 1.x Check Result gets translated to a 2.x Event.
- Custom attributes can be added to the agent at start.
- New and improved Check Hooks are implemented (see whats new about hooks here: [Hooks](https://github.com/sensu/sensu-alpha-documentation/blob/master/08-hooks.md))
- Add check subdue CLI support.

### Changed
- Avoid using reflection in time.InWindows function.
- Use multiple parallel jobs in CI tools to speed up the tests
- Pulled in latest [github.com/coreos/etcd](https://github.com/coreos/etcd).
- Includes fix for panic that occurred on shutdown.
- Refer to their
[changelog](https://github.com/gyuho/etcd/blob/f444abaae344e562fc69323c75e1cf772c436543/CHANGELOG.md)
for more.
- Switch to using [github.com/golang/dep](https://github.com/golang/dep) for
managing dependencies; `vendor/` directory has been removed.
- See [README](README.md) for usage.

## [2.0.0-alpha.10] - 2017-12-12
### Added
- End-to-end test for the silencing functionality
- Silenced events are now identified in sensuctl

### Changed
- Events that transitioned from incidents to a healthy state are no longer
filtered by the pipeline
- Errcheck was added to the build script, and the project was given a once-over
to clean up existing errcheck lint.
- Creating a silenced entry via sensuctl no longer requires an expiry value

### Fixed
- Entities can now be silenced using their entity subscription
- Fixed a bug in the agent where it was ignoring keepalive interval and timeout
settings on start
- Keepalives now alert when entities go away!
- Fixed a bug in package dynamic that could lead to an error in json.Marshal
in certain cases.
- Fixed an issue in keepalived to handle cases of nil entities in keepalive
messages

## [2.0.0-alpha.9] - 2017-12-5
### Added
- Proxy entities are now dynamically created through the "Source" attribute of a
check configuration
- Flag to sensuctl configure allowing it to be configured non-interactively
(usage: --non-interactive or -n)
- New function SetField in package dynamic, for setting fields on types
supporting extended attributes.
- Automatically append entity:entityID subscription for agent entities
- Add silenced command to sensuctl for silencing checks and subscriptions.
- Add healthz endpoint to agent api for checking agent liveness.
- Add ability to pass JSON event data to check command STDIN.
- Add POST /events endpoint to manually create, update, and resolve events.
- Add "event resolve" command to sensuctl to manually resolve events.
- Add the time.InWindow & time.InWindows functions to support time windows, used
in filters and check subdue

### Fixed
- Fixed a bug in how silenced entries were deleted. Only one silenced entry will
be deleted at a time, regardless of wildcard presence for subscription or check.

## [2.0.0-alpha.8] - 2017-11-28
### Added
- New "event delete" subcommand in sensuctl
- The "Store" interface is now properly documented
- The incoming request body size is now limited to 512 KB
- Silenced entries in the store now have a TTL so they automatically expire
- Initial support for custom attributes in various Sensu objects
- Add "Error" type for capturing pipeline errors
- Add registration events for new agents
- Add a migration tool for the store directly within sensu-backend

### Changed
- Refactoring of the sensu-backend API
- Modified the description for the API URL when configuring sensuctl
- A docker image with the master tag is built for every commit on master branch
- The "latest" docker tag is only pushed once a new release is created

### Fixed
- Fix the "asset update" subcommand in sensuctl
- Fix Go linting in build script
- Fix querying across organizations and environments with sensuctl
- Set a standard redirect policy to sensuctl HTTP client

### Removed
- Removed extraneous GetEnv & GetOrg getter methods<|MERGE_RESOLUTION|>--- conflicted
+++ resolved
@@ -15,16 +15,13 @@
 
 ### Fixed
 - `sensu-backend init` now logs any TLS failures encountered.
-<<<<<<< HEAD
 - Fixes a bug in multi-line metric extraction that appeared in windows agents.
-=======
 - Fixed an authn bug where sensu-backend would restart when agents disconnect.
 - Fixed a bug where check state and last_ok were not computed until the second
 instance of the event.
 - Log to the warning level when an asset is not installed because none of the
 filters matched.
 - Return underlying errors when fetching an asset.
->>>>>>> a27d16ba
 
 ## [5.19.1] - 2020-04-13
 
