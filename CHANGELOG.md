--- conflicted
+++ resolved
@@ -22,12 +22,9 @@
 POST & PUT requests instead of `204 No Content`.
 
 ### Fixed
-<<<<<<< HEAD
 - The REST API now returns an error when trying to delete an entity that does
 not exist.
-=======
 - Fixed a bug where basic authorization was not being performed on the agent websocket connection.
->>>>>>> f0fcbce4
 - Fixed an aliasing regression where event timestamps from the /events API
 were not getting properly populated.
 
