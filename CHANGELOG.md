--- conflicted
+++ resolved
@@ -13,13 +13,10 @@
 
 ### Fixed
 - The proper libc implementation is now displayed for Ubuntu entities.
-<<<<<<< HEAD
 - Listing namespaces in sensuctl with `--chunk-size` now works properly.
-=======
 - Add validation for subjects in RBAC RoleBinding and ClusterRoleBinding.
 - Fixed a bug where single-letter subscriptions were not allowed, even though
 they were intended to be.
->>>>>>> bd52c552
 
 ## [5.20.1] - 2020-05-15
 *No changelog for this release.*
