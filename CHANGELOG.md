--- conflicted
+++ resolved
@@ -19,12 +19,9 @@
 POST & PUT requests instead of `204 No Content`.
 
 ### Fixed
-<<<<<<< HEAD
 - Fixed a bug where basic authorization was not being performed on the agent websocket connection.
-=======
 - Fixed an aliasing regression where event timestamps from the /events API
 were not getting properly populated.
->>>>>>> 532133db
 
 ## [5.10.1] - 2019-06-25
 
