--- conflicted
+++ resolved
@@ -20,12 +20,9 @@
 
 ### Changed
 - `sensu-agent`'s default log level is now `info` instead of `warn`.
-<<<<<<< HEAD
 - `sensuctl command exec` now spawns the plugin directly instead of going
   through a sub-shell.
-=======
 - Upgrade gostatsd to 20.3.2.
->>>>>>> d8646222
 
 ### Fixed
 - The password verification logic when running `sensuctl user change-password`
