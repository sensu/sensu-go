# Changelog
All notable changes to this project will be documented in this file.

The format is based on [Keep a Changelog](http://keepachangelog.com/en/1.0.0/)
and this project adheres to [Semantic
Versioning](http://semver.org/spec/v2.0.0.html).

## Unreleased

## [5.18.0] - 2020-02-24

### Added
- [agent] Added `/version` API

### Fixed
- Support Bonsai assets versions prefixed with the letter `v`.
- Fixed a bug where wrapped resources were not getting their namespaces set by
the default sensuctl configuration.
- read/writes `initializationKey` to/from `EtcdRoot`, while support legacy as fallback (read-only)
- check for a non-200 response when fetching assets
- `/silenced` now supports API filtering (commercial feature).

### Changed
- Updated Go version from 1.13.5 to 1.13.7.
- Default `event.entity.entity_class` to `proxy` in the POST/PUT `/events` API.
- Proxy entities are now automatically created when events are published with an
entity that does not exist.

## [5.17.2] - 2020-02-19

### Fixed

- Fixed a bug where on an internal restart, enterprise HTTP routes could fail
to intialize.

### Fixed
- The `auth/test` endpoint now returns the correct error messages.
## [5.17.2] - 2020-02-19

### Fixed
- Fixed a bug where on an internal restart, enterprise HTTP routes could fail
to intialize.

## [5.17.1] - 2020-01-31

### Fixed
- Cluster configuration of sensuctl should be reset when `configure` is called.
- Some namespaces would not appear in the curated namespace functionality under
certain circonstances.
- Fix a bug with tar assets that contain hardlinked files.
- Assets name may contain capital letters.
- When `--trusted-ca-file` is used to configure sensuctl, it now detects and saves
the absolute file path in the cluster config.
- [Web] Changing order on event list will no longer cause filters to be reset.
- [Web] URLs inside annotations are now rendered as links.

## [5.17.0] - 2020-01-28

### Added
- Added the secrets provider interface and secrets provider manager to be used
by commercial secrets providers. Implemented for checks, mutators, and handlers.
- Added the `secrets` field to checks, mutators, and handlers.
<<<<<<< HEAD
- Added `flapping` field to check history, along with `is_flapping_start` and
  `is_flapping_end` event properties for use by filters.
=======
- Added the `keepalive-handlers` configuration flag on the agent to specify the
entity's keepalive handlers.
- Added `event.entity.name` as a supported field selector.
>>>>>>> 8b014fb9

### Fixed
- Fixed a memory leak in the entity cache.
- [Web] Labels with links can now be followed.
- [Web] Fixed a inconsistent crash that occurred in Firefox browsers.
- [Web] Fixed bug where event history was duplicated in the event timeline
chart.
- [Web] Fixed issue where silenced entries with a start date would result in a
crash.
- Fixed a bug where `sensuctl entity delete` was not returning an error
when attempting to delete a non-existent entity.
<<<<<<< HEAD
- Fixed bug where flapping would incorrectly end when `total_state_change` was below
  `high_flap_threshold` instead of below `low_flap_threshold`.
=======
- sensuctl command assets installed via Bonsai will now use the "sensuctl"
namespace.
- Fixed a memory leak in the entity cache
- Users with implicit permissions to a namespace can now display resources
within that namespace via the Web UI.
- Explicit access to namespaces can only be granted via cluster-wide RBAC
resources.
- Split rules ClusterRole and Role verbs, resources and resource names on comma.
- Add support for the `--format` flag in the `sensuctl command list` subcommand.
- Namespace can be ommited from event when performing an HTTP POST request to
the `/events` endpoint.
- Fixed a bug where failing check TTL events could occur event if keepalive
failures had already occurred.
>>>>>>> 8b014fb9

## [5.16.1] - 2019-12-18

### Fixed
- Initialize the sensu_go_events_processed counter with the `success` label so
it's always displayed.
- Fixed a performance regression that was introduced in 5.15.0, which would
cause the API to timeout past 20k agent sessions.

## [5.16.0] - 2019-12-11

### Added
- Display the JWT expiration Unix timestamp in `sensuctl config view`.
- Added the 'sensu-backend init' subcommand.
- Added a new flag, --etcd-client-urls, which should be used with sensu-backend
when it is not operating as an etcd member. The flag is also used by the new
sensu-backend init tool.
- Added the cluster's distribution to Tessen data.
- Added a new field, ClusterIDHex, to the ClusterHealth datatype.
- Added the `--etcd-discovery` and `--etcd-discovery-srv` flags to
`sensu-backend`. These are used to take advantage of the embedded etcd's
auto-discovery features.
- Added `--keepalive-critical-timeout` to define the time after which a
critical keepalive event should be created for an agent.
- Added `--keepalive-warning-timeout` which is an alias of `--keepalive-timeout`
for backwards compatibility.

### Fixed
- Add a timeout to etcd requests when retrieving the nodes health.
- Show the correct default value for the format flag in `sensuctl dump` help
usage.
- Installing sensuctl commands via Bonsai will now check for correct labels
before checking if the asset has 1 or more builds.
- Listing assets with no results returns an empty array.
- Fixed a panic that could occur when creating resources in a namespace that
does not exist.
- [Web] Links to documentation now point to the version of the product being run
instead of the latest; helpful when running an older version of Sensu.
- Fixed issue where keepalive events and events created through the agent's
socket interface could be missing a namespace.
- Fixed an issue where 'sensuctl cluster health' would hang indefinitely.
- Fixed several issues around the metadata of resources encoded using the
wrapped-json format, where the metadata would go missing when listing
resources or prevent resources from being created.

### Changed
- The backend will no longer automatically be seeded with a default admin
username and password. Users will need to run 'sensu-backend init' on every
new installation.
- Several deprecated flags were removed from sensu-backend.
- [Web] Changes to navigation. The app bar has been replaced by an omnipresent
drawer increasing the available space for content. Additionally, each page now
includes breadcrumbs.
- [Web] Switching namespaces is easier than ever, with the new and improved
switcher. The new component can be accessed from the drawer or with the shortcut
ctrl+k. For those with many namespaces the switcher now includes fuzzy search
and improved keyboard navigation.
- 'sensuctl cluster health' will now use a 3s timeout when gathering cluster
health information.
- 'sensuctl cluster health' now collects cluster health information concurrently.

## [5.15.0] - 2019-11-18

### Fixed
- Added better error logging for mutator execution.
- Fixed the order of flap detection weighting for checks.
- The pprof server now only binds to localhost.

### Added
- Added the `APIKey` resource and HTTP API support for POST, GET, and DELETE.
- Added sensuctl commands to manage the `APIKey` resource.
- Added support for api keys to be used in api authentication.
- Added support for sensu-backend service environment variables.
- Added support for timezones in check cron strings.
- Added support for extending sensuctl support with commands.

### Changed
- Moved `corev2.BonsaiAsset` to `bonsai.Asset` and moved
`corev2.OutdatedBonsaiAsset` to `bonsai.OutdatedAsset` along with subsequent
bonsai package refactors.
- Colons and periods are now allowed to be used in all resource names, with
the exception of users.

## [5.14.2] - 2019-11-04

### Changed
- Upgraded etcd to 3.3.17
- Listing namespaces is now done implicitly based on access to resources within
a namespace. Users will no longer be able to list all namespaces by default, in
new installations. Existing installations will function as before. Operators can
change to the new behaviour, by modifying the system:user role.

### Fixed
- As a result of upgrading etcd, TLS etcd clients that lose their connection will
successfully reconnect when using --no-embed-etcd.
- Check TTL switches are now correctly buried when associated events and entities
are deleted.
- Keepalive switches are now correctly buried when the keepalive event is deleted.
- Sensu now uses far fewer leases for keepalives and check TTLs, resulting in a
stability improvement for most deployments.
- Fixed a minor UX issue in interactive filter commands in sensuctl.
- Silences now successfully apply to proxy entities where the check doesn't contain
  the same subscriptions as the entity (#3356)

## [5.14.1] - 2019-10-16

### Added
- Added prometheus gauges for check schedulers.

### Fixed
- Opening an already open Bolt database should not cause sensu-agent to hang
indefinitely.
- [CLI] Dump multiple types as YAML to a file would print separator STDOUT
instead of specified file
- Fixed a bug where Sensu would crash with a panic due to a send on a closed channel.

## [5.14.0] - 2019-10-08

### Added
- [Web] Added an additional option to the error dialog allowing users to
completely wipe the application's persisted state; in lieu of them having to
manually wipe their local / session storage. This may help in the rare cases
where something in said state is leading to an uncaught exception.
- [Web] For operating systems with support for selecting a preferred light /dark
theme, the application now respects the system preference by default.
- sensuctl dump can now list the types of supported resources with --types.
- Added the `sensu_agent_version` field to the `Entity` resource, which reflects
the Sensu semver version of the agent entity.
- Added the `--etcd-heartbeat-interval` and `--etcd-election-timeout` flags to
`sensu-backend`

### Changed
- [Web] Github is not always the best place for feature requests and discussion,
as such we've changed CTA for feedback to point to Discourse instead of the
web repository's issues page.
- [Web] When a user lands on a page inside a namespace that no longer exists or
they do not have access to, the drawer is now opened so that namespace switcher
is front and center. Hopefully this should reduce any confusion around next
steps.
- Support agent TLS authentication, usable with a licensed sensu-backend.
- Updated Go version from 1.12.3 to 1.13.1.
- [GraphQL] `putWrapped` mutation now accepts wrapped JSON with empty
outer objectmeta.

### Fixed
- [Web] Fixed issue where a user with an appropriate role may have been unable
to resolve events, queue checks, and create silenced entries.
- Splayed proxy checks are now executed every interval, instead of every
`interval + interval * splay_coverage`.
- [GraphQL] Ensures that proxy entity label & annotations are redacted.
- Fixed a bug in the ring where round robin schedules would not recover
after quorum loss.
- [Web] Unauthorized errors emitted while creating silences or resolving events
are now caught and a toast is presented to communicate what occurred.
- [Web] Internal errors are now avoided when a user attempts to queue an ad-hoc
check for a keepalive.
- Do not separate asset builds into several assets unless the the tabular format
is used in `sensuctl asset list`.
- Fix the 'flag accessed but not defined' error in `sensuctl asset outdated`
- Fix generic API client's `SetTypeMeta` method. The APIGroup is now correctly
configured and by virtue unintended authorization denied errs are avoided.
- Fixed a bug where checks would stop executing after a network error.
- Fixed a bug where sensuctl create with stdin was not working.

## [5.13.2] - 2019-09-19

### Fixed
- Enterprise bug fix.

## [5.13.1] - 2019-09-10

### Fixed
- Multi-build asset definitions with no matching filters will no longer cause a panic.

## [5.13.0] - 2019-09-09

### Added
- Added the `sensuctl env` command.
- sensuctl asset add (fetches & adds assets from Bonsai).
- sensuctl asset outdated (checks for newer versions of assets from Bonsai).
- Add HTTP and directory support to `sensuctl create`
- Only validate check interval/cron when publish true

### Fixed
- sensuctl dump no longer silently discards errors.
- Interactive check create and update modes now have 'none' as the first
highlighted option, instead of nagios-perfdata.
- Fixed a bug where silences would not expire on event resolution.

## [5.12.0] - 2019-08-22

### Added
- Added functionality for the agent `--allow-list` configuration, which
whitelists check and check hook executables.
- Added the `runtime_assets` field to `HookConfig`. Assets are enabled
for check hook execution.
- Added backwards compatible content negotiation to the websocket connection.
Protobuf will be used for serialization/deserialization unless indicated by the
backend to use JSON.
- Added delete functionality for assets in the API and sensuctl.
- Added `sensuctl dump` to dump resources to a file or STDOUT.
- Added `event.check.name` as a supported field selector.
- [Web] Added timeline chart to event details view.
- Added `entity.system.arm_version` to record the value of `GOARM` at compile time.
- Added `ProviderType` field to `AuthProviderClaims`
- Added `builds` field to the `Asset` type to allow assets to specify different
URLs for each platform/architecture/arch_version.

### Changed
- The project now uses Go modules instead of dep for dependency management.
- The internal reverse proxy relied on by the dashboard has been eliminated.
- The generic etcd watcher now keeps track of revisions.
- The resource caches can now rebuild themselves in case of failures.
- Event and Entity resources can now be created without an explicit namespace;
the system will refer to the namespace in the URL.
- Events and Entities can now be created with the POST verb.
- [Web] Changed styling of namespace labels.
- Log token substitution failures more clearly.

### Fixed
- Fixed the tabular output of `sensuctl filter list` so inclusive filter expressions
are joined with `&&` and exclusive filter expressions are joined with `||`.
- The REST API now correctly only returns events for the specific entity
queried in the `GET /events/:entity` endpoint (#3141)
- Prevent a segmentation fault when running `sensuctl config view` without
configuration.
- Added entity name to the interactive sensuctl survey.
- Check hooks with `stdin: true` now receive actual event data on STDIN instead
  of an empty event.
- Prevent a segmentation fault on the agent when a command execution returns an
error.
- [Web] Fixed issue where a bad or revoked access token could crash the app.

### Removed
- Removed encoded protobuf payloads from log messages (when decoded, they can reveal
redacted secrets).

## [5.11.1] - 2019-07-18

### Fixed
- The agent now sends heartbeats to the backend in order to detect network
failures and reconnect faster.
- The default handshake timeout for the WebSocket connection negotiation has
been lowered from 45 to 15 seconds and is now configurable.

## [5.11.0] - 2019-07-10

### Added
- Silenced entries are now retrieved from the cache when determining if an event
is silenced.
- Added --disable-assets flag to sensu-agent.
- Added ability to query mutators to the GraphQL service
- Added ability to query event filters to the GraphQL service
- Added prometheus metrics for topics in wizard bus and agent sessions.
- The buffer size and worker count of keepalived, eventd & pipelined can now be
configured on sensu-backend.
- Added a `headers` field to the `Asset` struct. Headers is a map of key/value
string pairs used as HTTP headers for asset retrieval.
- Added the current user to the output of `sensuctl config view`.
- [Web] Adds list and details views for mutators
- [Web] Adds list and details views for event filters
- Added sensuctl delete command

### Changed
- [Web] Updated embedded web assets from `46cd0ee` ... `8f50155`
- The REST API now returns the `201 Created` success status response code for
POST & PUT requests instead of `204 No Content`.

### Fixed
- The REST API now returns an error when trying to delete an entity that does
not exist.
- Fixed a bug where basic authorization was not being performed on the agent websocket connection.
- Fixed an aliasing regression where event timestamps from the /events API
were not getting properly populated.
- Fixed a bug where multiple nested set handlers could be incorrectly flagged as
deeply nested.
- Fixed a bug where round robin proxy checks could fail to execute.
- Fixed a bug where watchers could enter a tight loop, causing very high CPU
usage until sensu-backend was restarted.

## [5.10.1] - 2019-06-25

### Fixed
- Fixed the entity_attributes in proxy_requests so all attributes must match
instead of only one of them.
- Fixed a bug where events were not deleted when their corresponding entity was.

## [5.10.0] - 2019-06-18

### Added
- Added POST `/api/core/v2/tessen/metrics`.
- Added the ability in TessenD to listen for metric points on the message bus,
populate, and send them to the Tessen service.
- [Web] Adds ability to delete entities
- [GraphQL] Adds simple auto-suggestion feature.
- Added a tag to all Tessen metrics to differentiate internal builds.
- Added a unique sensu cluster id, accessible by GET `/api/core/v2/cluster/id`.
- Added `sensuctl cluster id` which exposes the unique sensu cluster id.

### Changed
- [Web] Updated embedded web assets from `275386a` ... `46cd0ee`
- Refactoring of the REST API.
- Changed the identifying cluster id in TessenD from the etcd cluster id to
the sensu cluster id.
- [GraphQL] Updates `PutResource` mutation to accept an `upsert` boolean flag parameter. The `upsert` param defaults to `true`, but if set to `false` the mutation will return an error when attempting to create a duplicate resource.
- Eventd has been refactored. Users should not perceive any changes, but a
substantial amount of business logic has been moved into other packages.
- The `sensuctl create` command now accepts resources without a declared
namespace. If the namespace is omitted, the resource will be created in the
current namespace, or overridden by the `--namespace` flag.
- Eventd now uses a constant number of requests to etcd when working with
silenced entries, instead of a number that is proportional to the number of
subscriptions in a check.

### Fixed
- The check state and check total_state_change properties are now more correct.
- Scheduling proxy checks now consumes far fewer CPU resources.
- [Web] Unless required- scrollbars on code blocks are hidden.
- [Web] Ensure that we redirect user to a valid namespace when first signing in.
- [Web] Correctly display timeout value for handlers.
- [Web] Avoid exception when parsing non-standard cron statements. (Eg.
`@every 1h` or `@weekly`)
- The resources metadata are now validated with the request URI.

## [5.9.0] - 2019-05-29

### Added
- [GraphQL] Added field to retrieve REST API representation of a resource to
  each core type
- [Web] Add views for handlers

### Changed
- [Web] Updated embedded web assets from `9d91d7f` ... `275386a`
- [Web] Implements simpler & more efficient filtering.
- [GraphQL] fields that previously accepted a JS filter have been deprecated and
  replaced with a simpler syntax.

### Fixed
- Fixed the behaviors for check `Occurrences` and `OccurrencesWatermark`.
- Fixed a panic that could occur when seeding initial data.
- [Web] Compress dashboard assets
- [Web] Fixed regression where dashboard assets were no longer compressed.
- Fixed listing of silenced entries by check or subscription.
- The docker-compose.yaml file now refers to the sensu/sensu:latest image.

## [5.8.0] - 2019-05-22

### Added
- Added per resource counts to tessen data collection.
- Added event processing counts to tessen data collection.
- Added ability to query for `Handlers` (individual and collections) from the GraphQL query endpoint.
- Added `/version` to retrieve the current etcd server/cluster version and the sensu-backend version.
- --etcd-cipher-suites option is now available for sensu-backend.
- Added the `--chunk-size` flag to `sensuctl * list` sub-commands

### Changed
- eventd and keepalived now use 1000 handlers for events.
- etcd database size and request size are now configurable.
- Most resources now use protobuf serialization in etcd.

### Fixed
- Only bury switchsets of checks that no longer have a TTL, in order to reduce
the number of write operations made to etcd.
- Fixed keepalives switchsets for entities with deregistration.
- Fixed continue token generation in namespace and user pagination.

## [5.7.0] - 2019-05-09

### Added
- Added a Windows service wrapper for sensu-agent. See
"sensu-agent service --help" for more information.

### Fixed
- Fixed `sensuctl` color output on Windows.
- Fixed a regression in `sensuctl cluster` json/wrapped-json output.
- Fixed a regression that caused listing objects for a given namespace to also
  include results from namespaces sharing a similar prefix.

## [5.6.0] - 2019-04-30

### Added
- Added filtering support to `sensuctl`. This feature only works against a
  `sensu-backend` with a valid enterprise license.
- Added fields getter functions for resources available via the REST API.
- Added the message bus to Tessend in order to track Tessen configuration changes from the API.
- Added a performance optimizing `Count()` function to the generic store.
- Added a hexadecimal Cluster ID title to the `sensuctl cluster health` and
`sensuctl cluster member-list` commands in tabular format.
- Added a `Header` field to the `HealthResponse` type returned by `/health`.

### Fixed
- Fixed the agent `--annotations` and `--labels` flags.

## [5.5.1] - 2019-04-15

### Changed
- Added parsing annoatations to sensu-agent, both from agent.yml and command line arguments
- Updated Go version from 1.11.4 to 1.12.3 for CI builds.
- Changed the 1.x `client` field to `source` in the 1.x compatible agent socket. The `client` field is now deprecated.
- Deprecated the agent TCP/UDP sockets in favor of the agent rest api.
- [GraphQL] Added mutation to create / update using wrapped resources.
- [GraphQL] Added field returning wrapped resource given ID.
- apid uses a new generic router for listing resources.
- The store uses the generic List function for listing resources.

### Fixed
- Fixed an issue where etcd watchers were used incorrectly. This was causing
100% CPU usage in some components, as they would loop endlessly trying to get
results from watchers that broke, due to their stream terminating. Other
components would simply stop updating. Watchers now get reinstated when the
client regains connectivity.
- Fixed the `/events/:entity` route in the REST API.
- Fixed a bug where the --labels arg was not working as expected in sensu-agent.

## [5.5.0] - 2019-04-03

### Added
- Added the TessenD daemon.
- Added an etcd watcher for tessen configuration.
- Added ring support for TessenD so that the service is invoked in a
round-robin fashion within a cluster.
- Added `tessen opt-in` command to `sensuctl`.
- Added `tessen opt-out` command to `sensuctl`.
- Added `tessen info` command to `sensuctl`.
- Added more verbose logging to indicate when a proxy request matches an entity according to its entity attributes.

### Removed
- Removed the unused etcd watcher for hook configurations.

### Fixed
- [Web] Ensure user chip is never rendered when creator is not present.

## [5.4.0] - 2019-03-27

### Added
- Add support for pagination to the API
- Add two new flags for `backend` daemon to optionally allow for separate TLS
  cert/key for dashboard. the flags are: `--dashboard-cert-file` and
  `--dashboard-key-file`. The dashboard will use the same TLS config of the API
  unless these new flags are specified.
- Added notion of asset collections to dashboard daemon
- Added a store for Tessen opt-in/opt-out configuration.
- Added /tessen GET and PUT endpoints to the API.
- Added queueing to the agent /events API

### Changed
- [Web] Updated dependencies that had warnings
- [Web] Updated dependency babel to ^7.4
- [Web] Updated UI library to ^3.8

### Fixed
- Fixed a bug in `sensuctl` where global/persistent flags, such as `--namespace`
  and `--config-dir`, would get ignored if they were passed after a sub-command
  local flag, such as `--format`.
- Fixed a bug in `sensuctl` where handlers and filters would only be deleted
  from the default namespace, unless a `--namespace` flag was specified.
- Fixed a bug where events could be stored without a timestamp.
- Fixed a bug where metrics could be persisted to etcd in some cases.
- Fixed a bug where agents would sometimes refuse to terminate on SIGTERM and
  SIGINT.
- Fixed a bug where agents would always try to reconnect to the same backend,
  even when multiple backends were specified. Agents will now try to connect to
  other backends, in pseudorandom fashion.
- [Web] Avoids crash when the creator of a check is inaccessible.
- [Api] Respond with 404 from the users endpoint when user for given name cannot
  be found.
- Commands wrap on the event details page and will display "-" if there is no
  command (keepalives)

## [5.3.0] - 2019-03-11

### Added
- Added additional check config and entity information to event details page.
- Fixed all known TLS vulnerabilities affecting the backend server:
    - TLS min version increased to 1.2
    - Removed ALL but perfect-forward-secrecy ciphers
- Removed requirement of specifying `--trusted-ca-file` when using TLS on backend
- Prevented backend from loading server TLS configuration for http client
- Enforced uniform TLS configuration for all three backend components (apid, agentd, dashboardd)
- Set http client timeout to 15 seconds for sensuctl
- Round robin scheduling is now fully functional.
- Web UI offline state detection and and alert banner.

### Changed
- Asset downloading now uses buffered I/O.

### Fixed
- Check results sent via the agent socket now support handlers.
- `sensuctl user list` can now output yaml and wrapped-json
- Fixed bug with how long commands were displayed on check details page.
- Assets downloads no longer specify a client timeout.
- Fixed a bug where agent entity subscriptions would be communicated to the
  backend incorrectly. Due to the scheduler using the subscriptions from the
  HTTP header, this does not have any effect on scheduling.
- Web - Fixes issue where timeout value was not displayed.
- Fixed bug with how long commands were displayed on check details page.

### Removed
- Removed the concept of "edition" and the edition header.

## [5.2.1] - 2019-02-11

### Fixed
- Fixed a regression in the agent that would not allow proxy checks to be
run for subsequent executions.
### Added
- Web UI - support for labels and annotations

## [5.2.0] - 2019-02-06

### Added
- Added support for the following TLS related options to `sensuctl`:
`--trusted-ca-file` and `--insecure-skip-tls-verify`. This allows sensuctl
users to use a self-signed certificate without adding it to the operating
system's CA store, either by explicitly trusting the signer, or by disabling
TLS hostname verification.
- Added a generic watcher in the store.
- Added `RemoveProvider` method to authenticator.
- Check output truncation support has been added. Check output can be truncated
by adjusting the max_output_size and discard_output properties.
- Added ability to silence/unsilence from the event details page.
- Added support for wrapped resources in the API with `sensuctl create` &
`sensuctl edit`.
- Web UI - platform version displays on the entity details page.
- Web UI - include proxy request configuration on check details page.
- Web UI - display deregistration config on the entity details page.

### Changed
- Removed unused workflow `rel_build_and_test` in CircleCI config.
- Moved the `Provider` interface to `api/core/v2` package.
- Moved the `Authenticator` interface to `backend/authentication` package.
- Updated confirmation messages for sensuctl commands: `Created`, `Deleted` and
`Updated` instead of `OK`.
- Exported some functions and methods in the CLI client.
- The API authenticator now identifies providers by their name only.

### Fixed
- Check TTL failure events are now much more reliable, and will persist even
in the presence cluster member failures and cluster restarts.
- Fix snakeCase version of keys in typeMap for acronyms.
- Fixed a bug in keepalive processing that could result in a crash.
- Pin childprocess to v0.9.0 in CircleCI so fpm can be installed.
- Substitutions applied to command & hooks are now omitted from events.
- Fixes a bug where generic store methods assumed a namespace was provided for non-namespaced resources.
- Keepalive and check TTL database state is now properly garbage-collected on
entity deletion.
- Fixed a bug where `sensuctl version` required configuration files to exist.
- Updates the copy on the confirm disable dialog to accurately reflect the
operation.

## [5.1.1] - 2019-01-24

### Added
- Added the notion of authentication providers.

### Changed
- Improved logging for errors in proxy check requests.
- Updated Go version from 1.10 to 1.11.4.
- Refactoring of the internal authentication mechanism into a `basic`
authentication provider.
- Modified private generic store methods as public functions.
- Improved logging for errors in proxy check requests.
- Updated Go version from 1.10 to 1.11.4.
- Changed keepalive event to include check.output

### Fixed
- Fixed a bug where `sensuctl edit` was not removing the temp file it created.
- Fixed a bug where adhoc checks were not retrieving asset dependencies.
- Fixed a bug where check updates would cause the check to immediately fire.
- Fixed a bug where a bad line in check output would abort metric extraction.
An error is now logged instead, and extraction continues after a bad line is encountered.
- Keepalive events will now continue to fire after cluster restarts.
- Fixed a panic in the dashboardd shutdown routine.
- Fixed a bug where deleting a non-existent entity with sensuctl would not return an error.
- Web UI - toolbar menu buttons now switch with dark theme.
- Web UI - some buttons easier to see with dark theme.
- Agents will now take proxy entity names into consideration when guarding
against duplicate check requests.

### Changed
- Improved logging for errors in proxy check requests.
- Updated Go version from 1.10 to 1.11.4.

## [5.1.0] - 2018-12-18

### Added
- Support for the trusted-ca-file and insecure-skip-tls-verify flags in
  sensu-agent. These flags have the same meaning and use as their sensu-backend
  counterparts.

### Changed
- Default location for sensu-backend data has changed from /var/lib/sensu to
  /var/lib/sensu/sensu-backend. See release notes for more information.

### Fixed
- Keepalive and check TTL failure events now fire continuously until resolved.
- Listing an empty set of assets now correctly returns [] instead of null.
- Fixed API endpoint used by the CLI to create hooks via the 'sensuctl create'
  command. It's now possible to create objects of type 'Hook' with this command
  again.
- Firefox status icons not fully rendering

## [5.0.1] - 2018-12-12

### Changed
- Added --etcd-advertise-client-urls options to docker-compose.yaml sensu-backend start command

### Fixed
- Prevent a panic when using an external etcd cluster.
- Silences List in web ui sorted by ascending order; defaults to descending
- Reduces shuffling of items as events list updates
- Fixed error in UI where status value could not be coerced
- Copy local environment variables into execution context when running checks
- Ensure environment variables are joined with a semicolon on Windows
- Command arguments are no longer needlessly escaped on Windows
- Backend environments are now included in handler & mutator execution requests.

## [5.0.0] - 2018-11-30

### Added
- Add the `etcd-advertise-client-urls` config attribute to sensu-backend
- Support for multiple API versions added to sensuctl create
- Support for metadata added to wrapped resources (yaml, wrapped-json)
- Added the backend configuration attributes `api-listen-address` & `api-url`.
- Adds feedback when rerunning check[s] in the web app

### Removed
- Check subdue functionality has been disabled. Users that have checks with
subdues defined should delete and recreate the check. The subdue feature was
found to have issues, and we are re-working the feature for a future release.
- Filter when functionality has been disabled. Users that have filters with
'when' properties defined should delete and recreate the filter. Filter when
uses the same facility as check subdue for handling time windows.
- Removed event.Hooks and event.Silenced deprecated fields
- Extensions have been removed until we have time to revisit the feature.

### Changed
- Assets and checks environments are now merged, with a preference given to the
  values coming from the check's environment.
- Assets and handlers environments are now merged, with a preference given to the
  values coming from the handler's environment.
- Assets and mutators environments are now merged, with a preference given to the
  values coming from the mutator's environment.
- Metadata from wrappers and resources is now merged, with a preference given to
the values coming from the wrapper. Labels and annotations are deep-merged.
- Round-robin scheduling has been temporarily disabled.
- The dashboard now uses the `api-url` configuration attribute to connect to the
API.

### Fixed
- Fixed several resource leaks in the check scheduler.
- Fixed a bug in the dashboard where entities could not be silenced.
- Fix the `sensuctl cluster health` command.
- Fixed issue filtering by status on the events page
- Fixed interactive operations on entities in the CLI
- Removed rerun and check links for keepalives on event details page.
- Web UI - Made silencing language more clear on Silences List page
- Fixed a bug where resources from namespaces that share a common prefix, eg:
  "sensu" and "sensu-devel", could be listed together.
- Fixed a bug in the agent where the agent would deadlock after a significant
period of disconnection from the backend.
- Fixed a bug where logging events without checks would cause a nil panic.
- Removed the ability to rerun keepalives on the events list page
- A panic in keepalive/check ttl monitors causing a panic.
- Monitors are now properly namespaced in etcd.
- Updating a users groups will no longer corrupt their password
- Prevent empty error messages in sensuctl.
- Fixed a bug where keepalive failures could be influenced by check TTL
successes, and vice versa.
- Fixed a bug where check TTL events were not formed correctly.
- Fixed a web-ui bug causing the app to crash on window resize in FireFox

### Breaking Changes
- The backend configuration attributes `api-host` & `api-port` have been
replaced with `api-listen-address`.

## [2.0.0-beta.8-1] - 2018-11-15

### Added
- Assets are included on check details page.
- Adds links to view entities and checks from the events page.
- Added an agent/cmd package, migrated startup logic out of agent main
- Improved debug logging in pipeline filtering.
- Add object metadata to entities (including labels).
- Add filter query support for labels.
- Add support for setting labels on agents with the command line.
- The sensuctl tool now supports yaml.
- Add support for `--all-namespaces` flag in `sensuctl extension list`
subcommand.
- Added functionality to the dynamic synthesize function, allowing it to
flatten embedded and non-embedded fields to the top level.
- Added the sensuctl edit command.
- Added javascript filtering.

### Removed
- Govaluate is no longer part of sensu-go.

### Fixed
- Display appropriate fallback when an entity's lastSeen field is empty.
- Silences List in web ui sorted by ascending order
- Sorting button now works properly
- Fixed unresponsive silencing entry form begin date input.
- Removed lastSeen field from check summary
- Fixed a panic on the backend when handling keepalives from older agent versions.
- Fixed a bug that would prevent some keepalive failures from occurring.
- Improved event validation error messages.
- Improved agent logging for statsd events.
- Fixues issue with tooltip positioning.
- Fixed bug with toolbar menus collapsing into the overflow menu
- The agent now reconnects to the backend if its first connection attempt
  fails.
- Avoid infinite loop when code cannot be highlighted.

### Changes
- Deprecated the sensu-agent `--id` flag, `--name` should be used instead.

### Breaking Changes
- Environments and organizations have been replaced with namespaces.
- Removed unused asset metadata field.
- Agent subscriptions are now specified in the config file as an array instead
  instead of a comma-delimited list of strings.
- Extended attributes have been removed and replaced with labels. Labels are
string-string key-value pairs.
- Silenced `id`/`ID` field has changed to `name`/`Name`.
- Entity `id`/`ID` field has changed to `name`/`Name`.
- Entity `class`/`Class` field has changed to `entity_class`/`EntityClass`.
- Check `proxy_entity_id`/`ProxyEntityID` field has changed to `proxy_entity_name`/`ProxyEntityName`.
- Objects containing both a `name`/`Name` and `namespace`/`Namespace` field have been
replaced with `metadata`/`ObjectMeta` (which contains both of those fields).
- Role-based access control (RBAC) has been completely redesigned.
- Filter and token substitution variable names now match API naming. Most names
that were previously UpperCased are now lower_cased.
- Filter statements are now called expressions. Users should update their
filter definitions to use this new naming.

## [2.0.0-beta.7-1] - 2018-10-26

### Added
- Asset functionality for mutators and handlers.
- Web ui allows publishing and unpublishing on checks page.
- Web ui allows publishing and unpublishing on check details page.
- Web ui code highlighting added.

### fixed
- fixes exception thrown when web ui browser window is resized.

## [2.0.0-beta.6-2] - 2018-10-22

### Added
- Add windows/386 to binary gcs releases
- TLS authentication and encryption for etcd client and peer communication.
- Added a debug log message for interval timer initial offset.
- Added a privilege escalation test for RBAC.

### Removed
- Staging resources and configurations have been removed from sensu-go.
- Removed handlers/slack from sensu/sensu-go. It can now be found in
sensu/slack-handler.
- Removed the `Error` store and type.

### Changed
- Changed sensu-agent's internal asset manager to use BoltDB.
- Changed sensuctl title colour to use terminal's configured default for bold
text.
- The backend no longer forcibly binds to localhost.
- Keepalive intervals and timeouts are now configured in the check object of
keepalive events.
- The sensu-agent binary is now located at ./cmd/sensu-agent.
- Sensuctl no longer uses auto text wrapping.
- The backend no longer requires embedded etcd. External etcd instances can be
used by providing the --no-embed option. In this case, the client will dial
the URLs provided by --listen-client-urls.
- The sensu-agent binary is now located at ./cmd/sensu-agent.
- Sensuctl no longer uses auto text wrapping.
- The backend no longer requires embedded etcd. External etcd instances can be
used by providing the --no-embed option. In this case, the client will dial
the URLs provided by --listen-client-urls.
- Deprecated daemon `Status()` functions and `/info` (`/info` will be
re-implemented in https://github.com/sensu/sensu-go/issues/1739).
- The sensu-backend flags related to etcd are now all prefixed with `etcd` and
the older versions are now deprecated.
- Web ui entity recent events are sorted by last ok.
- etcd is now the last component to shutdown during a graceful shutdown.
- Web ui entity recent events are sorted by last ok
- Deprecated --custom-attributes in the sensu-agent command, changed to
--extended-attributes.
- Interfaced command execution and mocked it for testing.
- Updated the version of `libprotoc` used to 3.6.1.

### Fixed
- Fixed a bug in `sensuctl configure` where an output format called `none` could
  be selected instead of `tabular`.
- Fixes a bug in `sensuctl cluster health` so the correct error is handled.
- Fixed a bug where assets could not extract git tarballs.
- Fixed a bug where assets would not install if given cache directory was a
relative path.
- Fixed a bug where an agent's collection of system information could delay
sending of keepalive messages.
- Fixed a bug in nagios perfdata parsing.
- Etcd client URLs can now be a comma-separated list.
- Fixed a bug where output metric format could not be unset.
- Fixed a bug where the agent does not validate the ID at startup.
- Fixed a bug in `sensuctl cluster health` that resulted in an unmarshal
error in an unhealthy cluster.
- Fixed a bug in the web ui, removed references to keepaliveTimeout.
- Keepalive checks now have a history.
- Some keepalive events were misinterpreted as resolution events, which caused
these events to be handled instead of filtered.
- Some failing keepalive events were not properly emitted after a restart of
sensu-backend.
- The check output attribute is still present in JSON-encoded events even if
empty.
- Prevent an empty Path environment variable for agents on Windows.
- Fixed a bug in `sensuctl check update` interactive mode. Boolean defaults
were being displayed rather than the check's current values.
- Use the provided etcd client TLS information when the flag `--no-embed-etcd`
is used.
- Increase duration delta in TestPeriodicKeepalive integration test.
- Fixed some problems introduced by Go 1.11.

### Breaking Changes
- Removed the KeepaliveTimeout attribute from entities.

## [2.0.0-beta.4] - 2018-08-14

### Added
- Added the Sensu edition in sensuctl config view subcommand.
- List the supported resource types in sensuctl.
- Added agent ID and IP address to backend session connect/disconnect logs
- Licenses collection for RHEL Dockerfiles and separated RHEL Dockerfiles.

### Changed
- API responses are inspected after each request for the Sensu Edition header.
- Rename list-rules subcommand to info in sensuctl role commmand with alias
for backward compatibility.
- Updated gogo/protobuf and golang/protobuf versions.
- Health API now returns etcd alarms in addition to cluster health.

### Fixed
- Fixed agentd so it does not subscribe to empty subscriptions.
- Rules are now implicitly granting read permission to their configured
environment & organization.
- The splay_coverage attribute is no longer mandatory in sensuctl for proxy
check requests and use its default value instead.
- sensu-agent & sensu-backend no longer display help usage and duplicated error
message on startup failure.
- `Issued` & `History` are now set on keepalive events.
- Resolves a potential panic in `sensuctl cluster health`.
- Fixed a bug in InfluxDB metric parsing. The timestamp is now optional and
compliant with InfluxDB line protocol.
- Fixed an issue where adhoc checks would not be issued to all agents in a
clustered installation.

### Breaking Changes
- Corrects the check field `total_state-change` json tag to `total_state_change`.

## [2.0.0-beta.3-1] - 2018-08-02

### Added
- Added unit test coverage for check routers.
- Added API support for cluster management.
- Added sensuctl cluster member-list command.
- Added Sensu edition detection in sensuctl.
- Added sensuctl cluster member-add command.
- Added API client support for enterprise license management.
- Added a header to API calls that returns the current Sensu Edition.
- Added sensuctl cluster health command.

### Changed
- The Backend struct has been refactored to allow easier customization in
enterprise edition.
- Use etcd monitor instead of in-memory monitor.
- Refactoring of the cmd package for sensuctl to allow easier customization in
the enterprise edition.
- Upgrade dep to v0.5.0
- Added cluster health information to /health endpoint in sensu-backend.

### Fixed
- Fixed `sensuctl completion` help for bash and zsh.
- Fixed a bug in build.sh where versions for Windows and Mac OS were not
generated correctly.
- Display the name of extensions with table formatting in sensuctl.
- Fixed TLS issue that occurred when dashboard communicated with API.
- Check TTL now works with round robin checks.
- Format string for --format flag help now shows actual arguments.
- Push the sensu/sensu:nightly docker image to the Docker Hub.
- Replaced dummy certs with ones that won't expire until 100 years in the
future.
- Fixed a bug where clustered round robin check execution executed checks
too often.
- Catch errors in type assertions in cli.
- Fixed a bug where users could accidentally create invalid gRPC handlers.

### Removed
- Removed check subdue e2e test.
- Removed unused Peek method in the Ring data structure.

### Breaking Changes
- Removed deprecated import command.

## [2.0.0-beta.2] - 2018-06-28

### Added
- Performed an audit of events and checks. Added `event.HasCheck()` nil checks
prior to assuming the existence of said check.
- Added a Create method to the entities api.
- Added the ability to set round robin scheduling in sensuctl
- Added Output field to GRPC handlers
- Additional logging around handlers
- Accept additional time formats in sensuctl
- Entities can now be created via sensuctl.
- Added the format `wrapped-json` to sensuctl `configure`, `list` and `info`
commands, which is compatible with `sensuctl create`.
- Added debug event log with all event data.
- Added yml.example configurations for staging backend and agents.
- Added test resources in `testing/config/resources.json` to be used in staging.
- Added all missing configuration options to `agent.yml.example` and
`backend.yml.example`.
- Added environment variables to checks.
- Added logging redaction integration test.
- Added check token substitution integration test.
- Added the `sensuctl config view` subcommand.
- Added extension service configuration to staging resources.
- Added some documentation around extensions.
- Added Dockerfile.rhel to build RHEL containers.

### Changed
- Upgraded gometalinter to v2.
- Add logging around the Sensu event pipeline.
- Split out the docker commands in build script so that building images and
  pushing can be done separately.
- Migrated the InfluxDB handler from the sensu-go repository to
github.com/nikkiki/sensu-influxdb-handler
- Entry point for sensu-backend has been changed to
  `github.com/sensu/sensu-go/cmd/sensu-backend`
- Don't allow unknown fields in types that do not support custom attributes
when creating resources with `sensuctl create`.
- Provided additional context to metric event logs.
- Updated goversion in the appveyor configuration for minor releases.
- Use a default hostname if one cannot be retrieved.
- Return an error from `sensuctl configure` when the configured organization
or environment does not exist.
- Remove an unnecessary parameter from sensuctl environment create.
- The profile environment & organization values are used by default when
creating a resource with sensuctl.
- Migrated docker image to sensu Docker Hub organization from sensuapp.
- Use the sensu/sensu image instead of sensu/sensu-go in Docker Hub.

### Fixed
- Prevent panic when verifying if a metric event is silenced.
- Add logging around the Sensu event pipeline
- Marked silenced and hooks fields in event as deprecated
- Fixed a bug where hooks could not be created with `create -f`
- Metrics with zero-values are now displayed correctly
- Fix handler validation routine
- Fixed a small bug in the opentsdb transformer so that it trims trailing
whitespace characters.
- Sensu-agent logs an error if the statsd listener is unable to start due to an
invalid address or is stopped due to any other error.
- Fixed a bug where --organization and --environment flags were hidden for all
commands
- Fix a bug where environments could not be created with sensuctl create
- StatsD listener on Windows is functional
- Add version output for dev and nightly builds (#1320).
- Improve git version detection by directly querying for the most recent tag.
- Fixed `sensuctl create -f` for `Role`
- Fixed `sensuctl create -f` for `Event`
- Added validation for asset SHA512 checksum, requiring that it be at least 128
characters and therefore fixing a bug in sensuctl
- Silenced IDs are now generated when not set in `create -f` resources
- API requests that result in a 404 response are now logged
- Fixed a bug where only a single resource could be created with
`sensuctl create` at a time.
- Fixed a bug where environments couldn't be deleted if there was an asset in
the organization they reside in.
- Dashboard's backend reverse proxy now works with TLS certs are configured.
- Fixed a bug with the IN operator in query statements.
- Boolean fields with a value of `false` now appear in json format (removed
`omitempty` from protobufs).
- The sensuctl create command no longer prints a spurious warning when
non-default organizations or environments are configured.
- When installing assets, errors no longer cause file descriptors to leak, or
lockfiles to not be cleaned up.
- Fixed a bug where the CLI default for round robin checks was not appearing.
- Missing custom attributes in govaluate expressions no longer result in
an error being logged. Instead, a debug message is logged.
- Update AppVeyor API token to enable GitHub deployments.
- Allow creation of metric events via backend API.
- Fixed a bug where in some circumstances checks created with sensuctl create
would never fail.
- Fixed a goroutine leak in the ring.
- Fixed `sensuctl completion` help for bash and zsh.

### Removed
- Removed Linux/386 & Windows/386 e2e jobs on Travis CI & AppVeyor
- Removed check output metric extraction e2e test, in favor of more detailed
integration coverage.
- Removed the `leader` package
- Removed logging redaction e2e test, in favor of integration coverage.
- Removed check token substitution e2e test, in favor of integration coverage.
- Removed round robin scheduling e2e test.
- Removed proxy check e2e test.
- Removed check scheduling e2e test.
- Removed keepalive e2e test.
- Removed event handler e2e test.
- Removed `sensuctl` create e2e tests.
- Removed hooks e2e test.
- Removed assets e2e test.
- Removed agent reconnection e2e test.
- Removed extensions e2e test.

## [2.0.0-beta.1] - 2018-05-07
### Added
- Add Ubuntu 18.04 repository
- Support for managing mutators via sensuctl.
- Added ability to sort events in web UI.
- Add PUT support to APId for the various resource types.
- Added flags to disable the agent's API and Socket listeners
- Made Changelog examples in CONTRIBUTING.md more obvious
- Added cli support for setting environment variables in mutators and handlers.
- Added gRPC extension service definition.
- The slack handler now uses the iconURL & username flag parameters.
- Support for nightlies in build/packaging tooling.
- Added extension registry support to apid.
- Added extension registry to the store.
- Add sensuctl create command.
- Adds a statsd server to the sensu-agent which runs statsd at a configurable
flush interval and converts gostatsd metrics to Sensu Metric Format.
- Add event filtering to extensions.
- Proper 404 page for web UI.
- Add sensuctl extension command.
- Add extensions to pipelined.
- Added more tests surrounding the sensu-agent's statsd server and udp port.
- Add the `--statsd-event-handlers` flag to sensu-agent which configures the
event handlers for statsd metrics.
- Add default user with username "sensu" with global, read-only permissions.
- Add end-to-end test for extensions.
- Add configuration setting for backend and agent log level.
- Add extension package for building third-party Sensu extensions in Go.
- Add the `--statsd-disable` flag to sensu-agent which configures the
statsd listener. The listener is enabled by default.
- Added an influx-db handler for events containing metrics.
- Add 'remove-when' and 'set-when' subcommands to sensuctl filter command.
- Added the Transformer interface.
- Added a Graphite Plain Text transformer.
- Add support for `metric_format` and `metric_handlers` fields in the Check and
CheckConfig structs.
- Add CLI support for `metric_format` and `metric_handlers` fields in `sensuctl`.
- Add support for metric extraction from check output for `graphite_plaintext`
transformer.
- Added a OpenTSDB transformer.
- Add support for metric extraction from check output for `opentsdb_line`
- Added a Nagios performance data transformer.
- Add support for metric extraction from check output for `nagios_perfdata`
- Added an InfluxDB Line transformer.
- Add support for metric extraction from check output for `influxdb_line`
transformer.
- Add e2e test for metric extraction.

### Changed
- Changed the maximum number of open file descriptors on a system to from 1024
(default) to 65535.
- Increased the default etcd size limit from 2GB to 4GB.
- Move Hooks and Silenced out of Event and into Check.
- Handle round-robin scheduling in wizardbus.
- Added informational logging for failed entity keepalives.
- Replaced fileb0x with vfsgen for bundling static assets into binary. Nodejs 8+
and yarn are now dependencies for building the backend.
- Updated etcd to 3.3.2 from 3.3.1 to fix an issue with autocompaction settings.
- Updated and corrected logging style for variable fields.
- Build protobufs with go generate.
- Creating roles via sensuctl now supports passing flags for setting permissions
  rules.
- Removed -c (check) flag in sensuctl check execute command.
- Fix a deadlock in the monitor.
- Don't allow the bus to drop messages.
- Events list can properly be viewed on mobile.
- Updated Sirupsen/logrus to sirupsen/logrus and other applicable dependencies using the former.
- Set default log level to 'warn'.
- Optimize check marshaling.
- Silenced API only accepts 'id' parameter on DELETE requests.
- Disable gostatsd internal metric collection.
- Improved log entries produced by pipelined.
- Allow the InfluxDB handler to parse the Sensu metric for an InfluxDB field tag
and measurement.
- Removed organization and environment flags from create command.
- Changed `metric_format` to `output_metric_format`.
- Changed `metric_handlers` to `output_metric_handlers`.

### Fixed
- Terminate processes gracefully in e2e tests, allowing ports to be reused.
- Shut down sessions properly when agent connections are disrupted.
- Fixed shutdown log message in backend
- Stopped double-writing events in eventd
- Agents from different orgs/envs with the same ID connected to the same backend
  no longer overwrite each other's messagebus subscriptions.
- Fix the manual packaging process.
- Properly log the event being handled in pipelined
- The http_check.sh example script now hides its output
- Silenced entries using an asterisk can be deleted
- Improve json unmarshaling performance.
- Events created from the metrics passed to the statsd listener are no longer
swallowed. The events are sent through the pipeline.
- Fixed a bug where the Issued field was never populated.
- When creating a new statsd server, use the default flush interval if given 0.
- Fixed a bug where check and checkconfig handlers and subscriptions are null in rendered JSON.
- Allow checks and hooks to escape zombie processes that have timed out.
- Install all dependencies with `dep ensure` in build.sh.
- Fixed an issue in which some agents intermittently miss check requests.
- Agent statsd daemon listens on IPv4 for Windows.
- Include zero-valued integers in JSON output for all types.
- Check event entities now have a last_seen timestamp.
- Improved silenced entry display and UX.
- Fixed a small bug in the opentsdb transformer so that it trims trailing
whitespace characters.

## [2.0.0-nightly.1] - 2018-03-07
### Added
- A `--debug` flag on sensu-backend for enabling a pprof HTTP endpoint on localhost.
- Add CLI support for adhoc check requests.
- Check scheduler now handles adhoc check requests.
- Added `set-FIELD` and `remove-FIELD` commands for all updatable fields
of a check. This allows updating single fields and completely clearing out
non-required fields.
- Add built-in only_check_output mutator to pipelined.
- Allow publish, cron, ttl, timeout, low flap threshold and more fields to be
set when importing legacy settings.
- Add CPU architecture in system information of entities.
- The `sensuctl user change-password` subcommand now accepts flag parameters.
- Configured and enabled etcd autocompaction.
- Add event metrics type, implementing the Sensu Metrics Format.
- Agents now try to reconnect to the backend if the connection is lost.
- Added non-functional selections for resolving and silencing to web ui
- Add LastOk to check type. This will be updated to reflect the last timestamp
of a successful check.
- Added GraphQL explorer to web UI.
- Added check occurrences and occurrences_watermark attributes from Sensu 1.x.
- Added issue template for GitHub.
- Added custom functions to evaluate a unix timestamp in govaluate.

### Changed
- Refactor Check data structure to not depend on CheckConfig. This is a breaking
change that will cause existing Sensu alpha installations to break if upgraded.
This change was made before beta release so that further breaking changes could
be avoided.
- Make indentation in protocol buffers files consistent.
- Refactor Hook data structure. This is similar to what was done to Check,
except that HookConfig is now embedded in Hook.
- Refactor CheckExecutor and AdhocRequestExecutor into an Executor interface.
- Changed the sensu-backend etcd flag constants to match the etcd flag names.
- Upgraded to Etcd v3.3.1
- Removed 3DES from the list of allowed ciphers in the backend and agent.
- Password input fields are now aligned in  `sensuctl user change-password`
subcommand.
- Agent backend URLs without a port specified will now default to port 8081.
- Travis encrypted variables have been updated to work with travis-ci.org
- Upgraded all builds to use Go 1.10.
- Use megacheck instead of errcheck.
- Cleaned agent configuration.
- We no longer duplicate hook execution for types that fall into both an exit
code and severity (ex. 0, ok).
- Updated the sensuctl guidelines.
- Changed travis badge to use travis-ci.org in README.md.
- Govaluate's modifier tokens can now be optionally forbidden.
- Increase the stack size on Travis CI.
- Refactor store, queue and ring interfaces, and daemon I/O details.
- Separated global from local flags in sensuctl usage.

### Fixed
- Fixed a bug in time.InWindow that in some cases would cause subdued checks to
be executed.
- Fixed a bug in the HTTP API where resource names could not contain special
characters.
- Resolved a bug in the keepalive monitor timer which was causing it to
erroneously expire.
- Resolved a bug in how an executor processes checks. If a check contains proxy
requests, the check should not duplicately execute after the proxy requests.
- Removed an erroneous validation statement in check handler.
- Fixed HookList `hooks` validation and updated `type` validation message to
allow "0" as a valid type.
- Events' check statuses & execution times are now properly added to CheckHistory.
- Sensu v1 Check's with TTL, timeout and threshold values can now be imported
correctly.
- Use uint32 for status so it's not empty when marshalling.
- Automatically create a "default" environment when creating a new organization.

## [2.0.0-alpha.17] - 2018-02-13
### Added
- Add .gitattributes file with merge strategy for the Changelog.
- Context switcher added for dashboard.
- Add API support for adhoc check requests.
- Check scheduler now supports round-robin scheduling.
- Added better error checking for CLI commands and support for mutually
exclusive fields.
- Added `--interactive` flag to CLI which is required to run interactive mode.
- Added CLI role rule-add Organization and Environment interactive prompts.
- Added events page list and simple buttons to filter

### Changed
- Silenced `begin` supports human readable time (Format: Jan 02 2006 3:04PM MST)
in `sensuctl` with optional timezone. Stores the field as unix epoch time.
- Increased the timeout in the store's watchers tests.
- Incremental retry mechanism when waiting for agent and backend in e2e tests.
- Renamed CLI asset create interactive prompt "Org" to "Organization".

### Fixed
- Fixed required flags in `sensuctl` so requirements are enforced.
- Add support for embedded fields to dynamic.Marshal.

## [2.0.0-alpha.16] - 2018-02-07
### Added
- Add an e2e test for proxy check requests.
- Add integration tests to our CI.
- Context switcher added for dashboard
- Add api support for adhoc check requests.

### Fixed
- Tracks in-progress checks with a map and mutex rather than an array to
increase time efficiency and synchronize goroutines reading from and writing
to that map.
- Fixed a bug where we were attempting to kill processes that had already
finished before its allotted execution timeout.
- Fixed a bug where an event could erroneously be shown as silenced.
- Properly log errors whenever a check request can't be published.
- Fixed some build tags for tests using etcd stores.
- Keepalive monitors now get updated with changes to a keepalive timeout.
- Prevent tests timeout in queue package
- Prevent tests timeout in ring package
- Fixed a bug in the queue package where timestamps were not parsed correctly.
- Fixed Ring's Next method hanging in cases where watch events are not propagated.

### Changed
- Queues are now durable.
- Refactoring of the check scheduling integration tests.
- CLI resource delete confirmation is now `(y/N)`.

### Removed
- Dependency github.com/chzyer/readline

## [2.0.0-alpha.15] - 2018-01-30
### Added
- Add function for matching entities to a proxy check request.
- Added functions for publishing proxy check requests.
- Added proxy request validation.
- CLI functionality for proxy check requests (add set-proxy-requests command).
- Entities have been added to the state manager and synchronizer.
- Added package leader, for facilitating execution by a single backend.
- Proxy check requests are now published to all entities described in
`ProxyRequests` and `EntityAttributes`.
- Add quick navigation component for dashboard

### Changed
- Govaluate logic is now wrapped in the `util/eval` package.
- Cron and Interval scheduling are now mutually exclusive.

### Fixed
- Fixed a bug where retrieving check hooks were only from the check's
organization, rather than the check's environment, too.

## [2.0.0-alpha.14] - 2018-01-23
### Added
- Add `Timeout` field to CheckConfig.
- CLI functionality for check `Timeout` field.
- Add timeout support for check execution.
- Add timeout support for check hook execution.
- Token substitution is now available for check hooks
- Add an e2e test for logging redaction
- Support for `When` field in `Filter` which enables filtering based on days
and times of the week.
- New gRPC inspired GraphQL implementation. See
[graphql/README](backend/apid/graphql/README.md) for usage.
- Support for TTLs in check configs to monitor stale check results.

### Changed
- Moved monitor code out of keepalived and into its own package.
- Moved KeyBuilder from etcd package to store package.

## [2.0.0-alpha.13] - 2018-01-16
### Added
- Logging redaction for entities

### Fixed
- Fixed e2e test for token substitution on Windows
- Fixed check subdue unit test for token substitution on Windows
- Consider the first and last seconds of a time window when comparing the
current time
- Fixed Travis deploy stage by removing caching for $GOPATH
- Parse for [traditional cron](https://en.wikipedia.org/wiki/Cron) strings, rather than [GoDoc cron](https://godoc.org/github.com/robfig/cron) strings.

### Changed
- Removed the Visual Studio 2017 image in AppVeyor to prevent random failures
- Made some slight quality-of-life adjustments to build-gcs-release.sh.

## [2.0.0-alpha.12] - 2018-01-09
### Added
- Add check subdue mechanism. Checks can now be subdued for specified time
windows.
- Silenced entries now include a `begin` timestamp for scheduled maintenance.
- Store clients can now use [watchers](https://github.com/sensu/sensu-go/pull/792) to be notified of changes to objects in the store.
- Add check `Cron` field. Checks can now be scheduled according to the cron
string stored in this field.
- Add a distributed queue package for use in the backend.
- Token substitution is now available for checks.
- CLI functionality for check `Cron` field.
- Add an e2e test for cron scheduling.
- Add an e2e test for check hook execution.

## [2.0.0-alpha.11] - 2017-12-19
### Breaking Changes
- The `Source` field on a check has been renamed to `ProxyEntityID`. Any checks
using the Source field will have to be recreated.

### Added
- Silenced entries with ExpireOnResolve set to true will now be deleted when an
event which has previously failing was resolved
- TCP/UDP sockets now accept 1.x backward compatible payloads. 1.x Check Result gets translated to a 2.x Event.
- Custom attributes can be added to the agent at start.
- New and improved Check Hooks are implemented (see whats new about hooks here: [Hooks](https://github.com/sensu/sensu-alpha-documentation/blob/master/08-hooks.md))
- Add check subdue CLI support.

### Changed
- Avoid using reflection in time.InWindows function.
- Use multiple parallel jobs in CI tools to speed up the tests
- Pulled in latest [github.com/coreos/etcd](https://github.com/coreos/etcd).
- Includes fix for panic that occurred on shutdown.
- Refer to their
[changelog](https://github.com/gyuho/etcd/blob/f444abaae344e562fc69323c75e1cf772c436543/CHANGELOG.md)
for more.
- Switch to using [github.com/golang/dep](https://github.com/golang/dep) for
managing dependencies; `vendor/` directory has been removed.
- See [README](README.md) for usage.

## [2.0.0-alpha.10] - 2017-12-12
### Added
- End-to-end test for the silencing functionality
- Silenced events are now identified in sensuctl

### Changed
- Events that transitioned from incidents to a healthy state are no longer
filtered by the pipeline
- Errcheck was added to the build script, and the project was given a once-over
to clean up existing errcheck lint.
- Creating a silenced entry via sensuctl no longer requires an expiry value

### Fixed
- Entities can now be silenced using their entity subscription
- Fixed a bug in the agent where it was ignoring keepalive interval and timeout
settings on start
- Keepalives now alert when entities go away!
- Fixed a bug in package dynamic that could lead to an error in json.Marshal
in certain cases.
- Fixed an issue in keepalived to handle cases of nil entities in keepalive
messages

## [2.0.0-alpha.9] - 2017-12-5
### Added
- Proxy entities are now dynamically created through the "Source" attribute of a
check configuration
- Flag to sensuctl configure allowing it to be configured non-interactively
(usage: --non-interactive or -n)
- New function SetField in package dynamic, for setting fields on types
supporting extended attributes.
- Automatically append entity:entityID subscription for agent entities
- Add silenced command to sensuctl for silencing checks and subscriptions.
- Add healthz endpoint to agent api for checking agent liveness.
- Add ability to pass JSON event data to check command STDIN.
- Add POST /events endpoint to manually create, update, and resolve events.
- Add "event resolve" command to sensuctl to manually resolve events.
- Add the time.InWindow & time.InWindows functions to support time windows, used
in filters and check subdue

### Fixed
- Fixed a bug in how silenced entries were deleted. Only one silenced entry will
be deleted at a time, regardless of wildcard presence for subscription or check.

## [2.0.0-alpha.8] - 2017-11-28
### Added
- New "event delete" subcommand in sensuctl
- The "Store" interface is now properly documented
- The incoming request body size is now limited to 512 KB
- Silenced entries in the store now have a TTL so they automatically expire
- Initial support for custom attributes in various Sensu objects
- Add "Error" type for capturing pipeline errors
- Add registration events for new agents
- Add a migration tool for the store directly within sensu-backend

### Changed
- Refactoring of the sensu-backend API
- Modified the description for the API URL when configuring sensuctl
- A docker image with the master tag is built for every commit on master branch
- The "latest" docker tag is only pushed once a new release is created

### Fixed
- Fix the "asset update" subcommand in sensuctl
- Fix Go linting in build script
- Fix querying across organizations and environments with sensuctl
- Set a standard redirect policy to sensuctl HTTP client

### Removed
- Removed extraneous GetEnv & GetOrg getter methods<|MERGE_RESOLUTION|>--- conflicted
+++ resolved
@@ -60,14 +60,11 @@
 - Added the secrets provider interface and secrets provider manager to be used
 by commercial secrets providers. Implemented for checks, mutators, and handlers.
 - Added the `secrets` field to checks, mutators, and handlers.
-<<<<<<< HEAD
 - Added `flapping` field to check history, along with `is_flapping_start` and
   `is_flapping_end` event properties for use by filters.
-=======
 - Added the `keepalive-handlers` configuration flag on the agent to specify the
 entity's keepalive handlers.
 - Added `event.entity.name` as a supported field selector.
->>>>>>> 8b014fb9
 
 ### Fixed
 - Fixed a memory leak in the entity cache.
@@ -79,10 +76,8 @@
 crash.
 - Fixed a bug where `sensuctl entity delete` was not returning an error
 when attempting to delete a non-existent entity.
-<<<<<<< HEAD
 - Fixed bug where flapping would incorrectly end when `total_state_change` was below
   `high_flap_threshold` instead of below `low_flap_threshold`.
-=======
 - sensuctl command assets installed via Bonsai will now use the "sensuctl"
 namespace.
 - Fixed a memory leak in the entity cache
@@ -96,7 +91,6 @@
 the `/events` endpoint.
 - Fixed a bug where failing check TTL events could occur event if keepalive
 failures had already occurred.
->>>>>>> 8b014fb9
 
 ## [5.16.1] - 2019-12-18
 
