# Changelog
All notable changes to this project will be documented in this file.

The format is based on [Keep a Changelog](http://keepachangelog.com/en/1.0.0/)
and this project adheres to [Semantic
Versioning](http://semver.org/spec/v2.0.0.html).

## Unreleased

### Fixed
- Added better error logging for mutator execution.
- Fixed the order of flap detection weighting for checks.
- The pprof server now only binds to localhost.

### Added
- Added the `APIKey` resource and HTTP API support for POST, GET, and DELETE.
- Added sensuctl commands to manage the `APIKey` resource.
- Added support for api keys to be used in api authentication.
- Added support for sensu-backend service environment variables.

### Changed
<<<<<<< HEAD
- Moved `corev2.BonsaiAsset` to `bonsai.Asset` and moved
`corev2.OutdatedBonsaiAsset` to `bonsai.OutdatedAsset` along with subsequent
bonsai package refactors.
=======
- Colons and periods are now allowed to be used in all resource names, with
the exception of users.
>>>>>>> 550e85f7

## [5.14.2] - 2019-11-04

### Changed
- Upgraded etcd to 3.3.17

### Fixed
- As a result of upgrading etcd, TLS etcd clients that lose their connection will
successfully reconnect when using --no-embed-etcd.
- Check TTL switches are now correctly buried when associated events and entities
are deleted.
- Keepalive switches are now correctly buried when the keepalive event is deleted.
- Sensu now uses far fewer leases for keepalives and check TTLs, resulting in a
stability improvement for most deployments.
- Fixed a minor UX issue in interactive filter commands in sensuctl.
- Silences now successfully apply to proxy entities where the check doesn't contain
  the same subscriptions as the entity (#3356)

## [5.14.1] - 2019-10-16

### Added
- Added prometheus gauges for check schedulers.

### Fixed
- Opening an already open Bolt database should not cause sensu-agent to hang
indefinitely.
- [CLI] Dump multiple types as YAML to a file would print separator STDOUT
instead of specified file
- Fixed a bug where Sensu would crash with a panic due to a send on a closed channel.

## [5.14.0] - 2019-10-08

### Added
- [Web] Added an additional option to the error dialog allowing users to
completely wipe the application's persisted state; in lieu of them having to
manually wipe their local / session storage. This may help in the rare cases
where something in said state is leading to an uncaught exception.
- [Web] For operating systems with support for selecting a preferred light /dark
theme, the application now respects the system preference by default.
- sensuctl dump can now list the types of supported resources with --types.
- Added the `sensu_agent_version` field to the `Entity` resource, which reflects
the Sensu semver version of the agent entity.
- Added the `--etcd-heartbeat-interval` and `--etcd-election-timeout` flags to
`sensu-backend`

### Changed
- [Web] Github is not always the best place for feature requests and discussion,
as such we've changed CTA for feedback to point to Discourse instead of the
web repository's issues page.
- [Web] When a user lands on a page inside a namespace that no longer exists or
they do not have access to, the drawer is now opened so that namespace switcher
is front and center. Hopefully this should reduce any confusion around next
steps.
- Support agent TLS authentication, usable with a licensed sensu-backend.
- Updated Go version from 1.12.3 to 1.13.1.
- [GraphQL] `putWrapped` mutation now accepts wrapped JSON with empty
outer objectmeta.

### Fixed
- [Web] Fixed issue where a user with an appropriate role may have been unable
to resolve events, queue checks, and create silenced entries.
- Splayed proxy checks are now executed every interval, instead of every
`interval + interval * splay_coverage`.
- [GraphQL] Ensures that proxy entity label & annotations are redacted.
- Fixed a bug in the ring where round robin schedules would not recover
after quorum loss.
- [Web] Unauthorized errors emitted while creating silences or resolving events
are now caught and a toast is presented to communicate what occurred.
- [Web] Internal errors are now avoided when a user attempts to queue an ad-hoc
check for a keepalive.
- Do not separate asset builds into several assets unless the the tabular format
is used in `sensuctl asset list`.
- Fix the 'flag accessed but not defined' error in `sensuctl asset outdated`
- Fix generic API client's `SetTypeMeta` method. The APIGroup is now correctly
configured and by virtue unintended authorization denied errs are avoided.
- Fixed a bug where checks would stop executing after a network error.
- Fixed a bug where sensuctl create with stdin was not working.

## [5.13.2] - 2019-09-19

### Fixed
- Enterprise bug fix.

## [5.13.1] - 2019-09-10

### Fixed
- Multi-build asset definitions with no matching filters will no longer cause a panic.

## [5.13.0] - 2019-09-09

### Added
- Added the `sensuctl env` command.
- sensuctl asset add (fetches & adds assets from Bonsai).
- sensuctl asset outdated (checks for newer versions of assets from Bonsai).
- Add HTTP and directory support to `sensuctl create`
- Only validate check interval/cron when publish true

### Fixed
- sensuctl dump no longer silently discards errors.
- Interactive check create and update modes now have 'none' as the first
highlighted option, instead of nagios-perfdata.
- Fixed a bug where silences would not expire on event resolution.

## [5.12.0] - 2019-08-22

### Added
- Added functionality for the agent `--allow-list` configuration, which
whitelists check and check hook executables.
- Added the `runtime_assets` field to `HookConfig`. Assets are enabled
for check hook execution.
- Added backwards compatible content negotiation to the websocket connection.
Protobuf will be used for serialization/deserialization unless indicated by the
backend to use JSON.
- Added delete functionality for assets in the API and sensuctl.
- Added `sensuctl dump` to dump resources to a file or STDOUT.
- Added `event.check.name` as a supported field selector.
- [Web] Added timeline chart to event details view.
- Added `entity.system.arm_version` to record the value of `GOARM` at compile time.
- Added `ProviderType` field to `AuthProviderClaims`
- Added `builds` field to the `Asset` type to allow assets to specify different
URLs for each platform/architecture/arch_version.

### Changed
- The project now uses Go modules instead of dep for dependency management.
- The internal reverse proxy relied on by the dashboard has been eliminated.
- The generic etcd watcher now keeps track of revisions.
- The resource caches can now rebuild themselves in case of failures.
- Event and Entity resources can now be created without an explicit namespace;
the system will refer to the namespace in the URL.
- Events and Entities can now be created with the POST verb.
- [Web] Changed styling of namespace labels.
- Log token substitution failures more clearly.

### Fixed
- Fixed the tabular output of `sensuctl filter list` so inclusive filter expressions
are joined with `&&` and exclusive filter expressions are joined with `||`.
- The REST API now correctly only returns events for the specific entity
queried in the `GET /events/:entity` endpoint (#3141)
- Prevent a segmentation fault when running `sensuctl config view` without
configuration.
- Added entity name to the interactive sensuctl survey.
- Check hooks with `stdin: true` now receive actual event data on STDIN instead
  of an empty event.
- Prevent a segmentation fault on the agent when a command execution returns an
error.
- [Web] Fixed issue where a bad or revoked access token could crash the app.

### Removed
- Removed encoded protobuf payloads from log messages (when decoded, they can reveal
redacted secrets).

## [5.11.1] - 2019-07-18

### Fixed
- The agent now sends heartbeats to the backend in order to detect network
failures and reconnect faster.
- The default handshake timeout for the WebSocket connection negotiation has
been lowered from 45 to 15 seconds and is now configurable.

## [5.11.0] - 2019-07-10

### Added
- Silenced entries are now retrieved from the cache when determining if an event
is silenced.
- Added --disable-assets flag to sensu-agent.
- Added ability to query mutators to the GraphQL service
- Added ability to query event filters to the GraphQL service
- Added prometheus metrics for topics in wizard bus and agent sessions.
- The buffer size and worker count of keepalived, eventd & pipelined can now be
configured on sensu-backend.
- Added a `headers` field to the `Asset` struct. Headers is a map of key/value
string pairs used as HTTP headers for asset retrieval.
- Added the current user to the output of `sensuctl config view`.
- [Web] Adds list and details views for mutators
- [Web] Adds list and details views for event filters
- Added sensuctl delete command

### Changed
- [Web] Updated embedded web assets from `46cd0ee` ... `8f50155`
- The REST API now returns the `201 Created` success status response code for
POST & PUT requests instead of `204 No Content`.

### Fixed
- The REST API now returns an error when trying to delete an entity that does
not exist.
- Fixed a bug where basic authorization was not being performed on the agent websocket connection.
- Fixed an aliasing regression where event timestamps from the /events API
were not getting properly populated.
- Fixed a bug where multiple nested set handlers could be incorrectly flagged as
deeply nested.
- Fixed a bug where round robin proxy checks could fail to execute.
- Fixed a bug where watchers could enter a tight loop, causing very high CPU
usage until sensu-backend was restarted.

## [5.10.1] - 2019-06-25

### Fixed
- Fixed the entity_attributes in proxy_requests so all attributes must match
instead of only one of them.
- Fixed a bug where events were not deleted when their corresponding entity was.

## [5.10.0] - 2019-06-18

### Added
- Added POST `/api/core/v2/tessen/metrics`.
- Added the ability in TessenD to listen for metric points on the message bus,
populate, and send them to the Tessen service.
- [Web] Adds ability to delete entities
- [GraphQL] Adds simple auto-suggestion feature.
- Added a tag to all Tessen metrics to differentiate internal builds.
- Added a unique sensu cluster id, accessible by GET `/api/core/v2/cluster/id`.
- Added `sensuctl cluster id` which exposes the unique sensu cluster id.

### Changed
- [Web] Updated embedded web assets from `275386a` ... `46cd0ee`
- Refactoring of the REST API.
- Changed the identifying cluster id in TessenD from the etcd cluster id to
the sensu cluster id.
- [GraphQL] Updates `PutResource` mutation to accept an `upsert` boolean flag parameter. The `upsert` param defaults to `true`, but if set to `false` the mutation will return an error when attempting to create a duplicate resource.
- Eventd has been refactored. Users should not perceive any changes, but a
substantial amount of business logic has been moved into other packages.
- The `sensuctl create` command now accepts resources without a declared
namespace. If the namespace is omitted, the resource will be created in the
current namespace, or overridden by the `--namespace` flag.
- Eventd now uses a constant number of requests to etcd when working with
silenced entries, instead of a number that is proportional to the number of
subscriptions in a check.

### Fixed
- The check state and check total_state_change properties are now more correct.
- Scheduling proxy checks now consumes far fewer CPU resources.
- [Web] Unless required- scrollbars on code blocks are hidden.
- [Web] Ensure that we redirect user to a valid namespace when first signing in.
- [Web] Correctly display timeout value for handlers.
- [Web] Avoid exception when parsing non-standard cron statements. (Eg.
`@every 1h` or `@weekly`)
- The resources metadata are now validated with the request URI.

## [5.9.0] - 2019-05-29

### Added
- [GraphQL] Added field to retrieve REST API representation of a resource to
  each core type
- [Web] Add views for handlers

### Changed
- [Web] Updated embedded web assets from `9d91d7f` ... `275386a`
- [Web] Implements simpler & more efficient filtering.
- [GraphQL] fields that previously accepted a JS filter have been deprecated and
  replaced with a simpler syntax.

### Fixed
- Fixed the behaviors for check `Occurrences` and `OccurrencesWatermark`.
- Fixed a panic that could occur when seeding initial data.
- [Web] Compress dashboard assets
- [Web] Fixed regression where dashboard assets were no longer compressed.
- Fixed listing of silenced entries by check or subscription.
- The docker-compose.yaml file now refers to the sensu/sensu:latest image.

## [5.8.0] - 2019-05-22

### Added
- Added per resource counts to tessen data collection.
- Added event processing counts to tessen data collection.
- Added ability to query for `Handlers` (individual and collections) from the GraphQL query endpoint.
- Added `/version` to retrieve the current etcd server/cluster version and the sensu-backend version.
- --etcd-cipher-suites option is now available for sensu-backend.
- Added the `--chunk-size` flag to `sensuctl * list` sub-commands

### Changed
- eventd and keepalived now use 1000 handlers for events.
- etcd database size and request size are now configurable.
- Most resources now use protobuf serialization in etcd.

### Fixed
- Only bury switchsets of checks that no longer have a TTL, in order to reduce
the number of write operations made to etcd.
- Fixed keepalives switchsets for entities with deregistration.
- Fixed continue token generation in namespace and user pagination.

## [5.7.0] - 2019-05-09

### Added
- Added a Windows service wrapper for sensu-agent. See
"sensu-agent service --help" for more information.

### Fixed
- Fixed `sensuctl` color output on Windows.
- Fixed a regression in `sensuctl cluster` json/wrapped-json output.
- Fixed a regression that caused listing objects for a given namespace to also
  include results from namespaces sharing a similar prefix.

## [5.6.0] - 2019-04-30

### Added
- Added filtering support to `sensuctl`. This feature only works against a
  `sensu-backend` with a valid enterprise license.
- Added fields getter functions for resources available via the REST API.
- Added the message bus to Tessend in order to track Tessen configuration changes from the API.
- Added a performance optimizing `Count()` function to the generic store.
- Added a hexadecimal Cluster ID title to the `sensuctl cluster health` and
`sensuctl cluster member-list` commands in tabular format.
- Added a `Header` field to the `HealthResponse` type returned by `/health`.

### Fixed
- Fixed the agent `--annotations` and `--labels` flags.

## [5.5.1] - 2019-04-15

### Changed
- Added parsing annoatations to sensu-agent, both from agent.yml and command line arguments
- Updated Go version from 1.11.4 to 1.12.3 for CI builds.
- Changed the 1.x `client` field to `source` in the 1.x compatible agent socket. The `client` field is now deprecated.
- Deprecated the agent TCP/UDP sockets in favor of the agent rest api.
- [GraphQL] Added mutation to create / update using wrapped resources.
- [GraphQL] Added field returning wrapped resource given ID.
- apid uses a new generic router for listing resources.
- The store uses the generic List function for listing resources.

### Fixed
- Fixed an issue where etcd watchers were used incorrectly. This was causing
100% CPU usage in some components, as they would loop endlessly trying to get
results from watchers that broke, due to their stream terminating. Other
components would simply stop updating. Watchers now get reinstated when the
client regains connectivity.
- Fixed the `/events/:entity` route in the REST API.
- Fixed a bug where the --labels arg was not working as expected in sensu-agent.

## [5.5.0] - 2019-04-03

### Added
- Added the TessenD daemon.
- Added an etcd watcher for tessen configuration.
- Added ring support for TessenD so that the service is invoked in a
round-robin fashion within a cluster.
- Added `tessen opt-in` command to `sensuctl`.
- Added `tessen opt-out` command to `sensuctl`.
- Added `tessen info` command to `sensuctl`.
- Added more verbose logging to indicate when a proxy request matches an entity according to its entity attributes.

### Removed
- Removed the unused etcd watcher for hook configurations.

### Fixed
- [Web] Ensure user chip is never rendered when creator is not present.

## [5.4.0] - 2019-03-27

### Added
- Add support for pagination to the API
- Add two new flags for `backend` daemon to optionally allow for separate TLS
  cert/key for dashboard. the flags are: `--dashboard-cert-file` and
  `--dashboard-key-file`. The dashboard will use the same TLS config of the API
  unless these new flags are specified.
- Added notion of asset collections to dashboard daemon
- Added a store for Tessen opt-in/opt-out configuration.
- Added /tessen GET and PUT endpoints to the API.
- Added queueing to the agent /events API

### Changed
- [Web] Updated dependencies that had warnings
- [Web] Updated dependency babel to ^7.4
- [Web] Updated UI library to ^3.8

### Fixed
- Fixed a bug in `sensuctl` where global/persistent flags, such as `--namespace`
  and `--config-dir`, would get ignored if they were passed after a sub-command
  local flag, such as `--format`.
- Fixed a bug in `sensuctl` where handlers and filters would only be deleted
  from the default namespace, unless a `--namespace` flag was specified.
- Fixed a bug where events could be stored without a timestamp.
- Fixed a bug where metrics could be persisted to etcd in some cases.
- Fixed a bug where agents would sometimes refuse to terminate on SIGTERM and
  SIGINT.
- Fixed a bug where agents would always try to reconnect to the same backend,
  even when multiple backends were specified. Agents will now try to connect to
  other backends, in pseudorandom fashion.
- [Web] Avoids crash when the creator of a check is inaccessible.
- [Api] Respond with 404 from the users endpoint when user for given name cannot
  be found.
- Commands wrap on the event details page and will display "-" if there is no
  command (keepalives)

## [5.3.0] - 2019-03-11

### Added
- Added additional check config and entity information to event details page.
- Fixed all known TLS vulnerabilities affecting the backend server:
    - TLS min version increased to 1.2
    - Removed ALL but perfect-forward-secrecy ciphers
- Removed requirement of specifying `--trusted-ca-file` when using TLS on backend
- Prevented backend from loading server TLS configuration for http client
- Enforced uniform TLS configuration for all three backend components (apid, agentd, dashboardd)
- Set http client timeout to 15 seconds for sensuctl
- Round robin scheduling is now fully functional.
- Web UI offline state detection and and alert banner.

### Changed
- Asset downloading now uses buffered I/O.

### Fixed
- Check results sent via the agent socket now support handlers.
- `sensuctl user list` can now output yaml and wrapped-json
- Fixed bug with how long commands were displayed on check details page.
- Assets downloads no longer specify a client timeout.
- Fixed a bug where agent entity subscriptions would be communicated to the
  backend incorrectly. Due to the scheduler using the subscriptions from the
  HTTP header, this does not have any effect on scheduling.
- Web - Fixes issue where timeout value was not displayed.
- Fixed bug with how long commands were displayed on check details page.

### Removed
- Removed the concept of "edition" and the edition header.

## [5.2.1] - 2019-02-11

### Fixed
- Fixed a regression in the agent that would not allow proxy checks to be
run for subsequent executions.
### Added
- Web UI - support for labels and annotations

## [5.2.0] - 2019-02-06

### Added
- Added support for the following TLS related options to `sensuctl`:
`--trusted-ca-file` and `--insecure-skip-tls-verify`. This allows sensuctl
users to use a self-signed certificate without adding it to the operating
system's CA store, either by explicitly trusting the signer, or by disabling
TLS hostname verification.
- Added a generic watcher in the store.
- Added `RemoveProvider` method to authenticator.
- Check output truncation support has been added. Check output can be truncated
by adjusting the max_output_size and discard_output properties.
- Added ability to silence/unsilence from the event details page.
- Added support for wrapped resources in the API with `sensuctl create` &
`sensuctl edit`.
- Web UI - platform version displays on the entity details page.
- Web UI - include proxy request configuration on check details page.
- Web UI - display deregistration config on the entity details page.

### Changed
- Removed unused workflow `rel_build_and_test` in CircleCI config.
- Moved the `Provider` interface to `api/core/v2` package.
- Moved the `Authenticator` interface to `backend/authentication` package.
- Updated confirmation messages for sensuctl commands: `Created`, `Deleted` and
`Updated` instead of `OK`.
- Exported some functions and methods in the CLI client.
- The API authenticator now identifies providers by their name only.

### Fixed
- Check TTL failure events are now much more reliable, and will persist even
in the presence cluster member failures and cluster restarts.
- Fix snakeCase version of keys in typeMap for acronyms.
- Fixed a bug in keepalive processing that could result in a crash.
- Pin childprocess to v0.9.0 in CircleCI so fpm can be installed.
- Substitutions applied to command & hooks are now omitted from events.
- Fixes a bug where generic store methods assumed a namespace was provided for non-namespaced resources.
- Keepalive and check TTL database state is now properly garbage-collected on
entity deletion.
- Fixed a bug where `sensuctl version` required configuration files to exist.
- Updates the copy on the confirm disable dialog to accurately reflect the
operation.

## [5.1.1] - 2019-01-24

### Added
- Added the notion of authentication providers.

### Changed
- Improved logging for errors in proxy check requests.
- Updated Go version from 1.10 to 1.11.4.
- Refactoring of the internal authentication mechanism into a `basic`
authentication provider.
- Modified private generic store methods as public functions.
- Improved logging for errors in proxy check requests.
- Updated Go version from 1.10 to 1.11.4.
- Changed keepalive event to include check.output

### Fixed
- Fixed a bug where `sensuctl edit` was not removing the temp file it created.
- Fixed a bug where adhoc checks were not retrieving asset dependencies.
- Fixed a bug where check updates would cause the check to immediately fire.
- Fixed a bug where a bad line in check output would abort metric extraction.
An error is now logged instead, and extraction continues after a bad line is encountered.
- Keepalive events will now continue to fire after cluster restarts.
- Fixed a panic in the dashboardd shutdown routine.
- Fixed a bug where deleting a non-existent entity with sensuctl would not return an error.
- Web UI - toolbar menu buttons now switch with dark theme.
- Web UI - some buttons easier to see with dark theme.
- Agents will now take proxy entity names into consideration when guarding
against duplicate check requests.

### Changed
- Improved logging for errors in proxy check requests.
- Updated Go version from 1.10 to 1.11.4.

## [5.1.0] - 2018-12-18

### Added
- Support for the trusted-ca-file and insecure-skip-tls-verify flags in
  sensu-agent. These flags have the same meaning and use as their sensu-backend
  counterparts.

### Changed
- Default location for sensu-backend data has changed from /var/lib/sensu to
  /var/lib/sensu/sensu-backend. See release notes for more information.

### Fixed
- Keepalive and check TTL failure events now fire continuously until resolved.
- Listing an empty set of assets now correctly returns [] instead of null.
- Fixed API endpoint used by the CLI to create hooks via the 'sensuctl create'
  command. It's now possible to create objects of type 'Hook' with this command
  again.
- Firefox status icons not fully rendering

## [5.0.1] - 2018-12-12

### Changed
- Added --etcd-advertise-client-urls options to docker-compose.yaml sensu-backend start command

### Fixed
- Prevent a panic when using an external etcd cluster.
- Silences List in web ui sorted by ascending order; defaults to descending
- Reduces shuffling of items as events list updates
- Fixed error in UI where status value could not be coerced
- Copy local environment variables into execution context when running checks
- Ensure environment variables are joined with a semicolon on Windows
- Command arguments are no longer needlessly escaped on Windows
- Backend environments are now included in handler & mutator execution requests.

## [5.0.0] - 2018-11-30

### Added
- Add the `etcd-advertise-client-urls` config attribute to sensu-backend
- Support for multiple API versions added to sensuctl create
- Support for metadata added to wrapped resources (yaml, wrapped-json)
- Added the backend configuration attributes `api-listen-address` & `api-url`.
- Adds feedback when rerunning check[s] in the web app

### Removed
- Check subdue functionality has been disabled. Users that have checks with
subdues defined should delete and recreate the check. The subdue feature was
found to have issues, and we are re-working the feature for a future release.
- Filter when functionality has been disabled. Users that have filters with
'when' properties defined should delete and recreate the filter. Filter when
uses the same facility as check subdue for handling time windows.
- Removed event.Hooks and event.Silenced deprecated fields
- Extensions have been removed until we have time to revisit the feature.

### Changed
- Assets and checks environments are now merged, with a preference given to the
  values coming from the check's environment.
- Assets and handlers environments are now merged, with a preference given to the
  values coming from the handler's environment.
- Assets and mutators environments are now merged, with a preference given to the
  values coming from the mutator's environment.
- Metadata from wrappers and resources is now merged, with a preference given to
the values coming from the wrapper. Labels and annotations are deep-merged.
- Round-robin scheduling has been temporarily disabled.
- The dashboard now uses the `api-url` configuration attribute to connect to the
API.

### Fixed
- Fixed several resource leaks in the check scheduler.
- Fixed a bug in the dashboard where entities could not be silenced.
- Fix the `sensuctl cluster health` command.
- Fixed issue filtering by status on the events page
- Fixed interactive operations on entities in the CLI
- Removed rerun and check links for keepalives on event details page.
- Web UI - Made silencing language more clear on Silences List page
- Fixed a bug where resources from namespaces that share a common prefix, eg:
  "sensu" and "sensu-devel", could be listed together.
- Fixed a bug in the agent where the agent would deadlock after a significant
period of disconnection from the backend.
- Fixed a bug where logging events without checks would cause a nil panic.
- Removed the ability to rerun keepalives on the events list page
- A panic in keepalive/check ttl monitors causing a panic.
- Monitors are now properly namespaced in etcd.
- Updating a users groups will no longer corrupt their password
- Prevent empty error messages in sensuctl.
- Fixed a bug where keepalive failures could be influenced by check TTL
successes, and vice versa.
- Fixed a bug where check TTL events were not formed correctly.
- Fixed a web-ui bug causing the app to crash on window resize in FireFox

### Breaking Changes
- The backend configuration attributes `api-host` & `api-port` have been
replaced with `api-listen-address`.

## [2.0.0-beta.8-1] - 2018-11-15

### Added
- Assets are included on check details page.
- Adds links to view entities and checks from the events page.
- Added an agent/cmd package, migrated startup logic out of agent main
- Improved debug logging in pipeline filtering.
- Add object metadata to entities (including labels).
- Add filter query support for labels.
- Add support for setting labels on agents with the command line.
- The sensuctl tool now supports yaml.
- Add support for `--all-namespaces` flag in `sensuctl extension list`
subcommand.
- Added functionality to the dynamic synthesize function, allowing it to
flatten embedded and non-embedded fields to the top level.
- Added the sensuctl edit command.
- Added javascript filtering.

### Removed
- Govaluate is no longer part of sensu-go.

### Fixed
- Display appropriate fallback when an entity's lastSeen field is empty.
- Silences List in web ui sorted by ascending order
- Sorting button now works properly
- Fixed unresponsive silencing entry form begin date input.
- Removed lastSeen field from check summary
- Fixed a panic on the backend when handling keepalives from older agent versions.
- Fixed a bug that would prevent some keepalive failures from occurring.
- Improved event validation error messages.
- Improved agent logging for statsd events.
- Fixues issue with tooltip positioning.
- Fixed bug with toolbar menus collapsing into the overflow menu
- The agent now reconnects to the backend if its first connection attempt
  fails.
- Avoid infinite loop when code cannot be highlighted.

### Changes
- Deprecated the sensu-agent `--id` flag, `--name` should be used instead.

### Breaking Changes
- Environments and organizations have been replaced with namespaces.
- Removed unused asset metadata field.
- Agent subscriptions are now specified in the config file as an array instead
  instead of a comma-delimited list of strings.
- Extended attributes have been removed and replaced with labels. Labels are
string-string key-value pairs.
- Silenced `id`/`ID` field has changed to `name`/`Name`.
- Entity `id`/`ID` field has changed to `name`/`Name`.
- Entity `class`/`Class` field has changed to `entity_class`/`EntityClass`.
- Check `proxy_entity_id`/`ProxyEntityID` field has changed to `proxy_entity_name`/`ProxyEntityName`.
- Objects containing both a `name`/`Name` and `namespace`/`Namespace` field have been
replaced with `metadata`/`ObjectMeta` (which contains both of those fields).
- Role-based access control (RBAC) has been completely redesigned.
- Filter and token substitution variable names now match API naming. Most names
that were previously UpperCased are now lower_cased.
- Filter statements are now called expressions. Users should update their
filter definitions to use this new naming.

## [2.0.0-beta.7-1] - 2018-10-26

### Added
- Asset functionality for mutators and handlers.
- Web ui allows publishing and unpublishing on checks page.
- Web ui allows publishing and unpublishing on check details page.
- Web ui code highlighting added.

### fixed
- fixes exception thrown when web ui browser window is resized.

## [2.0.0-beta.6-2] - 2018-10-22

### Added
- Add windows/386 to binary gcs releases
- TLS authentication and encryption for etcd client and peer communication.
- Added a debug log message for interval timer initial offset.
- Added a privilege escalation test for RBAC.

### Removed
- Staging resources and configurations have been removed from sensu-go.
- Removed handlers/slack from sensu/sensu-go. It can now be found in
sensu/slack-handler.
- Removed the `Error` store and type.

### Changed
- Changed sensu-agent's internal asset manager to use BoltDB.
- Changed sensuctl title colour to use terminal's configured default for bold
text.
- The backend no longer forcibly binds to localhost.
- Keepalive intervals and timeouts are now configured in the check object of
keepalive events.
- The sensu-agent binary is now located at ./cmd/sensu-agent.
- Sensuctl no longer uses auto text wrapping.
- The backend no longer requires embedded etcd. External etcd instances can be
used by providing the --no-embed option. In this case, the client will dial
the URLs provided by --listen-client-urls.
- The sensu-agent binary is now located at ./cmd/sensu-agent.
- Sensuctl no longer uses auto text wrapping.
- The backend no longer requires embedded etcd. External etcd instances can be
used by providing the --no-embed option. In this case, the client will dial
the URLs provided by --listen-client-urls.
- Deprecated daemon `Status()` functions and `/info` (`/info` will be
re-implemented in https://github.com/sensu/sensu-go/issues/1739).
- The sensu-backend flags related to etcd are now all prefixed with `etcd` and
the older versions are now deprecated.
- Web ui entity recent events are sorted by last ok.
- etcd is now the last component to shutdown during a graceful shutdown.
- Web ui entity recent events are sorted by last ok
- Deprecated --custom-attributes in the sensu-agent command, changed to
--extended-attributes.
- Interfaced command execution and mocked it for testing.
- Updated the version of `libprotoc` used to 3.6.1.

### Fixed
- Fixed a bug in `sensuctl configure` where an output format called `none` could
  be selected instead of `tabular`.
- Fixes a bug in `sensuctl cluster health` so the correct error is handled.
- Fixed a bug where assets could not extract git tarballs.
- Fixed a bug where assets would not install if given cache directory was a
relative path.
- Fixed a bug where an agent's collection of system information could delay
sending of keepalive messages.
- Fixed a bug in nagios perfdata parsing.
- Etcd client URLs can now be a comma-separated list.
- Fixed a bug where output metric format could not be unset.
- Fixed a bug where the agent does not validate the ID at startup.
- Fixed a bug in `sensuctl cluster health` that resulted in an unmarshal
error in an unhealthy cluster.
- Fixed a bug in the web ui, removed references to keepaliveTimeout.
- Keepalive checks now have a history.
- Some keepalive events were misinterpreted as resolution events, which caused
these events to be handled instead of filtered.
- Some failing keepalive events were not properly emitted after a restart of
sensu-backend.
- The check output attribute is still present in JSON-encoded events even if
empty.
- Prevent an empty Path environment variable for agents on Windows.
- Fixed a bug in `sensuctl check update` interactive mode. Boolean defaults
were being displayed rather than the check's current values.
- Use the provided etcd client TLS information when the flag `--no-embed-etcd`
is used.
- Increase duration delta in TestPeriodicKeepalive integration test.
- Fixed some problems introduced by Go 1.11.

### Breaking Changes
- Removed the KeepaliveTimeout attribute from entities.

## [2.0.0-beta.4] - 2018-08-14

### Added
- Added the Sensu edition in sensuctl config view subcommand.
- List the supported resource types in sensuctl.
- Added agent ID and IP address to backend session connect/disconnect logs
- Licenses collection for RHEL Dockerfiles and separated RHEL Dockerfiles.

### Changed
- API responses are inspected after each request for the Sensu Edition header.
- Rename list-rules subcommand to info in sensuctl role commmand with alias
for backward compatibility.
- Updated gogo/protobuf and golang/protobuf versions.
- Health API now returns etcd alarms in addition to cluster health.

### Fixed
- Fixed agentd so it does not subscribe to empty subscriptions.
- Rules are now implicitly granting read permission to their configured
environment & organization.
- The splay_coverage attribute is no longer mandatory in sensuctl for proxy
check requests and use its default value instead.
- sensu-agent & sensu-backend no longer display help usage and duplicated error
message on startup failure.
- `Issued` & `History` are now set on keepalive events.
- Resolves a potential panic in `sensuctl cluster health`.
- Fixed a bug in InfluxDB metric parsing. The timestamp is now optional and
compliant with InfluxDB line protocol.
- Fixed an issue where adhoc checks would not be issued to all agents in a
clustered installation.

### Breaking Changes
- Corrects the check field `total_state-change` json tag to `total_state_change`.

## [2.0.0-beta.3-1] - 2018-08-02

### Added
- Added unit test coverage for check routers.
- Added API support for cluster management.
- Added sensuctl cluster member-list command.
- Added Sensu edition detection in sensuctl.
- Added sensuctl cluster member-add command.
- Added API client support for enterprise license management.
- Added a header to API calls that returns the current Sensu Edition.
- Added sensuctl cluster health command.

### Changed
- The Backend struct has been refactored to allow easier customization in
enterprise edition.
- Use etcd monitor instead of in-memory monitor.
- Refactoring of the cmd package for sensuctl to allow easier customization in
the enterprise edition.
- Upgrade dep to v0.5.0
- Added cluster health information to /health endpoint in sensu-backend.

### Fixed
- Fixed `sensuctl completion` help for bash and zsh.
- Fixed a bug in build.sh where versions for Windows and Mac OS were not
generated correctly.
- Display the name of extensions with table formatting in sensuctl.
- Fixed TLS issue that occurred when dashboard communicated with API.
- Check TTL now works with round robin checks.
- Format string for --format flag help now shows actual arguments.
- Push the sensu/sensu:nightly docker image to the Docker Hub.
- Replaced dummy certs with ones that won't expire until 100 years in the
future.
- Fixed a bug where clustered round robin check execution executed checks
too often.
- Catch errors in type assertions in cli.
- Fixed a bug where users could accidentally create invalid gRPC handlers.

### Removed
- Removed check subdue e2e test.
- Removed unused Peek method in the Ring data structure.

### Breaking Changes
- Removed deprecated import command.

## [2.0.0-beta.2] - 2018-06-28

### Added
- Performed an audit of events and checks. Added `event.HasCheck()` nil checks
prior to assuming the existence of said check.
- Added a Create method to the entities api.
- Added the ability to set round robin scheduling in sensuctl
- Added Output field to GRPC handlers
- Additional logging around handlers
- Accept additional time formats in sensuctl
- Entities can now be created via sensuctl.
- Added the format `wrapped-json` to sensuctl `configure`, `list` and `info`
commands, which is compatible with `sensuctl create`.
- Added debug event log with all event data.
- Added yml.example configurations for staging backend and agents.
- Added test resources in `testing/config/resources.json` to be used in staging.
- Added all missing configuration options to `agent.yml.example` and
`backend.yml.example`.
- Added environment variables to checks.
- Added logging redaction integration test.
- Added check token substitution integration test.
- Added the `sensuctl config view` subcommand.
- Added extension service configuration to staging resources.
- Added some documentation around extensions.
- Added Dockerfile.rhel to build RHEL containers.

### Changed
- Upgraded gometalinter to v2.
- Add logging around the Sensu event pipeline.
- Split out the docker commands in build script so that building images and
  pushing can be done separately.
- Migrated the InfluxDB handler from the sensu-go repository to
github.com/nikkiki/sensu-influxdb-handler
- Entry point for sensu-backend has been changed to
  `github.com/sensu/sensu-go/cmd/sensu-backend`
- Don't allow unknown fields in types that do not support custom attributes
when creating resources with `sensuctl create`.
- Provided additional context to metric event logs.
- Updated goversion in the appveyor configuration for minor releases.
- Use a default hostname if one cannot be retrieved.
- Return an error from `sensuctl configure` when the configured organization
or environment does not exist.
- Remove an unnecessary parameter from sensuctl environment create.
- The profile environment & organization values are used by default when
creating a resource with sensuctl.
- Migrated docker image to sensu Docker Hub organization from sensuapp.
- Use the sensu/sensu image instead of sensu/sensu-go in Docker Hub.

### Fixed
- Prevent panic when verifying if a metric event is silenced.
- Add logging around the Sensu event pipeline
- Marked silenced and hooks fields in event as deprecated
- Fixed a bug where hooks could not be created with `create -f`
- Metrics with zero-values are now displayed correctly
- Fix handler validation routine
- Fixed a small bug in the opentsdb transformer so that it trims trailing
whitespace characters.
- Sensu-agent logs an error if the statsd listener is unable to start due to an
invalid address or is stopped due to any other error.
- Fixed a bug where --organization and --environment flags were hidden for all
commands
- Fix a bug where environments could not be created with sensuctl create
- StatsD listener on Windows is functional
- Add version output for dev and nightly builds (#1320).
- Improve git version detection by directly querying for the most recent tag.
- Fixed `sensuctl create -f` for `Role`
- Fixed `sensuctl create -f` for `Event`
- Added validation for asset SHA512 checksum, requiring that it be at least 128
characters and therefore fixing a bug in sensuctl
- Silenced IDs are now generated when not set in `create -f` resources
- API requests that result in a 404 response are now logged
- Fixed a bug where only a single resource could be created with
`sensuctl create` at a time.
- Fixed a bug where environments couldn't be deleted if there was an asset in
the organization they reside in.
- Dashboard's backend reverse proxy now works with TLS certs are configured.
- Fixed a bug with the IN operator in query statements.
- Boolean fields with a value of `false` now appear in json format (removed
`omitempty` from protobufs).
- The sensuctl create command no longer prints a spurious warning when
non-default organizations or environments are configured.
- When installing assets, errors no longer cause file descriptors to leak, or
lockfiles to not be cleaned up.
- Fixed a bug where the CLI default for round robin checks was not appearing.
- Missing custom attributes in govaluate expressions no longer result in
an error being logged. Instead, a debug message is logged.
- Update AppVeyor API token to enable GitHub deployments.
- Allow creation of metric events via backend API.
- Fixed a bug where in some circumstances checks created with sensuctl create
would never fail.
- Fixed a goroutine leak in the ring.
- Fixed `sensuctl completion` help for bash and zsh.

### Removed
- Removed Linux/386 & Windows/386 e2e jobs on Travis CI & AppVeyor
- Removed check output metric extraction e2e test, in favor of more detailed
integration coverage.
- Removed the `leader` package
- Removed logging redaction e2e test, in favor of integration coverage.
- Removed check token substitution e2e test, in favor of integration coverage.
- Removed round robin scheduling e2e test.
- Removed proxy check e2e test.
- Removed check scheduling e2e test.
- Removed keepalive e2e test.
- Removed event handler e2e test.
- Removed `sensuctl` create e2e tests.
- Removed hooks e2e test.
- Removed assets e2e test.
- Removed agent reconnection e2e test.
- Removed extensions e2e test.

## [2.0.0-beta.1] - 2018-05-07
### Added
- Add Ubuntu 18.04 repository
- Support for managing mutators via sensuctl.
- Added ability to sort events in web UI.
- Add PUT support to APId for the various resource types.
- Added flags to disable the agent's API and Socket listeners
- Made Changelog examples in CONTRIBUTING.md more obvious
- Added cli support for setting environment variables in mutators and handlers.
- Added gRPC extension service definition.
- The slack handler now uses the iconURL & username flag parameters.
- Support for nightlies in build/packaging tooling.
- Added extension registry support to apid.
- Added extension registry to the store.
- Add sensuctl create command.
- Adds a statsd server to the sensu-agent which runs statsd at a configurable
flush interval and converts gostatsd metrics to Sensu Metric Format.
- Add event filtering to extensions.
- Proper 404 page for web UI.
- Add sensuctl extension command.
- Add extensions to pipelined.
- Added more tests surrounding the sensu-agent's statsd server and udp port.
- Add the `--statsd-event-handlers` flag to sensu-agent which configures the
event handlers for statsd metrics.
- Add default user with username "sensu" with global, read-only permissions.
- Add end-to-end test for extensions.
- Add configuration setting for backend and agent log level.
- Add extension package for building third-party Sensu extensions in Go.
- Add the `--statsd-disable` flag to sensu-agent which configures the
statsd listener. The listener is enabled by default.
- Added an influx-db handler for events containing metrics.
- Add 'remove-when' and 'set-when' subcommands to sensuctl filter command.
- Added the Transformer interface.
- Added a Graphite Plain Text transformer.
- Add support for `metric_format` and `metric_handlers` fields in the Check and
CheckConfig structs.
- Add CLI support for `metric_format` and `metric_handlers` fields in `sensuctl`.
- Add support for metric extraction from check output for `graphite_plaintext`
transformer.
- Added a OpenTSDB transformer.
- Add support for metric extraction from check output for `opentsdb_line`
- Added a Nagios performance data transformer.
- Add support for metric extraction from check output for `nagios_perfdata`
- Added an InfluxDB Line transformer.
- Add support for metric extraction from check output for `influxdb_line`
transformer.
- Add e2e test for metric extraction.

### Changed
- Changed the maximum number of open file descriptors on a system to from 1024
(default) to 65535.
- Increased the default etcd size limit from 2GB to 4GB.
- Move Hooks and Silenced out of Event and into Check.
- Handle round-robin scheduling in wizardbus.
- Added informational logging for failed entity keepalives.
- Replaced fileb0x with vfsgen for bundling static assets into binary. Nodejs 8+
and yarn are now dependencies for building the backend.
- Updated etcd to 3.3.2 from 3.3.1 to fix an issue with autocompaction settings.
- Updated and corrected logging style for variable fields.
- Build protobufs with go generate.
- Creating roles via sensuctl now supports passing flags for setting permissions
  rules.
- Removed -c (check) flag in sensuctl check execute command.
- Fix a deadlock in the monitor.
- Don't allow the bus to drop messages.
- Events list can properly be viewed on mobile.
- Updated Sirupsen/logrus to sirupsen/logrus and other applicable dependencies using the former.
- Set default log level to 'warn'.
- Optimize check marshaling.
- Silenced API only accepts 'id' parameter on DELETE requests.
- Disable gostatsd internal metric collection.
- Improved log entries produced by pipelined.
- Allow the InfluxDB handler to parse the Sensu metric for an InfluxDB field tag
and measurement.
- Removed organization and environment flags from create command.
- Changed `metric_format` to `output_metric_format`.
- Changed `metric_handlers` to `output_metric_handlers`.

### Fixed
- Terminate processes gracefully in e2e tests, allowing ports to be reused.
- Shut down sessions properly when agent connections are disrupted.
- Fixed shutdown log message in backend
- Stopped double-writing events in eventd
- Agents from different orgs/envs with the same ID connected to the same backend
  no longer overwrite each other's messagebus subscriptions.
- Fix the manual packaging process.
- Properly log the event being handled in pipelined
- The http_check.sh example script now hides its output
- Silenced entries using an asterisk can be deleted
- Improve json unmarshaling performance.
- Events created from the metrics passed to the statsd listener are no longer
swallowed. The events are sent through the pipeline.
- Fixed a bug where the Issued field was never populated.
- When creating a new statsd server, use the default flush interval if given 0.
- Fixed a bug where check and checkconfig handlers and subscriptions are null in rendered JSON.
- Allow checks and hooks to escape zombie processes that have timed out.
- Install all dependencies with `dep ensure` in build.sh.
- Fixed an issue in which some agents intermittently miss check requests.
- Agent statsd daemon listens on IPv4 for Windows.
- Include zero-valued integers in JSON output for all types.
- Check event entities now have a last_seen timestamp.
- Improved silenced entry display and UX.
- Fixed a small bug in the opentsdb transformer so that it trims trailing
whitespace characters.

## [2.0.0-nightly.1] - 2018-03-07
### Added
- A `--debug` flag on sensu-backend for enabling a pprof HTTP endpoint on localhost.
- Add CLI support for adhoc check requests.
- Check scheduler now handles adhoc check requests.
- Added `set-FIELD` and `remove-FIELD` commands for all updatable fields
of a check. This allows updating single fields and completely clearing out
non-required fields.
- Add built-in only_check_output mutator to pipelined.
- Allow publish, cron, ttl, timeout, low flap threshold and more fields to be
set when importing legacy settings.
- Add CPU architecture in system information of entities.
- The `sensuctl user change-password` subcommand now accepts flag parameters.
- Configured and enabled etcd autocompaction.
- Add event metrics type, implementing the Sensu Metrics Format.
- Agents now try to reconnect to the backend if the connection is lost.
- Added non-functional selections for resolving and silencing to web ui
- Add LastOk to check type. This will be updated to reflect the last timestamp
of a successful check.
- Added GraphQL explorer to web UI.
- Added check occurrences and occurrences_watermark attributes from Sensu 1.x.
- Added issue template for GitHub.
- Added custom functions to evaluate a unix timestamp in govaluate.

### Changed
- Refactor Check data structure to not depend on CheckConfig. This is a breaking
change that will cause existing Sensu alpha installations to break if upgraded.
This change was made before beta release so that further breaking changes could
be avoided.
- Make indentation in protocol buffers files consistent.
- Refactor Hook data structure. This is similar to what was done to Check,
except that HookConfig is now embedded in Hook.
- Refactor CheckExecutor and AdhocRequestExecutor into an Executor interface.
- Changed the sensu-backend etcd flag constants to match the etcd flag names.
- Upgraded to Etcd v3.3.1
- Removed 3DES from the list of allowed ciphers in the backend and agent.
- Password input fields are now aligned in  `sensuctl user change-password`
subcommand.
- Agent backend URLs without a port specified will now default to port 8081.
- Travis encrypted variables have been updated to work with travis-ci.org
- Upgraded all builds to use Go 1.10.
- Use megacheck instead of errcheck.
- Cleaned agent configuration.
- We no longer duplicate hook execution for types that fall into both an exit
code and severity (ex. 0, ok).
- Updated the sensuctl guidelines.
- Changed travis badge to use travis-ci.org in README.md.
- Govaluate's modifier tokens can now be optionally forbidden.
- Increase the stack size on Travis CI.
- Refactor store, queue and ring interfaces, and daemon I/O details.
- Separated global from local flags in sensuctl usage.

### Fixed
- Fixed a bug in time.InWindow that in some cases would cause subdued checks to
be executed.
- Fixed a bug in the HTTP API where resource names could not contain special
characters.
- Resolved a bug in the keepalive monitor timer which was causing it to
erroneously expire.
- Resolved a bug in how an executor processes checks. If a check contains proxy
requests, the check should not duplicately execute after the proxy requests.
- Removed an erroneous validation statement in check handler.
- Fixed HookList `hooks` validation and updated `type` validation message to
allow "0" as a valid type.
- Events' check statuses & execution times are now properly added to CheckHistory.
- Sensu v1 Check's with TTL, timeout and threshold values can now be imported
correctly.
- Use uint32 for status so it's not empty when marshalling.
- Automatically create a "default" environment when creating a new organization.

## [2.0.0-alpha.17] - 2018-02-13
### Added
- Add .gitattributes file with merge strategy for the Changelog.
- Context switcher added for dashboard.
- Add API support for adhoc check requests.
- Check scheduler now supports round-robin scheduling.
- Added better error checking for CLI commands and support for mutually
exclusive fields.
- Added `--interactive` flag to CLI which is required to run interactive mode.
- Added CLI role rule-add Organization and Environment interactive prompts.
- Added events page list and simple buttons to filter

### Changed
- Silenced `begin` supports human readable time (Format: Jan 02 2006 3:04PM MST)
in `sensuctl` with optional timezone. Stores the field as unix epoch time.
- Increased the timeout in the store's watchers tests.
- Incremental retry mechanism when waiting for agent and backend in e2e tests.
- Renamed CLI asset create interactive prompt "Org" to "Organization".

### Fixed
- Fixed required flags in `sensuctl` so requirements are enforced.
- Add support for embedded fields to dynamic.Marshal.

## [2.0.0-alpha.16] - 2018-02-07
### Added
- Add an e2e test for proxy check requests.
- Add integration tests to our CI.
- Context switcher added for dashboard
- Add api support for adhoc check requests.

### Fixed
- Tracks in-progress checks with a map and mutex rather than an array to
increase time efficiency and synchronize goroutines reading from and writing
to that map.
- Fixed a bug where we were attempting to kill processes that had already
finished before its allotted execution timeout.
- Fixed a bug where an event could erroneously be shown as silenced.
- Properly log errors whenever a check request can't be published.
- Fixed some build tags for tests using etcd stores.
- Keepalive monitors now get updated with changes to a keepalive timeout.
- Prevent tests timeout in queue package
- Prevent tests timeout in ring package
- Fixed a bug in the queue package where timestamps were not parsed correctly.
- Fixed Ring's Next method hanging in cases where watch events are not propagated.

### Changed
- Queues are now durable.
- Refactoring of the check scheduling integration tests.
- CLI resource delete confirmation is now `(y/N)`.

### Removed
- Dependency github.com/chzyer/readline

## [2.0.0-alpha.15] - 2018-01-30
### Added
- Add function for matching entities to a proxy check request.
- Added functions for publishing proxy check requests.
- Added proxy request validation.
- CLI functionality for proxy check requests (add set-proxy-requests command).
- Entities have been added to the state manager and synchronizer.
- Added package leader, for facilitating execution by a single backend.
- Proxy check requests are now published to all entities described in
`ProxyRequests` and `EntityAttributes`.
- Add quick navigation component for dashboard

### Changed
- Govaluate logic is now wrapped in the `util/eval` package.
- Cron and Interval scheduling are now mutually exclusive.

### Fixed
- Fixed a bug where retrieving check hooks were only from the check's
organization, rather than the check's environment, too.

## [2.0.0-alpha.14] - 2018-01-23
### Added
- Add `Timeout` field to CheckConfig.
- CLI functionality for check `Timeout` field.
- Add timeout support for check execution.
- Add timeout support for check hook execution.
- Token substitution is now available for check hooks
- Add an e2e test for logging redaction
- Support for `When` field in `Filter` which enables filtering based on days
and times of the week.
- New gRPC inspired GraphQL implementation. See
[graphql/README](backend/apid/graphql/README.md) for usage.
- Support for TTLs in check configs to monitor stale check results.

### Changed
- Moved monitor code out of keepalived and into its own package.
- Moved KeyBuilder from etcd package to store package.

## [2.0.0-alpha.13] - 2018-01-16
### Added
- Logging redaction for entities

### Changed
- Removed the Visual Studio 2017 image in AppVeyor to prevent random failures

### Fixed
- Fixed e2e test for token substitution on Windows
- Fixed check subdue unit test for token substitution on Windows
- Consider the first and last seconds of a time window when comparing the
current time
- Fixed Travis deploy stage by removing caching for $GOPATH
- Parse for [traditional cron](https://en.wikipedia.org/wiki/Cron) strings, rather than [GoDoc cron](https://godoc.org/github.com/robfig/cron) strings.

### Changed
- Removed the Visual Studio 2017 image in AppVeyor to prevent random failures
- Made some slight quality-of-life adjustments to build-gcs-release.sh.

### Fixed
- Fixed e2e test for token substitution on Windows
- Fixed check subdue unit test for token substitution on Windows
- Consider the first and last seconds of a time window when comparing the
current time
- Fixed Travis deploy stage by removing caching for $GOPATH
- Parse for [traditional cron](https://en.wikipedia.org/wiki/Cron) strings, rather than [GoDoc cron](https://godoc.org/github.com/robfig/cron) strings.

## [2.0.0-alpha.12] - 2018-01-09
### Added
- Add check subdue mechanism. Checks can now be subdued for specified time
windows.
- Silenced entries now include a `begin` timestamp for scheduled maintenance.
- Store clients can now use [watchers](https://github.com/sensu/sensu-go/pull/792) to be notified of changes to objects in the store.
- Add check `Cron` field. Checks can now be scheduled according to the cron
string stored in this field.
- Add a distributed queue package for use in the backend.
- Token substitution is now available for checks.
- CLI functionality for check `Cron` field.
- Add an e2e test for cron scheduling.
- Add an e2e test for check hook execution.

## [2.0.0-alpha.11] - 2017-12-19
### Breaking Changes
- The `Source` field on a check has been renamed to `ProxyEntityID`. Any checks
using the Source field will have to be recreated.

### Added
- Silenced entries with ExpireOnResolve set to true will now be deleted when an
event which has previously failing was resolved
- TCP/UDP sockets now accept 1.x backward compatible payloads. 1.x Check Result gets translated to a 2.x Event.
- Custom attributes can be added to the agent at start.
- New and improved Check Hooks are implemented (see whats new about hooks here: [Hooks](https://github.com/sensu/sensu-alpha-documentation/blob/master/08-hooks.md))
- Add check subdue CLI support.

### Changed
- Avoid using reflection in time.InWindows function.
- Use multiple parallel jobs in CI tools to speed up the tests
- Pulled in latest [github.com/coreos/etcd](https://github.com/coreos/etcd).
- Includes fix for panic that occurred on shutdown.
- Refer to their
[changelog](https://github.com/gyuho/etcd/blob/f444abaae344e562fc69323c75e1cf772c436543/CHANGELOG.md)
for more.
- Switch to using [github.com/golang/dep](https://github.com/golang/dep) for
managing dependencies; `vendor/` directory has been removed.
- See [README](README.md) for usage.

## [2.0.0-alpha.10] - 2017-12-12
### Added
- End-to-end test for the silencing functionality
- Silenced events are now identified in sensuctl

### Changed
- Events that transitioned from incidents to a healthy state are no longer
filtered by the pipeline
- Errcheck was added to the build script, and the project was given a once-over
to clean up existing errcheck lint.
- Creating a silenced entry via sensuctl no longer requires an expiry value

### Fixed
- Entities can now be silenced using their entity subscription
- Fixed a bug in the agent where it was ignoring keepalive interval and timeout
settings on start
- Keepalives now alert when entities go away!
- Fixed a bug in package dynamic that could lead to an error in json.Marshal
in certain cases.
- Fixed an issue in keepalived to handle cases of nil entities in keepalive
messages

## [2.0.0-alpha.9] - 2017-12-5
### Added
- Proxy entities are now dynamically created through the "Source" attribute of a
check configuration
- Flag to sensuctl configure allowing it to be configured non-interactively
(usage: --non-interactive or -n)
- New function SetField in package dynamic, for setting fields on types
supporting extended attributes.
- Automatically append entity:entityID subscription for agent entities
- Add silenced command to sensuctl for silencing checks and subscriptions.
- Add healthz endpoint to agent api for checking agent liveness.
- Add ability to pass JSON event data to check command STDIN.
- Add POST /events endpoint to manually create, update, and resolve events.
- Add "event resolve" command to sensuctl to manually resolve events.
- Add the time.InWindow & time.InWindows functions to support time windows, used
in filters and check subdue

### Fixed
- Fixed a bug in how silenced entries were deleted. Only one silenced entry will
be deleted at a time, regardless of wildcard presence for subscription or check.

## [2.0.0-alpha.8] - 2017-11-28
### Added
- New "event delete" subcommand in sensuctl
- The "Store" interface is now properly documented
- The incoming request body size is now limited to 512 KB
- Silenced entries in the store now have a TTL so they automatically expire
- Initial support for custom attributes in various Sensu objects
- Add "Error" type for capturing pipeline errors
- Add registration events for new agents
- Add a migration tool for the store directly within sensu-backend

### Changed
- Refactoring of the sensu-backend API
- Modified the description for the API URL when configuring sensuctl
- A docker image with the master tag is built for every commit on master branch
- The "latest" docker tag is only pushed once a new release is created

### Fixed
- Fix the "asset update" subcommand in sensuctl
- Fix Go linting in build script
- Fix querying across organizations and environments with sensuctl
- Set a standard redirect policy to sensuctl HTTP client

### Removed
- Removed extraneous GetEnv & GetOrg getter methods<|MERGE_RESOLUTION|>--- conflicted
+++ resolved
@@ -19,14 +19,10 @@
 - Added support for sensu-backend service environment variables.
 
 ### Changed
-<<<<<<< HEAD
 - Moved `corev2.BonsaiAsset` to `bonsai.Asset` and moved
 `corev2.OutdatedBonsaiAsset` to `bonsai.OutdatedAsset` along with subsequent
-bonsai package refactors.
-=======
 - Colons and periods are now allowed to be used in all resource names, with
 the exception of users.
->>>>>>> 550e85f7
 
 ## [5.14.2] - 2019-11-04
 
