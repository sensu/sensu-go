# Changelog
All notable changes to this project will be documented in this file.

The format is based on [Keep a Changelog](http://keepachangelog.com/en/1.0.0/)
and this project adheres to [Semantic
Versioning](http://semver.org/spec/v2.0.0.html).

## Unreleased

### Added
- Performed an audit of events and checks. Added `event.HasCheck()` nil checks
prior to assuming the existence of said check.
- Added a Create method to the entities api.
- Added the ability to set round robin scheduling in sensuctl
- Added Output field to GRPC handlers
- Additional logging around handlers
- Accept additional time formats in sensuctl
- Entities can now be created via sensuctl.
- Added the format `wrapped-json` to sensuctl `configure`, `list` and `info`
commands, which is compatible with `sensuctl create`.
- Added debug event log with all event data.
- Added yml.example configurations for staging backend and agents.
- Added test resources in `testing/config/resources.json` to be used in staging.
- Added all missing configuration options to `agent.yml.example` and
`backend.yml.example`.
- Added environment variables to checks.
- Added logging redaction integration test.
- Added check token substitution integration test.
<<<<<<< HEAD
- Added the `sensuctl config view` subcommand.
=======
- Added extension service configuration to staging resources.
>>>>>>> 1348e176

### Changed
- Add logging around the Sensu event pipeline.
- Split out the docker commands in build script so that building images and
  pushing can be done separately.
- Migrated the InfluxDB handler from the sensu-go repository to
github.com/nikkiki/sensu-influxdb-handler
- Entry point for sensu-backend has been changed to
  `github.com/sensu/sensu-go/cmd/sensu-backend`
- Don't allow unknown fields in types that do not support custom attributes
when creating resources with `sensuctl create`.
- Provided additional context to metric event logs.
- Updated goversion in the appveyor configuration for minor releases.
- Use a default hostname if one cannot be retrieved.
- Return an error from `sensuctl configure` when the configured organization
or environment does not exist.
- Remove an unnecessary parameter from sensuctl environment create.
- The profile environment & organization values are used by default when
creating a resource with sensuctl.

### Fixed
- Prevent panic when verifying if a metric event is silenced.
- Add logging around the Sensu event pipeline
- Marked silenced and hooks fields in event as deprecated
- Fixed a bug where hooks could not be created with `create -f`
- Metrics with zero-values are now displayed correctly
- Fix handler validation routine
- Fixed a small bug in the opentsdb transformer so that it trims trailing
whitespace characters.
- Sensu-agent logs an error if the statsd listener is unable to start due to an
invalid address or is stopped due to any other error.
- Fixed a bug where --organization and --environment flags were hidden for all
commands
- Fix a bug where environments could not be created with sensuctl create
- StatsD listener on Windows is functional
- Add version output for dev and nightly builds (#1320).
- Improve git version detection by directly querying for the most recent tag.
- Fixed `sensuctl create -f` for `Role`
- Fixed `sensuctl create -f` for `Event`
- Added validation for asset SHA512 checksum, requiring that it be at least 128
characters and therefore fixing a bug in sensuctl
- Silenced IDs are now generated when not set in `create -f` resources
- API requests that result in a 404 response are now logged
- Fixed a bug where only a single resource could be created with
`sensuctl create` at a time.
- Fixed a bug where environments couldn't be deleted if there was an asset in
the organization they reside in.
- Dashboard's backend reverse proxy now works with TLS certs are configured.
- Fixed a bug with the IN operator in query statements.
- Boolean fields with a value of `false` now appear in json format (removed
`omitempty` from protobufs).
- The sensuctl create command no longer prints a spurious warning when
non-default organizations or environments are configured.
- When installing assets, errors no longer cause file descriptors to leak, or
lockfiles to not be cleaned up.
- Fixed a bug where the CLI default for round robin checks was not appearing.
- Missing custom attributes in govaluate expressions no longer result in
an error being logged. Instead, a debug message is logged.
- Update AppVeyor API token to enable GitHub deployments.
- Allow creation of metric events via backend API.
- Fixed a bug where in some circumstances checks created with sensuctl create
would never fail.

### Removed
- Removed Linux/386 & Windows/386 e2e jobs on Travis CI & AppVeyor
- Removed check output metric extraction e2e test, in favor of more detailed
integration coverage.
- Removed the `leader` package
- Removed logging redaction e2e test, in favor of integration coverage.
- Removed check token substitution e2e test, in favor of integration coverage.
- Removed round robin scheduling e2e test.
- Removed proxy check e2e test.
- Removed check scheduling e2e test.
- Removed keepalive e2e test.
- Removed event handler e2e test.
- Removed `sensuctl` create e2e tests.
- Removed hooks e2e test.
- Removed assets e2e test.
- Removed agent reconnection e2e test.
- Removed extensions e2e test.

## [2.0.0-beta.1] - 2018-05-07
### Added
- Add Ubuntu 18.04 repository
- Support for managing mutators via sensuctl.
- Added ability to sort events in web UI.
- Add PUT support to APId for the various resource types.
- Added flags to disable the agent's API and Socket listeners
- Made Changelog examples in CONTRIBUTING.md more obvious
- Added cli support for setting environment variables in mutators and handlers.
- Added gRPC extension service definition.
- The slack handler now uses the iconURL & username flag parameters.
- Support for nightlies in build/packaging tooling.
- Added extension registry support to apid.
- Added extension registry to the store.
- Add sensuctl create command.
- Adds a statsd server to the sensu-agent which runs statsd at a configurable
flush interval and converts gostatsd metrics to Sensu Metric Format.
- Add event filtering to extensions.
- Proper 404 page for web UI.
- Add sensuctl extension command.
- Add extensions to pipelined.
- Added more tests surrounding the sensu-agent's statsd server and udp port.
- Add the `--statsd-event-handlers` flag to sensu-agent which configures the
event handlers for statsd metrics.
- Add default user with username "sensu" with global, read-only permissions.
- Add end-to-end test for extensions.
- Add configuration setting for backend and agent log level.
- Add extension package for building third-party Sensu extensions in Go.
- Add the `--statsd-disable` flag to sensu-agent which configures the
statsd listener. The listener is enabled by default.
- Added an influx-db handler for events containing metrics.
- Add 'remove-when' and 'set-when' subcommands to sensuctl filter command.
- Added the Transformer interface.
- Added a Graphite Plain Text transformer.
- Add support for `metric_format` and `metric_handlers` fields in the Check and
CheckConfig structs.
- Add CLI support for `metric_format` and `metric_handlers` fields in `sensuctl`.
- Add support for metric extraction from check output for `graphite_plaintext`
transformer.
- Added a OpenTSDB transformer.
- Add support for metric extraction from check output for `opentsdb_line`
- Added a Nagios performance data transformer.
- Add support for metric extraction from check output for `nagios_perfdata`
- Added an InfluxDB Line transformer.
- Add support for metric extraction from check output for `influxdb_line`
transformer.
- Add e2e test for metric extraction.

### Changed
- Changed the maximum number of open file descriptors on a system to from 1024
(default) to 65535.
- Increased the default etcd size limit from 2GB to 4GB.
- Move Hooks and Silenced out of Event and into Check.
- Handle round-robin scheduling in wizardbus.
- Added informational logging for failed entity keepalives.
- Replaced fileb0x with vfsgen for bundling static assets into binary. Nodejs 8+
and yarn are now dependencies for building the backend.
- Updated etcd to 3.3.2 from 3.3.1 to fix an issue with autocompaction settings.
- Updated and corrected logging style for variable fields.
- Build protobufs with go generate.
- Creating roles via sensuctl now supports passing flags for setting permissions
  rules.
- Removed -c (check) flag in sensuctl check execute command.
- Fix a deadlock in the monitor.
- Don't allow the bus to drop messages.
- Events list can properly be viewed on mobile.
- Updated Sirupsen/logrus to sirupsen/logrus and other applicable dependencies using the former.
- Set default log level to 'warn'.
- Optimize check marshaling.
- Silenced API only accepts 'id' parameter on DELETE requests.
- Disable gostatsd internal metric collection.
- Improved log entries produced by pipelined.
- Allow the InfluxDB handler to parse the Sensu metric for an InfluxDB field tag
and measurement.
- Removed organization and environment flags from create command.
- Changed `metric_format` to `output_metric_format`.
- Changed `metric_handlers` to `output_metric_handlers`.

### Fixed
- Terminate processes gracefully in e2e tests, allowing ports to be reused.
- Shut down sessions properly when agent connections are disrupted.
- Fixed shutdown log message in backend
- Stopped double-writing events in eventd
- Agents from different orgs/envs with the same ID connected to the same backend
  no longer overwrite each other's messagebus subscriptions.
- Fix the manual packaging process.
- Properly log the event being handled in pipelined
- The http_check.sh example script now hides its output
- Silenced entries using an asterisk can be deleted
- Improve json unmarshaling performance.
- Events created from the metrics passed to the statsd listener are no longer
swallowed. The events are sent through the pipeline.
- Fixed a bug where the Issued field was never populated.
- When creating a new statsd server, use the default flush interval if given 0.
- Fixed a bug where check and checkconfig handlers and subscriptions are null in rendered JSON.
- Allow checks and hooks to escape zombie processes that have timed out.
- Install all dependencies with `dep ensure` in build.sh.
- Fixed an issue in which some agents intermittently miss check requests.
- Agent statsd daemon listens on IPv4 for Windows.
- Include zero-valued integers in JSON output for all types.
- Check event entities now have a last_seen timestamp.
- Improved silenced entry display and UX.
- Fixed a small bug in the opentsdb transformer so that it trims trailing
whitespace characters.

## [2.0.0-nightly.1] - 2018-03-07
### Added
- A `--debug` flag on sensu-backend for enabling a pprof HTTP endpoint on localhost.
- Add CLI support for adhoc check requests.
- Check scheduler now handles adhoc check requests.
- Added `set-FIELD` and `remove-FIELD` commands for all updatable fields
of a check. This allows updating single fields and completely clearing out
non-required fields.
- Add built-in only_check_output mutator to pipelined.
- Allow publish, cron, ttl, timeout, low flap threshold and more fields to be
set when importing legacy settings.
- Add CPU architecture in system information of entities.
- The `sensuctl user change-password` subcommand now accepts flag parameters.
- Configured and enabled etcd autocompaction.
- Add event metrics type, implementing the Sensu Metrics Format.
- Agents now try to reconnect to the backend if the connection is lost.
- Added non-functional selections for resolving and silencing to web ui
- Add LastOk to check type. This will be updated to reflect the last timestamp
of a successful check.
- Added GraphQL explorer to web UI.
- Added check occurrences and occurrences_watermark attributes from Sensu 1.x.
- Added issue template for GitHub.
- Added custom functions to evaluate a unix timestamp in govaluate.

### Changed
- Refactor Check data structure to not depend on CheckConfig. This is a breaking
change that will cause existing Sensu alpha installations to break if upgraded.
This change was made before beta release so that further breaking changes could
be avoided.
- Make indentation in protocol buffers files consistent.
- Refactor Hook data structure. This is similar to what was done to Check,
except that HookConfig is now embedded in Hook.
- Refactor CheckExecutor and AdhocRequestExecutor into an Executor interface.
- Changed the sensu-backend etcd flag constants to match the etcd flag names.
- Upgraded to Etcd v3.3.1
- Removed 3DES from the list of allowed ciphers in the backend and agent.
- Password input fields are now aligned in  `sensuctl user change-password`
subcommand.
- Agent backend URLs without a port specified will now default to port 8081.
- Travis encrypted variables have been updated to work with travis-ci.org
- Upgraded all builds to use Go 1.10.
- Use megacheck instead of errcheck.
- Cleaned agent configuration.
- We no longer duplicate hook execution for types that fall into both an exit
code and severity (ex. 0, ok).
- Updated the sensuctl guidelines.
- Changed travis badge to use travis-ci.org in README.md.
- Govaluate's modifier tokens can now be optionally forbidden.
- Increase the stack size on Travis CI.
- Refactor store, queue and ring interfaces, and daemon I/O details.
- Separated global from local flags in sensuctl usage.

### Fixed
- Fixed a bug in time.InWindow that in some cases would cause subdued checks to
be executed.
- Fixed a bug in the HTTP API where resource names could not contain special
characters.
- Resolved a bug in the keepalive monitor timer which was causing it to
erroneously expire.
- Resolved a bug in how an executor processes checks. If a check contains proxy
requests, the check should not duplicately execute after the proxy requests.
- Removed an erroneous validation statement in check handler.
- Fixed HookList `hooks` validation and updated `type` validation message to
allow "0" as a valid type.
- Events' check statuses & execution times are now properly added to CheckHistory.
- Sensu v1 Check's with TTL, timeout and threshold values can now be imported
correctly.
- Use uint32 for status so it's not empty when marshalling.
- Automatically create a "default" environment when creating a new organization.

## [2.0.0-alpha.17] - 2018-02-13
### Added
- Add .gitattributes file with merge strategy for the Changelog.
- Context switcher added for dashboard.
- Add API support for adhoc check requests.
- Check scheduler now supports round-robin scheduling.
- Added better error checking for CLI commands and support for mutually
exclusive fields.
- Added `--interactive` flag to CLI which is required to run interactive mode.
- Added CLI role rule-add Organization and Environment interactive prompts.
- Added events page list and simple buttons to filter

### Changed
- Silenced `begin` supports human readable time (Format: Jan 02 2006 3:04PM MST)
in `sensuctl` with optional timezone. Stores the field as unix epoch time.
- Increased the timeout in the store's watchers tests.
- Incremental retry mechanism when waiting for agent and backend in e2e tests.
- Renamed CLI asset create interactive prompt "Org" to "Organization".

### Fixed
- Fixed required flags in `sensuctl` so requirements are enforced.
- Add support for embedded fields to dynamic.Marshal.

## [2.0.0-alpha.16] - 2018-02-07
### Added
- Add an e2e test for proxy check requests.
- Add integration tests to our CI.
- Context switcher added for dashboard
- Add api support for adhoc check requests.

### Fixed
- Tracks in-progress checks with a map and mutex rather than an array to
increase time efficiency and synchronize goroutines reading from and writing
to that map.
- Fixed a bug where we were attempting to kill processes that had already
finished before its allotted execution timeout.
- Fixed a bug where an event could erroneously be shown as silenced.
- Properly log errors whenever a check request can't be published.
- Fixed some build tags for tests using etcd stores.
- Keepalive monitors now get updated with changes to a keepalive timeout.
- Prevent tests timeout in queue package
- Prevent tests timeout in ring package
- Fixed a bug in the queue package where timestamps were not parsed correctly.
- Fixed Ring's Next method hanging in cases where watch events are not propagated.

### Changed
- Queues are now durable.
- Refactoring of the check scheduling integration tests.
- CLI resource delete confirmation is now `(y/N)`.

### Removed
- Dependency github.com/chzyer/readline

## [2.0.0-alpha.15] - 2018-01-30
### Added
- Add function for matching entities to a proxy check request.
- Added functions for publishing proxy check requests.
- Added proxy request validation.
- CLI functionality for proxy check requests (add set-proxy-requests command).
- Entities have been added to the state manager and synchronizer.
- Added package leader, for facilitating execution by a single backend.
- Proxy check requests are now published to all entities described in
`ProxyRequests` and `EntityAttributes`.
- Add quick navigation component for dashboard

### Changed
- Govaluate logic is now wrapped in the `util/eval` package.
- Cron and Interval scheduling are now mutually exclusive.

### Fixed
- Fixed a bug where retrieving check hooks were only from the check's
organization, rather than the check's environment, too.

## [2.0.0-alpha.14] - 2018-01-23
### Added
- Add `Timeout` field to CheckConfig.
- CLI functionality for check `Timeout` field.
- Add timeout support for check execution.
- Add timeout support for check hook execution.
- Token substitution is now available for check hooks
- Add an e2e test for logging redaction
- Support for `When` field in `Filter` which enables filtering based on days
and times of the week.
- New gRPC inspired GraphQL implementation. See
[graphql/README](backend/apid/graphql/README.md) for usage.
- Support for TTLs in check configs to monitor stale check results.

### Changed
- Moved monitor code out of keepalived and into its own package.
- Moved KeyBuilder from etcd package to store package.

## [2.0.0-alpha.13] - 2018-01-16
### Added
- Logging redaction for entities

### Changed
- Removed the Visual Studio 2017 image in AppVeyor to prevent random failures

### Fixed
- Fixed e2e test for token substitution on Windows
- Fixed check subdue unit test for token substitution on Windows
- Consider the first and last seconds of a time window when comparing the
current time
- Fixed Travis deploy stage by removing caching for $GOPATH
- Parse for [traditional cron](https://en.wikipedia.org/wiki/Cron) strings, rather than [GoDoc cron](https://godoc.org/github.com/robfig/cron) strings.

### Changed
- Removed the Visual Studio 2017 image in AppVeyor to prevent random failures
- Made some slight quality-of-life adjustments to build-gcs-release.sh.

### Fixed
- Fixed e2e test for token substitution on Windows
- Fixed check subdue unit test for token substitution on Windows
- Consider the first and last seconds of a time window when comparing the
current time
- Fixed Travis deploy stage by removing caching for $GOPATH
- Parse for [traditional cron](https://en.wikipedia.org/wiki/Cron) strings, rather than [GoDoc cron](https://godoc.org/github.com/robfig/cron) strings.

## [2.0.0-alpha.12] - 2018-01-09
### Added
- Add check subdue mechanism. Checks can now be subdued for specified time
windows.
- Silenced entries now include a `begin` timestamp for scheduled maintenance.
- Store clients can now use [watchers](https://github.com/sensu/sensu-go/pull/792) to be notified of changes to objects in the store.
- Add check `Cron` field. Checks can now be scheduled according to the cron
string stored in this field.
- Add a distributed queue package for use in the backend.
- Token substitution is now available for checks.
- CLI functionality for check `Cron` field.
- Add an e2e test for cron scheduling.
- Add an e2e test for check hook execution.

## [2.0.0-alpha.11] - 2017-12-19
### Breaking Changes
- The `Source` field on a check has been renamed to `ProxyEntityID`. Any checks
using the Source field will have to be recreated.

### Added
- Silenced entries with ExpireOnResolve set to true will now be deleted when an
event which has previously failing was resolved
- TCP/UDP sockets now accept 1.x backward compatible payloads. 1.x Check Result gets translated to a 2.x Event.
- Custom attributes can be added to the agent at start.
- New and improved Check Hooks are implemented (see whats new about hooks here: [Hooks](https://github.com/sensu/sensu-alpha-documentation/blob/master/08-hooks.md))
- Add check subdue CLI support.

### Changed
- Avoid using reflection in time.InWindows function.
- Use multiple parallel jobs in CI tools to speed up the tests
- Pulled in latest [github.com/coreos/etcd](https://github.com/coreos/etcd).
- Includes fix for panic that occurred on shutdown.
- Refer to their
[changelog](https://github.com/gyuho/etcd/blob/f444abaae344e562fc69323c75e1cf772c436543/CHANGELOG.md)
for more.
- Switch to using [github.com/golang/dep](https://github.com/golang/dep) for
managing dependencies; `vendor/` directory has been removed.
- See [README](README.md) for usage.

## [2.0.0-alpha.10] - 2017-12-12
### Added
- End-to-end test for the silencing functionality
- Silenced events are now identified in sensuctl

### Changed
- Events that transitioned from incidents to a healthy state are no longer
filtered by the pipeline
- Errcheck was added to the build script, and the project was given a once-over
to clean up existing errcheck lint.
- Creating a silenced entry via sensuctl no longer requires an expiry value

### Fixed
- Entities can now be silenced using their entity subscription
- Fixed a bug in the agent where it was ignoring keepalive interval and timeout
settings on start
- Keepalives now alert when entities go away!
- Fixed a bug in package dynamic that could lead to an error in json.Marshal
in certain cases.
- Fixed an issue in keepalived to handle cases of nil entities in keepalive
messages

## [2.0.0-alpha.9] - 2017-12-5
### Added
- Proxy entities are now dynamically created through the "Source" attribute of a
check configuration
- Flag to sensuctl configure allowing it to be configured non-interactively
(usage: --non-interactive or -n)
- New function SetField in package dynamic, for setting fields on types
supporting extended attributes.
- Automatically append entity:entityID subscription for agent entities
- Add silenced command to sensuctl for silencing checks and subscriptions.
- Add healthz endpoint to agent api for checking agent liveness.
- Add ability to pass JSON event data to check command STDIN.
- Add POST /events endpoint to manually create, update, and resolve events.
- Add "event resolve" command to sensuctl to manually resolve events.
- Add the time.InWindow & time.InWindows functions to support time windows, used
in filters and check subdue

### Fixed
- Fixed a bug in how silenced entries were deleted. Only one silenced entry will
be deleted at a time, regardless of wildcard presence for subscription or check.

## [2.0.0-alpha.8] - 2017-11-28
### Added
- New "event delete" subcommand in sensuctl
- The "Store" interface is now properly documented
- The incoming request body size is now limited to 512 KB
- Silenced entries in the store now have a TTL so they automatically expire
- Initial support for custom attributes in various Sensu objects
- Add "Error" type for capturing pipeline errors
- Add registration events for new agents
- Add a migration tool for the store directly within sensu-backend

### Changed
- Refactoring of the sensu-backend API
- Modified the description for the API URL when configuring sensuctl
- A docker image with the master tag is built for every commit on master branch
- The "latest" docker tag is only pushed once a new release is created

### Fixed
- Fix the "asset update" subcommand in sensuctl
- Fix Go linting in build script
- Fix querying across organizations and environments with sensuctl
- Set a standard redirect policy to sensuctl HTTP client

### Removed
- Removed extraneous GetEnv & GetOrg getter methods<|MERGE_RESOLUTION|>--- conflicted
+++ resolved
@@ -26,11 +26,8 @@
 - Added environment variables to checks.
 - Added logging redaction integration test.
 - Added check token substitution integration test.
-<<<<<<< HEAD
 - Added the `sensuctl config view` subcommand.
-=======
 - Added extension service configuration to staging resources.
->>>>>>> 1348e176
 
 ### Changed
 - Add logging around the Sensu event pipeline.
