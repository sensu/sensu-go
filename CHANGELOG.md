# Changelog
All notable changes to this project will be documented in this file.

The format is based on [Keep a Changelog](http://keepachangelog.com/en/1.0.0/)
and this project adheres to [Semantic
Versioning](http://semver.org/spec/v2.0.0.html).

## Unreleased

### Added
- Support agent TLS authentication, usable with a licensed sensu-backend.

### Fixed
- Splayed proxy checks are now executed every interval, instead of every
`interval + interval * splay_coverage`.
<<<<<<< HEAD
- Do not seperate asset builds into several assets unless the the tabular format
is used in `sensuctl asset list`.
=======
## [5.13.2] - 2019-09-19

### Fixed
- Enterprise bug fix.
>>>>>>> 0d5ceb3a

## [5.13.1] - 2019-09-10

### Fixed
- Multi-build asset definitions with no matching filters will no longer cause a panic.

## [5.13.0] - 2019-09-09

### Added
- Added the `sensuctl env` command.
- sensuctl asset add (fetches & adds assets from Bonsai).
- sensuctl asset outdated (checks for newer versions of assets from Bonsai).
- Add HTTP and directory support to `sensuctl create`
- Only validate check interval/cron when publish true

### Fixed
- sensuctl dump no longer silently discards errors.
- Interactive check create and update modes now have 'none' as the first
highlighted option, instead of nagios-perfdata.
- Fixed a bug where silences would not expire on event resolution.

## [5.12.0] - 2019-08-22

### Added
- Added functionality for the agent `--allow-list` configuration, which
whitelists check and check hook executables.
- Added the `runtime_assets` field to `HookConfig`. Assets are enabled
for check hook execution.
- Added backwards compatible content negotiation to the websocket connection.
Protobuf will be used for serialization/deserialization unless indicated by the
backend to use JSON.
- Added delete functionality for assets in the API and sensuctl.
- Added `sensuctl dump` to dump resources to a file or STDOUT.
- Added `event.check.name` as a supported field selector.
- [Web] Added timeline chart to event details view.
- Added `entity.system.arm_version` to record the value of `GOARM` at compile time.
- Added `ProviderType` field to `AuthProviderClaims`
- Added `builds` field to the `Asset` type to allow assets to specify different
URLs for each platform/architecture/arch_version.

### Changed
- The project now uses Go modules instead of dep for dependency management.
- The internal reverse proxy relied on by the dashboard has been eliminated.
- The generic etcd watcher now keeps track of revisions.
- The resource caches can now rebuild themselves in case of failures.
- Event and Entity resources can now be created without an explicit namespace;
the system will refer to the namespace in the URL.
- Events and Entities can now be created with the POST verb.
- [Web] Changed styling of namespace labels.
- Log token substitution failures more clearly.

### Fixed
- Fixed the tabular output of `sensuctl filter list` so inclusive filter expressions
are joined with `&&` and exclusive filter expressions are joined with `||`.
- The REST API now correctly only returns events for the specific entity
queried in the `GET /events/:entity` endpoint (#3141)
- Prevent a segmentation fault when running `sensuctl config view` without
configuration.
- Added entity name to the interactive sensuctl survey.
- Check hooks with `stdin: true` now receive actual event data on STDIN instead
  of an empty event.
- Prevent a segmentation fault on the agent when a command execution returns an
error.
- [Web] Fixed issue where a bad or revoked access token could crash the app.

### Removed
- Removed encoded protobuf payloads from log messages (when decoded, they can reveal
redacted secrets).

## [5.11.1] - 2019-07-18

### Fixed
- The agent now sends heartbeats to the backend in order to detect network
failures and reconnect faster.
- The default handshake timeout for the WebSocket connection negotiation has
been lowered from 45 to 15 seconds and is now configurable.

## [5.11.0] - 2019-07-10

### Added
- Silenced entries are now retrieved from the cache when determining if an event
is silenced.
- Added --disable-assets flag to sensu-agent.
- Added ability to query mutators to the GraphQL service
- Added ability to query event filters to the GraphQL service
- Added prometheus metrics for topics in wizard bus and agent sessions.
- The buffer size and worker count of keepalived, eventd & pipelined can now be
configured on sensu-backend.
- Added a `headers` field to the `Asset` struct. Headers is a map of key/value
string pairs used as HTTP headers for asset retrieval.
- Added the current user to the output of `sensuctl config view`.
- [Web] Adds list and details views for mutators
- [Web] Adds list and details views for event filters
- Added sensuctl delete command

### Changed
- [Web] Updated embedded web assets from `46cd0ee` ... `8f50155`
- The REST API now returns the `201 Created` success status response code for
POST & PUT requests instead of `204 No Content`.

### Fixed
- The REST API now returns an error when trying to delete an entity that does
not exist.
- Fixed a bug where basic authorization was not being performed on the agent websocket connection.
- Fixed an aliasing regression where event timestamps from the /events API
were not getting properly populated.
- Fixed a bug where multiple nested set handlers could be incorrectly flagged as
deeply nested.
- Fixed a bug where round robin proxy checks could fail to execute.
- Fixed a bug where watchers could enter a tight loop, causing very high CPU
usage until sensu-backend was restarted.

## [5.10.1] - 2019-06-25

### Fixed
- Fixed the entity_attributes in proxy_requests so all attributes must match
instead of only one of them.
- Fixed a bug where events were not deleted when their corresponding entity was.

## [5.10.0] - 2019-06-18

### Added
- Added POST `/api/core/v2/tessen/metrics`.
- Added the ability in TessenD to listen for metric points on the message bus,
populate, and send them to the Tessen service.
- [Web] Adds ability to delete entities
- [GraphQL] Adds simple auto-suggestion feature.
- Added a tag to all Tessen metrics to differentiate internal builds.
- Added a unique sensu cluster id, accessible by GET `/api/core/v2/cluster/id`.
- Added `sensuctl cluster id` which exposes the unique sensu cluster id.

### Changed
- [Web] Updated embedded web assets from `275386a` ... `46cd0ee`
- Refactoring of the REST API.
- Changed the identifying cluster id in TessenD from the etcd cluster id to
the sensu cluster id.
- [GraphQL] Updates `PutResource` mutation to accept an `upsert` boolean flag parameter. The `upsert` param defaults to `true`, but if set to `false` the mutation will return an error when attempting to create a duplicate resource.
- Eventd has been refactored. Users should not perceive any changes, but a
substantial amount of business logic has been moved into other packages.
- The `sensuctl create` command now accepts resources without a declared
namespace. If the namespace is omitted, the resource will be created in the
current namespace, or overridden by the `--namespace` flag.
- Eventd now uses a constant number of requests to etcd when working with
silenced entries, instead of a number that is proportional to the number of
subscriptions in a check.

### Fixed
- The check state and check total_state_change properties are now more correct.
- Scheduling proxy checks now consumes far fewer CPU resources.
- [Web] Unless required- scrollbars on code blocks are hidden.
- [Web] Ensure that we redirect user to a valid namespace when first signing in.
- [Web] Correctly display timeout value for handlers.
- [Web] Avoid exception when parsing non-standard cron statements. (Eg.
`@every 1h` or `@weekly`)
- The resources metadata are now validated with the request URI.

## [5.9.0] - 2019-05-29

### Added
- [GraphQL] Added field to retrieve REST API representation of a resource to
  each core type
- [Web] Add views for handlers

### Changed
- [Web] Updated embedded web assets from `9d91d7f` ... `275386a`
- [Web] Implements simpler & more efficient filtering.
- [GraphQL] fields that previously accepted a JS filter have been deprecated and
  replaced with a simpler syntax.

### Fixed
- Fixed the behaviors for check `Occurrences` and `OccurrencesWatermark`.
- Fixed a panic that could occur when seeding initial data.
- [Web] Compress dashboard assets
- [Web] Fixed regression where dashboard assets were no longer compressed.
- Fixed listing of silenced entries by check or subscription.
- The docker-compose.yaml file now refers to the sensu/sensu:latest image.

## [5.8.0] - 2019-05-22

### Added
- Added per resource counts to tessen data collection.
- Added event processing counts to tessen data collection.
- Added ability to query for `Handlers` (individual and collections) from the GraphQL query endpoint.
- Added `/version` to retrieve the current etcd server/cluster version and the sensu-backend version.
- --etcd-cipher-suites option is now available for sensu-backend.
- Added the `--chunk-size` flag to `sensuctl * list` sub-commands

### Changed
- eventd and keepalived now use 1000 handlers for events.
- etcd database size and request size are now configurable.
- Most resources now use protobuf serialization in etcd.

### Fixed
- Only bury switchsets of checks that no longer have a TTL, in order to reduce
the number of write operations made to etcd.
- Fixed keepalives switchsets for entities with deregistration.
- Fixed continue token generation in namespace and user pagination.

## [5.7.0] - 2019-05-09

### Added
- Added a Windows service wrapper for sensu-agent. See
"sensu-agent service --help" for more information.

### Fixed
- Fixed `sensuctl` color output on Windows.
- Fixed a regression in `sensuctl cluster` json/wrapped-json output.
- Fixed a regression that caused listing objects for a given namespace to also
  include results from namespaces sharing a similar prefix.

## [5.6.0] - 2019-04-30

### Added
- Added filtering support to `sensuctl`. This feature only works against a
  `sensu-backend` with a valid enterprise license.
- Added fields getter functions for resources available via the REST API.
- Added the message bus to Tessend in order to track Tessen configuration changes from the API.
- Added a performance optimizing `Count()` function to the generic store.
- Added a hexadecimal Cluster ID title to the `sensuctl cluster health` and
`sensuctl cluster member-list` commands in tabular format.
- Added a `Header` field to the `HealthResponse` type returned by `/health`.

### Fixed
- Fixed the agent `--annotations` and `--labels` flags.

## [5.5.1] - 2019-04-15

### Changed
- Added parsing annoatations to sensu-agent, both from agent.yml and command line arguments
- Updated Go version from 1.11.4 to 1.12.3 for CI builds.
- Changed the 1.x `client` field to `source` in the 1.x compatible agent socket. The `client` field is now deprecated.
- Deprecated the agent TCP/UDP sockets in favor of the agent rest api.
- [GraphQL] Added mutation to create / update using wrapped resources.
- [GraphQL] Added field returning wrapped resource given ID.
- apid uses a new generic router for listing resources.
- The store uses the generic List function for listing resources.

### Fixed
- Fixed an issue where etcd watchers were used incorrectly. This was causing
100% CPU usage in some components, as they would loop endlessly trying to get
results from watchers that broke, due to their stream terminating. Other
components would simply stop updating. Watchers now get reinstated when the
client regains connectivity.
- Fixed the `/events/:entity` route in the REST API.
- Fixed a bug where the --labels arg was not working as expected in sensu-agent.

## [5.5.0] - 2019-04-03

### Added
- Added the TessenD daemon.
- Added an etcd watcher for tessen configuration.
- Added ring support for TessenD so that the service is invoked in a
round-robin fashion within a cluster.
- Added `tessen opt-in` command to `sensuctl`.
- Added `tessen opt-out` command to `sensuctl`.
- Added `tessen info` command to `sensuctl`.
- Added more verbose logging to indicate when a proxy request matches an entity according to its entity attributes.

### Removed
- Removed the unused etcd watcher for hook configurations.

### Fixed
- [Web] Ensure user chip is never rendered when creator is not present.

## [5.4.0] - 2019-03-27

### Added
- Add support for pagination to the API
- Add two new flags for `backend` daemon to optionally allow for separate TLS
  cert/key for dashboard. the flags are: `--dashboard-cert-file` and
  `--dashboard-key-file`. The dashboard will use the same TLS config of the API
  unless these new flags are specified.
- Added notion of asset collections to dashboard daemon
- Added a store for Tessen opt-in/opt-out configuration.
- Added /tessen GET and PUT endpoints to the API.
- Added queueing to the agent /events API

### Changed
- [Web] Updated dependencies that had warnings
- [Web] Updated dependency babel to ^7.4
- [Web] Updated UI library to ^3.8

### Fixed
- Fixed a bug in `sensuctl` where global/persistent flags, such as `--namespace`
  and `--config-dir`, would get ignored if they were passed after a sub-command
  local flag, such as `--format`.
- Fixed a bug in `sensuctl` where handlers and filters would only be deleted
  from the default namespace, unless a `--namespace` flag was specified.
- Fixed a bug where events could be stored without a timestamp.
- Fixed a bug where metrics could be persisted to etcd in some cases.
- Fixed a bug where agents would sometimes refuse to terminate on SIGTERM and
  SIGINT.
- Fixed a bug where agents would always try to reconnect to the same backend,
  even when multiple backends were specified. Agents will now try to connect to
  other backends, in pseudorandom fashion.
- [Web] Avoids crash when the creator of a check is inaccessible.
- [Api] Respond with 404 from the users endpoint when user for given name cannot
  be found.
- Commands wrap on the event details page and will display "-" if there is no
  command (keepalives)

## [5.3.0] - 2019-03-11

### Added
- Added additional check config and entity information to event details page.
- Fixed all known TLS vulnerabilities affecting the backend server:
    - TLS min version increased to 1.2
    - Removed ALL but perfect-forward-secrecy ciphers
- Removed requirement of specifying `--trusted-ca-file` when using TLS on backend
- Prevented backend from loading server TLS configuration for http client
- Enforced uniform TLS configuration for all three backend components (apid, agentd, dashboardd)
- Set http client timeout to 15 seconds for sensuctl
- Round robin scheduling is now fully functional.
- Web UI offline state detection and and alert banner.

### Changed
- Asset downloading now uses buffered I/O.

### Fixed
- Check results sent via the agent socket now support handlers.
- `sensuctl user list` can now output yaml and wrapped-json
- Fixed bug with how long commands were displayed on check details page.
- Assets downloads no longer specify a client timeout.
- Fixed a bug where agent entity subscriptions would be communicated to the
  backend incorrectly. Due to the scheduler using the subscriptions from the
  HTTP header, this does not have any effect on scheduling.
- Web - Fixes issue where timeout value was not displayed.
- Fixed bug with how long commands were displayed on check details page.

### Removed
- Removed the concept of "edition" and the edition header.

## [5.2.1] - 2019-02-11

### Fixed
- Fixed a regression in the agent that would not allow proxy checks to be
run for subsequent executions.
### Added
- Web UI - support for labels and annotations

## [5.2.0] - 2019-02-06

### Added
- Added support for the following TLS related options to `sensuctl`:
`--trusted-ca-file` and `--insecure-skip-tls-verify`. This allows sensuctl
users to use a self-signed certificate without adding it to the operating
system's CA store, either by explicitly trusting the signer, or by disabling
TLS hostname verification.
- Added a generic watcher in the store.
- Added `RemoveProvider` method to authenticator.
- Check output truncation support has been added. Check output can be truncated
by adjusting the max_output_size and discard_output properties.
- Added ability to silence/unsilence from the event details page.
- Added support for wrapped resources in the API with `sensuctl create` &
`sensuctl edit`.
- Web UI - platform version displays on the entity details page.
- Web UI - include proxy request configuration on check details page.
- Web UI - display deregistration config on the entity details page.

### Changed
- Removed unused workflow `rel_build_and_test` in CircleCI config.
- Moved the `Provider` interface to `api/core/v2` package.
- Moved the `Authenticator` interface to `backend/authentication` package.
- Updated confirmation messages for sensuctl commands: `Created`, `Deleted` and
`Updated` instead of `OK`.
- Exported some functions and methods in the CLI client.
- The API authenticator now identifies providers by their name only.

### Fixed
- Check TTL failure events are now much more reliable, and will persist even
in the presence cluster member failures and cluster restarts.
- Fix snakeCase version of keys in typeMap for acronyms.
- Fixed a bug in keepalive processing that could result in a crash.
- Pin childprocess to v0.9.0 in CircleCI so fpm can be installed.
- Substitutions applied to command & hooks are now omitted from events.
- Fixes a bug where generic store methods assumed a namespace was provided for non-namespaced resources.
- Keepalive and check TTL database state is now properly garbage-collected on
entity deletion.
- Fixed a bug where `sensuctl version` required configuration files to exist.
- Updates the copy on the confirm disable dialog to accurately reflect the
operation.

## [5.1.1] - 2019-01-24

### Added
- Added the notion of authentication providers.

### Changed
- Improved logging for errors in proxy check requests.
- Updated Go version from 1.10 to 1.11.4.
- Refactoring of the internal authentication mechanism into a `basic`
authentication provider.
- Modified private generic store methods as public functions.
- Improved logging for errors in proxy check requests.
- Updated Go version from 1.10 to 1.11.4.
- Changed keepalive event to include check.output

### Fixed
- Fixed a bug where `sensuctl edit` was not removing the temp file it created.
- Fixed a bug where adhoc checks were not retrieving asset dependencies.
- Fixed a bug where check updates would cause the check to immediately fire.
- Fixed a bug where a bad line in check output would abort metric extraction.
An error is now logged instead, and extraction continues after a bad line is encountered.
- Keepalive events will now continue to fire after cluster restarts.
- Fixed a panic in the dashboardd shutdown routine.
- Fixed a bug where deleting a non-existent entity with sensuctl would not return an error.
- Web UI - toolbar menu buttons now switch with dark theme.
- Web UI - some buttons easier to see with dark theme.
- Agents will now take proxy entity names into consideration when guarding
against duplicate check requests.

### Changed
- Improved logging for errors in proxy check requests.
- Updated Go version from 1.10 to 1.11.4.

## [5.1.0] - 2018-12-18

### Added
- Support for the trusted-ca-file and insecure-skip-tls-verify flags in
  sensu-agent. These flags have the same meaning and use as their sensu-backend
  counterparts.

### Changed
- Default location for sensu-backend data has changed from /var/lib/sensu to
  /var/lib/sensu/sensu-backend. See release notes for more information.

### Fixed
- Keepalive and check TTL failure events now fire continuously until resolved.
- Listing an empty set of assets now correctly returns [] instead of null.
- Fixed API endpoint used by the CLI to create hooks via the 'sensuctl create'
  command. It's now possible to create objects of type 'Hook' with this command
  again.
- Firefox status icons not fully rendering

## [5.0.1] - 2018-12-12

### Changed
- Added --etcd-advertise-client-urls options to docker-compose.yaml sensu-backend start command

### Fixed
- Prevent a panic when using an external etcd cluster.
- Silences List in web ui sorted by ascending order; defaults to descending
- Reduces shuffling of items as events list updates
- Fixed error in UI where status value could not be coerced
- Copy local environment variables into execution context when running checks
- Ensure environment variables are joined with a semicolon on Windows
- Command arguments are no longer needlessly escaped on Windows
- Backend environments are now included in handler & mutator execution requests.

## [5.0.0] - 2018-11-30

### Added
- Add the `etcd-advertise-client-urls` config attribute to sensu-backend
- Support for multiple API versions added to sensuctl create
- Support for metadata added to wrapped resources (yaml, wrapped-json)
- Added the backend configuration attributes `api-listen-address` & `api-url`.
- Adds feedback when rerunning check[s] in the web app

### Removed
- Check subdue functionality has been disabled. Users that have checks with
subdues defined should delete and recreate the check. The subdue feature was
found to have issues, and we are re-working the feature for a future release.
- Filter when functionality has been disabled. Users that have filters with
'when' properties defined should delete and recreate the filter. Filter when
uses the same facility as check subdue for handling time windows.
- Removed event.Hooks and event.Silenced deprecated fields
- Extensions have been removed until we have time to revisit the feature.

### Changed
- Assets and checks environments are now merged, with a preference given to the
  values coming from the check's environment.
- Assets and handlers environments are now merged, with a preference given to the
  values coming from the handler's environment.
- Assets and mutators environments are now merged, with a preference given to the
  values coming from the mutator's environment.
- Metadata from wrappers and resources is now merged, with a preference given to
the values coming from the wrapper. Labels and annotations are deep-merged.
- Round-robin scheduling has been temporarily disabled.
- The dashboard now uses the `api-url` configuration attribute to connect to the
API.

### Fixed
- Fixed several resource leaks in the check scheduler.
- Fixed a bug in the dashboard where entities could not be silenced.
- Fix the `sensuctl cluster health` command.
- Fixed issue filtering by status on the events page
- Fixed interactive operations on entities in the CLI
- Removed rerun and check links for keepalives on event details page.
- Web UI - Made silencing language more clear on Silences List page
- Fixed a bug where resources from namespaces that share a common prefix, eg:
  "sensu" and "sensu-devel", could be listed together.
- Fixed a bug in the agent where the agent would deadlock after a significant
period of disconnection from the backend.
- Fixed a bug where logging events without checks would cause a nil panic.
- Removed the ability to rerun keepalives on the events list page
- A panic in keepalive/check ttl monitors causing a panic.
- Monitors are now properly namespaced in etcd.
- Updating a users groups will no longer corrupt their password
- Prevent empty error messages in sensuctl.
- Fixed a bug where keepalive failures could be influenced by check TTL
successes, and vice versa.
- Fixed a bug where check TTL events were not formed correctly.
- Fixed a web-ui bug causing the app to crash on window resize in FireFox

### Breaking Changes
- The backend configuration attributes `api-host` & `api-port` have been
replaced with `api-listen-address`.

## [2.0.0-beta.8-1] - 2018-11-15

### Added
- Assets are included on check details page.
- Adds links to view entities and checks from the events page.
- Added an agent/cmd package, migrated startup logic out of agent main
- Improved debug logging in pipeline filtering.
- Add object metadata to entities (including labels).
- Add filter query support for labels.
- Add support for setting labels on agents with the command line.
- The sensuctl tool now supports yaml.
- Add support for `--all-namespaces` flag in `sensuctl extension list`
subcommand.
- Added functionality to the dynamic synthesize function, allowing it to
flatten embedded and non-embedded fields to the top level.
- Added the sensuctl edit command.
- Added javascript filtering.

### Removed
- Govaluate is no longer part of sensu-go.

### Fixed
- Display appropriate fallback when an entity's lastSeen field is empty.
- Silences List in web ui sorted by ascending order
- Sorting button now works properly
- Fixed unresponsive silencing entry form begin date input.
- Removed lastSeen field from check summary
- Fixed a panic on the backend when handling keepalives from older agent versions.
- Fixed a bug that would prevent some keepalive failures from occurring.
- Improved event validation error messages.
- Improved agent logging for statsd events.
- Fixues issue with tooltip positioning.
- Fixed bug with toolbar menus collapsing into the overflow menu
- The agent now reconnects to the backend if its first connection attempt
  fails.
- Avoid infinite loop when code cannot be highlighted.

### Changes
- Deprecated the sensu-agent `--id` flag, `--name` should be used instead.

### Breaking Changes
- Environments and organizations have been replaced with namespaces.
- Removed unused asset metadata field.
- Agent subscriptions are now specified in the config file as an array instead
  instead of a comma-delimited list of strings.
- Extended attributes have been removed and replaced with labels. Labels are
string-string key-value pairs.
- Silenced `id`/`ID` field has changed to `name`/`Name`.
- Entity `id`/`ID` field has changed to `name`/`Name`.
- Entity `class`/`Class` field has changed to `entity_class`/`EntityClass`.
- Check `proxy_entity_id`/`ProxyEntityID` field has changed to `proxy_entity_name`/`ProxyEntityName`.
- Objects containing both a `name`/`Name` and `namespace`/`Namespace` field have been
replaced with `metadata`/`ObjectMeta` (which contains both of those fields).
- Role-based access control (RBAC) has been completely redesigned.
- Filter and token substitution variable names now match API naming. Most names
that were previously UpperCased are now lower_cased.
- Filter statements are now called expressions. Users should update their
filter definitions to use this new naming.

## [2.0.0-beta.7-1] - 2018-10-26

### Added
- Asset functionality for mutators and handlers.
- Web ui allows publishing and unpublishing on checks page.
- Web ui allows publishing and unpublishing on check details page.
- Web ui code highlighting added.

### fixed
- fixes exception thrown when web ui browser window is resized.

## [2.0.0-beta.6-2] - 2018-10-22

### Added
- Add windows/386 to binary gcs releases
- TLS authentication and encryption for etcd client and peer communication.
- Added a debug log message for interval timer initial offset.
- Added a privilege escalation test for RBAC.

### Removed
- Staging resources and configurations have been removed from sensu-go.
- Removed handlers/slack from sensu/sensu-go. It can now be found in
sensu/slack-handler.
- Removed the `Error` store and type.

### Changed
- Changed sensu-agent's internal asset manager to use BoltDB.
- Changed sensuctl title colour to use terminal's configured default for bold
text.
- The backend no longer forcibly binds to localhost.
- Keepalive intervals and timeouts are now configured in the check object of
keepalive events.
- The sensu-agent binary is now located at ./cmd/sensu-agent.
- Sensuctl no longer uses auto text wrapping.
- The backend no longer requires embedded etcd. External etcd instances can be
used by providing the --no-embed option. In this case, the client will dial
the URLs provided by --listen-client-urls.
- The sensu-agent binary is now located at ./cmd/sensu-agent.
- Sensuctl no longer uses auto text wrapping.
- The backend no longer requires embedded etcd. External etcd instances can be
used by providing the --no-embed option. In this case, the client will dial
the URLs provided by --listen-client-urls.
- Deprecated daemon `Status()` functions and `/info` (`/info` will be
re-implemented in https://github.com/sensu/sensu-go/issues/1739).
- The sensu-backend flags related to etcd are now all prefixed with `etcd` and
the older versions are now deprecated.
- Web ui entity recent events are sorted by last ok.
- etcd is now the last component to shutdown during a graceful shutdown.
- Web ui entity recent events are sorted by last ok
- Deprecated --custom-attributes in the sensu-agent command, changed to
--extended-attributes.
- Interfaced command execution and mocked it for testing.
- Updated the version of `libprotoc` used to 3.6.1.

### Fixed
- Fixed a bug in `sensuctl configure` where an output format called `none` could
  be selected instead of `tabular`.
- Fixes a bug in `sensuctl cluster health` so the correct error is handled.
- Fixed a bug where assets could not extract git tarballs.
- Fixed a bug where assets would not install if given cache directory was a
relative path.
- Fixed a bug where an agent's collection of system information could delay
sending of keepalive messages.
- Fixed a bug in nagios perfdata parsing.
- Etcd client URLs can now be a comma-separated list.
- Fixed a bug where output metric format could not be unset.
- Fixed a bug where the agent does not validate the ID at startup.
- Fixed a bug in `sensuctl cluster health` that resulted in an unmarshal
error in an unhealthy cluster.
- Fixed a bug in the web ui, removed references to keepaliveTimeout.
- Keepalive checks now have a history.
- Some keepalive events were misinterpreted as resolution events, which caused
these events to be handled instead of filtered.
- Some failing keepalive events were not properly emitted after a restart of
sensu-backend.
- The check output attribute is still present in JSON-encoded events even if
empty.
- Prevent an empty Path environment variable for agents on Windows.
- Fixed a bug in `sensuctl check update` interactive mode. Boolean defaults
were being displayed rather than the check's current values.
- Use the provided etcd client TLS information when the flag `--no-embed-etcd`
is used.
- Increase duration delta in TestPeriodicKeepalive integration test.
- Fixed some problems introduced by Go 1.11.

### Breaking Changes
- Removed the KeepaliveTimeout attribute from entities.

## [2.0.0-beta.4] - 2018-08-14

### Added
- Added the Sensu edition in sensuctl config view subcommand.
- List the supported resource types in sensuctl.
- Added agent ID and IP address to backend session connect/disconnect logs
- Licenses collection for RHEL Dockerfiles and separated RHEL Dockerfiles.

### Changed
- API responses are inspected after each request for the Sensu Edition header.
- Rename list-rules subcommand to info in sensuctl role commmand with alias
for backward compatibility.
- Updated gogo/protobuf and golang/protobuf versions.
- Health API now returns etcd alarms in addition to cluster health.

### Fixed
- Fixed agentd so it does not subscribe to empty subscriptions.
- Rules are now implicitly granting read permission to their configured
environment & organization.
- The splay_coverage attribute is no longer mandatory in sensuctl for proxy
check requests and use its default value instead.
- sensu-agent & sensu-backend no longer display help usage and duplicated error
message on startup failure.
- `Issued` & `History` are now set on keepalive events.
- Resolves a potential panic in `sensuctl cluster health`.
- Fixed a bug in InfluxDB metric parsing. The timestamp is now optional and
compliant with InfluxDB line protocol.
- Fixed an issue where adhoc checks would not be issued to all agents in a
clustered installation.

### Breaking Changes
- Corrects the check field `total_state-change` json tag to `total_state_change`.

## [2.0.0-beta.3-1] - 2018-08-02

### Added
- Added unit test coverage for check routers.
- Added API support for cluster management.
- Added sensuctl cluster member-list command.
- Added Sensu edition detection in sensuctl.
- Added sensuctl cluster member-add command.
- Added API client support for enterprise license management.
- Added a header to API calls that returns the current Sensu Edition.
- Added sensuctl cluster health command.

### Changed
- The Backend struct has been refactored to allow easier customization in
enterprise edition.
- Use etcd monitor instead of in-memory monitor.
- Refactoring of the cmd package for sensuctl to allow easier customization in
the enterprise edition.
- Upgrade dep to v0.5.0
- Added cluster health information to /health endpoint in sensu-backend.

### Fixed
- Fixed `sensuctl completion` help for bash and zsh.
- Fixed a bug in build.sh where versions for Windows and Mac OS were not
generated correctly.
- Display the name of extensions with table formatting in sensuctl.
- Fixed TLS issue that occurred when dashboard communicated with API.
- Check TTL now works with round robin checks.
- Format string for --format flag help now shows actual arguments.
- Push the sensu/sensu:nightly docker image to the Docker Hub.
- Replaced dummy certs with ones that won't expire until 100 years in the
future.
- Fixed a bug where clustered round robin check execution executed checks
too often.
- Catch errors in type assertions in cli.
- Fixed a bug where users could accidentally create invalid gRPC handlers.

### Removed
- Removed check subdue e2e test.
- Removed unused Peek method in the Ring data structure.

### Breaking Changes
- Removed deprecated import command.

## [2.0.0-beta.2] - 2018-06-28

### Added
- Performed an audit of events and checks. Added `event.HasCheck()` nil checks
prior to assuming the existence of said check.
- Added a Create method to the entities api.
- Added the ability to set round robin scheduling in sensuctl
- Added Output field to GRPC handlers
- Additional logging around handlers
- Accept additional time formats in sensuctl
- Entities can now be created via sensuctl.
- Added the format `wrapped-json` to sensuctl `configure`, `list` and `info`
commands, which is compatible with `sensuctl create`.
- Added debug event log with all event data.
- Added yml.example configurations for staging backend and agents.
- Added test resources in `testing/config/resources.json` to be used in staging.
- Added all missing configuration options to `agent.yml.example` and
`backend.yml.example`.
- Added environment variables to checks.
- Added logging redaction integration test.
- Added check token substitution integration test.
- Added the `sensuctl config view` subcommand.
- Added extension service configuration to staging resources.
- Added some documentation around extensions.
- Added Dockerfile.rhel to build RHEL containers.

### Changed
- Upgraded gometalinter to v2.
- Add logging around the Sensu event pipeline.
- Split out the docker commands in build script so that building images and
  pushing can be done separately.
- Migrated the InfluxDB handler from the sensu-go repository to
github.com/nikkiki/sensu-influxdb-handler
- Entry point for sensu-backend has been changed to
  `github.com/sensu/sensu-go/cmd/sensu-backend`
- Don't allow unknown fields in types that do not support custom attributes
when creating resources with `sensuctl create`.
- Provided additional context to metric event logs.
- Updated goversion in the appveyor configuration for minor releases.
- Use a default hostname if one cannot be retrieved.
- Return an error from `sensuctl configure` when the configured organization
or environment does not exist.
- Remove an unnecessary parameter from sensuctl environment create.
- The profile environment & organization values are used by default when
creating a resource with sensuctl.
- Migrated docker image to sensu Docker Hub organization from sensuapp.
- Use the sensu/sensu image instead of sensu/sensu-go in Docker Hub.

### Fixed
- Prevent panic when verifying if a metric event is silenced.
- Add logging around the Sensu event pipeline
- Marked silenced and hooks fields in event as deprecated
- Fixed a bug where hooks could not be created with `create -f`
- Metrics with zero-values are now displayed correctly
- Fix handler validation routine
- Fixed a small bug in the opentsdb transformer so that it trims trailing
whitespace characters.
- Sensu-agent logs an error if the statsd listener is unable to start due to an
invalid address or is stopped due to any other error.
- Fixed a bug where --organization and --environment flags were hidden for all
commands
- Fix a bug where environments could not be created with sensuctl create
- StatsD listener on Windows is functional
- Add version output for dev and nightly builds (#1320).
- Improve git version detection by directly querying for the most recent tag.
- Fixed `sensuctl create -f` for `Role`
- Fixed `sensuctl create -f` for `Event`
- Added validation for asset SHA512 checksum, requiring that it be at least 128
characters and therefore fixing a bug in sensuctl
- Silenced IDs are now generated when not set in `create -f` resources
- API requests that result in a 404 response are now logged
- Fixed a bug where only a single resource could be created with
`sensuctl create` at a time.
- Fixed a bug where environments couldn't be deleted if there was an asset in
the organization they reside in.
- Dashboard's backend reverse proxy now works with TLS certs are configured.
- Fixed a bug with the IN operator in query statements.
- Boolean fields with a value of `false` now appear in json format (removed
`omitempty` from protobufs).
- The sensuctl create command no longer prints a spurious warning when
non-default organizations or environments are configured.
- When installing assets, errors no longer cause file descriptors to leak, or
lockfiles to not be cleaned up.
- Fixed a bug where the CLI default for round robin checks was not appearing.
- Missing custom attributes in govaluate expressions no longer result in
an error being logged. Instead, a debug message is logged.
- Update AppVeyor API token to enable GitHub deployments.
- Allow creation of metric events via backend API.
- Fixed a bug where in some circumstances checks created with sensuctl create
would never fail.
- Fixed a goroutine leak in the ring.
- Fixed `sensuctl completion` help for bash and zsh.

### Removed
- Removed Linux/386 & Windows/386 e2e jobs on Travis CI & AppVeyor
- Removed check output metric extraction e2e test, in favor of more detailed
integration coverage.
- Removed the `leader` package
- Removed logging redaction e2e test, in favor of integration coverage.
- Removed check token substitution e2e test, in favor of integration coverage.
- Removed round robin scheduling e2e test.
- Removed proxy check e2e test.
- Removed check scheduling e2e test.
- Removed keepalive e2e test.
- Removed event handler e2e test.
- Removed `sensuctl` create e2e tests.
- Removed hooks e2e test.
- Removed assets e2e test.
- Removed agent reconnection e2e test.
- Removed extensions e2e test.

## [2.0.0-beta.1] - 2018-05-07
### Added
- Add Ubuntu 18.04 repository
- Support for managing mutators via sensuctl.
- Added ability to sort events in web UI.
- Add PUT support to APId for the various resource types.
- Added flags to disable the agent's API and Socket listeners
- Made Changelog examples in CONTRIBUTING.md more obvious
- Added cli support for setting environment variables in mutators and handlers.
- Added gRPC extension service definition.
- The slack handler now uses the iconURL & username flag parameters.
- Support for nightlies in build/packaging tooling.
- Added extension registry support to apid.
- Added extension registry to the store.
- Add sensuctl create command.
- Adds a statsd server to the sensu-agent which runs statsd at a configurable
flush interval and converts gostatsd metrics to Sensu Metric Format.
- Add event filtering to extensions.
- Proper 404 page for web UI.
- Add sensuctl extension command.
- Add extensions to pipelined.
- Added more tests surrounding the sensu-agent's statsd server and udp port.
- Add the `--statsd-event-handlers` flag to sensu-agent which configures the
event handlers for statsd metrics.
- Add default user with username "sensu" with global, read-only permissions.
- Add end-to-end test for extensions.
- Add configuration setting for backend and agent log level.
- Add extension package for building third-party Sensu extensions in Go.
- Add the `--statsd-disable` flag to sensu-agent which configures the
statsd listener. The listener is enabled by default.
- Added an influx-db handler for events containing metrics.
- Add 'remove-when' and 'set-when' subcommands to sensuctl filter command.
- Added the Transformer interface.
- Added a Graphite Plain Text transformer.
- Add support for `metric_format` and `metric_handlers` fields in the Check and
CheckConfig structs.
- Add CLI support for `metric_format` and `metric_handlers` fields in `sensuctl`.
- Add support for metric extraction from check output for `graphite_plaintext`
transformer.
- Added a OpenTSDB transformer.
- Add support for metric extraction from check output for `opentsdb_line`
- Added a Nagios performance data transformer.
- Add support for metric extraction from check output for `nagios_perfdata`
- Added an InfluxDB Line transformer.
- Add support for metric extraction from check output for `influxdb_line`
transformer.
- Add e2e test for metric extraction.

### Changed
- Changed the maximum number of open file descriptors on a system to from 1024
(default) to 65535.
- Increased the default etcd size limit from 2GB to 4GB.
- Move Hooks and Silenced out of Event and into Check.
- Handle round-robin scheduling in wizardbus.
- Added informational logging for failed entity keepalives.
- Replaced fileb0x with vfsgen for bundling static assets into binary. Nodejs 8+
and yarn are now dependencies for building the backend.
- Updated etcd to 3.3.2 from 3.3.1 to fix an issue with autocompaction settings.
- Updated and corrected logging style for variable fields.
- Build protobufs with go generate.
- Creating roles via sensuctl now supports passing flags for setting permissions
  rules.
- Removed -c (check) flag in sensuctl check execute command.
- Fix a deadlock in the monitor.
- Don't allow the bus to drop messages.
- Events list can properly be viewed on mobile.
- Updated Sirupsen/logrus to sirupsen/logrus and other applicable dependencies using the former.
- Set default log level to 'warn'.
- Optimize check marshaling.
- Silenced API only accepts 'id' parameter on DELETE requests.
- Disable gostatsd internal metric collection.
- Improved log entries produced by pipelined.
- Allow the InfluxDB handler to parse the Sensu metric for an InfluxDB field tag
and measurement.
- Removed organization and environment flags from create command.
- Changed `metric_format` to `output_metric_format`.
- Changed `metric_handlers` to `output_metric_handlers`.

### Fixed
- Terminate processes gracefully in e2e tests, allowing ports to be reused.
- Shut down sessions properly when agent connections are disrupted.
- Fixed shutdown log message in backend
- Stopped double-writing events in eventd
- Agents from different orgs/envs with the same ID connected to the same backend
  no longer overwrite each other's messagebus subscriptions.
- Fix the manual packaging process.
- Properly log the event being handled in pipelined
- The http_check.sh example script now hides its output
- Silenced entries using an asterisk can be deleted
- Improve json unmarshaling performance.
- Events created from the metrics passed to the statsd listener are no longer
swallowed. The events are sent through the pipeline.
- Fixed a bug where the Issued field was never populated.
- When creating a new statsd server, use the default flush interval if given 0.
- Fixed a bug where check and checkconfig handlers and subscriptions are null in rendered JSON.
- Allow checks and hooks to escape zombie processes that have timed out.
- Install all dependencies with `dep ensure` in build.sh.
- Fixed an issue in which some agents intermittently miss check requests.
- Agent statsd daemon listens on IPv4 for Windows.
- Include zero-valued integers in JSON output for all types.
- Check event entities now have a last_seen timestamp.
- Improved silenced entry display and UX.
- Fixed a small bug in the opentsdb transformer so that it trims trailing
whitespace characters.

## [2.0.0-nightly.1] - 2018-03-07
### Added
- A `--debug` flag on sensu-backend for enabling a pprof HTTP endpoint on localhost.
- Add CLI support for adhoc check requests.
- Check scheduler now handles adhoc check requests.
- Added `set-FIELD` and `remove-FIELD` commands for all updatable fields
of a check. This allows updating single fields and completely clearing out
non-required fields.
- Add built-in only_check_output mutator to pipelined.
- Allow publish, cron, ttl, timeout, low flap threshold and more fields to be
set when importing legacy settings.
- Add CPU architecture in system information of entities.
- The `sensuctl user change-password` subcommand now accepts flag parameters.
- Configured and enabled etcd autocompaction.
- Add event metrics type, implementing the Sensu Metrics Format.
- Agents now try to reconnect to the backend if the connection is lost.
- Added non-functional selections for resolving and silencing to web ui
- Add LastOk to check type. This will be updated to reflect the last timestamp
of a successful check.
- Added GraphQL explorer to web UI.
- Added check occurrences and occurrences_watermark attributes from Sensu 1.x.
- Added issue template for GitHub.
- Added custom functions to evaluate a unix timestamp in govaluate.

### Changed
- Refactor Check data structure to not depend on CheckConfig. This is a breaking
change that will cause existing Sensu alpha installations to break if upgraded.
This change was made before beta release so that further breaking changes could
be avoided.
- Make indentation in protocol buffers files consistent.
- Refactor Hook data structure. This is similar to what was done to Check,
except that HookConfig is now embedded in Hook.
- Refactor CheckExecutor and AdhocRequestExecutor into an Executor interface.
- Changed the sensu-backend etcd flag constants to match the etcd flag names.
- Upgraded to Etcd v3.3.1
- Removed 3DES from the list of allowed ciphers in the backend and agent.
- Password input fields are now aligned in  `sensuctl user change-password`
subcommand.
- Agent backend URLs without a port specified will now default to port 8081.
- Travis encrypted variables have been updated to work with travis-ci.org
- Upgraded all builds to use Go 1.10.
- Use megacheck instead of errcheck.
- Cleaned agent configuration.
- We no longer duplicate hook execution for types that fall into both an exit
code and severity (ex. 0, ok).
- Updated the sensuctl guidelines.
- Changed travis badge to use travis-ci.org in README.md.
- Govaluate's modifier tokens can now be optionally forbidden.
- Increase the stack size on Travis CI.
- Refactor store, queue and ring interfaces, and daemon I/O details.
- Separated global from local flags in sensuctl usage.

### Fixed
- Fixed a bug in time.InWindow that in some cases would cause subdued checks to
be executed.
- Fixed a bug in the HTTP API where resource names could not contain special
characters.
- Resolved a bug in the keepalive monitor timer which was causing it to
erroneously expire.
- Resolved a bug in how an executor processes checks. If a check contains proxy
requests, the check should not duplicately execute after the proxy requests.
- Removed an erroneous validation statement in check handler.
- Fixed HookList `hooks` validation and updated `type` validation message to
allow "0" as a valid type.
- Events' check statuses & execution times are now properly added to CheckHistory.
- Sensu v1 Check's with TTL, timeout and threshold values can now be imported
correctly.
- Use uint32 for status so it's not empty when marshalling.
- Automatically create a "default" environment when creating a new organization.

## [2.0.0-alpha.17] - 2018-02-13
### Added
- Add .gitattributes file with merge strategy for the Changelog.
- Context switcher added for dashboard.
- Add API support for adhoc check requests.
- Check scheduler now supports round-robin scheduling.
- Added better error checking for CLI commands and support for mutually
exclusive fields.
- Added `--interactive` flag to CLI which is required to run interactive mode.
- Added CLI role rule-add Organization and Environment interactive prompts.
- Added events page list and simple buttons to filter

### Changed
- Silenced `begin` supports human readable time (Format: Jan 02 2006 3:04PM MST)
in `sensuctl` with optional timezone. Stores the field as unix epoch time.
- Increased the timeout in the store's watchers tests.
- Incremental retry mechanism when waiting for agent and backend in e2e tests.
- Renamed CLI asset create interactive prompt "Org" to "Organization".

### Fixed
- Fixed required flags in `sensuctl` so requirements are enforced.
- Add support for embedded fields to dynamic.Marshal.

## [2.0.0-alpha.16] - 2018-02-07
### Added
- Add an e2e test for proxy check requests.
- Add integration tests to our CI.
- Context switcher added for dashboard
- Add api support for adhoc check requests.

### Fixed
- Tracks in-progress checks with a map and mutex rather than an array to
increase time efficiency and synchronize goroutines reading from and writing
to that map.
- Fixed a bug where we were attempting to kill processes that had already
finished before its allotted execution timeout.
- Fixed a bug where an event could erroneously be shown as silenced.
- Properly log errors whenever a check request can't be published.
- Fixed some build tags for tests using etcd stores.
- Keepalive monitors now get updated with changes to a keepalive timeout.
- Prevent tests timeout in queue package
- Prevent tests timeout in ring package
- Fixed a bug in the queue package where timestamps were not parsed correctly.
- Fixed Ring's Next method hanging in cases where watch events are not propagated.

### Changed
- Queues are now durable.
- Refactoring of the check scheduling integration tests.
- CLI resource delete confirmation is now `(y/N)`.

### Removed
- Dependency github.com/chzyer/readline

## [2.0.0-alpha.15] - 2018-01-30
### Added
- Add function for matching entities to a proxy check request.
- Added functions for publishing proxy check requests.
- Added proxy request validation.
- CLI functionality for proxy check requests (add set-proxy-requests command).
- Entities have been added to the state manager and synchronizer.
- Added package leader, for facilitating execution by a single backend.
- Proxy check requests are now published to all entities described in
`ProxyRequests` and `EntityAttributes`.
- Add quick navigation component for dashboard

### Changed
- Govaluate logic is now wrapped in the `util/eval` package.
- Cron and Interval scheduling are now mutually exclusive.

### Fixed
- Fixed a bug where retrieving check hooks were only from the check's
organization, rather than the check's environment, too.

## [2.0.0-alpha.14] - 2018-01-23
### Added
- Add `Timeout` field to CheckConfig.
- CLI functionality for check `Timeout` field.
- Add timeout support for check execution.
- Add timeout support for check hook execution.
- Token substitution is now available for check hooks
- Add an e2e test for logging redaction
- Support for `When` field in `Filter` which enables filtering based on days
and times of the week.
- New gRPC inspired GraphQL implementation. See
[graphql/README](backend/apid/graphql/README.md) for usage.
- Support for TTLs in check configs to monitor stale check results.

### Changed
- Moved monitor code out of keepalived and into its own package.
- Moved KeyBuilder from etcd package to store package.

## [2.0.0-alpha.13] - 2018-01-16
### Added
- Logging redaction for entities

### Changed
- Removed the Visual Studio 2017 image in AppVeyor to prevent random failures

### Fixed
- Fixed e2e test for token substitution on Windows
- Fixed check subdue unit test for token substitution on Windows
- Consider the first and last seconds of a time window when comparing the
current time
- Fixed Travis deploy stage by removing caching for $GOPATH
- Parse for [traditional cron](https://en.wikipedia.org/wiki/Cron) strings, rather than [GoDoc cron](https://godoc.org/github.com/robfig/cron) strings.

### Changed
- Removed the Visual Studio 2017 image in AppVeyor to prevent random failures
- Made some slight quality-of-life adjustments to build-gcs-release.sh.

### Fixed
- Fixed e2e test for token substitution on Windows
- Fixed check subdue unit test for token substitution on Windows
- Consider the first and last seconds of a time window when comparing the
current time
- Fixed Travis deploy stage by removing caching for $GOPATH
- Parse for [traditional cron](https://en.wikipedia.org/wiki/Cron) strings, rather than [GoDoc cron](https://godoc.org/github.com/robfig/cron) strings.

## [2.0.0-alpha.12] - 2018-01-09
### Added
- Add check subdue mechanism. Checks can now be subdued for specified time
windows.
- Silenced entries now include a `begin` timestamp for scheduled maintenance.
- Store clients can now use [watchers](https://github.com/sensu/sensu-go/pull/792) to be notified of changes to objects in the store.
- Add check `Cron` field. Checks can now be scheduled according to the cron
string stored in this field.
- Add a distributed queue package for use in the backend.
- Token substitution is now available for checks.
- CLI functionality for check `Cron` field.
- Add an e2e test for cron scheduling.
- Add an e2e test for check hook execution.

## [2.0.0-alpha.11] - 2017-12-19
### Breaking Changes
- The `Source` field on a check has been renamed to `ProxyEntityID`. Any checks
using the Source field will have to be recreated.

### Added
- Silenced entries with ExpireOnResolve set to true will now be deleted when an
event which has previously failing was resolved
- TCP/UDP sockets now accept 1.x backward compatible payloads. 1.x Check Result gets translated to a 2.x Event.
- Custom attributes can be added to the agent at start.
- New and improved Check Hooks are implemented (see whats new about hooks here: [Hooks](https://github.com/sensu/sensu-alpha-documentation/blob/master/08-hooks.md))
- Add check subdue CLI support.

### Changed
- Avoid using reflection in time.InWindows function.
- Use multiple parallel jobs in CI tools to speed up the tests
- Pulled in latest [github.com/coreos/etcd](https://github.com/coreos/etcd).
- Includes fix for panic that occurred on shutdown.
- Refer to their
[changelog](https://github.com/gyuho/etcd/blob/f444abaae344e562fc69323c75e1cf772c436543/CHANGELOG.md)
for more.
- Switch to using [github.com/golang/dep](https://github.com/golang/dep) for
managing dependencies; `vendor/` directory has been removed.
- See [README](README.md) for usage.

## [2.0.0-alpha.10] - 2017-12-12
### Added
- End-to-end test for the silencing functionality
- Silenced events are now identified in sensuctl

### Changed
- Events that transitioned from incidents to a healthy state are no longer
filtered by the pipeline
- Errcheck was added to the build script, and the project was given a once-over
to clean up existing errcheck lint.
- Creating a silenced entry via sensuctl no longer requires an expiry value

### Fixed
- Entities can now be silenced using their entity subscription
- Fixed a bug in the agent where it was ignoring keepalive interval and timeout
settings on start
- Keepalives now alert when entities go away!
- Fixed a bug in package dynamic that could lead to an error in json.Marshal
in certain cases.
- Fixed an issue in keepalived to handle cases of nil entities in keepalive
messages

## [2.0.0-alpha.9] - 2017-12-5
### Added
- Proxy entities are now dynamically created through the "Source" attribute of a
check configuration
- Flag to sensuctl configure allowing it to be configured non-interactively
(usage: --non-interactive or -n)
- New function SetField in package dynamic, for setting fields on types
supporting extended attributes.
- Automatically append entity:entityID subscription for agent entities
- Add silenced command to sensuctl for silencing checks and subscriptions.
- Add healthz endpoint to agent api for checking agent liveness.
- Add ability to pass JSON event data to check command STDIN.
- Add POST /events endpoint to manually create, update, and resolve events.
- Add "event resolve" command to sensuctl to manually resolve events.
- Add the time.InWindow & time.InWindows functions to support time windows, used
in filters and check subdue

### Fixed
- Fixed a bug in how silenced entries were deleted. Only one silenced entry will
be deleted at a time, regardless of wildcard presence for subscription or check.

## [2.0.0-alpha.8] - 2017-11-28
### Added
- New "event delete" subcommand in sensuctl
- The "Store" interface is now properly documented
- The incoming request body size is now limited to 512 KB
- Silenced entries in the store now have a TTL so they automatically expire
- Initial support for custom attributes in various Sensu objects
- Add "Error" type for capturing pipeline errors
- Add registration events for new agents
- Add a migration tool for the store directly within sensu-backend

### Changed
- Refactoring of the sensu-backend API
- Modified the description for the API URL when configuring sensuctl
- A docker image with the master tag is built for every commit on master branch
- The "latest" docker tag is only pushed once a new release is created

### Fixed
- Fix the "asset update" subcommand in sensuctl
- Fix Go linting in build script
- Fix querying across organizations and environments with sensuctl
- Set a standard redirect policy to sensuctl HTTP client

### Removed
- Removed extraneous GetEnv & GetOrg getter methods<|MERGE_RESOLUTION|>--- conflicted
+++ resolved
@@ -13,15 +13,12 @@
 ### Fixed
 - Splayed proxy checks are now executed every interval, instead of every
 `interval + interval * splay_coverage`.
-<<<<<<< HEAD
 - Do not seperate asset builds into several assets unless the the tabular format
 is used in `sensuctl asset list`.
-=======
 ## [5.13.2] - 2019-09-19
 
 ### Fixed
 - Enterprise bug fix.
->>>>>>> 0d5ceb3a
 
 ## [5.13.1] - 2019-09-10
 
