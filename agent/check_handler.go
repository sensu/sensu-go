package agent

import (
	"context"
	"encoding/json"
	"errors"
	"fmt"
	"time"

	"github.com/sensu/sensu-go/agent/transformers"
	"github.com/sensu/sensu-go/command"
	"github.com/sensu/sensu-go/transport"
	"github.com/sensu/sensu-go/types"
	"github.com/sensu/sensu-go/types/dynamic"
)

// TODO(greg): At some point, we're going to need max parallelism.
func (a *Agent) handleCheck(payload []byte) error {
	request := &types.CheckRequest{}
	if err := json.Unmarshal(payload, request); err != nil {
		return err
	} else if request == nil {
		return errors.New("given check configuration appears invalid")
	}

	// only schedule check execution if its not already in progress
	// ** check hooks are part of a checks execution
	a.inProgressMu.Lock()
	_, in := a.inProgress[request.Config.Name]
	a.inProgressMu.Unlock()
	if !in {
		logger.Info("scheduling check execution: ", request.Config.Name)

		if ok := a.prepareCheck(request.Config); !ok {
			// An error occured during the preparation of the check and the error has
			// been sent back to the server. At this point we should not execute the
			// check and wait for the next check request
			return nil
		}

		go a.executeCheck(request)
	} else {
		return fmt.Errorf("check execution still in progress: %s", request.Config.Name)
	}

	return nil
}

func (a *Agent) executeCheck(request *types.CheckRequest) {
	a.inProgressMu.Lock()
	a.inProgress[request.Config.Name] = request.Config
	a.inProgressMu.Unlock()
	defer func() {
		a.inProgressMu.Lock()
		delete(a.inProgress, request.Config.Name)
		a.inProgressMu.Unlock()
	}()

	checkConfig := request.Config
	checkAssets := request.Assets
	checkHooks := request.Hooks

	// Instantiate Event
	check := types.NewCheck(checkConfig)
	check.Executed = time.Now().Unix()
	check.Issued = request.Issued
	event := &types.Event{
		Check: check,
	}

	// Ensure that the asset manager is aware of all the assets required to
	// execute the given check.
	assets := a.assetManager.RegisterSet(checkAssets)

	// Inject the dependenices into PATH, LD_LIBRARY_PATH & CPATH so that they are
	// availabe when when the command is executed.
	ex := &command.Execution{
		Env:          assets.Env(),
		Command:      checkConfig.Command,
		Timeout:      int(checkConfig.Timeout),
		InProgress:   a.inProgress,
		InProgressMu: a.inProgressMu,
		Name:         checkConfig.Name,
	}

	// If stdin is true, add JSON event data to command execution.
	if checkConfig.Stdin {
		input, err := json.Marshal(event)
		if err != nil {
			a.sendFailure(event, fmt.Errorf("error marshaling json from event: %s", err))
			return
		}
		ex.Input = string(input)
	}

	// Ensure that all the dependencies are installed.
	if err := assets.InstallAll(); err != nil {
		a.sendFailure(event, fmt.Errorf("error installing dependencies: %s", err))
		return
	}

	if _, err := command.ExecuteCommand(context.Background(), ex); err != nil {
		event.Check.Output = err.Error()
	} else {
		event.Check.Output = ex.Output
	}

	event.Check.Duration = ex.Duration
	event.Check.Status = uint32(ex.Status)

	event.Entity = a.getAgentEntity()
	event.Timestamp = time.Now().Unix()

	if len(checkHooks) != 0 {
		event.Check.Hooks = a.ExecuteHooks(request, ex.Status)
	}

	// Instantiate metrics in the event if the check is attempting to extract metrics
	if check.MetricFormat != "" || len(check.MetricHandlers) != 0 {
		event.Metrics = &types.Metrics{}
	}

	if check.MetricFormat != "" {
		event.Metrics.Points = extractMetrics(event)
	}

	if len(check.MetricHandlers) != 0 {
		event.Metrics.Handlers = check.MetricHandlers
	}

	msg, err := json.Marshal(event)
	if err != nil {
		logger.WithError(err).Error("error marshaling check result")
		return
	}

	a.sendMessage(transport.MessageTypeEvent, msg)
}

// prepareCheck prepares a check before its execution by validating the
// configuration and performing token substitution. A boolean value is returned,
// indicathing whether the check should be executed or not
func (a *Agent) prepareCheck(cfg *types.CheckConfig) bool {
	// Instantiate an event in case of failure
	check := types.NewCheck(cfg)
	check.Executed = time.Now().Unix()
	event := &types.Event{
		Check: check,
	}

	// Validate that the given check is valid.
	if err := check.Validate(); err != nil {
		a.sendFailure(event, fmt.Errorf("given check is invalid: %s", err))
		return false
	}

	// Extract the extended attributes from the entity and combine them at the
	// top-level so they can be easily accessed using token substitution
	synthesizedEntity, err := dynamic.Synthesize(a.getAgentEntity())
	if err != nil {
		a.sendFailure(event, fmt.Errorf("could not synthesize the entity: %s", err))
		return false
	}

	// Substitute tokens within the check configuration with the synthesized
	// entity
	checkBytes, err := TokenSubstitution(synthesizedEntity, cfg)
	if err != nil {
		a.sendFailure(event, err)
		return false
	}

	// Unmarshal the check configuration obtained after the token substitution
	// back into the check config struct
	err = json.Unmarshal(checkBytes, cfg)
	if err != nil {
		a.sendFailure(event, fmt.Errorf("could not unmarshal the check: %s", err))
		return false
	}

	return true
}

func (a *Agent) sendFailure(event *types.Event, err error) {
	event.Check.Output = err.Error()
	event.Check.Status = 3
	event.Entity = a.getAgentEntity()
	event.Timestamp = time.Now().Unix()

	if msg, err := json.Marshal(event); err != nil {
		logger.WithError(err).Error("error marshaling check failure")
	} else {
		a.sendMessage(transport.MessageTypeEvent, msg)
	}
}

func extractMetrics(event *types.Event) []*types.MetricPoint {
	var transformer Transformer
	var err error
	switch event.Check.MetricFormat {
	case types.GraphiteMetricFormat:
		transformer, err = transformers.ParseGraphite(event.Check.Output)
<<<<<<< HEAD
	case types.NagiosMetricFormat:
		transformer, err = transformers.ParseNagios(event)
=======
	case types.InfluxDBMetricFormat:
		transformer, err = transformers.ParseInflux(event.Check.Output)
>>>>>>> 4f0cbfc6
	}

	if err != nil {
		logger.WithError(err).Error("unable to extract metric from check output")
		return nil
	}
	if transformer == nil {
		logger.WithField("format", event.Check.MetricFormat).Error("metric format is not supported")
		return nil
	}

	return transformer.Transform()
}<|MERGE_RESOLUTION|>--- conflicted
+++ resolved
@@ -200,13 +200,10 @@
 	switch event.Check.MetricFormat {
 	case types.GraphiteMetricFormat:
 		transformer, err = transformers.ParseGraphite(event.Check.Output)
-<<<<<<< HEAD
+	case types.InfluxDBMetricFormat:
+		transformer, err = transformers.ParseInflux(event.Check.Output)
 	case types.NagiosMetricFormat:
 		transformer, err = transformers.ParseNagios(event)
-=======
-	case types.InfluxDBMetricFormat:
-		transformer, err = transformers.ParseInflux(event.Check.Output)
->>>>>>> 4f0cbfc6
 	}
 
 	if err != nil {
