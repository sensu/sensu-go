--- conflicted
+++ resolved
@@ -18,16 +18,11 @@
 	"golang.org/x/time/rate"
 )
 
-<<<<<<< HEAD
-=======
 var (
-	logger *logrus.Entry
-
 	annotations map[string]string
 	labels      map[string]string
 )
 
->>>>>>> 45b1aeb4
 const (
 	// DefaultBackendPort specifies the default port to use when a port is not
 	// specified in backend urls
