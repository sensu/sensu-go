--- conflicted
+++ resolved
@@ -28,7 +28,6 @@
 	// specified in backend urls
 	DefaultBackendPort = "8081"
 
-<<<<<<< HEAD
 	flagAgentName                = "name"
 	flagAPIHost                  = "api-host"
 	flagAPIPort                  = "api-port"
@@ -59,42 +58,10 @@
 	flagLogLevel                 = "log-level"
 	flagLabels                   = "labels"
 	flagAnnotations              = "annotations"
+	flagAllowList                = "allow-list"
 	flagBackendHandshakeTimeout  = "backend-handshake-timeout"
 	flagBackendHeartbeatInterval = "backend-heartbeat-interval"
 	flagBackendHeartbeatTimeout  = "backend-heartbeat-timeout"
-=======
-	flagAgentName             = "name"
-	flagAPIHost               = "api-host"
-	flagAPIPort               = "api-port"
-	flagBackendURL            = "backend-url"
-	flagCacheDir              = "cache-dir"
-	flagConfigFile            = "config-file"
-	flagDeregister            = "deregister"
-	flagDeregistrationHandler = "deregistration-handler"
-	flagEventsRateLimit       = "events-rate-limit"
-	flagEventsBurstLimit      = "events-burst-limit"
-	flagKeepaliveInterval     = "keepalive-interval"
-	flagKeepaliveTimeout      = "keepalive-timeout"
-	flagNamespace             = "namespace"
-	flagPassword              = "password"
-	flagRedact                = "redact"
-	flagSocketHost            = "socket-host"
-	flagSocketPort            = "socket-port"
-	flagStatsdDisable         = "statsd-disable"
-	flagStatsdEventHandlers   = "statsd-event-handlers"
-	flagStatsdFlushInterval   = "statsd-flush-interval"
-	flagStatsdMetricsHost     = "statsd-metrics-host"
-	flagStatsdMetricsPort     = "statsd-metrics-port"
-	flagSubscriptions         = "subscriptions"
-	flagUser                  = "user"
-	flagDisableAPI            = "disable-api"
-	flagDisableAssets         = "disable-assets"
-	flagDisableSockets        = "disable-sockets"
-	flagLogLevel              = "log-level"
-	flagLabels                = "labels"
-	flagAnnotations           = "annotations"
-	flagAllowList             = "allow-list"
->>>>>>> bb48b82c
 
 	// TLS flags
 	flagTrustedCAFile         = "trusted-ca-file"
@@ -163,13 +130,10 @@
 			cfg.Labels = viper.GetStringMapString(flagLabels)
 			cfg.Annotations = viper.GetStringMapString(flagAnnotations)
 			cfg.User = viper.GetString(flagUser)
-<<<<<<< HEAD
+			cfg.AllowList = viper.GetString(flagAllowList)
 			cfg.BackendHandshakeTimeout = viper.GetInt(flagBackendHandshakeTimeout)
 			cfg.BackendHeartbeatInterval = viper.GetInt(flagBackendHeartbeatInterval)
 			cfg.BackendHeartbeatTimeout = viper.GetInt(flagBackendHeartbeatTimeout)
-=======
-			cfg.AllowList = viper.GetString(flagAllowList)
->>>>>>> bb48b82c
 
 			// TLS configuration
 			cfg.TLS = &types.TLSOptions{}
@@ -309,13 +273,10 @@
 	cmd.Flags().String(flagLogLevel, viper.GetString(flagLogLevel), "logging level [panic, fatal, error, warn, info, debug]")
 	cmd.Flags().StringToStringVar(&labels, flagLabels, nil, "entity labels map")
 	cmd.Flags().StringToStringVar(&annotations, flagAnnotations, nil, "entity annotations map")
-<<<<<<< HEAD
+	cmd.Flags().String(flagAllowList, viper.GetString(flagAllowList), "path to agent execution allow list configuration file")
 	cmd.Flags().Int(flagBackendHandshakeTimeout, viper.GetInt(flagBackendHandshakeTimeout), "number of seconds the agent should wait when negotiating a new WebSocket connection")
 	cmd.Flags().Int(flagBackendHeartbeatInterval, viper.GetInt(flagBackendHeartbeatInterval), "interval at which the agent should send hearbeats to the backend")
 	cmd.Flags().Int(flagBackendHeartbeatTimeout, viper.GetInt(flagBackendHeartbeatTimeout), "number of seconds the agent should wait for a response to a hearbeat")
-=======
-	cmd.Flags().String(flagAllowList, viper.GetString(flagAllowList), "path to agent execution allow list configuration file")
->>>>>>> bb48b82c
 
 	cmd.Flags().SetNormalizeFunc(aliasNormalizeFunc(logger))
 
