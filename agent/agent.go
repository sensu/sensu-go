--- conflicted
+++ resolved
@@ -340,11 +340,8 @@
 
 		// Do not handle check request until we receive the entity config from the
 		// backend, so we don't send a stale config
-<<<<<<< HEAD
-		a.handler.RemoveHandler(corev2.CheckRequestType)
-=======
+
 		a.handler.AddHandler(corev2.CheckRequestType, a.handleCheckNoop)
->>>>>>> 932413f1
 
 		a.clearAgentEntity()
 
@@ -374,13 +371,10 @@
 			logger.Debug("successfully received the initial entity config")
 		case <-time.After(entityConfigGracePeriod):
 			logger.Warning("the initial entity config was never received, using the local entity")
-<<<<<<< HEAD
-=======
 		case <-ctx.Done():
 			// The connection was closed before we received an entity config or we
 			// reached the grace period
 			continue
->>>>>>> 932413f1
 		}
 
 		// Handle check config requests
