package agent

import (
	"encoding/json"
	"net/http"
	"net/http/httptest"
	"strings"
	"testing"

	"github.com/sensu/sensu-go/transport"
	"github.com/sensu/sensu-go/types"
	"github.com/stretchr/testify/assert"
)

type testMessageType struct {
	Data string
}

func TestSendLoop(t *testing.T) {
	done := make(chan struct{})
	server := transport.NewServer()
	ts := httptest.NewServer(http.HandlerFunc(func(w http.ResponseWriter, r *http.Request) {
		conn, err := server.Serve(w, r)
		assert.NoError(t, err)

		msg, err := conn.Receive()
		assert.NoError(t, err)
		assert.Equal(t, "keepalive", msg.Type)

		event := &types.Event{}
		assert.NoError(t, json.Unmarshal(msg.Payload, event))
		assert.NotNil(t, event.Entity)
		assert.Equal(t, "agent", event.Entity.Class)
		assert.NotEmpty(t, event.Entity.System.Hostname)
		done <- struct{}{}
	}))
	defer ts.Close()

	wsURL := strings.Replace(ts.URL, "http", "ws", 1)

	cfg := FixtureConfig()
	cfg.BackendURLs = []string{wsURL}
	cfg.API.Port = 0
	cfg.Socket.Port = 0
	ta := NewAgent(cfg)
	err := ta.Run()
	assert.NoError(t, err)
	if err != nil {
		assert.FailNow(t, "agent failed to run")
	}
	<-done
	ta.Stop()
}

func TestReceiveLoop(t *testing.T) {
	testMessage := &testMessageType{"message"}

	done := make(chan struct{})
	server := transport.NewServer()
	ts := httptest.NewServer(http.HandlerFunc(func(w http.ResponseWriter, r *http.Request) {
		conn, err := server.Serve(w, r)
		assert.NoError(t, err)

		msgBytes, err := json.Marshal(testMessage)
		assert.NoError(t, err)

		tm := &transport.Message{
			Type:    "testMessageType",
			Payload: msgBytes,
		}
		err = conn.Send(tm)
		assert.NoError(t, err)
		done <- struct{}{}
	}))
	defer ts.Close()

	wsURL := strings.Replace(ts.URL, "http", "ws", 1)
	cfg := FixtureConfig()
	cfg.BackendURLs = []string{wsURL}
	cfg.API.Port = 0
	cfg.Socket.Port = 0
	ta := NewAgent(cfg)
	ta.addHandler("testMessageType", func(payload []byte) error {
		msg := &testMessageType{}
		err := json.Unmarshal(payload, msg)
		assert.NoError(t, err)
		assert.Equal(t, testMessage.Data, msg.Data)
		done <- struct{}{}
		return nil
	})
	err := ta.Run()
	assert.NoError(t, err)
	if err != nil {
		assert.FailNow(t, "agent failed to run")
	}
	msgBytes, _ := json.Marshal(&testMessageType{"message"})
	ta.sendMessage("testMessageType", msgBytes)
	<-done
	<-done
	ta.Stop()
<<<<<<< HEAD
=======
}

func TestHandleTCPMessages(t *testing.T) {
	assert := assert.New(t)

	cfg := FixtureConfig()
	// Assign a random port to the socket to avoid overlaps
	cfg.Socket.Port = 0
	ta := NewAgent(cfg)

	addr, _, err := ta.createListenSockets()
	assert.NoError(err)
	if err != nil {
		assert.FailNow("createListenSockets() failed to run")
	}

	tcpClient, err := net.Dial("tcp", addr)
	if err != nil {
		assert.FailNow("failed to create TCP connection")
	}

	payload := v1.CheckResult{
		Name:   "app_01",
		Output: "could not connect to something",
		Client: "proxEnt",
	}
	bytes, _ := json.Marshal(payload)

	_, err = tcpClient.Write(bytes)
	require.NoError(t, err)
	require.NoError(t, tcpClient.Close())

	msg := <-ta.sendq
	assert.NotEmpty(msg)
	assert.Equal("event", msg.Type)

	var event types.Event
	err = json.Unmarshal(msg.Payload, &event)
	if err != nil {
		assert.FailNow("failed to unmarshal event json")
	}

	assert.NotNil(event.Entity)
	assert.Equal("app_01", event.Check.Name)
	assert.Equal(int32(0), event.Check.Status)
	ta.Stop()
}

func TestHandleUDPMessages(t *testing.T) {
	assert := assert.New(t)

	cfg := FixtureConfig()
	// Assign a random port to the socket to avoid overlaps
	cfg.Socket.Port = 0
	ta := NewAgent(cfg)

	_, addr, err := ta.createListenSockets()
	assert.NoError(err)
	if err != nil {
		assert.FailNow("createListenSockets() failed to run")
	}

	udpClient, err := net.Dial("udp", addr)
	if err != nil {
		assert.FailNow("failed to create UDP connection")
	}

	payload := v1.CheckResult{
		Name:   "app_01",
		Output: "could not connect to something",
		Client: "proxEnt",
	}
	bytes, _ := json.Marshal(payload)

	_, err = udpClient.Write(bytes)
	require.NoError(t, err)
	require.NoError(t, udpClient.Close())

	msg := <-ta.sendq
	assert.NotEmpty(msg)
	assert.Equal("event", msg.Type)

	var event types.Event
	err = json.Unmarshal(msg.Payload, &event)
	if err != nil {
		assert.FailNow("Failed to unmarshal event json")
	}

	assert.NotNil(event.Entity)
	assert.Equal("app_01", event.Check.Name)
	assert.Equal(int32(0), event.Check.Status)
	ta.Stop()
}

func TestReceivePingTCP(t *testing.T) {
	assert := assert.New(t)

	cfg := FixtureConfig()
	// Assign a random port to the socket to avoid overlaps
	cfg.Socket.Port = 0
	ta := NewAgent(cfg)

	addr, _, err := ta.createListenSockets()
	assert.NoError(err)
	if err != nil {
		assert.FailNow("createListenSockets() failed to run")
	}

	tcpClient, err := net.Dial("tcp", addr)
	if err != nil {
		assert.FailNow("failed to create TCP connection")
	}
	defer func() {
		require.NoError(t, tcpClient.Close())
	}()

	bytesWritten, err := tcpClient.Write([]byte(" ping "))
	if err != nil {
		assert.FailNow("Failed to write to tcp server %s", err)
	}
	assert.Equal(6, bytesWritten)

	readData := make([]byte, 4)
	numBytes, err := tcpClient.Read(readData)
	require.NoError(t, err)
	assert.Equal("pong", string(readData[:numBytes]))
	ta.Stop()
}

func TestReceiveMultiWriteTCP(t *testing.T) {
	assert := assert.New(t)

	cfg := FixtureConfig()
	// Assign a random port to the socket to avoid overlaps
	cfg.Socket.Port = 0
	ta := NewAgent(cfg)

	addr, _, err := ta.createListenSockets()
	assert.NoError(err)
	if err != nil {
		assert.FailNow("createListenSockets() failed to run")
	}

	tcpClient, err := net.Dial("tcp", addr)
	if err != nil {
		assert.FailNow("failed to create TCP connection")
	}

	payload := v1.CheckResult{
		Name:   "app_01",
		Output: "could not connect to something",
		Client: "proxEnt",
	}
	bytes, _ := json.Marshal(payload)

	_, err = tcpClient.Write(bytes[:5])
	require.NoError(t, err)
	_, err = tcpClient.Write(bytes[5:])
	require.NoError(t, err)
	require.NoError(t, tcpClient.Close())

	msg := <-ta.sendq
	assert.Equal("event", msg.Type)

	event := &types.Event{}
	assert.NoError(json.Unmarshal(msg.Payload, event))
	assert.NotNil(event.Entity)
	assert.Equal("app_01", event.Check.Name)
	assert.Equal(int32(0), event.Check.Status)

	ta.Stop()
}

func TestMultiWriteTimeoutTCP(t *testing.T) {
	assert := assert.New(t)

	cfg := FixtureConfig()
	// Assign a random port to the socket to avoid overlaps
	cfg.Socket.Port = 0
	ta := NewAgent(cfg)

	addr, _, err := ta.createListenSockets()
	assert.NoError(err)
	if err != nil {
		assert.FailNow("createListenSockets() failed to run")
	}

	var checkString string
	for i := 0; i < 1500; i++ {
		checkString += "a"
	}

	chunkData := []byte(`{"timestamp":123, "check":{"output": "` + checkString + `"}}`)
	tcpClient, err := net.Dial("tcp", addr)
	if err != nil {
		assert.FailNow("failed to create TCP connection")
	}

	_, err = tcpClient.Write(chunkData[:5])
	if err != nil {
		assert.FailNow("failed to write data to tcp socket")
	}
	readData := make([]byte, 7)

	numBytes, err := bufio.NewReader(tcpClient).Read(readData)
	if err != nil {
		assert.FailNow("Failed to read data from tcp socket")
	}
	assert.Equal("invalid", string(readData[:numBytes]))
	require.NoError(t, tcpClient.Close())
	ta.Stop()
>>>>>>> ec1833b5
}<|MERGE_RESOLUTION|>--- conflicted
+++ resolved
@@ -98,218 +98,4 @@
 	<-done
 	<-done
 	ta.Stop()
-<<<<<<< HEAD
-=======
-}
-
-func TestHandleTCPMessages(t *testing.T) {
-	assert := assert.New(t)
-
-	cfg := FixtureConfig()
-	// Assign a random port to the socket to avoid overlaps
-	cfg.Socket.Port = 0
-	ta := NewAgent(cfg)
-
-	addr, _, err := ta.createListenSockets()
-	assert.NoError(err)
-	if err != nil {
-		assert.FailNow("createListenSockets() failed to run")
-	}
-
-	tcpClient, err := net.Dial("tcp", addr)
-	if err != nil {
-		assert.FailNow("failed to create TCP connection")
-	}
-
-	payload := v1.CheckResult{
-		Name:   "app_01",
-		Output: "could not connect to something",
-		Client: "proxEnt",
-	}
-	bytes, _ := json.Marshal(payload)
-
-	_, err = tcpClient.Write(bytes)
-	require.NoError(t, err)
-	require.NoError(t, tcpClient.Close())
-
-	msg := <-ta.sendq
-	assert.NotEmpty(msg)
-	assert.Equal("event", msg.Type)
-
-	var event types.Event
-	err = json.Unmarshal(msg.Payload, &event)
-	if err != nil {
-		assert.FailNow("failed to unmarshal event json")
-	}
-
-	assert.NotNil(event.Entity)
-	assert.Equal("app_01", event.Check.Name)
-	assert.Equal(int32(0), event.Check.Status)
-	ta.Stop()
-}
-
-func TestHandleUDPMessages(t *testing.T) {
-	assert := assert.New(t)
-
-	cfg := FixtureConfig()
-	// Assign a random port to the socket to avoid overlaps
-	cfg.Socket.Port = 0
-	ta := NewAgent(cfg)
-
-	_, addr, err := ta.createListenSockets()
-	assert.NoError(err)
-	if err != nil {
-		assert.FailNow("createListenSockets() failed to run")
-	}
-
-	udpClient, err := net.Dial("udp", addr)
-	if err != nil {
-		assert.FailNow("failed to create UDP connection")
-	}
-
-	payload := v1.CheckResult{
-		Name:   "app_01",
-		Output: "could not connect to something",
-		Client: "proxEnt",
-	}
-	bytes, _ := json.Marshal(payload)
-
-	_, err = udpClient.Write(bytes)
-	require.NoError(t, err)
-	require.NoError(t, udpClient.Close())
-
-	msg := <-ta.sendq
-	assert.NotEmpty(msg)
-	assert.Equal("event", msg.Type)
-
-	var event types.Event
-	err = json.Unmarshal(msg.Payload, &event)
-	if err != nil {
-		assert.FailNow("Failed to unmarshal event json")
-	}
-
-	assert.NotNil(event.Entity)
-	assert.Equal("app_01", event.Check.Name)
-	assert.Equal(int32(0), event.Check.Status)
-	ta.Stop()
-}
-
-func TestReceivePingTCP(t *testing.T) {
-	assert := assert.New(t)
-
-	cfg := FixtureConfig()
-	// Assign a random port to the socket to avoid overlaps
-	cfg.Socket.Port = 0
-	ta := NewAgent(cfg)
-
-	addr, _, err := ta.createListenSockets()
-	assert.NoError(err)
-	if err != nil {
-		assert.FailNow("createListenSockets() failed to run")
-	}
-
-	tcpClient, err := net.Dial("tcp", addr)
-	if err != nil {
-		assert.FailNow("failed to create TCP connection")
-	}
-	defer func() {
-		require.NoError(t, tcpClient.Close())
-	}()
-
-	bytesWritten, err := tcpClient.Write([]byte(" ping "))
-	if err != nil {
-		assert.FailNow("Failed to write to tcp server %s", err)
-	}
-	assert.Equal(6, bytesWritten)
-
-	readData := make([]byte, 4)
-	numBytes, err := tcpClient.Read(readData)
-	require.NoError(t, err)
-	assert.Equal("pong", string(readData[:numBytes]))
-	ta.Stop()
-}
-
-func TestReceiveMultiWriteTCP(t *testing.T) {
-	assert := assert.New(t)
-
-	cfg := FixtureConfig()
-	// Assign a random port to the socket to avoid overlaps
-	cfg.Socket.Port = 0
-	ta := NewAgent(cfg)
-
-	addr, _, err := ta.createListenSockets()
-	assert.NoError(err)
-	if err != nil {
-		assert.FailNow("createListenSockets() failed to run")
-	}
-
-	tcpClient, err := net.Dial("tcp", addr)
-	if err != nil {
-		assert.FailNow("failed to create TCP connection")
-	}
-
-	payload := v1.CheckResult{
-		Name:   "app_01",
-		Output: "could not connect to something",
-		Client: "proxEnt",
-	}
-	bytes, _ := json.Marshal(payload)
-
-	_, err = tcpClient.Write(bytes[:5])
-	require.NoError(t, err)
-	_, err = tcpClient.Write(bytes[5:])
-	require.NoError(t, err)
-	require.NoError(t, tcpClient.Close())
-
-	msg := <-ta.sendq
-	assert.Equal("event", msg.Type)
-
-	event := &types.Event{}
-	assert.NoError(json.Unmarshal(msg.Payload, event))
-	assert.NotNil(event.Entity)
-	assert.Equal("app_01", event.Check.Name)
-	assert.Equal(int32(0), event.Check.Status)
-
-	ta.Stop()
-}
-
-func TestMultiWriteTimeoutTCP(t *testing.T) {
-	assert := assert.New(t)
-
-	cfg := FixtureConfig()
-	// Assign a random port to the socket to avoid overlaps
-	cfg.Socket.Port = 0
-	ta := NewAgent(cfg)
-
-	addr, _, err := ta.createListenSockets()
-	assert.NoError(err)
-	if err != nil {
-		assert.FailNow("createListenSockets() failed to run")
-	}
-
-	var checkString string
-	for i := 0; i < 1500; i++ {
-		checkString += "a"
-	}
-
-	chunkData := []byte(`{"timestamp":123, "check":{"output": "` + checkString + `"}}`)
-	tcpClient, err := net.Dial("tcp", addr)
-	if err != nil {
-		assert.FailNow("failed to create TCP connection")
-	}
-
-	_, err = tcpClient.Write(chunkData[:5])
-	if err != nil {
-		assert.FailNow("failed to write data to tcp socket")
-	}
-	readData := make([]byte, 7)
-
-	numBytes, err := bufio.NewReader(tcpClient).Read(readData)
-	if err != nil {
-		assert.FailNow("Failed to read data from tcp socket")
-	}
-	assert.Equal("invalid", string(readData[:numBytes]))
-	require.NoError(t, tcpClient.Close())
-	ta.Stop()
->>>>>>> ec1833b5
 }