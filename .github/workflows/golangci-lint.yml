--- conflicted
+++ resolved
@@ -19,7 +19,7 @@
         uses: golangci/golangci-lint-action@v1
         with:
           version: v1.27
-<<<<<<< HEAD
+          args: --timeout=5m
   lint-api-core-v2-mod:
     name: lint-api-core-v2-mod
     runs-on: ubuntu-latest
@@ -33,6 +33,7 @@
         with:
           version: v1.27
           working-directory: api/core/v2
+          args: --timeout=5m
   lint-api-core-v3-mod:
     name: lint-api-core-v3-mod
     runs-on: ubuntu-latest
@@ -46,6 +47,7 @@
         with:
           version: v1.27
           working-directory: api/core/v3
+          args: --timeout=5m
   lint-backend-store-v2-mod:
     name: lint-backend-store-v2-mod
     runs-on: ubuntu-latest
@@ -59,6 +61,7 @@
         with:
           version: v1.27
           working-directory: backend/store/v2
+          args: --timeout=5m
   lint-types-mod:
     name: lint-types-mod
     runs-on: ubuntu-latest
@@ -72,6 +75,4 @@
         with:
           version: v1.27
           working-directory: types
-=======
-          args: --timeout=5m
->>>>>>> f0ee0139
+          args: --timeout=5m