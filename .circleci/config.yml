--- conflicted
+++ resolved
@@ -41,14 +41,9 @@
       - run: sudo $CIRCLE_WORKING_DIRECTORY/build/ci/circle-ci-setup.sh
       - run: $SENSU_RELEASE_REPO/install-awscli.sh
 
-<<<<<<< HEAD
-=======
-      # *Now* get to initial linting/building...
+      # *Now* get to initial linting
       - run: GOFMT=/usr/local/go/bin/gofmt ./build/ci/gofmt-linting-check.sh
-      - run: ./build.sh build_tools
-      - run: make
 
->>>>>>> 9799a88e
       # Post packages to S3
       - run: $SENSU_RELEASE_REPO/post-packages-s3.sh $CIRCLE_WORKING_DIRECTORY/out
 
