# Changelog
All notable changes to this project will be documented in this file.

The format is based on [Keep a Changelog](http://keepachangelog.com/en/1.0.0/)
and this project adheres to [Semantic
Versioning](http://semver.org/spec/v2.0.0.html).

## Unreleased

<<<<<<< HEAD
### Fixed
- Fixed an issue where multi-expression exclusive "Deny" filters were not
  evaluated as described in the documentation.

### Added
- Agent websocket connection logging includes backend entity name.
=======
## [6.8.1] - 2022-09-13

### Changed
- Check subdues are now evaluated on a half open interval such that there
should be no unintended gaps between overlapping subdues.

### Security
- Addresses issue where the entity list view would display values of redacted
labels.
>>>>>>> f026927f

## [6.8.0] - 2022-08-24

### Changed
- Eventd now prioritizes keepalive events over other events in order to
mitigate the potential of keepalive event creation storms and mass agent
disconnects.

### Added
- GlobalResource interface in core/v3 allows core/v3 resources to
be marked as global resources.
- Added `--api-serve-wait-time` backend flag to delay serving API requests
for a period of time after startup.
- Added `/ready` endpoint to the sensu-go API. Returns 200 when the API is ready
to serve traffic.
- Added `--agent-serve-wait-time` backend flag to delay accepting agent
connections for a period of time after startup.
- Added `/ready` endpoint to the agent listener. Returns 200 when the listener
is ready to accept agent connections.

### Fixed
- Fixed a bug where sensu-backend could crash if the BackendIDGetter
encounters etcd client unavailability.

## [6.7.5] - 2022-08-10

### Security
- Updated the package graphql-go/graphql to address [CVE-2022-37315](https://nvd.nist.gov/vuln/detail/CVE-2022-37315)

## [6.7.4] - 2022-07-12

### Changed
- Upgraded CI Go version to 1.17.12

## [6.7.3] - 2022-07-07

### Changed
- Agents will no longer execute check requests with equal or older issued
timestamps than the issued timestamp for the last executed check request with
the same check name.

## [6.7.2] - 2022-05-12

### Added
- Added the `etcd-unsafe-no-fsync` backend configuration option,
making it possible to run a sensu-backend with an embedded etcd node
for testing and development without placing lots of load on the file
system.

### Fixed
- Print the correct round robin scheduler source (etcd or postgres).

### Changed
- Upgraded etcd version from 3.5.2 to 3.5.4.

## [6.7.1] - 2022-04-28

### Changed
- Cron scheduler now logs that it is stopping before it begins the process of
stopping.

### Fixed
- Fixed several data races in schedulerd.
- Mitigate a data race in agentd sessions.

## [6.7.0] - 2022-04-21

### Added
- Automatically create system namespace and backend entities.
- Generate backend events on secret provider access errors.
- Added `keepalive-pipelines` configuration flag to the sensu-agent
- Implement new check subdue specification

### Fixed
- Log agent IP address for connections with faulty TLS configurations.
- ARM Version detection
- Fixed a bug where pipelines in check configuration were not represented in
the check object of events that were produced with the check configuration.
- Socket handlers will no longer cause sensu-backend to panic when interrupted
mid-write.

### Changed
- The default embedded etcd heartbeat interval has been increased from 100 to 300.
- The default embedded etcd election timeout has been increased from 1000 to 3000.
- Upgraded etcd version from 3.5.0 to 3.5.2.

## [6.6.6] - 2022-02-16

### Fixed

- [GraphQL] Fixed issue where one could not use an offset >= 500 when paging
through entities.

## [6.6.5] - 2022-02-03

### Fixed
- Fixed interactive wording for `sensu-backend upgrade`. The wording no longer
refers to Sensu 5.x.
- Resolves unpredictable ringv2 behavior when identical subscriptions are
created from different contexts.

### Added
- Added metric threshold service checks.
- Added `--max-session-length` flag to agent to configure the maximum duration
  after which the agent will reconnect to one of its backends.
- Added API group version information to the /version endpoint.
- Added `keepalive-check-labels`and `keepalive-check-annotations` configuration flags to the sensu-agent

### Changed
- Agent now persists prometheus HELP messages as a metric tag.
- Resource specifications can now use precise core/v2 and core/v3 module
versions. For instance, api_version: core/v2.5.1 or core/v2.3. The resource
validation system will reject the resource if Sensu does not have at least the
specified version.

### Fixed
- Empty map fields (e.g. an entity with no labels) are no longer treated as nil
when used with token substitution.
## [6.6.4] - 2022-01-13

### Added
- Add `sensu_go_event_metric_points_processed` counter metric and
included it in tessen reporting.

### Fixed
- Referencing a non-existent handler in a pipeline no longer results in a crash.

## [6.6.3] - 2021-12-15

### Added
- Added `etcd-client-log-level` configuration flag for setting the log level of
the etcd client used internally within sensu-backend.

### Changed
- [GraphQL] Improvements to entity list response times and significant reduction
in memory usage.
- The agentd daemon now starts up after all other daemons which improves the
chances of a cluster recovering after the loss of a backend.
- sensu-backend will now crash when its daemons do not stop within 30s. This can
happen as the result of an intentional shutdown, or when an internal restart is
triggered by database unavailability. This only applies when --no-embed-etcd is
true. Embedded etcd sensu-backend will do everything it can to avoid crashing,
which is necessary to avoid member corruption.

### Fixed
- New agent sessions will no longer result in a leaked Etcd lease.
- sensu-backend now prints warning and continues instead of crashing
when --event-log-file cannot be written to.
- Fixed a crash that can occur when keepalive leases are revoked on another
backend, or by an etcd operator.
- Fixed an issue where sensu-backend would not terminate correctly.
- Proxy entity state is now created when it is missing and a matching entity
config already exists.

### Changed
- Removed unused rate limiting code in the liveness package.
- Include new Go 1.17+ build constraint syntax by running gofmt

### Added
- Add `sensu_go_event_metric_points_processed` counter metric and
included it in tessen reporting.

## [6.6.1, 6.6.2] - 2021-11-29

### Added
- Check & CheckConfig validation errors related to cron now provide additional
context.

### Fixed
- Remove debugging log entry.
- Event executed timestamps are now set when resolving an event through
sensuctl or the webui.

## [6.6.0] - 2021-11-25

### Added
- Add backend label to logged metrics.
- Check & CheckConfig validation errors related to cron now provide additional
context.

### Fixed
- In addition to the context error print the connection error when
sensu-go can't connect to etcd.
- Fixed a bug where sensu-backend could crash if the BackendIDGetter
encounters etcd client unavailability.

### Changed
- Empty and zero value configuration parameters for `etcd` do not
overwrite defaults anymore.

## [6.5.5] - 2021-11-19

### Added
- Added objectives (0.5, 0.9, 0.99) to `graphql_duration_seconds` metric.
- Added `graphql_duration_seconds`, `graphql_duration_seconds_sum` &
`graphql_duration_seconds_count` to the metrics log.
- Added new prometheus metrics for tracking lease operations.
- Added `sensu_go_lease_ops` to the metrics log.
- Added `--api-write-timeout` & `--dashboard-write-timeout` flags to allow
end users to configure the HTTP server's write timeout value

### Fixed
- Duration metrics for assets, pipeline, and eventd have been updated to use
milliseconds to match other duration metrics.
- Fixed an error where sensu-backend or sensu-agent could panic due to
concurrent websocket writes.
- The sensu-backend's /version API has updated to reflect the version of a an
external etcd cluster.
- When keepalive lease grant operations fail due to rate limiting, they are now
retried.

## [6.5.3, 6.5.4] - 2021-10-29

### Added
- Added eventd, pipeline, & asset metrics from 6.5.2 to the metrics log.

### Fixed
- Fixed a bug where API validation caused javascript environment variable
specifications to be rejected.
- Fixed a bug where the asset expansion error was not handled

## [6.5.2] - 2021-10-28

### Added
- Added `status` & `event_type` labels to the sensu_go_event_handler_duration
metric.
- Added `sensu_go_event_handler_duration_sum` &
`sensu_go_event_handler_duration_count` to the metrics log.
- Added metric `sensu_go_eventd_create_proxy_entity_duration`.
- Added metric `sensu_go_eventd_update_event_duration`.
- Added metric `sensu_go_eventd_bus_publish_duration`.
- Added metric `sensu_go_eventd_liveness_factory_duration`.
- Added metric `sensu_go_eventd_switches_alive_duration`.
- Added metric `sensu_go_eventd_switches_bury_duration`.
- Added metric `sensu_go_pipelined_message_handler_duration`.
- Added metric `sensu_go_pipeline_duration`.
- Added metric `sensu_go_pipeline_resolve_duration`.
- Added metric `sensu_go_pipeline_filter_duration`.
- Added metric `sensu_go_pipeline_mutator_duration`.
- Added metric `sensu_go_pipeline_handler_duration`.
- Added metric `sensu_go_asset_fetch_duration`.
- Added metric `sensu_go_asset_expand_duration`.

### Changed
- OS environment variables are now accessible via Javascript mutators.

## [6.5.1] - 2021-10-18

### Added
- Added pipeline workflow handler processing counters

## [6.5.0] - 2021-10-12

### Security
- Migrated the package dgrijalva/jwt-go to golang-jwt/jwt to address [CVE-2020-26160](https://github.com/advisories/GHSA-w73w-5m7g-f7qc)

### Added
- Added javascript mutators, which can be selected by setting
"type": "javascript" on core/v2.Mutators, and specifying valid ECMAScript 5
code in the "eval" field. See documentation for details.
- Added `core/v2.Pipeline` resource for configuring event pipelines.
- Added `pipelines` field to `Check` and `CheckConfig`
- Added the platform metrics log. This log contains a listing of core Sensu
metrics in influx-line format. It is enabled by default but can be disabled
with the --disable-platform-metrics flag. By default the log is appended to
every 60s, and written to /var/lib/sensu/sensu-backend/stats.log.
- Open-sourced the previously enterprise-only event logger. The event logger
can be used to send the events a backend processes to a rotatable log file.
- Added sensuctl commands for pipeline list, info, and delete.
- Added support for `SENSU_BACKEND_ETCD_CLIENT_USERNAME` and
`SENSU_BACKEND_ETCD_CLIENT_PASSWORD` environment variables for connecting to
external etcds that use user/password authentication instead of client
certificate authentication. Typical with DBaaS etcd providers. These can only be
set via these environment variables and intentionally cannot be set via flags.

### Fixed
- `sensuctl env` now properly displays the `SENSU_API_KEY` and `SENSU_TIMEOUT`
environment variables.
- `sensuctl command exec` now properly adds the `SENSU_API_KEY` and
`SENSU_TIMEOUT` variables to the command's environment.
- Fixed a crash when running the backend on `darwin/arm64` when compressing a
wrapped resource.
- Fixed a bug where large number of silences could cause etcd errors by not
exceeding etcd'd default maximum number of transaction operations.

### Changed
- Upgraded Go version from 1.16.5 to 1.17.1.

## [6.4.2] - 2021-08-31

### Added
- Added `sensu_go_agentd_event_bytes` & `sensu_go_store_event_bytes` summary
metrics to the `/metrics` endpoint.

## [6.4.1] - 2021-08-24

### Added
- Added `ignore-already-initialized` configuration flag to the sensu-backend
init command for returning exit code 0 when a cluster has already been
initialized.
- Added --retry-min, --retry-max, and --retry-multiplier flags to sensu-agent
for controlling agent retry exponential backoff behaviour. --retry-min and
--retry-max expect duration values like 1s, 10m, 4h. --retry-multiplier expects
a decimal multiplier value.
- Added ProcessedBy field to check results. The ProcessedBy field indicates which
agent processed a particular event.
- Added API key support for admin user at cluster init time.
- Added `sensu_go_agentd_event_bytes` & `sensu_go_store_event_bytes` summary
metrics to the `/metrics` endpoint.
- Added support for environment variable arguments in `sensuctl`.

### Changed
- When deleting resource with sensuctl, the resource type will now be displayed
in the confirmation prompt
- When keepalived encounters round-robin ring errors, the backend no longer
internally restarts.
- The core/v2.Mutator type now has a Type field which can be used to tell
Sensu that the mutator is a different type from the default (pipe). Currently,
the supported types are "pipe" and "javascript".
- The default retry values have been increased from a minimum of 10ms to 1s, a
maximum of 10s to 120s, and the multiplier decreased from 10.0 to 2.0.
- The backend internal bus default buffer sizes have been increased from 100
to 1000 items.

### Fixed
- Sensu Go OSS can now be built on `darwin/arm64`.
- Fixed a regression in `sensu-backend init` where the exit status returned 0
if the store was already initialized.
- Guard against potential crash in the sensuctl cluster member-list command when
the etcd response header is nil.
- Agent events API now accepts metrics event.
- Fixed rare cases where the agent could fail to delete temporary files when
downloading assets.
- Forwards compatibility with newer Sensu backends has been improved. Users can
now create resources with fields that are unknown to Sensu.
- The `--retry-min`, `--retry-max` and `--retry-multiplier` flags are now listed
in the `sensu-agent start --help` output.

### Changed
- API and agent services now log at warn level when the start up, not at info.
- Backend now reports when it is ready to process events at warn level.

## [6.4.0] - 2021-06-23

### Added
- Added `etcd-log-level` configuration flag for setting the log level of the
embedded etcd server.
- Added wait flag to the sensu-backend init command which toggles waiting
indefinitely for etcd to become available.
- Added sensu_go_keepalives prometheus counter.

### Changed
- Upgraded Go version from 1.13.15 to 1.16.5.
- Upgraded Etcd version from 3.3.22 to 3.5.0.
- The loadit tool now uses UUIDv4 instead of UUIDv1 for agent names.
- Some Prometheus metric names have changed with the upgrade to Etcd 3.5. See
https://etcd.io/docs/v3.5/metrics/etcd-metrics-latest.txt for the metrics that
Etcd 3.5 exposes.
- The timeout flag for `sensu-backend init` is now treated as a duration instead
of seconds. If the value is less than 1 second, the value is converted to
seconds.

### Fixed
- Fixed config deprecation warnings from being shown when deprecated config
options weren't set.
- Fixed issue with keepalive status remaining in OK status after agent shutdown.
- Fixed a bug where role bindings that refer to missing roles would cause the
wrong status to be returned from the HTTP API, and the dashboard to go into a
crash loop.
- Fixed a bug where an empty subscription was present in the deregistration event's check.
- Fixed issue with Windows agent not handling command timeouts properly
- Sensu Go OSS can now be built on `darwin/arm64`.

## [6.3.0] - 2021-04-07

### Added
- Added API key authentication support to sensuctl.
- Added ResourceTemplate resource. ResourceTemplate will be used to populate
namespaces with initial resources.
- Added `GetResourceV3Watcher()` to the `store/etcd` package.
- Add `EntityServiceClass` constant to the `corev2` package, representing BSM Services.
- Added ResourceTemplate instantiation on namespace creation.
- Added more context when logging JavaScript filter evaluation errors.

### Fixed
- Both V2 & V3 resources are now validated when used with storev2.
- Initialize labels & annotations for v3 resources when fields are nil.
- Fixed the `agent-managed-entity` agent config attribute when no labels are
defined.
- Fixed a bug where the scheduler could crash in rare circumstances, when using
round robin checks.
- Fixed a bug where build information would get calculated for every keepalive
in OSS builds.
- Don't trigger internal restart on SIGHUP.
- Concatenated YAML files now support CRLF.
- Remove extraneous auto-completion suggestions.

## [6.2.7] - 2021-04-01

### Fixed
- Fixed a potential crash in tessend.
- Fixed a potential deadlock in agentd.
- Fixed a bug where some Etcd watchers could try to process watch events holding
invalid pointers.

## [6.2.3] - 2021-01-21

### Fixed
- Fixed the `agent-managed-entity` agent config attribute when no labels are
defined.
- Fixed a bug where events from namespaces other than the one requested could
appear in sensuctl dump output. The bug only applied to users who had access to
the other namespaces.

## [6.2.1, 6.2.2] - 2021-01-08

### Fixed
- The expire field of silenced entries represents the configured expiration, in
seconds, not the remaining duration.
- Allow agents labels & annotations to be configured via configuration flags.
- Fixed a bug where a small amount of extra etcd or postgres traffic was
generated on keepalive failure.
- Event check history now contains an entry for the first received event.

## [6.2.0] - 2020-12-17

### Added
- Sensuctl and sensu-backend ask for password retype when a new password is
created when in interactive mode.
- Build info is now exposed as a prometheus metric via the /metrics endpoint.
- Added `/health` endpoint to agentd.
- Added the Scheduler field to Check and CheckConfig.
- Add support for environment variables to define configuration file paths of
sensu-backend (`SENSU_BACKEND_CONFIG_FILE`) & sensu-agent (`SENSU_CONFIG_FILE`).
- Added event sequence numbers.
- Entities may now be managed exclusively by their agents when sensu-agent is
started with the new `agent-managed-entity` configuration attribute.

### Changed
- Adjust the date and duration formats used when listing and displaying silenced
entries in sensuctl.
- Make `event_id` usage in logging consistent.
- Changed sensuctl commands that only contain subcommands to exit with status
code 46 when no arguments or incorrect arguments are given.

### Fixed
- The config-file flag is no longer order dependant.
- Added description to sensuctl dump command.
- The sensuctl command descriptions now have consistent capitalization.
- The `v3.V3EntityToV2()` API function now properly carries over the metadata's
  `CreatedBy` field.

## [6.1.4] - 2020-12-16

### Fixed
- Fixed a bug where the entity API could panic.
- The agent asset fetcher now respects the HTTP proxy environment variables when trusted-ca-file is configured.
- Improve error message around asset checksum mismatch.

## [6.1.2, 6.1.3] - 2020-10-28

### Fixed
- Fixed a crash in the backend and agent related to Javascript execution.
- `sensuctl edit` no longer automatically adds the `sensu.io/managed_by` label.

## [6.1.1] - 2020-10-22

### Fixed
- Fixed a bug where silences could take longer to expire than they should, if
the cluster goes through a restart, or an etcd election.
- Fixed a bug where sensu-agent would not shut down correctly.
- The per-entity subscription now persists with PATCH requests.
- sensuctl now resolves symbolic links.
- Allow HookConfig to be exported via `sensuctl dump`.
- Properly log any API error in `sensuctl dump`.
- An RBAC rule with the `update` permission now properly authorizes PATCH
requests.
- eventd errors now include additional context for debugging.
- Entities are now properly created using `sensuctl create`.

## [6.1.0] - 2020-10-05

### Added
- A warning is now logged when a runtime asset was requested but does not exist.
- Added Prometheus transformer for extracting metrics from check output
using the Prometheus Exposition Text Format.
- The backend flag `--api-request-limit` is now available to configure the
maximum API request body size, in bytes.
- Add support for the PATCH method on the REST API for most configuration
resources.

### Changed
- The trusted CA file is now used for agent, backend and sensuctl asset retrieval.

### Fixed
- The backend will no longer start when the dashboard TLS configuration is not
fully specified.
- Include the agent entity in data passed to the command process' STDIN.
- Per-entity subscriptions (ex. `entity:entityName`) are always available on agent entities,
even if removed via the `/entities` API.
- Fixed a crash in the backend and agent related to Javascript execution.
- Proxy entities that are used in round-robin check requests are no longer stale.
- Fixed a bug where entity listing would be incorrect if agent entities were
created via the API instead of with sensu-agent.
- Close the response body when done reading from it while downloading assets.
- `sensuctl user hash-password` command no longer requires a config to run.

## [5.21.2] - 2020-08-31

### Fixed
- Failed check events now get written to the event log file.

## [6.0.0] - 2020-08-04

### Added
- Log a warning when secrets cannot be sent to an agent because mTLS is not
enabled.
- Added the is_silenced boolean key to event.Check object.

### Fixed
- Clarifies wording around a secret provider error message.
- Logs and returns an error if a mutator cannot be found.
- User-Agent header is only set on new client creation rather than on each
request.
- Fixed a bug where highly concurrent event filtering could result in a panic.
- Fixed a bug where nil labels or annotations in an event filtering context
would result in a bad user experience, with the user having to explicitly
check if the annotations or labels are undefined. Now, the user is guaranteed
that labels and annotations are always defined, though they may be empty.
- Automatically capitalize the roleRef and subject types in ClusterRoleBindings
and RoleBindings.
- Log the proper CA certificate path in the error message when it can't be
properly parsed by the agent.
- Fix the log entry field for the check's name in schedulerd.
- Store fewer keys in etcd for agents.
- Keepalive and round robin scheduling leases are now dealt with more efficiently.

### Breaking
- The web interface is now a standalone product and no longer distributed
inside the sensu-backend binary. Refer to https://github.com/sensu/web for
more.
- The database schema for entities has changed. After upgrading, users will not
be able to use their database with older versions of Sensu.
- After initial creation, sensu-agent entity configuration cannot be changed
by modifying the agent's configuration file.

### Changed
- Entities are now stored as two separate data structures, in order to optimize
data access patterns.
- The `dead` and `handleUpdate` methods in keepalived now use `EntityConfig` and
`EntityState` respectively.
- The `dead()` and `createProxyEntity()` methods in eventd now use
  `corev3.EntityConfig` and `corev3.EntityState`.
- sensu-agent configuration can now be managed via the HTTP API.
- ClusterRoleBinding and RoleBinding subjects names can now contain any unicode
characters.
- Enriches output of `sensuctl asset add` with help usage for how to use the runtime asset.
- Unless the entity is a proxy entity, updates to entities now ignore state
  related fields.
- Upgraded Go version from 1.13.7 to 1.13.15.
- Upgraded etcd version from 3.3.17 to 3.3.22.

## [5.21.1] - 2020-08-05

### Changed
- Improves logging around the agent websocket connection.

### Fixed
- Fixed potential Web UI crash when fetching events in namespace with > 1000 events.
- Errors produced in the agent by assets, check validation, token substitution,
and event unmarshaling are logged once again.

## [5.21.0] - 2020-06-10

### Added
- Added `SENSU_LICENSE_FILE` environment variable to handler executions.
- Added the `sensuctl user hash-password` command to generate password hashes
- Added the ability to reset passwords via the backend API & `sensuctl user
reset-password`
- The user resource now has a `password_hash` field to specify the password
hash, in place of the cleartext password
- Added the beginnings of the core/v3 API.
- Added automatically generated tests for the core/v2 API.

### Changed
- `sensu-agent`'s default log level is now `info` instead of `warn`.
- `sensuctl command exec` now spawns the plugin directly instead of going
  through a sub-shell.

### Fixed
- The password verification logic when running `sensuctl user change-password`
has been moved from sensuctl to the backend API.
- Errors while publishing proxy check requests do not block scheduling for other
entities.
- Listing namespaces in sensuctl with `--chunk-size` now works properly.
- Prevent the agent from immediately exiting in certain scenarios where
components are disabled.
- Fixed an issue where a GraphQL query could fail when querying a namespace
containing event data in excess of 2GBs.
- Deregistration events now contain a timestamp.
- Checks configured with missing hooks no longer cause the agent to crash.

## [5.20.2] - 2020-05-26

### Added
- Added the username as a field to the API request logger.

### Changed
- The Process struct only contains the name of the process.

### Fixed
- The proper libc implementation is now displayed for Ubuntu entities.
- Add validation for subjects in RBAC RoleBinding and ClusterRoleBinding.
- Fixed a bug where single-letter subscriptions were not allowed, even though
they were intended to be.
- Fix retrieving command assets from bonsai.

## [5.20.1] - 2020-05-15
*No changelog for this release.*

### Added
- Added the ability to omit types from sensuctl dump when using the "all" flag.

### Fixed
- Fixed a bug in sensuctl dump where duplicate resource names could be specified.

## [5.20.0] - 2020-05-12

### Added
- Added ability to make the Resty HTTP Timeout configurable.
- Added the `event.is_silenced` & `event.check.is_silenced` field selectors.
- Added `processes` field to the system type to store agent local processes (commercial feature).
- Users can now increment the logging level by sending SIGUSR1 to the
sensu-backend or sensu-agent process.
- Added a new `sensuctl describe-type` command to list all resource types.
- Added `labels` and `annotations` as backend config options.
- Added token substitution for assets.
- Added `Edition` field to version information.
- Added `GoVersion` field to version information.
- Assets paths are now accessible to consumers via an environment variable.
- Added a helper function to token substitution to retrieve an asset path.
- Windows agent now has log rotation capabilities.
- [Web] Added check hook output to event details page.

### Changed
- Warning messages from Resty library are now suppressed in sensuctl.
- Notepad is now the default editor on Windows, instead of vi.
- [Web] Any leading and trailing whitespace is now trimmed from the username
when authenticating.
- [Web] A toast is now displayed when a user attempts to delete an event but
does not have appropriate authorization.
- [Web] Only the first five groups a user belongs to are displayed in the
preferences dialog. Showing too many made it difficult for users to locate the
sign-out button.

### Fixed
- Windows agent now accepts and remembers arguments passed to 'service run' and
'service install'.
- Windows agent synchronizes writes to its log file, ensuring that file size
will update with every log line written.
- Windows agent now logs to both console and log file when 'service run' is used.
- [Web] Fixed issue where the de-registration handler would always show up as
undefined on the entity details page.

## [5.19.3] - 2020-04-30

### Added
- Added a `timeout` flag to `sensu-backend init`.
- [Web] Added the ability for labels and annotations with links to images to be
displayed inline.
- [Web] Added additional modes for those with colour blindness.
- Added support for restarting the backend via SIGHUP. Config reloading is not
supported yet.

### Changed
- Removed deprecated flags in `sensuctl silenced update` subcommand.
### Fixed
- `sensu-backend init` now logs any TLS failures encountered.
- Fixes a bug in multi-line metric extraction that appeared in windows agents.
- Fixed an authn bug where sensu-backend would restart when agents disconnect.
- Fixed a bug where check state and last_ok were not computed until the second
instance of the event.
- Fix the validation for env_vars to allow the equal sign in values.
- Log to the warning level when an asset is not installed because none of the
filters matched.
- Return underlying errors when fetching an asset.
- Fixed a bug where the etcd event store would return prefixed matches rather than exact matches when getting events by entity.
- `sensuctl logout` now resets the TLS configuration.
- [Web] Fixes issue where labels with links could lead to a crash.
- Added a global rate limit for fetching assets so that asset retries are not abusive (can be
configured using `--assets-rate-limit` and `--assets-burst-limit` on the agent and backend).
- [Web] Fixed an issue where trying to use an unregistered theme could lead to a
crash.
- Fixed a bug that would cause the backend to crash.
- Fixed a bug that would cause messages like "unary invoker failed" to appear
in the logs.
- Fixed several goroutine leaks.
- Fixed a bug that would cause the backend to crash when the etcd client got an
error saying "etcdserver: too many requests".

## [5.19.2] - 2020-04-27
*No changelog for this release.*

## [5.19.1] - 2020-04-13

### Fixed
- Require that pipe handlers have a command set.
- The config file default path is now shown in the help for sensu-backend start
and sensu-agent start.
- Keepalives can now be published via the HTTP API.
- Token substitution templates can now express escape-quoted strings.
- [Web] Fixes issue where labels with links could lead to a crash.
- Fixed a bug where keepalives would not always fire correctly when using
the postgres event store.
- The REST API now uses a timeout of 3 seconds by default when querying
etcd health.
- sensu-agent will not longer allow configuring keepalive timeouts less than
the keepalive interval.
- Eventd can no longer mistake keepalive events for checks with TTL.
- Keepalives now generate a new event UUID for each keepalive failure event.
- Agents now correctly reset keepalive switches on reconnect, fixing a bug
where old keepalive timeout settings would persist too long.
- The system's libc_type attribute is now populated on alpine containers.

## [5.19.0] - 2020-03-26

### Added
- The `sensu.io/managed_by` label is now automatically applied to resources
created via `sensuctl create`.
- Added `created_by` to object metadata and populate that field via the HTTP API.
- Added agent discovery of libc type, VM system/role, and cloud provider.
- Added `float_type` field to system type to store which float type (softfloat,
hardfloat) a system is using.
- Additional Tessen resource metrics can now be registered at runtime.
- Added a generic client POST function that can return the response.
- Tessen now reports the type of store used for events ("etcd or "postgres").

### Changed
- Updated the store so that it may _create_ wrapped resources.
- Bonsai client now logs at debug level instead of info level.
- The dashboard service now returns an error if the client User-Agent is curl
or sensuctl. This should prevent users from using the dashboard port by
mistake.

### Fixed
- Fixed a bug where the agent could connect to a backend using a namespace that
doesn't exist.
- Subscriptions can no longer be empty strings (#2932)
- The proper HTTP status codes are returned for unauthenticated & permission
denied errors in the REST API.

## [5.18.1] - 2020-03-10

### Fixed
- Check history is now in FIFO order, not ordered by executed timestamp.
- Fixed bug where flapping would incorrectly end when `total_state_change` was
  below `high_flap_threshold` instead of below `low_flap_threshold`.
- sensu-backend no longers hang indefinitely if a file lock for the asset
manager cannot be obtained, and returns instead an error after 60 seconds.
- Stopped using the etcd embedded client, which seems to trigger nil pointer
panics when used against an etcd that is shutting down.
- 64-bit align the `Resource` struct in the store cache to fix a crash on
32-bit systems.
- Fixed a bug where sensu-backend would restart when agents disconnect.

## [5.18.0] - 2020-02-24

### Added
- Added the `/version` API in sensu-agent.
- Indicate in log messages which filter dropped an event.

### Fixed
- sensuctl now supports the http_proxy, https_proxy, and no_proxy environment
variables.
- returns 401 instead of 500 when issues occur refreshing the access token.
- Support Bonsai assets versions prefixed with the letter `v`.
- Fixed a bug where wrapped resources were not getting their namespaces set by
the default sensuctl configuration.
- read/writes `initializationKey` to/from `EtcdRoot`, while support legacy as fallback (read-only)
- check for a non-200 response when fetching assets
- `/silenced` now supports API filtering (commercial feature).
- Fixed event payload validation on the backend events API to validate the
payload with the URL parameters on the /events/:entity/:check endpoint and
reject events that do not match.
- The `auth/test` endpoint now returns the correct error messages.
- The `log-level` configuration option is now properly applied when running the
Sensu Agent Windows service.

### Changed
- Updated Go version from 1.13.5 to 1.13.7.
- Default `event.entity.entity_class` to `proxy` in the POST/PUT `/events` API.
- Proxy entities are now automatically created when events are published with an
entity that does not exist.

## [5.17.2] - 2020-02-19

### Fixed

- Fixed a bug where on an internal restart, enterprise HTTP routes could fail
to intialize.

## [5.17.1] - 2020-01-31

### Fixed
- Cluster configuration of sensuctl should be reset when `configure` is called.
- Some namespaces would not appear in the curated namespace functionality under
certain circonstances.
- Fix a bug with tar assets that contain hardlinked files.
- Assets name may contain capital letters.
- When `--trusted-ca-file` is used to configure sensuctl, it now detects and saves
the absolute file path in the cluster config.
- [Web] Changing order on event list will no longer cause filters to be reset.
- [Web] URLs inside annotations are now rendered as links.

## [5.17.0] - 2020-01-28

### Added
- Added the secrets provider interface and secrets provider manager to be used
by commercial secrets providers. Implemented for checks, mutators, and handlers.
- Added the `secrets` field to checks, mutators, and handlers.
- Added the `keepalive-handlers` configuration flag on the agent to specify the
entity's keepalive handlers.
- Added `event.entity.name` as a supported field selector.

### Fixed
- Fixed a memory leak in the entity cache.
- [Web] Labels with links can now be followed.
- [Web] Fixed a inconsistent crash that occurred in Firefox browsers.
- [Web] Fixed bug where event history was duplicated in the event timeline
chart.
- [Web] Fixed issue where silenced entries with a start date would result in a
crash.
- Fixed a bug where `sensuctl entity delete` was not returning an error
when attempting to delete a non-existent entity.
- sensuctl command assets installed via Bonsai will now use the "sensuctl"
namespace.
- Fixed a memory leak in the entity cache
- Users with implicit permissions to a namespace can now display resources
within that namespace via the Web UI.
- Explicit access to namespaces can only be granted via cluster-wide RBAC
resources.
- Split rules ClusterRole and Role verbs, resources and resource names on comma.
- Add support for the `--format` flag in the `sensuctl command list` subcommand.
- Namespace can be ommited from event when performing an HTTP POST request to
the `/events` endpoint.
- Fixed a bug where failing check TTL events could occur event if keepalive
failures had already occurred.

## [5.16.1] - 2019-12-18

### Fixed
- Initialize the sensu_go_events_processed counter with the `success` label so
it's always displayed.
- Fixed a performance regression that was introduced in 5.15.0, which would
cause the API to timeout past 20k agent sessions.

## [5.16.0] - 2019-12-11

### Added
- Display the JWT expiration Unix timestamp in `sensuctl config view`.
- Added the 'sensu-backend init' subcommand.
- Added a new flag, --etcd-client-urls, which should be used with sensu-backend
when it is not operating as an etcd member. The flag is also used by the new
sensu-backend init tool.
- Added the cluster's distribution to Tessen data.
- Added a new field, ClusterIDHex, to the ClusterHealth datatype.
- Added the `--etcd-discovery` and `--etcd-discovery-srv` flags to
`sensu-backend`. These are used to take advantage of the embedded etcd's
auto-discovery features.
- Added `--keepalive-critical-timeout` to define the time after which a
critical keepalive event should be created for an agent.
- Added `--keepalive-warning-timeout` which is an alias of `--keepalive-timeout`
for backwards compatibility.

### Fixed
- Add a timeout to etcd requests when retrieving the nodes health.
- Show the correct default value for the format flag in `sensuctl dump` help
usage.
- Installing sensuctl commands via Bonsai will now check for correct labels
before checking if the asset has 1 or more builds.
- Listing assets with no results returns an empty array.
- Fixed a panic that could occur when creating resources in a namespace that
does not exist.
- [Web] Links to documentation now point to the version of the product being run
instead of the latest; helpful when running an older version of Sensu.
- Fixed issue where keepalive events and events created through the agent's
socket interface could be missing a namespace.
- Fixed an issue where 'sensuctl cluster health' would hang indefinitely.
- Fixed several issues around the metadata of resources encoded using the
wrapped-json format, where the metadata would go missing when listing
resources or prevent resources from being created.

### Changed
- The backend will no longer automatically be seeded with a default admin
username and password. Users will need to run 'sensu-backend init' on every
new installation.
- Several deprecated flags were removed from sensu-backend.
- [Web] Changes to navigation. The app bar has been replaced by an omnipresent
drawer increasing the available space for content. Additionally, each page now
includes breadcrumbs.
- [Web] Switching namespaces is easier than ever, with the new and improved
switcher. The new component can be accessed from the drawer or with the shortcut
ctrl+k. For those with many namespaces the switcher now includes fuzzy search
and improved keyboard navigation.
- 'sensuctl cluster health' will now use a 3s timeout when gathering cluster
health information.
- 'sensuctl cluster health' now collects cluster health information concurrently.

## [5.15.0] - 2019-11-18

### Fixed
- Added better error logging for mutator execution.
- Fixed the order of flap detection weighting for checks.
- The pprof server now only binds to localhost.

### Added
- Added the `APIKey` resource and HTTP API support for POST, GET, and DELETE.
- Added sensuctl commands to manage the `APIKey` resource.
- Added support for api keys to be used in api authentication.
- Added support for sensu-backend service environment variables.
- Added support for timezones in check cron strings.
- Added support for extending sensuctl support with commands.

### Changed
- Moved `corev2.BonsaiAsset` to `bonsai.Asset` and moved
`corev2.OutdatedBonsaiAsset` to `bonsai.OutdatedAsset` along with subsequent
bonsai package refactors.
- Colons and periods are now allowed to be used in all resource names, with
the exception of users.

## [5.14.2] - 2019-11-04

### Changed
- Upgraded etcd to 3.3.17
- Listing namespaces is now done implicitly based on access to resources within
a namespace. Users will no longer be able to list all namespaces by default, in
new installations. Existing installations will function as before. Operators can
change to the new behaviour, by modifying the system:user role.

### Fixed
- As a result of upgrading etcd, TLS etcd clients that lose their connection will
successfully reconnect when using --no-embed-etcd.
- Check TTL switches are now correctly buried when associated events and entities
are deleted.
- Keepalive switches are now correctly buried when the keepalive event is deleted.
- Sensu now uses far fewer leases for keepalives and check TTLs, resulting in a
stability improvement for most deployments.
- Fixed a minor UX issue in interactive filter commands in sensuctl.
- Silences now successfully apply to proxy entities where the check doesn't contain
  the same subscriptions as the entity (#3356)

## [5.14.1] - 2019-10-16

### Added
- Added prometheus gauges for check schedulers.

### Fixed
- Opening an already open Bolt database should not cause sensu-agent to hang
indefinitely.
- [CLI] Dump multiple types as YAML to a file would print separator STDOUT
instead of specified file
- Fixed a bug where Sensu would crash with a panic due to a send on a closed channel.

## [5.14.0] - 2019-10-08

### Added
- [Web] Added an additional option to the error dialog allowing users to
completely wipe the application's persisted state; in lieu of them having to
manually wipe their local / session storage. This may help in the rare cases
where something in said state is leading to an uncaught exception.
- [Web] For operating systems with support for selecting a preferred light /dark
theme, the application now respects the system preference by default.
- sensuctl dump can now list the types of supported resources with --types.
- Added the `sensu_agent_version` field to the `Entity` resource, which reflects
the Sensu semver version of the agent entity.
- Added the `--etcd-heartbeat-interval` and `--etcd-election-timeout` flags to
`sensu-backend`

### Changed
- [Web] Github is not always the best place for feature requests and discussion,
as such we've changed CTA for feedback to point to Discourse instead of the
web repository's issues page.
- [Web] When a user lands on a page inside a namespace that no longer exists or
they do not have access to, the drawer is now opened so that namespace switcher
is front and center. Hopefully this should reduce any confusion around next
steps.
- Support agent TLS authentication, usable with a licensed sensu-backend.
- Updated Go version from 1.12.3 to 1.13.1.
- [GraphQL] `putWrapped` mutation now accepts wrapped JSON with empty
outer objectmeta.

### Fixed
- [Web] Fixed issue where a user with an appropriate role may have been unable
to resolve events, queue checks, and create silenced entries.
- Splayed proxy checks are now executed every interval, instead of every
`interval + interval * splay_coverage`.
- [GraphQL] Ensures that proxy entity label & annotations are redacted.
- Fixed a bug in the ring where round robin schedules would not recover
after quorum loss.
- [Web] Unauthorized errors emitted while creating silences or resolving events
are now caught and a toast is presented to communicate what occurred.
- [Web] Internal errors are now avoided when a user attempts to queue an ad-hoc
check for a keepalive.
- Do not separate asset builds into several assets unless the the tabular format
is used in `sensuctl asset list`.
- Fix the 'flag accessed but not defined' error in `sensuctl asset outdated`
- Fix generic API client's `SetTypeMeta` method. The APIGroup is now correctly
configured and by virtue unintended authorization denied errs are avoided.
- Fixed a bug where checks would stop executing after a network error.
- Fixed a bug where sensuctl create with stdin was not working.

## [5.13.2] - 2019-09-19

### Fixed
- Enterprise bug fix.

## [5.13.1] - 2019-09-10

### Fixed
- Multi-build asset definitions with no matching filters will no longer cause a panic.

## [5.13.0] - 2019-09-09

### Added
- Added the `sensuctl env` command.
- sensuctl asset add (fetches & adds assets from Bonsai).
- sensuctl asset outdated (checks for newer versions of assets from Bonsai).
- Add HTTP and directory support to `sensuctl create`
- Only validate check interval/cron when publish true

### Fixed
- sensuctl dump no longer silently discards errors.
- Interactive check create and update modes now have 'none' as the first
highlighted option, instead of nagios-perfdata.
- Fixed a bug where silences would not expire on event resolution.

## [5.12.0] - 2019-08-22

### Added
- Added functionality for the agent `--allow-list` configuration, which
whitelists check and check hook executables.
- Added the `runtime_assets` field to `HookConfig`. Assets are enabled
for check hook execution.
- Added backwards compatible content negotiation to the websocket connection.
Protobuf will be used for serialization/deserialization unless indicated by the
backend to use JSON.
- Added delete functionality for assets in the API and sensuctl.
- Added `sensuctl dump` to dump resources to a file or STDOUT.
- Added `event.check.name` as a supported field selector.
- [Web] Added timeline chart to event details view.
- Added `entity.system.arm_version` to record the value of `GOARM` at compile time.
- Added `ProviderType` field to `AuthProviderClaims`
- Added `builds` field to the `Asset` type to allow assets to specify different
URLs for each platform/architecture/arch_version.

### Changed
- The project now uses Go modules instead of dep for dependency management.
- The internal reverse proxy relied on by the dashboard has been eliminated.
- The generic etcd watcher now keeps track of revisions.
- The resource caches can now rebuild themselves in case of failures.
- Event and Entity resources can now be created without an explicit namespace;
the system will refer to the namespace in the URL.
- Events and Entities can now be created with the POST verb.
- [Web] Changed styling of namespace labels.
- Log token substitution failures more clearly.

### Fixed
- Fixed the tabular output of `sensuctl filter list` so inclusive filter expressions
are joined with `&&` and exclusive filter expressions are joined with `||`.
- The REST API now correctly only returns events for the specific entity
queried in the `GET /events/:entity` endpoint (#3141)
- Prevent a segmentation fault when running `sensuctl config view` without
configuration.
- Added entity name to the interactive sensuctl survey.
- Check hooks with `stdin: true` now receive actual event data on STDIN instead
  of an empty event.
- Prevent a segmentation fault on the agent when a command execution returns an
error.
- [Web] Fixed issue where a bad or revoked access token could crash the app.

### Removed
- Removed encoded protobuf payloads from log messages (when decoded, they can reveal
redacted secrets).

## [5.11.1] - 2019-07-18

### Fixed
- The agent now sends heartbeats to the backend in order to detect network
failures and reconnect faster.
- The default handshake timeout for the WebSocket connection negotiation has
been lowered from 45 to 15 seconds and is now configurable.

## [5.11.0] - 2019-07-10

### Added
- Silenced entries are now retrieved from the cache when determining if an event
is silenced.
- Added --disable-assets flag to sensu-agent.
- Added ability to query mutators to the GraphQL service
- Added ability to query event filters to the GraphQL service
- Added prometheus metrics for topics in wizard bus and agent sessions.
- The buffer size and worker count of keepalived, eventd & pipelined can now be
configured on sensu-backend.
- Added a `headers` field to the `Asset` struct. Headers is a map of key/value
string pairs used as HTTP headers for asset retrieval.
- Added the current user to the output of `sensuctl config view`.
- [Web] Adds list and details views for mutators
- [Web] Adds list and details views for event filters
- Added sensuctl delete command

### Changed
- [Web] Updated embedded web assets from `46cd0ee` ... `8f50155`
- The REST API now returns the `201 Created` success status response code for
POST & PUT requests instead of `204 No Content`.

### Fixed
- The REST API now returns an error when trying to delete an entity that does
not exist.
- Fixed a bug where basic authorization was not being performed on the agent websocket connection.
- Fixed an aliasing regression where event timestamps from the /events API
were not getting properly populated.
- Fixed a bug where multiple nested set handlers could be incorrectly flagged as
deeply nested.
- Fixed a bug where round robin proxy checks could fail to execute.
- Fixed a bug where watchers could enter a tight loop, causing very high CPU
usage until sensu-backend was restarted.

## [5.10.1] - 2019-06-25

### Fixed
- Fixed the entity_attributes in proxy_requests so all attributes must match
instead of only one of them.
- Fixed a bug where events were not deleted when their corresponding entity was.

## [5.10.0] - 2019-06-18

### Added
- Added POST `/api/core/v2/tessen/metrics`.
- Added the ability in TessenD to listen for metric points on the message bus,
populate, and send them to the Tessen service.
- [Web] Adds ability to delete entities
- [GraphQL] Adds simple auto-suggestion feature.
- Added a tag to all Tessen metrics to differentiate internal builds.
- Added a unique sensu cluster id, accessible by GET `/api/core/v2/cluster/id`.
- Added `sensuctl cluster id` which exposes the unique sensu cluster id.

### Changed
- [Web] Updated embedded web assets from `275386a` ... `46cd0ee`
- Refactoring of the REST API.
- Changed the identifying cluster id in TessenD from the etcd cluster id to
the sensu cluster id.
- [GraphQL] Updates `PutResource` mutation to accept an `upsert` boolean flag parameter. The `upsert` param defaults to `true`, but if set to `false` the mutation will return an error when attempting to create a duplicate resource.
- Eventd has been refactored. Users should not perceive any changes, but a
substantial amount of business logic has been moved into other packages.
- The `sensuctl create` command now accepts resources without a declared
namespace. If the namespace is omitted, the resource will be created in the
current namespace, or overridden by the `--namespace` flag.
- Eventd now uses a constant number of requests to etcd when working with
silenced entries, instead of a number that is proportional to the number of
subscriptions in a check.

### Fixed
- The check state and check total_state_change properties are now more correct.
- Scheduling proxy checks now consumes far fewer CPU resources.
- [Web] Unless required- scrollbars on code blocks are hidden.
- [Web] Ensure that we redirect user to a valid namespace when first signing in.
- [Web] Correctly display timeout value for handlers.
- [Web] Avoid exception when parsing non-standard cron statements. (Eg.
`@every 1h` or `@weekly`)
- The resources metadata are now validated with the request URI.

## [5.9.0] - 2019-05-29

### Added
- [GraphQL] Added field to retrieve REST API representation of a resource to
  each core type
- [Web] Add views for handlers

### Changed
- [Web] Updated embedded web assets from `9d91d7f` ... `275386a`
- [Web] Implements simpler & more efficient filtering.
- [GraphQL] fields that previously accepted a JS filter have been deprecated and
  replaced with a simpler syntax.

### Fixed
- Fixed the behaviors for check `Occurrences` and `OccurrencesWatermark`.
- Fixed a panic that could occur when seeding initial data.
- [Web] Compress dashboard assets
- [Web] Fixed regression where dashboard assets were no longer compressed.
- Fixed listing of silenced entries by check or subscription.
- The docker-compose.yaml file now refers to the sensu/sensu:latest image.

## [5.8.0] - 2019-05-22

### Added
- Added per resource counts to tessen data collection.
- Added event processing counts to tessen data collection.
- Added ability to query for `Handlers` (individual and collections) from the GraphQL query endpoint.
- Added `/version` to retrieve the current etcd server/cluster version and the sensu-backend version.
- --etcd-cipher-suites option is now available for sensu-backend.
- Added the `--chunk-size` flag to `sensuctl * list` sub-commands

### Changed
- eventd and keepalived now use 1000 handlers for events.
- etcd database size and request size are now configurable.
- Most resources now use protobuf serialization in etcd.

### Fixed
- Only bury switchsets of checks that no longer have a TTL, in order to reduce
the number of write operations made to etcd.
- Fixed keepalives switchsets for entities with deregistration.
- Fixed continue token generation in namespace and user pagination.

## [5.7.0] - 2019-05-09

### Added
- Added a Windows service wrapper for sensu-agent. See
"sensu-agent service --help" for more information.

### Fixed
- Fixed `sensuctl` color output on Windows.
- Fixed a regression in `sensuctl cluster` json/wrapped-json output.
- Fixed a regression that caused listing objects for a given namespace to also
  include results from namespaces sharing a similar prefix.

## [5.6.0] - 2019-04-30

### Added
- Added filtering support to `sensuctl`. This feature only works against a
  `sensu-backend` with a valid enterprise license.
- Added fields getter functions for resources available via the REST API.
- Added the message bus to Tessend in order to track Tessen configuration changes from the API.
- Added a performance optimizing `Count()` function to the generic store.
- Added a hexadecimal Cluster ID title to the `sensuctl cluster health` and
`sensuctl cluster member-list` commands in tabular format.
- Added a `Header` field to the `HealthResponse` type returned by `/health`.

### Fixed
- Fixed the agent `--annotations` and `--labels` flags.

## [5.5.1] - 2019-04-15

### Changed
- Added parsing annoatations to sensu-agent, both from agent.yml and command line arguments
- Updated Go version from 1.11.4 to 1.12.3 for CI builds.
- Changed the 1.x `client` field to `source` in the 1.x compatible agent socket. The `client` field is now deprecated.
- Deprecated the agent TCP/UDP sockets in favor of the agent rest api.
- [GraphQL] Added mutation to create / update using wrapped resources.
- [GraphQL] Added field returning wrapped resource given ID.
- apid uses a new generic router for listing resources.
- The store uses the generic List function for listing resources.

### Fixed
- Fixed an issue where etcd watchers were used incorrectly. This was causing
100% CPU usage in some components, as they would loop endlessly trying to get
results from watchers that broke, due to their stream terminating. Other
components would simply stop updating. Watchers now get reinstated when the
client regains connectivity.
- Fixed the `/events/:entity` route in the REST API.
- Fixed a bug where the --labels arg was not working as expected in sensu-agent.

## [5.5.0] - 2019-04-03

### Added
- Added the TessenD daemon.
- Added an etcd watcher for tessen configuration.
- Added ring support for TessenD so that the service is invoked in a
round-robin fashion within a cluster.
- Added `tessen opt-in` command to `sensuctl`.
- Added `tessen opt-out` command to `sensuctl`.
- Added `tessen info` command to `sensuctl`.
- Added more verbose logging to indicate when a proxy request matches an entity according to its entity attributes.

### Removed
- Removed the unused etcd watcher for hook configurations.

### Fixed
- [Web] Ensure user chip is never rendered when creator is not present.

## [5.4.0] - 2019-03-27

### Added
- Add support for pagination to the API
- Add two new flags for `backend` daemon to optionally allow for separate TLS
  cert/key for dashboard. the flags are: `--dashboard-cert-file` and
  `--dashboard-key-file`. The dashboard will use the same TLS config of the API
  unless these new flags are specified.
- Added notion of asset collections to dashboard daemon
- Added a store for Tessen opt-in/opt-out configuration.
- Added /tessen GET and PUT endpoints to the API.
- Added queueing to the agent /events API

### Changed
- [Web] Updated dependencies that had warnings
- [Web] Updated dependency babel to ^7.4
- [Web] Updated UI library to ^3.8

### Fixed
- Fixed a bug in `sensuctl` where global/persistent flags, such as `--namespace`
  and `--config-dir`, would get ignored if they were passed after a sub-command
  local flag, such as `--format`.
- Fixed a bug in `sensuctl` where handlers and filters would only be deleted
  from the default namespace, unless a `--namespace` flag was specified.
- Fixed a bug where events could be stored without a timestamp.
- Fixed a bug where metrics could be persisted to etcd in some cases.
- Fixed a bug where agents would sometimes refuse to terminate on SIGTERM and
  SIGINT.
- Fixed a bug where agents would always try to reconnect to the same backend,
  even when multiple backends were specified. Agents will now try to connect to
  other backends, in pseudorandom fashion.
- [Web] Avoids crash when the creator of a check is inaccessible.
- [Api] Respond with 404 from the users endpoint when user for given name cannot
  be found.
- Commands wrap on the event details page and will display "-" if there is no
  command (keepalives)

## [5.3.0] - 2019-03-11

### Added
- Added additional check config and entity information to event details page.
- Fixed all known TLS vulnerabilities affecting the backend server:
    - TLS min version increased to 1.2
    - Removed ALL but perfect-forward-secrecy ciphers
- Removed requirement of specifying `--trusted-ca-file` when using TLS on backend
- Prevented backend from loading server TLS configuration for http client
- Enforced uniform TLS configuration for all three backend components (apid, agentd, dashboardd)
- Set http client timeout to 15 seconds for sensuctl
- Round robin scheduling is now fully functional.
- Web UI offline state detection and and alert banner.

### Changed
- Asset downloading now uses buffered I/O.

### Fixed
- Check results sent via the agent socket now support handlers.
- `sensuctl user list` can now output yaml and wrapped-json
- Fixed bug with how long commands were displayed on check details page.
- Assets downloads no longer specify a client timeout.
- Fixed a bug where agent entity subscriptions would be communicated to the
  backend incorrectly. Due to the scheduler using the subscriptions from the
  HTTP header, this does not have any effect on scheduling.
- Web - Fixes issue where timeout value was not displayed.
- Fixed bug with how long commands were displayed on check details page.

### Removed
- Removed the concept of "edition" and the edition header.

## [5.2.1] - 2019-02-11

### Fixed
- Fixed a regression in the agent that would not allow proxy checks to be
run for subsequent executions.
### Added
- Web UI - support for labels and annotations

## [5.2.0] - 2019-02-06

### Added
- Added support for the following TLS related options to `sensuctl`:
`--trusted-ca-file` and `--insecure-skip-tls-verify`. This allows sensuctl
users to use a self-signed certificate without adding it to the operating
system's CA store, either by explicitly trusting the signer, or by disabling
TLS hostname verification.
- Added a generic watcher in the store.
- Added `RemoveProvider` method to authenticator.
- Check output truncation support has been added. Check output can be truncated
by adjusting the max_output_size and discard_output properties.
- Added ability to silence/unsilence from the event details page.
- Added support for wrapped resources in the API with `sensuctl create` &
`sensuctl edit`.
- Web UI - platform version displays on the entity details page.
- Web UI - include proxy request configuration on check details page.
- Web UI - display deregistration config on the entity details page.

### Changed
- Removed unused workflow `rel_build_and_test` in CircleCI config.
- Moved the `Provider` interface to `api/core/v2` package.
- Moved the `Authenticator` interface to `backend/authentication` package.
- Updated confirmation messages for sensuctl commands: `Created`, `Deleted` and
`Updated` instead of `OK`.
- Exported some functions and methods in the CLI client.
- The API authenticator now identifies providers by their name only.

### Fixed
- Check TTL failure events are now much more reliable, and will persist even
in the presence cluster member failures and cluster restarts.
- Fix snakeCase version of keys in typeMap for acronyms.
- Fixed a bug in keepalive processing that could result in a crash.
- Pin childprocess to v0.9.0 in CircleCI so fpm can be installed.
- Substitutions applied to command & hooks are now omitted from events.
- Fixes a bug where generic store methods assumed a namespace was provided for non-namespaced resources.
- Keepalive and check TTL database state is now properly garbage-collected on
entity deletion.
- Fixed a bug where `sensuctl version` required configuration files to exist.
- Updates the copy on the confirm disable dialog to accurately reflect the
operation.

## [5.1.1] - 2019-01-24

### Added
- Added the notion of authentication providers.

### Changed
- Improved logging for errors in proxy check requests.
- Updated Go version from 1.10 to 1.11.4.
- Refactoring of the internal authentication mechanism into a `basic`
authentication provider.
- Modified private generic store methods as public functions.
- Improved logging for errors in proxy check requests.
- Updated Go version from 1.10 to 1.11.4.
- Changed keepalive event to include check.output

### Fixed
- Fixed a bug where `sensuctl edit` was not removing the temp file it created.
- Fixed a bug where adhoc checks were not retrieving asset dependencies.
- Fixed a bug where check updates would cause the check to immediately fire.
- Fixed a bug where a bad line in check output would abort metric extraction.
An error is now logged instead, and extraction continues after a bad line is encountered.
- Keepalive events will now continue to fire after cluster restarts.
- Fixed a panic in the dashboardd shutdown routine.
- Fixed a bug where deleting a non-existent entity with sensuctl would not return an error.
- Web UI - toolbar menu buttons now switch with dark theme.
- Web UI - some buttons easier to see with dark theme.
- Agents will now take proxy entity names into consideration when guarding
against duplicate check requests.

### Changed
- Improved logging for errors in proxy check requests.
- Updated Go version from 1.10 to 1.11.4.

## [5.1.0] - 2018-12-18

### Added
- Support for the trusted-ca-file and insecure-skip-tls-verify flags in
  sensu-agent. These flags have the same meaning and use as their sensu-backend
  counterparts.

### Changed
- Default location for sensu-backend data has changed from /var/lib/sensu to
  /var/lib/sensu/sensu-backend. See release notes for more information.

### Fixed
- Keepalive and check TTL failure events now fire continuously until resolved.
- Listing an empty set of assets now correctly returns [] instead of null.
- Fixed API endpoint used by the CLI to create hooks via the 'sensuctl create'
  command. It's now possible to create objects of type 'Hook' with this command
  again.
- Firefox status icons not fully rendering

## [5.0.1] - 2018-12-12

### Changed
- Added --etcd-advertise-client-urls options to docker-compose.yaml sensu-backend start command

### Fixed
- Prevent a panic when using an external etcd cluster.
- Silences List in web ui sorted by ascending order; defaults to descending
- Reduces shuffling of items as events list updates
- Fixed error in UI where status value could not be coerced
- Copy local environment variables into execution context when running checks
- Ensure environment variables are joined with a semicolon on Windows
- Command arguments are no longer needlessly escaped on Windows
- Backend environments are now included in handler & mutator execution requests.

## [5.0.0] - 2018-11-30

### Added
- Add the `etcd-advertise-client-urls` config attribute to sensu-backend
- Support for multiple API versions added to sensuctl create
- Support for metadata added to wrapped resources (yaml, wrapped-json)
- Added the backend configuration attributes `api-listen-address` & `api-url`.
- Adds feedback when rerunning check[s] in the web app

### Removed
- Check subdue functionality has been disabled. Users that have checks with
subdues defined should delete and recreate the check. The subdue feature was
found to have issues, and we are re-working the feature for a future release.
- Filter when functionality has been disabled. Users that have filters with
'when' properties defined should delete and recreate the filter. Filter when
uses the same facility as check subdue for handling time windows.
- Removed event.Hooks and event.Silenced deprecated fields
- Extensions have been removed until we have time to revisit the feature.

### Changed
- Assets and checks environments are now merged, with a preference given to the
  values coming from the check's environment.
- Assets and handlers environments are now merged, with a preference given to the
  values coming from the handler's environment.
- Assets and mutators environments are now merged, with a preference given to the
  values coming from the mutator's environment.
- Metadata from wrappers and resources is now merged, with a preference given to
the values coming from the wrapper. Labels and annotations are deep-merged.
- Round-robin scheduling has been temporarily disabled.
- The dashboard now uses the `api-url` configuration attribute to connect to the
API.

### Fixed
- Fixed several resource leaks in the check scheduler.
- Fixed a bug in the dashboard where entities could not be silenced.
- Fix the `sensuctl cluster health` command.
- Fixed issue filtering by status on the events page
- Fixed interactive operations on entities in the CLI
- Removed rerun and check links for keepalives on event details page.
- Web UI - Made silencing language more clear on Silences List page
- Fixed a bug where resources from namespaces that share a common prefix, eg:
  "sensu" and "sensu-devel", could be listed together.
- Fixed a bug in the agent where the agent would deadlock after a significant
period of disconnection from the backend.
- Fixed a bug where logging events without checks would cause a nil panic.
- Removed the ability to rerun keepalives on the events list page
- A panic in keepalive/check ttl monitors causing a panic.
- Monitors are now properly namespaced in etcd.
- Updating a users groups will no longer corrupt their password
- Prevent empty error messages in sensuctl.
- Fixed a bug where keepalive failures could be influenced by check TTL
successes, and vice versa.
- Fixed a bug where check TTL events were not formed correctly.
- Fixed a web-ui bug causing the app to crash on window resize in FireFox

### Breaking Changes
- The backend configuration attributes `api-host` & `api-port` have been
replaced with `api-listen-address`.

## [2.0.0-beta.8-1] - 2018-11-15

### Added
- Assets are included on check details page.
- Adds links to view entities and checks from the events page.
- Added an agent/cmd package, migrated startup logic out of agent main
- Improved debug logging in pipeline filtering.
- Add object metadata to entities (including labels).
- Add filter query support for labels.
- Add support for setting labels on agents with the command line.
- The sensuctl tool now supports yaml.
- Add support for `--all-namespaces` flag in `sensuctl extension list`
subcommand.
- Added functionality to the dynamic synthesize function, allowing it to
flatten embedded and non-embedded fields to the top level.
- Added the sensuctl edit command.
- Added javascript filtering.

### Removed
- Govaluate is no longer part of sensu-go.

### Fixed
- Display appropriate fallback when an entity's lastSeen field is empty.
- Silences List in web ui sorted by ascending order
- Sorting button now works properly
- Fixed unresponsive silencing entry form begin date input.
- Removed lastSeen field from check summary
- Fixed a panic on the backend when handling keepalives from older agent versions.
- Fixed a bug that would prevent some keepalive failures from occurring.
- Improved event validation error messages.
- Improved agent logging for statsd events.
- Fixues issue with tooltip positioning.
- Fixed bug with toolbar menus collapsing into the overflow menu
- The agent now reconnects to the backend if its first connection attempt
  fails.
- Avoid infinite loop when code cannot be highlighted.

### Changes
- Deprecated the sensu-agent `--id` flag, `--name` should be used instead.

### Breaking Changes
- Environments and organizations have been replaced with namespaces.
- Removed unused asset metadata field.
- Agent subscriptions are now specified in the config file as an array instead
  instead of a comma-delimited list of strings.
- Extended attributes have been removed and replaced with labels. Labels are
string-string key-value pairs.
- Silenced `id`/`ID` field has changed to `name`/`Name`.
- Entity `id`/`ID` field has changed to `name`/`Name`.
- Entity `class`/`Class` field has changed to `entity_class`/`EntityClass`.
- Check `proxy_entity_id`/`ProxyEntityID` field has changed to `proxy_entity_name`/`ProxyEntityName`.
- Objects containing both a `name`/`Name` and `namespace`/`Namespace` field have been
replaced with `metadata`/`ObjectMeta` (which contains both of those fields).
- Role-based access control (RBAC) has been completely redesigned.
- Filter and token substitution variable names now match API naming. Most names
that were previously UpperCased are now lower_cased.
- Filter statements are now called expressions. Users should update their
filter definitions to use this new naming.

## [2.0.0-beta.7-1] - 2018-10-26

### Added
- Asset functionality for mutators and handlers.
- Web ui allows publishing and unpublishing on checks page.
- Web ui allows publishing and unpublishing on check details page.
- Web ui code highlighting added.

### fixed
- fixes exception thrown when web ui browser window is resized.

## [2.0.0-beta.6-2] - 2018-10-22

### Added
- Add windows/386 to binary gcs releases
- TLS authentication and encryption for etcd client and peer communication.
- Added a debug log message for interval timer initial offset.
- Added a privilege escalation test for RBAC.

### Removed
- Staging resources and configurations have been removed from sensu-go.
- Removed handlers/slack from sensu/sensu-go. It can now be found in
sensu/slack-handler.
- Removed the `Error` store and type.

### Changed
- Changed sensu-agent's internal asset manager to use BoltDB.
- Changed sensuctl title colour to use terminal's configured default for bold
text.
- The backend no longer forcibly binds to localhost.
- Keepalive intervals and timeouts are now configured in the check object of
keepalive events.
- The sensu-agent binary is now located at ./cmd/sensu-agent.
- Sensuctl no longer uses auto text wrapping.
- The backend no longer requires embedded etcd. External etcd instances can be
used by providing the --no-embed option. In this case, the client will dial
the URLs provided by --listen-client-urls.
- The sensu-agent binary is now located at ./cmd/sensu-agent.
- Sensuctl no longer uses auto text wrapping.
- The backend no longer requires embedded etcd. External etcd instances can be
used by providing the --no-embed option. In this case, the client will dial
the URLs provided by --listen-client-urls.
- Deprecated daemon `Status()` functions and `/info` (`/info` will be
re-implemented in https://github.com/sensu/sensu-go/issues/1739).
- The sensu-backend flags related to etcd are now all prefixed with `etcd` and
the older versions are now deprecated.
- Web ui entity recent events are sorted by last ok.
- etcd is now the last component to shutdown during a graceful shutdown.
- Web ui entity recent events are sorted by last ok
- Deprecated --custom-attributes in the sensu-agent command, changed to
--extended-attributes.
- Interfaced command execution and mocked it for testing.
- Updated the version of `libprotoc` used to 3.6.1.

### Fixed
- Fixed a bug in `sensuctl configure` where an output format called `none` could
  be selected instead of `tabular`.
- Fixes a bug in `sensuctl cluster health` so the correct error is handled.
- Fixed a bug where assets could not extract git tarballs.
- Fixed a bug where assets would not install if given cache directory was a
relative path.
- Fixed a bug where an agent's collection of system information could delay
sending of keepalive messages.
- Fixed a bug in nagios perfdata parsing.
- Etcd client URLs can now be a comma-separated list.
- Fixed a bug where output metric format could not be unset.
- Fixed a bug where the agent does not validate the ID at startup.
- Fixed a bug in `sensuctl cluster health` that resulted in an unmarshal
error in an unhealthy cluster.
- Fixed a bug in the web ui, removed references to keepaliveTimeout.
- Keepalive checks now have a history.
- Some keepalive events were misinterpreted as resolution events, which caused
these events to be handled instead of filtered.
- Some failing keepalive events were not properly emitted after a restart of
sensu-backend.
- The check output attribute is still present in JSON-encoded events even if
empty.
- Prevent an empty Path environment variable for agents on Windows.
- Fixed a bug in `sensuctl check update` interactive mode. Boolean defaults
were being displayed rather than the check's current values.
- Use the provided etcd client TLS information when the flag `--no-embed-etcd`
is used.
- Increase duration delta in TestPeriodicKeepalive integration test.
- Fixed some problems introduced by Go 1.11.

### Breaking Changes
- Removed the KeepaliveTimeout attribute from entities.

## [2.0.0-beta.4] - 2018-08-14

### Added
- Added the Sensu edition in sensuctl config view subcommand.
- List the supported resource types in sensuctl.
- Added agent ID and IP address to backend session connect/disconnect logs
- Licenses collection for RHEL Dockerfiles and separated RHEL Dockerfiles.

### Changed
- API responses are inspected after each request for the Sensu Edition header.
- Rename list-rules subcommand to info in sensuctl role commmand with alias
for backward compatibility.
- Updated gogo/protobuf and golang/protobuf versions.
- Health API now returns etcd alarms in addition to cluster health.

### Fixed
- Fixed agentd so it does not subscribe to empty subscriptions.
- Rules are now implicitly granting read permission to their configured
environment & organization.
- The splay_coverage attribute is no longer mandatory in sensuctl for proxy
check requests and use its default value instead.
- sensu-agent & sensu-backend no longer display help usage and duplicated error
message on startup failure.
- `Issued` & `History` are now set on keepalive events.
- Resolves a potential panic in `sensuctl cluster health`.
- Fixed a bug in InfluxDB metric parsing. The timestamp is now optional and
compliant with InfluxDB line protocol.
- Fixed an issue where adhoc checks would not be issued to all agents in a
clustered installation.

### Breaking Changes
- Corrects the check field `total_state-change` json tag to `total_state_change`.

## [2.0.0-beta.3-1] - 2018-08-02

### Added
- Added unit test coverage for check routers.
- Added API support for cluster management.
- Added sensuctl cluster member-list command.
- Added Sensu edition detection in sensuctl.
- Added sensuctl cluster member-add command.
- Added API client support for enterprise license management.
- Added a header to API calls that returns the current Sensu Edition.
- Added sensuctl cluster health command.

### Changed
- The Backend struct has been refactored to allow easier customization in
enterprise edition.
- Use etcd monitor instead of in-memory monitor.
- Refactoring of the cmd package for sensuctl to allow easier customization in
the enterprise edition.
- Upgrade dep to v0.5.0
- Added cluster health information to /health endpoint in sensu-backend.

### Fixed
- Fixed `sensuctl completion` help for bash and zsh.
- Fixed a bug in build.sh where versions for Windows and Mac OS were not
generated correctly.
- Display the name of extensions with table formatting in sensuctl.
- Fixed TLS issue that occurred when dashboard communicated with API.
- Check TTL now works with round robin checks.
- Format string for --format flag help now shows actual arguments.
- Push the sensu/sensu:nightly docker image to the Docker Hub.
- Replaced dummy certs with ones that won't expire until 100 years in the
future.
- Fixed a bug where clustered round robin check execution executed checks
too often.
- Catch errors in type assertions in cli.
- Fixed a bug where users could accidentally create invalid gRPC handlers.

### Removed
- Removed check subdue e2e test.
- Removed unused Peek method in the Ring data structure.

### Breaking Changes
- Removed deprecated import command.

## [2.0.0-beta.2] - 2018-06-28

### Added
- Performed an audit of events and checks. Added `event.HasCheck()` nil checks
prior to assuming the existence of said check.
- Added a Create method to the entities api.
- Added the ability to set round robin scheduling in sensuctl
- Added Output field to GRPC handlers
- Additional logging around handlers
- Accept additional time formats in sensuctl
- Entities can now be created via sensuctl.
- Added the format `wrapped-json` to sensuctl `configure`, `list` and `info`
commands, which is compatible with `sensuctl create`.
- Added debug event log with all event data.
- Added yml.example configurations for staging backend and agents.
- Added test resources in `testing/config/resources.json` to be used in staging.
- Added all missing configuration options to `agent.yml.example` and
`backend.yml.example`.
- Added environment variables to checks.
- Added logging redaction integration test.
- Added check token substitution integration test.
- Added the `sensuctl config view` subcommand.
- Added extension service configuration to staging resources.
- Added some documentation around extensions.
- Added Dockerfile.rhel to build RHEL containers.

### Changed
- Upgraded gometalinter to v2.
- Add logging around the Sensu event pipeline.
- Split out the docker commands in build script so that building images and
  pushing can be done separately.
- Migrated the InfluxDB handler from the sensu-go repository to
github.com/nikkiki/sensu-influxdb-handler
- Entry point for sensu-backend has been changed to
  `github.com/sensu/sensu-go/cmd/sensu-backend`
- Don't allow unknown fields in types that do not support custom attributes
when creating resources with `sensuctl create`.
- Provided additional context to metric event logs.
- Updated goversion in the appveyor configuration for minor releases.
- Use a default hostname if one cannot be retrieved.
- Return an error from `sensuctl configure` when the configured organization
or environment does not exist.
- Remove an unnecessary parameter from sensuctl environment create.
- The profile environment & organization values are used by default when
creating a resource with sensuctl.
- Migrated docker image to sensu Docker Hub organization from sensuapp.
- Use the sensu/sensu image instead of sensu/sensu-go in Docker Hub.

### Fixed
- Prevent panic when verifying if a metric event is silenced.
- Add logging around the Sensu event pipeline
- Marked silenced and hooks fields in event as deprecated
- Fixed a bug where hooks could not be created with `create -f`
- Metrics with zero-values are now displayed correctly
- Fix handler validation routine
- Fixed a small bug in the opentsdb transformer so that it trims trailing
whitespace characters.
- Sensu-agent logs an error if the statsd listener is unable to start due to an
invalid address or is stopped due to any other error.
- Fixed a bug where --organization and --environment flags were hidden for all
commands
- Fix a bug where environments could not be created with sensuctl create
- StatsD listener on Windows is functional
- Add version output for dev and nightly builds (#1320).
- Improve git version detection by directly querying for the most recent tag.
- Fixed `sensuctl create -f` for `Role`
- Fixed `sensuctl create -f` for `Event`
- Added validation for asset SHA512 checksum, requiring that it be at least 128
characters and therefore fixing a bug in sensuctl
- Silenced IDs are now generated when not set in `create -f` resources
- API requests that result in a 404 response are now logged
- Fixed a bug where only a single resource could be created with
`sensuctl create` at a time.
- Fixed a bug where environments couldn't be deleted if there was an asset in
the organization they reside in.
- Dashboard's backend reverse proxy now works with TLS certs are configured.
- Fixed a bug with the IN operator in query statements.
- Boolean fields with a value of `false` now appear in json format (removed
`omitempty` from protobufs).
- The sensuctl create command no longer prints a spurious warning when
non-default organizations or environments are configured.
- When installing assets, errors no longer cause file descriptors to leak, or
lockfiles to not be cleaned up.
- Fixed a bug where the CLI default for round robin checks was not appearing.
- Missing custom attributes in govaluate expressions no longer result in
an error being logged. Instead, a debug message is logged.
- Update AppVeyor API token to enable GitHub deployments.
- Allow creation of metric events via backend API.
- Fixed a bug where in some circumstances checks created with sensuctl create
would never fail.
- Fixed a goroutine leak in the ring.
- Fixed `sensuctl completion` help for bash and zsh.

### Removed
- Removed Linux/386 & Windows/386 e2e jobs on Travis CI & AppVeyor
- Removed check output metric extraction e2e test, in favor of more detailed
integration coverage.
- Removed the `leader` package
- Removed logging redaction e2e test, in favor of integration coverage.
- Removed check token substitution e2e test, in favor of integration coverage.
- Removed round robin scheduling e2e test.
- Removed proxy check e2e test.
- Removed check scheduling e2e test.
- Removed keepalive e2e test.
- Removed event handler e2e test.
- Removed `sensuctl` create e2e tests.
- Removed hooks e2e test.
- Removed assets e2e test.
- Removed agent reconnection e2e test.
- Removed extensions e2e test.

## [2.0.0-beta.1] - 2018-05-07
### Added
- Add Ubuntu 18.04 repository
- Support for managing mutators via sensuctl.
- Added ability to sort events in web UI.
- Add PUT support to APId for the various resource types.
- Added flags to disable the agent's API and Socket listeners
- Made Changelog examples in CONTRIBUTING.md more obvious
- Added cli support for setting environment variables in mutators and handlers.
- Added gRPC extension service definition.
- The slack handler now uses the iconURL & username flag parameters.
- Support for nightlies in build/packaging tooling.
- Added extension registry support to apid.
- Added extension registry to the store.
- Add sensuctl create command.
- Adds a statsd server to the sensu-agent which runs statsd at a configurable
flush interval and converts gostatsd metrics to Sensu Metric Format.
- Add event filtering to extensions.
- Proper 404 page for web UI.
- Add sensuctl extension command.
- Add extensions to pipelined.
- Added more tests surrounding the sensu-agent's statsd server and udp port.
- Add the `--statsd-event-handlers` flag to sensu-agent which configures the
event handlers for statsd metrics.
- Add default user with username "sensu" with global, read-only permissions.
- Add end-to-end test for extensions.
- Add configuration setting for backend and agent log level.
- Add extension package for building third-party Sensu extensions in Go.
- Add the `--statsd-disable` flag to sensu-agent which configures the
statsd listener. The listener is enabled by default.
- Added an influx-db handler for events containing metrics.
- Add 'remove-when' and 'set-when' subcommands to sensuctl filter command.
- Added the Transformer interface.
- Added a Graphite Plain Text transformer.
- Add support for `metric_format` and `metric_handlers` fields in the Check and
CheckConfig structs.
- Add CLI support for `metric_format` and `metric_handlers` fields in `sensuctl`.
- Add support for metric extraction from check output for `graphite_plaintext`
transformer.
- Added a OpenTSDB transformer.
- Add support for metric extraction from check output for `opentsdb_line`
- Added a Nagios performance data transformer.
- Add support for metric extraction from check output for `nagios_perfdata`
- Added an InfluxDB Line transformer.
- Add support for metric extraction from check output for `influxdb_line`
transformer.
- Add e2e test for metric extraction.

### Changed
- Changed the maximum number of open file descriptors on a system to from 1024
(default) to 65535.
- Increased the default etcd size limit from 2GB to 4GB.
- Move Hooks and Silenced out of Event and into Check.
- Handle round-robin scheduling in wizardbus.
- Added informational logging for failed entity keepalives.
- Replaced fileb0x with vfsgen for bundling static assets into binary. Nodejs 8+
and yarn are now dependencies for building the backend.
- Updated etcd to 3.3.2 from 3.3.1 to fix an issue with autocompaction settings.
- Updated and corrected logging style for variable fields.
- Build protobufs with go generate.
- Creating roles via sensuctl now supports passing flags for setting permissions
  rules.
- Removed -c (check) flag in sensuctl check execute command.
- Fix a deadlock in the monitor.
- Don't allow the bus to drop messages.
- Events list can properly be viewed on mobile.
- Updated Sirupsen/logrus to sirupsen/logrus and other applicable dependencies using the former.
- Set default log level to 'warn'.
- Optimize check marshaling.
- Silenced API only accepts 'id' parameter on DELETE requests.
- Disable gostatsd internal metric collection.
- Improved log entries produced by pipelined.
- Allow the InfluxDB handler to parse the Sensu metric for an InfluxDB field tag
and measurement.
- Removed organization and environment flags from create command.
- Changed `metric_format` to `output_metric_format`.
- Changed `metric_handlers` to `output_metric_handlers`.

### Fixed
- Terminate processes gracefully in e2e tests, allowing ports to be reused.
- Shut down sessions properly when agent connections are disrupted.
- Fixed shutdown log message in backend
- Stopped double-writing events in eventd
- Agents from different orgs/envs with the same ID connected to the same backend
  no longer overwrite each other's messagebus subscriptions.
- Fix the manual packaging process.
- Properly log the event being handled in pipelined
- The http_check.sh example script now hides its output
- Silenced entries using an asterisk can be deleted
- Improve json unmarshaling performance.
- Events created from the metrics passed to the statsd listener are no longer
swallowed. The events are sent through the pipeline.
- Fixed a bug where the Issued field was never populated.
- When creating a new statsd server, use the default flush interval if given 0.
- Fixed a bug where check and checkconfig handlers and subscriptions are null in rendered JSON.
- Allow checks and hooks to escape zombie processes that have timed out.
- Install all dependencies with `dep ensure` in build.sh.
- Fixed an issue in which some agents intermittently miss check requests.
- Agent statsd daemon listens on IPv4 for Windows.
- Include zero-valued integers in JSON output for all types.
- Check event entities now have a last_seen timestamp.
- Improved silenced entry display and UX.
- Fixed a small bug in the opentsdb transformer so that it trims trailing
whitespace characters.

## [2.0.0-nightly.1] - 2018-03-07
### Added
- A `--debug` flag on sensu-backend for enabling a pprof HTTP endpoint on localhost.
- Add CLI support for adhoc check requests.
- Check scheduler now handles adhoc check requests.
- Added `set-FIELD` and `remove-FIELD` commands for all updatable fields
of a check. This allows updating single fields and completely clearing out
non-required fields.
- Add built-in only_check_output mutator to pipelined.
- Allow publish, cron, ttl, timeout, low flap threshold and more fields to be
set when importing legacy settings.
- Add CPU architecture in system information of entities.
- The `sensuctl user change-password` subcommand now accepts flag parameters.
- Configured and enabled etcd autocompaction.
- Add event metrics type, implementing the Sensu Metrics Format.
- Agents now try to reconnect to the backend if the connection is lost.
- Added non-functional selections for resolving and silencing to web ui
- Add LastOk to check type. This will be updated to reflect the last timestamp
of a successful check.
- Added GraphQL explorer to web UI.
- Added check occurrences and occurrences_watermark attributes from Sensu 1.x.
- Added issue template for GitHub.
- Added custom functions to evaluate a unix timestamp in govaluate.

### Changed
- Refactor Check data structure to not depend on CheckConfig. This is a breaking
change that will cause existing Sensu alpha installations to break if upgraded.
This change was made before beta release so that further breaking changes could
be avoided.
- Make indentation in protocol buffers files consistent.
- Refactor Hook data structure. This is similar to what was done to Check,
except that HookConfig is now embedded in Hook.
- Refactor CheckExecutor and AdhocRequestExecutor into an Executor interface.
- Changed the sensu-backend etcd flag constants to match the etcd flag names.
- Upgraded to Etcd v3.3.1
- Removed 3DES from the list of allowed ciphers in the backend and agent.
- Password input fields are now aligned in  `sensuctl user change-password`
subcommand.
- Agent backend URLs without a port specified will now default to port 8081.
- Travis encrypted variables have been updated to work with travis-ci.org
- Upgraded all builds to use Go 1.10.
- Use megacheck instead of errcheck.
- Cleaned agent configuration.
- We no longer duplicate hook execution for types that fall into both an exit
code and severity (ex. 0, ok).
- Updated the sensuctl guidelines.
- Changed travis badge to use travis-ci.org in README.md.
- Govaluate's modifier tokens can now be optionally forbidden.
- Increase the stack size on Travis CI.
- Refactor store, queue and ring interfaces, and daemon I/O details.
- Separated global from local flags in sensuctl usage.

### Fixed
- Fixed a bug in time.InWindow that in some cases would cause subdued checks to
be executed.
- Fixed a bug in the HTTP API where resource names could not contain special
characters.
- Resolved a bug in the keepalive monitor timer which was causing it to
erroneously expire.
- Resolved a bug in how an executor processes checks. If a check contains proxy
requests, the check should not duplicately execute after the proxy requests.
- Removed an erroneous validation statement in check handler.
- Fixed HookList `hooks` validation and updated `type` validation message to
allow "0" as a valid type.
- Events' check statuses & execution times are now properly added to CheckHistory.
- Sensu v1 Check's with TTL, timeout and threshold values can now be imported
correctly.
- Use uint32 for status so it's not empty when marshalling.
- Automatically create a "default" environment when creating a new organization.

## [2.0.0-alpha.17] - 2018-02-13
### Added
- Add .gitattributes file with merge strategy for the Changelog.
- Context switcher added for dashboard.
- Add API support for adhoc check requests.
- Check scheduler now supports round-robin scheduling.
- Added better error checking for CLI commands and support for mutually
exclusive fields.
- Added `--interactive` flag to CLI which is required to run interactive mode.
- Added CLI role rule-add Organization and Environment interactive prompts.
- Added events page list and simple buttons to filter

### Changed
- Silenced `begin` supports human readable time (Format: Jan 02 2006 3:04PM MST)
in `sensuctl` with optional timezone. Stores the field as unix epoch time.
- Increased the timeout in the store's watchers tests.
- Incremental retry mechanism when waiting for agent and backend in e2e tests.
- Renamed CLI asset create interactive prompt "Org" to "Organization".

### Fixed
- Fixed required flags in `sensuctl` so requirements are enforced.
- Add support for embedded fields to dynamic.Marshal.

## [2.0.0-alpha.16] - 2018-02-07
### Added
- Add an e2e test for proxy check requests.
- Add integration tests to our CI.
- Context switcher added for dashboard
- Add api support for adhoc check requests.

### Fixed
- Tracks in-progress checks with a map and mutex rather than an array to
increase time efficiency and synchronize goroutines reading from and writing
to that map.
- Fixed a bug where we were attempting to kill processes that had already
finished before its allotted execution timeout.
- Fixed a bug where an event could erroneously be shown as silenced.
- Properly log errors whenever a check request can't be published.
- Fixed some build tags for tests using etcd stores.
- Keepalive monitors now get updated with changes to a keepalive timeout.
- Prevent tests timeout in queue package
- Prevent tests timeout in ring package
- Fixed a bug in the queue package where timestamps were not parsed correctly.
- Fixed Ring's Next method hanging in cases where watch events are not propagated.

### Changed
- Queues are now durable.
- Refactoring of the check scheduling integration tests.
- CLI resource delete confirmation is now `(y/N)`.

### Removed
- Dependency github.com/chzyer/readline

## [2.0.0-alpha.15] - 2018-01-30
### Added
- Add function for matching entities to a proxy check request.
- Added functions for publishing proxy check requests.
- Added proxy request validation.
- CLI functionality for proxy check requests (add set-proxy-requests command).
- Entities have been added to the state manager and synchronizer.
- Added package leader, for facilitating execution by a single backend.
- Proxy check requests are now published to all entities described in
`ProxyRequests` and `EntityAttributes`.
- Add quick navigation component for dashboard

### Changed
- Govaluate logic is now wrapped in the `util/eval` package.
- Cron and Interval scheduling are now mutually exclusive.

### Fixed
- Fixed a bug where retrieving check hooks were only from the check's
organization, rather than the check's environment, too.

## [2.0.0-alpha.14] - 2018-01-23
### Added
- Add `Timeout` field to CheckConfig.
- CLI functionality for check `Timeout` field.
- Add timeout support for check execution.
- Add timeout support for check hook execution.
- Token substitution is now available for check hooks
- Add an e2e test for logging redaction
- Support for `When` field in `Filter` which enables filtering based on days
and times of the week.
- New gRPC inspired GraphQL implementation. See
[graphql/README](backend/apid/graphql/README.md) for usage.
- Support for TTLs in check configs to monitor stale check results.

### Changed
- Moved monitor code out of keepalived and into its own package.
- Moved KeyBuilder from etcd package to store package.

## [2.0.0-alpha.13] - 2018-01-16
### Added
- Logging redaction for entities

### Fixed
- Fixed e2e test for token substitution on Windows
- Fixed check subdue unit test for token substitution on Windows
- Consider the first and last seconds of a time window when comparing the
current time
- Fixed Travis deploy stage by removing caching for $GOPATH
- Parse for [traditional cron](https://en.wikipedia.org/wiki/Cron) strings, rather than [GoDoc cron](https://godoc.org/github.com/robfig/cron) strings.

### Changed
- Removed the Visual Studio 2017 image in AppVeyor to prevent random failures
- Made some slight quality-of-life adjustments to build-gcs-release.sh.

## [2.0.0-alpha.12] - 2018-01-09
### Added
- Add check subdue mechanism. Checks can now be subdued for specified time
windows.
- Silenced entries now include a `begin` timestamp for scheduled maintenance.
- Store clients can now use [watchers](https://github.com/sensu/sensu-go/pull/792) to be notified of changes to objects in the store.
- Add check `Cron` field. Checks can now be scheduled according to the cron
string stored in this field.
- Add a distributed queue package for use in the backend.
- Token substitution is now available for checks.
- CLI functionality for check `Cron` field.
- Add an e2e test for cron scheduling.
- Add an e2e test for check hook execution.

## [2.0.0-alpha.11] - 2017-12-19
### Breaking Changes
- The `Source` field on a check has been renamed to `ProxyEntityID`. Any checks
using the Source field will have to be recreated.

### Added
- Silenced entries with ExpireOnResolve set to true will now be deleted when an
event which has previously failing was resolved
- TCP/UDP sockets now accept 1.x backward compatible payloads. 1.x Check Result gets translated to a 2.x Event.
- Custom attributes can be added to the agent at start.
- New and improved Check Hooks are implemented (see whats new about hooks here: [Hooks](https://github.com/sensu/sensu-alpha-documentation/blob/master/08-hooks.md))
- Add check subdue CLI support.

### Changed
- Avoid using reflection in time.InWindows function.
- Use multiple parallel jobs in CI tools to speed up the tests
- Pulled in latest [github.com/coreos/etcd](https://github.com/coreos/etcd).
- Includes fix for panic that occurred on shutdown.
- Refer to their
[changelog](https://github.com/gyuho/etcd/blob/f444abaae344e562fc69323c75e1cf772c436543/CHANGELOG.md)
for more.
- Switch to using [github.com/golang/dep](https://github.com/golang/dep) for
managing dependencies; `vendor/` directory has been removed.
- See [README](README.md) for usage.

## [2.0.0-alpha.10] - 2017-12-12
### Added
- End-to-end test for the silencing functionality
- Silenced events are now identified in sensuctl

### Changed
- Events that transitioned from incidents to a healthy state are no longer
filtered by the pipeline
- Errcheck was added to the build script, and the project was given a once-over
to clean up existing errcheck lint.
- Creating a silenced entry via sensuctl no longer requires an expiry value

### Fixed
- Entities can now be silenced using their entity subscription
- Fixed a bug in the agent where it was ignoring keepalive interval and timeout
settings on start
- Keepalives now alert when entities go away!
- Fixed a bug in package dynamic that could lead to an error in json.Marshal
in certain cases.
- Fixed an issue in keepalived to handle cases of nil entities in keepalive
messages

## [2.0.0-alpha.9] - 2017-12-5
### Added
- Proxy entities are now dynamically created through the "Source" attribute of a
check configuration
- Flag to sensuctl configure allowing it to be configured non-interactively
(usage: --non-interactive or -n)
- New function SetField in package dynamic, for setting fields on types
supporting extended attributes.
- Automatically append entity:entityID subscription for agent entities
- Add silenced command to sensuctl for silencing checks and subscriptions.
- Add healthz endpoint to agent api for checking agent liveness.
- Add ability to pass JSON event data to check command STDIN.
- Add POST /events endpoint to manually create, update, and resolve events.
- Add "event resolve" command to sensuctl to manually resolve events.
- Add the time.InWindow & time.InWindows functions to support time windows, used
in filters and check subdue

### Fixed
- Fixed a bug in how silenced entries were deleted. Only one silenced entry will
be deleted at a time, regardless of wildcard presence for subscription or check.

## [2.0.0-alpha.8] - 2017-11-28
### Added
- New "event delete" subcommand in sensuctl
- The "Store" interface is now properly documented
- The incoming request body size is now limited to 512 KB
- Silenced entries in the store now have a TTL so they automatically expire
- Initial support for custom attributes in various Sensu objects
- Add "Error" type for capturing pipeline errors
- Add registration events for new agents
- Add a migration tool for the store directly within sensu-backend

### Changed
- Refactoring of the sensu-backend API
- Modified the description for the API URL when configuring sensuctl
- A docker image with the master tag is built for every commit on master branch
- The "latest" docker tag is only pushed once a new release is created

### Fixed
- Fix the "asset update" subcommand in sensuctl
- Fix Go linting in build script
- Fix querying across organizations and environments with sensuctl
- Set a standard redirect policy to sensuctl HTTP client

### Removed
- Removed extraneous GetEnv & GetOrg getter methods<|MERGE_RESOLUTION|>--- conflicted
+++ resolved
@@ -7,14 +7,12 @@
 
 ## Unreleased
 
-<<<<<<< HEAD
 ### Fixed
 - Fixed an issue where multi-expression exclusive "Deny" filters were not
   evaluated as described in the documentation.
 
 ### Added
 - Agent websocket connection logging includes backend entity name.
-=======
 ## [6.8.1] - 2022-09-13
 
 ### Changed
@@ -24,7 +22,6 @@
 ### Security
 - Addresses issue where the entity list view would display values of redacted
 labels.
->>>>>>> f026927f
 
 ## [6.8.0] - 2022-08-24
 
