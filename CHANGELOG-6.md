# Changelog
All notable changes to this project will be documented in this file.

The format is based on [Keep a Changelog](http://keepachangelog.com/en/1.0.0/)
and this project adheres to [Semantic
Versioning](http://semver.org/spec/v2.0.0.html).

## Unreleased

<<<<<<< HEAD
### Added
- GlobalResource interface in core/v3 allows core/v3 resources to
be marked as global resources.
=======
## [6.7.4] - 2022-07-12

### Changed
- Upgraded CI Go version to 1.17.12
>>>>>>> bd2fbee2

## [6.7.3] - 2022-07-07

### Changed
- Agents will no longer execute check requests with equal or older issued
timestamps than the issued timestamp for the last executed check request with
the same check name.

## [6.7.2] - 2022-05-12

### Added
- Added the `etcd-unsafe-no-fsync` backend configuration option,
making it possible to run a sensu-backend with an embedded etcd node
for testing and development without placing lots of load on the file
system.

### Fixed
- Print the correct round robin scheduler source (etcd or postgres).

### Changed
- Upgraded etcd version from 3.5.2 to 3.5.4.

## [6.7.1] - 2022-04-28

### Changed
- Cron scheduler now logs that it is stopping before it begins the process of
stopping.

### Fixed
- Fixed several data races in schedulerd.
- Mitigate a data race in agentd sessions.

## [6.7.0] - 2022-04-21

### Added
- Automatically create system namespace and backend entities.
- Generate backend events on secret provider access errors.
- Added `keepalive-pipelines` configuration flag to the sensu-agent
- Implement new check subdue specification

### Fixed
- Log agent IP address for connections with faulty TLS configurations.
- ARM Version detection
- Fixed a bug where pipelines in check configuration were not represented in
the check object of events that were produced with the check configuration.
- Socket handlers will no longer cause sensu-backend to panic when interrupted
mid-write.

### Changed
- The default embedded etcd heartbeat interval has been increased from 100 to 300.
- The default embedded etcd election timeout has been increased from 1000 to 3000.
- Upgraded etcd version from 3.5.0 to 3.5.2.

## [6.6.6] - 2022-02-16

### Fixed

- [GraphQL] Fixed issue where one could not use an offset >= 500 when paging
through entities.

## [6.6.5] - 2022-02-03

### Fixed
- Fixed interactive wording for `sensu-backend upgrade`. The wording no longer
refers to Sensu 5.x.
- Resolves unpredictable ringv2 behavior when identical subscriptions are
created from different contexts.

### Added
- Added metric threshold service checks.
- Added `--max-session-length` flag to agent to configure the maximum duration
  after which the agent will reconnect to one of its backends.
- Added API group version information to the /version endpoint.
- Added `keepalive-check-labels`and `keepalive-check-annotations` configuration flags to the sensu-agent

### Changed
- Agent now persists prometheus HELP messages as a metric tag.
- Resource specifications can now use precise core/v2 and core/v3 module
versions. For instance, api_version: core/v2.5.1 or core/v2.3. The resource
validation system will reject the resource if Sensu does not have at least the
specified version.

### Fixed
- Empty map fields (e.g. an entity with no labels) are no longer treated as nil
when used with token substitution.
## [6.6.4] - 2022-01-13

### Added
- Add `sensu_go_event_metric_points_processed` counter metric and
included it in tessen reporting.

### Fixed
- Referencing a non-existent handler in a pipeline no longer results in a crash.

## [6.6.3] - 2021-12-15

### Added
- Added `etcd-client-log-level` configuration flag for setting the log level of
the etcd client used internally within sensu-backend.

### Changed
- [GraphQL] Improvements to entity list response times and significant reduction
in memory usage.
- The agentd daemon now starts up after all other daemons which improves the
chances of a cluster recovering after the loss of a backend.
- sensu-backend will now crash when its daemons do not stop within 30s. This can
happen as the result of an intentional shutdown, or when an internal restart is
triggered by database unavailability. This only applies when --no-embed-etcd is
true. Embedded etcd sensu-backend will do everything it can to avoid crashing,
which is necessary to avoid member corruption.

### Fixed
- New agent sessions will no longer result in a leaked Etcd lease.
- sensu-backend now prints warning and continues instead of crashing
when --event-log-file cannot be written to.
- Fixed a crash that can occur when keepalive leases are revoked on another
backend, or by an etcd operator.
- Fixed an issue where sensu-backend would not terminate correctly.
- Proxy entity state is now created when it is missing and a matching entity
config already exists.

### Changed
- Removed unused rate limiting code in the liveness package.
- Include new Go 1.17+ build constraint syntax by running gofmt

### Added
- Add `sensu_go_event_metric_points_processed` counter metric and
included it in tessen reporting.

## [6.6.1, 6.6.2] - 2021-11-29

### Added
- Check & CheckConfig validation errors related to cron now provide additional
context.

### Fixed
- Remove debugging log entry.
- Event executed timestamps are now set when resolving an event through
sensuctl or the webui.

## [6.6.0] - 2021-11-25

### Added
- Add backend label to logged metrics.
- Check & CheckConfig validation errors related to cron now provide additional
context.

### Fixed
- In addition to the context error print the connection error when
sensu-go can't connect to etcd.
- Fixed a bug where sensu-backend could crash if the BackendIDGetter
encounters etcd client unavailability.

### Changed
- Empty and zero value configuration parameters for `etcd` do not
overwrite defaults anymore.

## [6.5.5] - 2021-11-19

### Added
- Added objectives (0.5, 0.9, 0.99) to `graphql_duration_seconds` metric.
- Added `graphql_duration_seconds`, `graphql_duration_seconds_sum` &
`graphql_duration_seconds_count` to the metrics log.
- Added new prometheus metrics for tracking lease operations.
- Added `sensu_go_lease_ops` to the metrics log.
- Added `--api-write-timeout` & `--dashboard-write-timeout` flags to allow
end users to configure the HTTP server's write timeout value

### Fixed
- Duration metrics for assets, pipeline, and eventd have been updated to use
milliseconds to match other duration metrics.
- Fixed an error where sensu-backend or sensu-agent could panic due to
concurrent websocket writes.
- The sensu-backend's /version API has updated to reflect the version of a an
external etcd cluster.
- When keepalive lease grant operations fail due to rate limiting, they are now
retried.

## [6.5.3, 6.5.4] - 2021-10-29

### Added
- Added eventd, pipeline, & asset metrics from 6.5.2 to the metrics log.

### Fixed
- Fixed a bug where API validation caused javascript environment variable
specifications to be rejected.
- Fixed a bug where the asset expansion error was not handled

## [6.5.2] - 2021-10-28

### Added
- Added `status` & `event_type` labels to the sensu_go_event_handler_duration
metric.
- Added `sensu_go_event_handler_duration_sum` &
`sensu_go_event_handler_duration_count` to the metrics log.
- Added metric `sensu_go_eventd_create_proxy_entity_duration`.
- Added metric `sensu_go_eventd_update_event_duration`.
- Added metric `sensu_go_eventd_bus_publish_duration`.
- Added metric `sensu_go_eventd_liveness_factory_duration`.
- Added metric `sensu_go_eventd_switches_alive_duration`.
- Added metric `sensu_go_eventd_switches_bury_duration`.
- Added metric `sensu_go_pipelined_message_handler_duration`.
- Added metric `sensu_go_pipeline_duration`.
- Added metric `sensu_go_pipeline_resolve_duration`.
- Added metric `sensu_go_pipeline_filter_duration`.
- Added metric `sensu_go_pipeline_mutator_duration`.
- Added metric `sensu_go_pipeline_handler_duration`.
- Added metric `sensu_go_asset_fetch_duration`.
- Added metric `sensu_go_asset_expand_duration`.

### Changed
- OS environment variables are now accessible via Javascript mutators.

## [6.5.1] - 2021-10-18

### Added
- Added pipeline workflow handler processing counters

## [6.5.0] - 2021-10-12

### Security
- Migrated the package dgrijalva/jwt-go to golang-jwt/jwt to address [CVE-2020-26160](https://github.com/advisories/GHSA-w73w-5m7g-f7qc)

### Added
- Added javascript mutators, which can be selected by setting
"type": "javascript" on core/v2.Mutators, and specifying valid ECMAScript 5
code in the "eval" field. See documentation for details.
- Added `core/v2.Pipeline` resource for configuring event pipelines.
- Added `pipelines` field to `Check` and `CheckConfig`
- Added the platform metrics log. This log contains a listing of core Sensu
metrics in influx-line format. It is enabled by default but can be disabled
with the --disable-platform-metrics flag. By default the log is appended to
every 60s, and written to /var/lib/sensu/sensu-backend/stats.log.
- Open-sourced the previously enterprise-only event logger. The event logger
can be used to send the events a backend processes to a rotatable log file.
- Added sensuctl commands for pipeline list, info, and delete.
- Added support for `SENSU_BACKEND_ETCD_CLIENT_USERNAME` and
`SENSU_BACKEND_ETCD_CLIENT_PASSWORD` environment variables for connecting to
external etcds that use user/password authentication instead of client
certificate authentication. Typical with DBaaS etcd providers. These can only be
set via these environment variables and intentionally cannot be set via flags.

### Fixed
- `sensuctl env` now properly displays the `SENSU_API_KEY` and `SENSU_TIMEOUT`
environment variables.
- `sensuctl command exec` now properly adds the `SENSU_API_KEY` and
`SENSU_TIMEOUT` variables to the command's environment.
- Fixed a crash when running the backend on `darwin/arm64` when compressing a
wrapped resource.
- Fixed a bug where large number of silences could cause etcd errors by not
exceeding etcd'd default maximum number of transaction operations.

### Changed
- Upgraded Go version from 1.16.5 to 1.17.1.

## [6.4.2] - 2021-08-31

### Added
- Added `sensu_go_agentd_event_bytes` & `sensu_go_store_event_bytes` summary
metrics to the `/metrics` endpoint.

## [6.4.1] - 2021-08-24

### Added
- Added `ignore-already-initialized` configuration flag to the sensu-backend
init command for returning exit code 0 when a cluster has already been
initialized.
- Added --retry-min, --retry-max, and --retry-multiplier flags to sensu-agent
for controlling agent retry exponential backoff behaviour. --retry-min and
--retry-max expect duration values like 1s, 10m, 4h. --retry-multiplier expects
a decimal multiplier value.
- Added ProcessedBy field to check results. The ProcessedBy field indicates which
agent processed a particular event.
- Added API key support for admin user at cluster init time.
- Added `sensu_go_agentd_event_bytes` & `sensu_go_store_event_bytes` summary
metrics to the `/metrics` endpoint.
- Added support for environment variable arguments in `sensuctl`.

### Changed
- When deleting resource with sensuctl, the resource type will now be displayed
in the confirmation prompt
- When keepalived encounters round-robin ring errors, the backend no longer
internally restarts.
- The core/v2.Mutator type now has a Type field which can be used to tell
Sensu that the mutator is a different type from the default (pipe). Currently,
the supported types are "pipe" and "javascript".
- The default retry values have been increased from a minimum of 10ms to 1s, a
maximum of 10s to 120s, and the multiplier decreased from 10.0 to 2.0.
- The backend internal bus default buffer sizes have been increased from 100
to 1000 items.

### Fixed
- Sensu Go OSS can now be built on `darwin/arm64`.
- Fixed a regression in `sensu-backend init` where the exit status returned 0
if the store was already initialized.
- Guard against potential crash in the sensuctl cluster member-list command when
the etcd response header is nil.
- Agent events API now accepts metrics event.
- Fixed rare cases where the agent could fail to delete temporary files when
downloading assets.
- Forwards compatibility with newer Sensu backends has been improved. Users can
now create resources with fields that are unknown to Sensu.
- The `--retry-min`, `--retry-max` and `--retry-multiplier` flags are now listed
in the `sensu-agent start --help` output.

### Changed
- API and agent services now log at warn level when the start up, not at info.
- Backend now reports when it is ready to process events at warn level.

## [6.4.0] - 2021-06-23

### Added
- Added `etcd-log-level` configuration flag for setting the log level of the
embedded etcd server.
- Added wait flag to the sensu-backend init command which toggles waiting
indefinitely for etcd to become available.
- Added sensu_go_keepalives prometheus counter.

### Changed
- Upgraded Go version from 1.13.15 to 1.16.5.
- Upgraded Etcd version from 3.3.22 to 3.5.0.
- The loadit tool now uses UUIDv4 instead of UUIDv1 for agent names.
- Some Prometheus metric names have changed with the upgrade to Etcd 3.5. See
https://etcd.io/docs/v3.5/metrics/etcd-metrics-latest.txt for the metrics that
Etcd 3.5 exposes.
- The timeout flag for `sensu-backend init` is now treated as a duration instead
of seconds. If the value is less than 1 second, the value is converted to
seconds.

### Fixed
- Fixed config deprecation warnings from being shown when deprecated config
options weren't set.
- Fixed issue with keepalive status remaining in OK status after agent shutdown.
- Fixed a bug where role bindings that refer to missing roles would cause the
wrong status to be returned from the HTTP API, and the dashboard to go into a
crash loop.
- Fixed a bug where an empty subscription was present in the deregistration event's check.
- Fixed issue with Windows agent not handling command timeouts properly
- Sensu Go OSS can now be built on `darwin/arm64`.

## [6.3.0] - 2021-04-07

### Added
- Added API key authentication support to sensuctl.
- Added ResourceTemplate resource. ResourceTemplate will be used to populate
namespaces with initial resources.
- Added `GetResourceV3Watcher()` to the `store/etcd` package.
- Add `EntityServiceClass` constant to the `corev2` package, representing BSM Services.
- Added ResourceTemplate instantiation on namespace creation.
- Added more context when logging JavaScript filter evaluation errors.

### Fixed
- Both V2 & V3 resources are now validated when used with storev2.
- Initialize labels & annotations for v3 resources when fields are nil.
- Fixed the `agent-managed-entity` agent config attribute when no labels are
defined.
- Fixed a bug where the scheduler could crash in rare circumstances, when using
round robin checks.
- Fixed a bug where build information would get calculated for every keepalive
in OSS builds.
- Don't trigger internal restart on SIGHUP.
- Concatenated YAML files now support CRLF.
- Remove extraneous auto-completion suggestions.

## [6.2.7] - 2021-04-01

### Fixed
- Fixed a potential crash in tessend.
- Fixed a potential deadlock in agentd.
- Fixed a bug where some Etcd watchers could try to process watch events holding
invalid pointers.

## [6.2.3] - 2021-01-21

### Fixed
- Fixed the `agent-managed-entity` agent config attribute when no labels are
defined.
- Fixed a bug where events from namespaces other than the one requested could
appear in sensuctl dump output. The bug only applied to users who had access to
the other namespaces.

## [6.2.1, 6.2.2] - 2021-01-08

### Fixed
- The expire field of silenced entries represents the configured expiration, in
seconds, not the remaining duration.
- Allow agents labels & annotations to be configured via configuration flags.
- Fixed a bug where a small amount of extra etcd or postgres traffic was
generated on keepalive failure.
- Event check history now contains an entry for the first received event.

## [6.2.0] - 2020-12-17

### Added
- Sensuctl and sensu-backend ask for password retype when a new password is
created when in interactive mode.
- Build info is now exposed as a prometheus metric via the /metrics endpoint.
- Added `/health` endpoint to agentd.
- Added the Scheduler field to Check and CheckConfig.
- Add support for environment variables to define configuration file paths of
sensu-backend (`SENSU_BACKEND_CONFIG_FILE`) & sensu-agent (`SENSU_CONFIG_FILE`).
- Added event sequence numbers.
- Entities may now be managed exclusively by their agents when sensu-agent is
started with the new `agent-managed-entity` configuration attribute.

### Changed
- Adjust the date and duration formats used when listing and displaying silenced
entries in sensuctl.
- Make `event_id` usage in logging consistent.
- Changed sensuctl commands that only contain subcommands to exit with status
code 46 when no arguments or incorrect arguments are given.

### Fixed
- The config-file flag is no longer order dependant.
- Added description to sensuctl dump command.
- The sensuctl command descriptions now have consistent capitalization.
- The `v3.V3EntityToV2()` API function now properly carries over the metadata's
  `CreatedBy` field.

## [6.1.4] - 2020-12-16

### Fixed
- Fixed a bug where the entity API could panic.
- The agent asset fetcher now respects the HTTP proxy environment variables when trusted-ca-file is configured.
- Improve error message around asset checksum mismatch.

## [6.1.2, 6.1.3] - 2020-10-28

### Fixed
- Fixed a crash in the backend and agent related to Javascript execution.
- `sensuctl edit` no longer automatically adds the `sensu.io/managed_by` label.

## [6.1.1] - 2020-10-22

### Fixed
- Fixed a bug where silences could take longer to expire than they should, if
the cluster goes through a restart, or an etcd election.
- Fixed a bug where sensu-agent would not shut down correctly.
- The per-entity subscription now persists with PATCH requests.
- sensuctl now resolves symbolic links.
- Allow HookConfig to be exported via `sensuctl dump`.
- Properly log any API error in `sensuctl dump`.
- An RBAC rule with the `update` permission now properly authorizes PATCH
requests.
- eventd errors now include additional context for debugging.
- Entities are now properly created using `sensuctl create`.

## [6.1.0] - 2020-10-05

### Added
- A warning is now logged when a runtime asset was requested but does not exist.
- Added Prometheus transformer for extracting metrics from check output
using the Prometheus Exposition Text Format.
- The backend flag `--api-request-limit` is now available to configure the
maximum API request body size, in bytes.
- Add support for the PATCH method on the REST API for most configuration
resources.

### Changed
- The trusted CA file is now used for agent, backend and sensuctl asset retrieval.

### Fixed
- The backend will no longer start when the dashboard TLS configuration is not
fully specified.
- Include the agent entity in data passed to the command process' STDIN.
- Per-entity subscriptions (ex. `entity:entityName`) are always available on agent entities,
even if removed via the `/entities` API.
- Fixed a crash in the backend and agent related to Javascript execution.
- Proxy entities that are used in round-robin check requests are no longer stale.
- Fixed a bug where entity listing would be incorrect if agent entities were
created via the API instead of with sensu-agent.
- Close the response body when done reading from it while downloading assets.
- `sensuctl user hash-password` command no longer requires a config to run.

## [5.21.2] - 2020-08-31

### Fixed
- Failed check events now get written to the event log file.

## [6.0.0] - 2020-08-04

### Added
- Log a warning when secrets cannot be sent to an agent because mTLS is not
enabled.
- Added the is_silenced boolean key to event.Check object.

### Fixed
- Clarifies wording around a secret provider error message.
- Logs and returns an error if a mutator cannot be found.
- User-Agent header is only set on new client creation rather than on each
request.
- Fixed a bug where highly concurrent event filtering could result in a panic.
- Fixed a bug where nil labels or annotations in an event filtering context
would result in a bad user experience, with the user having to explicitly
check if the annotations or labels are undefined. Now, the user is guaranteed
that labels and annotations are always defined, though they may be empty.
- Automatically capitalize the roleRef and subject types in ClusterRoleBindings
and RoleBindings.
- Log the proper CA certificate path in the error message when it can't be
properly parsed by the agent.
- Fix the log entry field for the check's name in schedulerd.
- Store fewer keys in etcd for agents.
- Keepalive and round robin scheduling leases are now dealt with more efficiently.

### Breaking
- The web interface is now a standalone product and no longer distributed
inside the sensu-backend binary. Refer to https://github.com/sensu/web for
more.
- The database schema for entities has changed. After upgrading, users will not
be able to use their database with older versions of Sensu.
- After initial creation, sensu-agent entity configuration cannot be changed
by modifying the agent's configuration file.

### Changed
- Entities are now stored as two separate data structures, in order to optimize
data access patterns.
- The `dead` and `handleUpdate` methods in keepalived now use `EntityConfig` and
`EntityState` respectively.
- The `dead()` and `createProxyEntity()` methods in eventd now use
  `corev3.EntityConfig` and `corev3.EntityState`.
- sensu-agent configuration can now be managed via the HTTP API.
- ClusterRoleBinding and RoleBinding subjects names can now contain any unicode
characters.
- Enriches output of `sensuctl asset add` with help usage for how to use the runtime asset.
- Unless the entity is a proxy entity, updates to entities now ignore state
  related fields.
- Upgraded Go version from 1.13.7 to 1.13.15.
- Upgraded etcd version from 3.3.17 to 3.3.22.

## [5.21.1] - 2020-08-05

### Changed
- Improves logging around the agent websocket connection.

### Fixed
- Fixed potential Web UI crash when fetching events in namespace with > 1000 events.
- Errors produced in the agent by assets, check validation, token substitution,
and event unmarshaling are logged once again.

## [5.21.0] - 2020-06-10

### Added
- Added `SENSU_LICENSE_FILE` environment variable to handler executions.
- Added the `sensuctl user hash-password` command to generate password hashes
- Added the ability to reset passwords via the backend API & `sensuctl user
reset-password`
- The user resource now has a `password_hash` field to specify the password
hash, in place of the cleartext password
- Added the beginnings of the core/v3 API.
- Added automatically generated tests for the core/v2 API.

### Changed
- `sensu-agent`'s default log level is now `info` instead of `warn`.
- `sensuctl command exec` now spawns the plugin directly instead of going
  through a sub-shell.

### Fixed
- The password verification logic when running `sensuctl user change-password`
has been moved from sensuctl to the backend API.
- Errors while publishing proxy check requests do not block scheduling for other
entities.
- Listing namespaces in sensuctl with `--chunk-size` now works properly.
- Prevent the agent from immediately exiting in certain scenarios where
components are disabled.
- Fixed an issue where a GraphQL query could fail when querying a namespace
containing event data in excess of 2GBs.
- Deregistration events now contain a timestamp.
- Checks configured with missing hooks no longer cause the agent to crash.

## [5.20.2] - 2020-05-26

### Added
- Added the username as a field to the API request logger.

### Changed
- The Process struct only contains the name of the process.

### Fixed
- The proper libc implementation is now displayed for Ubuntu entities.
- Add validation for subjects in RBAC RoleBinding and ClusterRoleBinding.
- Fixed a bug where single-letter subscriptions were not allowed, even though
they were intended to be.
- Fix retrieving command assets from bonsai.

## [5.20.1] - 2020-05-15
*No changelog for this release.*

### Added
- Added the ability to omit types from sensuctl dump when using the "all" flag.

### Fixed
- Fixed a bug in sensuctl dump where duplicate resource names could be specified.

## [5.20.0] - 2020-05-12

### Added
- Added ability to make the Resty HTTP Timeout configurable.
- Added the `event.is_silenced` & `event.check.is_silenced` field selectors.
- Added `processes` field to the system type to store agent local processes (commercial feature).
- Users can now increment the logging level by sending SIGUSR1 to the
sensu-backend or sensu-agent process.
- Added a new `sensuctl describe-type` command to list all resource types.
- Added `labels` and `annotations` as backend config options.
- Added token substitution for assets.
- Added `Edition` field to version information.
- Added `GoVersion` field to version information.
- Assets paths are now accessible to consumers via an environment variable.
- Added a helper function to token substitution to retrieve an asset path.
- Windows agent now has log rotation capabilities.
- [Web] Added check hook output to event details page.

### Changed
- Warning messages from Resty library are now suppressed in sensuctl.
- Notepad is now the default editor on Windows, instead of vi.
- [Web] Any leading and trailing whitespace is now trimmed from the username
when authenticating.
- [Web] A toast is now displayed when a user attempts to delete an event but
does not have appropriate authorization.
- [Web] Only the first five groups a user belongs to are displayed in the
preferences dialog. Showing too many made it difficult for users to locate the
sign-out button.

### Fixed
- Windows agent now accepts and remembers arguments passed to 'service run' and
'service install'.
- Windows agent synchronizes writes to its log file, ensuring that file size
will update with every log line written.
- Windows agent now logs to both console and log file when 'service run' is used.
- [Web] Fixed issue where the de-registration handler would always show up as
undefined on the entity details page.

## [5.19.3] - 2020-04-30

### Added
- Added a `timeout` flag to `sensu-backend init`.
- [Web] Added the ability for labels and annotations with links to images to be
displayed inline.
- [Web] Added additional modes for those with colour blindness.
- Added support for restarting the backend via SIGHUP. Config reloading is not
supported yet.

### Changed
- Removed deprecated flags in `sensuctl silenced update` subcommand.
### Fixed
- `sensu-backend init` now logs any TLS failures encountered.
- Fixes a bug in multi-line metric extraction that appeared in windows agents.
- Fixed an authn bug where sensu-backend would restart when agents disconnect.
- Fixed a bug where check state and last_ok were not computed until the second
instance of the event.
- Fix the validation for env_vars to allow the equal sign in values.
- Log to the warning level when an asset is not installed because none of the
filters matched.
- Return underlying errors when fetching an asset.
- Fixed a bug where the etcd event store would return prefixed matches rather than exact matches when getting events by entity.
- `sensuctl logout` now resets the TLS configuration.
- [Web] Fixes issue where labels with links could lead to a crash.
- Added a global rate limit for fetching assets so that asset retries are not abusive (can be
configured using `--assets-rate-limit` and `--assets-burst-limit` on the agent and backend).
- [Web] Fixed an issue where trying to use an unregistered theme could lead to a
crash.
- Fixed a bug that would cause the backend to crash.
- Fixed a bug that would cause messages like "unary invoker failed" to appear
in the logs.
- Fixed several goroutine leaks.
- Fixed a bug that would cause the backend to crash when the etcd client got an
error saying "etcdserver: too many requests".

## [5.19.2] - 2020-04-27
*No changelog for this release.*

## [5.19.1] - 2020-04-13

### Fixed
- Require that pipe handlers have a command set.
- The config file default path is now shown in the help for sensu-backend start
and sensu-agent start.
- Keepalives can now be published via the HTTP API.
- Token substitution templates can now express escape-quoted strings.
- [Web] Fixes issue where labels with links could lead to a crash.
- Fixed a bug where keepalives would not always fire correctly when using
the postgres event store.
- The REST API now uses a timeout of 3 seconds by default when querying
etcd health.
- sensu-agent will not longer allow configuring keepalive timeouts less than
the keepalive interval.
- Eventd can no longer mistake keepalive events for checks with TTL.
- Keepalives now generate a new event UUID for each keepalive failure event.
- Agents now correctly reset keepalive switches on reconnect, fixing a bug
where old keepalive timeout settings would persist too long.
- The system's libc_type attribute is now populated on alpine containers.

## [5.19.0] - 2020-03-26

### Added
- The `sensu.io/managed_by` label is now automatically applied to resources
created via `sensuctl create`.
- Added `created_by` to object metadata and populate that field via the HTTP API.
- Added agent discovery of libc type, VM system/role, and cloud provider.
- Added `float_type` field to system type to store which float type (softfloat,
hardfloat) a system is using.
- Additional Tessen resource metrics can now be registered at runtime.
- Added a generic client POST function that can return the response.
- Tessen now reports the type of store used for events ("etcd or "postgres").

### Changed
- Updated the store so that it may _create_ wrapped resources.
- Bonsai client now logs at debug level instead of info level.
- The dashboard service now returns an error if the client User-Agent is curl
or sensuctl. This should prevent users from using the dashboard port by
mistake.

### Fixed
- Fixed a bug where the agent could connect to a backend using a namespace that
doesn't exist.
- Subscriptions can no longer be empty strings (#2932)
- The proper HTTP status codes are returned for unauthenticated & permission
denied errors in the REST API.

## [5.18.1] - 2020-03-10

### Fixed
- Check history is now in FIFO order, not ordered by executed timestamp.
- Fixed bug where flapping would incorrectly end when `total_state_change` was
  below `high_flap_threshold` instead of below `low_flap_threshold`.
- sensu-backend no longers hang indefinitely if a file lock for the asset
manager cannot be obtained, and returns instead an error after 60 seconds.
- Stopped using the etcd embedded client, which seems to trigger nil pointer
panics when used against an etcd that is shutting down.
- 64-bit align the `Resource` struct in the store cache to fix a crash on
32-bit systems.
- Fixed a bug where sensu-backend would restart when agents disconnect.

## [5.18.0] - 2020-02-24

### Added
- Added the `/version` API in sensu-agent.
- Indicate in log messages which filter dropped an event.

### Fixed
- sensuctl now supports the http_proxy, https_proxy, and no_proxy environment
variables.
- returns 401 instead of 500 when issues occur refreshing the access token.
- Support Bonsai assets versions prefixed with the letter `v`.
- Fixed a bug where wrapped resources were not getting their namespaces set by
the default sensuctl configuration.
- read/writes `initializationKey` to/from `EtcdRoot`, while support legacy as fallback (read-only)
- check for a non-200 response when fetching assets
- `/silenced` now supports API filtering (commercial feature).
- Fixed event payload validation on the backend events API to validate the
payload with the URL parameters on the /events/:entity/:check endpoint and
reject events that do not match.
- The `auth/test` endpoint now returns the correct error messages.
- The `log-level` configuration option is now properly applied when running the
Sensu Agent Windows service.

### Changed
- Updated Go version from 1.13.5 to 1.13.7.
- Default `event.entity.entity_class` to `proxy` in the POST/PUT `/events` API.
- Proxy entities are now automatically created when events are published with an
entity that does not exist.

## [5.17.2] - 2020-02-19

### Fixed

- Fixed a bug where on an internal restart, enterprise HTTP routes could fail
to intialize.

## [5.17.1] - 2020-01-31

### Fixed
- Cluster configuration of sensuctl should be reset when `configure` is called.
- Some namespaces would not appear in the curated namespace functionality under
certain circonstances.
- Fix a bug with tar assets that contain hardlinked files.
- Assets name may contain capital letters.
- When `--trusted-ca-file` is used to configure sensuctl, it now detects and saves
the absolute file path in the cluster config.
- [Web] Changing order on event list will no longer cause filters to be reset.
- [Web] URLs inside annotations are now rendered as links.

## [5.17.0] - 2020-01-28

### Added
- Added the secrets provider interface and secrets provider manager to be used
by commercial secrets providers. Implemented for checks, mutators, and handlers.
- Added the `secrets` field to checks, mutators, and handlers.
- Added the `keepalive-handlers` configuration flag on the agent to specify the
entity's keepalive handlers.
- Added `event.entity.name` as a supported field selector.

### Fixed
- Fixed a memory leak in the entity cache.
- [Web] Labels with links can now be followed.
- [Web] Fixed a inconsistent crash that occurred in Firefox browsers.
- [Web] Fixed bug where event history was duplicated in the event timeline
chart.
- [Web] Fixed issue where silenced entries with a start date would result in a
crash.
- Fixed a bug where `sensuctl entity delete` was not returning an error
when attempting to delete a non-existent entity.
- sensuctl command assets installed via Bonsai will now use the "sensuctl"
namespace.
- Fixed a memory leak in the entity cache
- Users with implicit permissions to a namespace can now display resources
within that namespace via the Web UI.
- Explicit access to namespaces can only be granted via cluster-wide RBAC
resources.
- Split rules ClusterRole and Role verbs, resources and resource names on comma.
- Add support for the `--format` flag in the `sensuctl command list` subcommand.
- Namespace can be ommited from event when performing an HTTP POST request to
the `/events` endpoint.
- Fixed a bug where failing check TTL events could occur event if keepalive
failures had already occurred.

## [5.16.1] - 2019-12-18

### Fixed
- Initialize the sensu_go_events_processed counter with the `success` label so
it's always displayed.
- Fixed a performance regression that was introduced in 5.15.0, which would
cause the API to timeout past 20k agent sessions.

## [5.16.0] - 2019-12-11

### Added
- Display the JWT expiration Unix timestamp in `sensuctl config view`.
- Added the 'sensu-backend init' subcommand.
- Added a new flag, --etcd-client-urls, which should be used with sensu-backend
when it is not operating as an etcd member. The flag is also used by the new
sensu-backend init tool.
- Added the cluster's distribution to Tessen data.
- Added a new field, ClusterIDHex, to the ClusterHealth datatype.
- Added the `--etcd-discovery` and `--etcd-discovery-srv` flags to
`sensu-backend`. These are used to take advantage of the embedded etcd's
auto-discovery features.
- Added `--keepalive-critical-timeout` to define the time after which a
critical keepalive event should be created for an agent.
- Added `--keepalive-warning-timeout` which is an alias of `--keepalive-timeout`
for backwards compatibility.

### Fixed
- Add a timeout to etcd requests when retrieving the nodes health.
- Show the correct default value for the format flag in `sensuctl dump` help
usage.
- Installing sensuctl commands via Bonsai will now check for correct labels
before checking if the asset has 1 or more builds.
- Listing assets with no results returns an empty array.
- Fixed a panic that could occur when creating resources in a namespace that
does not exist.
- [Web] Links to documentation now point to the version of the product being run
instead of the latest; helpful when running an older version of Sensu.
- Fixed issue where keepalive events and events created through the agent's
socket interface could be missing a namespace.
- Fixed an issue where 'sensuctl cluster health' would hang indefinitely.
- Fixed several issues around the metadata of resources encoded using the
wrapped-json format, where the metadata would go missing when listing
resources or prevent resources from being created.

### Changed
- The backend will no longer automatically be seeded with a default admin
username and password. Users will need to run 'sensu-backend init' on every
new installation.
- Several deprecated flags were removed from sensu-backend.
- [Web] Changes to navigation. The app bar has been replaced by an omnipresent
drawer increasing the available space for content. Additionally, each page now
includes breadcrumbs.
- [Web] Switching namespaces is easier than ever, with the new and improved
switcher. The new component can be accessed from the drawer or with the shortcut
ctrl+k. For those with many namespaces the switcher now includes fuzzy search
and improved keyboard navigation.
- 'sensuctl cluster health' will now use a 3s timeout when gathering cluster
health information.
- 'sensuctl cluster health' now collects cluster health information concurrently.

## [5.15.0] - 2019-11-18

### Fixed
- Added better error logging for mutator execution.
- Fixed the order of flap detection weighting for checks.
- The pprof server now only binds to localhost.

### Added
- Added the `APIKey` resource and HTTP API support for POST, GET, and DELETE.
- Added sensuctl commands to manage the `APIKey` resource.
- Added support for api keys to be used in api authentication.
- Added support for sensu-backend service environment variables.
- Added support for timezones in check cron strings.
- Added support for extending sensuctl support with commands.

### Changed
- Moved `corev2.BonsaiAsset` to `bonsai.Asset` and moved
`corev2.OutdatedBonsaiAsset` to `bonsai.OutdatedAsset` along with subsequent
bonsai package refactors.
- Colons and periods are now allowed to be used in all resource names, with
the exception of users.

## [5.14.2] - 2019-11-04

### Changed
- Upgraded etcd to 3.3.17
- Listing namespaces is now done implicitly based on access to resources within
a namespace. Users will no longer be able to list all namespaces by default, in
new installations. Existing installations will function as before. Operators can
change to the new behaviour, by modifying the system:user role.

### Fixed
- As a result of upgrading etcd, TLS etcd clients that lose their connection will
successfully reconnect when using --no-embed-etcd.
- Check TTL switches are now correctly buried when associated events and entities
are deleted.
- Keepalive switches are now correctly buried when the keepalive event is deleted.
- Sensu now uses far fewer leases for keepalives and check TTLs, resulting in a
stability improvement for most deployments.
- Fixed a minor UX issue in interactive filter commands in sensuctl.
- Silences now successfully apply to proxy entities where the check doesn't contain
  the same subscriptions as the entity (#3356)

## [5.14.1] - 2019-10-16

### Added
- Added prometheus gauges for check schedulers.

### Fixed
- Opening an already open Bolt database should not cause sensu-agent to hang
indefinitely.
- [CLI] Dump multiple types as YAML to a file would print separator STDOUT
instead of specified file
- Fixed a bug where Sensu would crash with a panic due to a send on a closed channel.

## [5.14.0] - 2019-10-08

### Added
- [Web] Added an additional option to the error dialog allowing users to
completely wipe the application's persisted state; in lieu of them having to
manually wipe their local / session storage. This may help in the rare cases
where something in said state is leading to an uncaught exception.
- [Web] For operating systems with support for selecting a preferred light /dark
theme, the application now respects the system preference by default.
- sensuctl dump can now list the types of supported resources with --types.
- Added the `sensu_agent_version` field to the `Entity` resource, which reflects
the Sensu semver version of the agent entity.
- Added the `--etcd-heartbeat-interval` and `--etcd-election-timeout` flags to
`sensu-backend`

### Changed
- [Web] Github is not always the best place for feature requests and discussion,
as such we've changed CTA for feedback to point to Discourse instead of the
web repository's issues page.
- [Web] When a user lands on a page inside a namespace that no longer exists or
they do not have access to, the drawer is now opened so that namespace switcher
is front and center. Hopefully this should reduce any confusion around next
steps.
- Support agent TLS authentication, usable with a licensed sensu-backend.
- Updated Go version from 1.12.3 to 1.13.1.
- [GraphQL] `putWrapped` mutation now accepts wrapped JSON with empty
outer objectmeta.

### Fixed
- [Web] Fixed issue where a user with an appropriate role may have been unable
to resolve events, queue checks, and create silenced entries.
- Splayed proxy checks are now executed every interval, instead of every
`interval + interval * splay_coverage`.
- [GraphQL] Ensures that proxy entity label & annotations are redacted.
- Fixed a bug in the ring where round robin schedules would not recover
after quorum loss.
- [Web] Unauthorized errors emitted while creating silences or resolving events
are now caught and a toast is presented to communicate what occurred.
- [Web] Internal errors are now avoided when a user attempts to queue an ad-hoc
check for a keepalive.
- Do not separate asset builds into several assets unless the the tabular format
is used in `sensuctl asset list`.
- Fix the 'flag accessed but not defined' error in `sensuctl asset outdated`
- Fix generic API client's `SetTypeMeta` method. The APIGroup is now correctly
configured and by virtue unintended authorization denied errs are avoided.
- Fixed a bug where checks would stop executing after a network error.
- Fixed a bug where sensuctl create with stdin was not working.

## [5.13.2] - 2019-09-19

### Fixed
- Enterprise bug fix.

## [5.13.1] - 2019-09-10

### Fixed
- Multi-build asset definitions with no matching filters will no longer cause a panic.

## [5.13.0] - 2019-09-09

### Added
- Added the `sensuctl env` command.
- sensuctl asset add (fetches & adds assets from Bonsai).
- sensuctl asset outdated (checks for newer versions of assets from Bonsai).
- Add HTTP and directory support to `sensuctl create`
- Only validate check interval/cron when publish true

### Fixed
- sensuctl dump no longer silently discards errors.
- Interactive check create and update modes now have 'none' as the first
highlighted option, instead of nagios-perfdata.
- Fixed a bug where silences would not expire on event resolution.

## [5.12.0] - 2019-08-22

### Added
- Added functionality for the agent `--allow-list` configuration, which
whitelists check and check hook executables.
- Added the `runtime_assets` field to `HookConfig`. Assets are enabled
for check hook execution.
- Added backwards compatible content negotiation to the websocket connection.
Protobuf will be used for serialization/deserialization unless indicated by the
backend to use JSON.
- Added delete functionality for assets in the API and sensuctl.
- Added `sensuctl dump` to dump resources to a file or STDOUT.
- Added `event.check.name` as a supported field selector.
- [Web] Added timeline chart to event details view.
- Added `entity.system.arm_version` to record the value of `GOARM` at compile time.
- Added `ProviderType` field to `AuthProviderClaims`
- Added `builds` field to the `Asset` type to allow assets to specify different
URLs for each platform/architecture/arch_version.

### Changed
- The project now uses Go modules instead of dep for dependency management.
- The internal reverse proxy relied on by the dashboard has been eliminated.
- The generic etcd watcher now keeps track of revisions.
- The resource caches can now rebuild themselves in case of failures.
- Event and Entity resources can now be created without an explicit namespace;
the system will refer to the namespace in the URL.
- Events and Entities can now be created with the POST verb.
- [Web] Changed styling of namespace labels.
- Log token substitution failures more clearly.

### Fixed
- Fixed the tabular output of `sensuctl filter list` so inclusive filter expressions
are joined with `&&` and exclusive filter expressions are joined with `||`.
- The REST API now correctly only returns events for the specific entity
queried in the `GET /events/:entity` endpoint (#3141)
- Prevent a segmentation fault when running `sensuctl config view` without
configuration.
- Added entity name to the interactive sensuctl survey.
- Check hooks with `stdin: true` now receive actual event data on STDIN instead
  of an empty event.
- Prevent a segmentation fault on the agent when a command execution returns an
error.
- [Web] Fixed issue where a bad or revoked access token could crash the app.

### Removed
- Removed encoded protobuf payloads from log messages (when decoded, they can reveal
redacted secrets).

## [5.11.1] - 2019-07-18

### Fixed
- The agent now sends heartbeats to the backend in order to detect network
failures and reconnect faster.
- The default handshake timeout for the WebSocket connection negotiation has
been lowered from 45 to 15 seconds and is now configurable.

## [5.11.0] - 2019-07-10

### Added
- Silenced entries are now retrieved from the cache when determining if an event
is silenced.
- Added --disable-assets flag to sensu-agent.
- Added ability to query mutators to the GraphQL service
- Added ability to query event filters to the GraphQL service
- Added prometheus metrics for topics in wizard bus and agent sessions.
- The buffer size and worker count of keepalived, eventd & pipelined can now be
configured on sensu-backend.
- Added a `headers` field to the `Asset` struct. Headers is a map of key/value
string pairs used as HTTP headers for asset retrieval.
- Added the current user to the output of `sensuctl config view`.
- [Web] Adds list and details views for mutators
- [Web] Adds list and details views for event filters
- Added sensuctl delete command

### Changed
- [Web] Updated embedded web assets from `46cd0ee` ... `8f50155`
- The REST API now returns the `201 Created` success status response code for
POST & PUT requests instead of `204 No Content`.

### Fixed
- The REST API now returns an error when trying to delete an entity that does
not exist.
- Fixed a bug where basic authorization was not being performed on the agent websocket connection.
- Fixed an aliasing regression where event timestamps from the /events API
were not getting properly populated.
- Fixed a bug where multiple nested set handlers could be incorrectly flagged as
deeply nested.
- Fixed a bug where round robin proxy checks could fail to execute.
- Fixed a bug where watchers could enter a tight loop, causing very high CPU
usage until sensu-backend was restarted.

## [5.10.1] - 2019-06-25

### Fixed
- Fixed the entity_attributes in proxy_requests so all attributes must match
instead of only one of them.
- Fixed a bug where events were not deleted when their corresponding entity was.

## [5.10.0] - 2019-06-18

### Added
- Added POST `/api/core/v2/tessen/metrics`.
- Added the ability in TessenD to listen for metric points on the message bus,
populate, and send them to the Tessen service.
- [Web] Adds ability to delete entities
- [GraphQL] Adds simple auto-suggestion feature.
- Added a tag to all Tessen metrics to differentiate internal builds.
- Added a unique sensu cluster id, accessible by GET `/api/core/v2/cluster/id`.
- Added `sensuctl cluster id` which exposes the unique sensu cluster id.

### Changed
- [Web] Updated embedded web assets from `275386a` ... `46cd0ee`
- Refactoring of the REST API.
- Changed the identifying cluster id in TessenD from the etcd cluster id to
the sensu cluster id.
- [GraphQL] Updates `PutResource` mutation to accept an `upsert` boolean flag parameter. The `upsert` param defaults to `true`, but if set to `false` the mutation will return an error when attempting to create a duplicate resource.
- Eventd has been refactored. Users should not perceive any changes, but a
substantial amount of business logic has been moved into other packages.
- The `sensuctl create` command now accepts resources without a declared
namespace. If the namespace is omitted, the resource will be created in the
current namespace, or overridden by the `--namespace` flag.
- Eventd now uses a constant number of requests to etcd when working with
silenced entries, instead of a number that is proportional to the number of
subscriptions in a check.

### Fixed
- The check state and check total_state_change properties are now more correct.
- Scheduling proxy checks now consumes far fewer CPU resources.
- [Web] Unless required- scrollbars on code blocks are hidden.
- [Web] Ensure that we redirect user to a valid namespace when first signing in.
- [Web] Correctly display timeout value for handlers.
- [Web] Avoid exception when parsing non-standard cron statements. (Eg.
`@every 1h` or `@weekly`)
- The resources metadata are now validated with the request URI.

## [5.9.0] - 2019-05-29

### Added
- [GraphQL] Added field to retrieve REST API representation of a resource to
  each core type
- [Web] Add views for handlers

### Changed
- [Web] Updated embedded web assets from `9d91d7f` ... `275386a`
- [Web] Implements simpler & more efficient filtering.
- [GraphQL] fields that previously accepted a JS filter have been deprecated and
  replaced with a simpler syntax.

### Fixed
- Fixed the behaviors for check `Occurrences` and `OccurrencesWatermark`.
- Fixed a panic that could occur when seeding initial data.
- [Web] Compress dashboard assets
- [Web] Fixed regression where dashboard assets were no longer compressed.
- Fixed listing of silenced entries by check or subscription.
- The docker-compose.yaml file now refers to the sensu/sensu:latest image.

## [5.8.0] - 2019-05-22

### Added
- Added per resource counts to tessen data collection.
- Added event processing counts to tessen data collection.
- Added ability to query for `Handlers` (individual and collections) from the GraphQL query endpoint.
- Added `/version` to retrieve the current etcd server/cluster version and the sensu-backend version.
- --etcd-cipher-suites option is now available for sensu-backend.
- Added the `--chunk-size` flag to `sensuctl * list` sub-commands

### Changed
- eventd and keepalived now use 1000 handlers for events.
- etcd database size and request size are now configurable.
- Most resources now use protobuf serialization in etcd.

### Fixed
- Only bury switchsets of checks that no longer have a TTL, in order to reduce
the number of write operations made to etcd.
- Fixed keepalives switchsets for entities with deregistration.
- Fixed continue token generation in namespace and user pagination.

## [5.7.0] - 2019-05-09

### Added
- Added a Windows service wrapper for sensu-agent. See
"sensu-agent service --help" for more information.

### Fixed
- Fixed `sensuctl` color output on Windows.
- Fixed a regression in `sensuctl cluster` json/wrapped-json output.
- Fixed a regression that caused listing objects for a given namespace to also
  include results from namespaces sharing a similar prefix.

## [5.6.0] - 2019-04-30

### Added
- Added filtering support to `sensuctl`. This feature only works against a
  `sensu-backend` with a valid enterprise license.
- Added fields getter functions for resources available via the REST API.
- Added the message bus to Tessend in order to track Tessen configuration changes from the API.
- Added a performance optimizing `Count()` function to the generic store.
- Added a hexadecimal Cluster ID title to the `sensuctl cluster health` and
`sensuctl cluster member-list` commands in tabular format.
- Added a `Header` field to the `HealthResponse` type returned by `/health`.

### Fixed
- Fixed the agent `--annotations` and `--labels` flags.

## [5.5.1] - 2019-04-15

### Changed
- Added parsing annoatations to sensu-agent, both from agent.yml and command line arguments
- Updated Go version from 1.11.4 to 1.12.3 for CI builds.
- Changed the 1.x `client` field to `source` in the 1.x compatible agent socket. The `client` field is now deprecated.
- Deprecated the agent TCP/UDP sockets in favor of the agent rest api.
- [GraphQL] Added mutation to create / update using wrapped resources.
- [GraphQL] Added field returning wrapped resource given ID.
- apid uses a new generic router for listing resources.
- The store uses the generic List function for listing resources.

### Fixed
- Fixed an issue where etcd watchers were used incorrectly. This was causing
100% CPU usage in some components, as they would loop endlessly trying to get
results from watchers that broke, due to their stream terminating. Other
components would simply stop updating. Watchers now get reinstated when the
client regains connectivity.
- Fixed the `/events/:entity` route in the REST API.
- Fixed a bug where the --labels arg was not working as expected in sensu-agent.

## [5.5.0] - 2019-04-03

### Added
- Added the TessenD daemon.
- Added an etcd watcher for tessen configuration.
- Added ring support for TessenD so that the service is invoked in a
round-robin fashion within a cluster.
- Added `tessen opt-in` command to `sensuctl`.
- Added `tessen opt-out` command to `sensuctl`.
- Added `tessen info` command to `sensuctl`.
- Added more verbose logging to indicate when a proxy request matches an entity according to its entity attributes.

### Removed
- Removed the unused etcd watcher for hook configurations.

### Fixed
- [Web] Ensure user chip is never rendered when creator is not present.

## [5.4.0] - 2019-03-27

### Added
- Add support for pagination to the API
- Add two new flags for `backend` daemon to optionally allow for separate TLS
  cert/key for dashboard. the flags are: `--dashboard-cert-file` and
  `--dashboard-key-file`. The dashboard will use the same TLS config of the API
  unless these new flags are specified.
- Added notion of asset collections to dashboard daemon
- Added a store for Tessen opt-in/opt-out configuration.
- Added /tessen GET and PUT endpoints to the API.
- Added queueing to the agent /events API

### Changed
- [Web] Updated dependencies that had warnings
- [Web] Updated dependency babel to ^7.4
- [Web] Updated UI library to ^3.8

### Fixed
- Fixed a bug in `sensuctl` where global/persistent flags, such as `--namespace`
  and `--config-dir`, would get ignored if they were passed after a sub-command
  local flag, such as `--format`.
- Fixed a bug in `sensuctl` where handlers and filters would only be deleted
  from the default namespace, unless a `--namespace` flag was specified.
- Fixed a bug where events could be stored without a timestamp.
- Fixed a bug where metrics could be persisted to etcd in some cases.
- Fixed a bug where agents would sometimes refuse to terminate on SIGTERM and
  SIGINT.
- Fixed a bug where agents would always try to reconnect to the same backend,
  even when multiple backends were specified. Agents will now try to connect to
  other backends, in pseudorandom fashion.
- [Web] Avoids crash when the creator of a check is inaccessible.
- [Api] Respond with 404 from the users endpoint when user for given name cannot
  be found.
- Commands wrap on the event details page and will display "-" if there is no
  command (keepalives)

## [5.3.0] - 2019-03-11

### Added
- Added additional check config and entity information to event details page.
- Fixed all known TLS vulnerabilities affecting the backend server:
    - TLS min version increased to 1.2
    - Removed ALL but perfect-forward-secrecy ciphers
- Removed requirement of specifying `--trusted-ca-file` when using TLS on backend
- Prevented backend from loading server TLS configuration for http client
- Enforced uniform TLS configuration for all three backend components (apid, agentd, dashboardd)
- Set http client timeout to 15 seconds for sensuctl
- Round robin scheduling is now fully functional.
- Web UI offline state detection and and alert banner.

### Changed
- Asset downloading now uses buffered I/O.

### Fixed
- Check results sent via the agent socket now support handlers.
- `sensuctl user list` can now output yaml and wrapped-json
- Fixed bug with how long commands were displayed on check details page.
- Assets downloads no longer specify a client timeout.
- Fixed a bug where agent entity subscriptions would be communicated to the
  backend incorrectly. Due to the scheduler using the subscriptions from the
  HTTP header, this does not have any effect on scheduling.
- Web - Fixes issue where timeout value was not displayed.
- Fixed bug with how long commands were displayed on check details page.

### Removed
- Removed the concept of "edition" and the edition header.

## [5.2.1] - 2019-02-11

### Fixed
- Fixed a regression in the agent that would not allow proxy checks to be
run for subsequent executions.
### Added
- Web UI - support for labels and annotations

## [5.2.0] - 2019-02-06

### Added
- Added support for the following TLS related options to `sensuctl`:
`--trusted-ca-file` and `--insecure-skip-tls-verify`. This allows sensuctl
users to use a self-signed certificate without adding it to the operating
system's CA store, either by explicitly trusting the signer, or by disabling
TLS hostname verification.
- Added a generic watcher in the store.
- Added `RemoveProvider` method to authenticator.
- Check output truncation support has been added. Check output can be truncated
by adjusting the max_output_size and discard_output properties.
- Added ability to silence/unsilence from the event details page.
- Added support for wrapped resources in the API with `sensuctl create` &
`sensuctl edit`.
- Web UI - platform version displays on the entity details page.
- Web UI - include proxy request configuration on check details page.
- Web UI - display deregistration config on the entity details page.

### Changed
- Removed unused workflow `rel_build_and_test` in CircleCI config.
- Moved the `Provider` interface to `api/core/v2` package.
- Moved the `Authenticator` interface to `backend/authentication` package.
- Updated confirmation messages for sensuctl commands: `Created`, `Deleted` and
`Updated` instead of `OK`.
- Exported some functions and methods in the CLI client.
- The API authenticator now identifies providers by their name only.

### Fixed
- Check TTL failure events are now much more reliable, and will persist even
in the presence cluster member failures and cluster restarts.
- Fix snakeCase version of keys in typeMap for acronyms.
- Fixed a bug in keepalive processing that could result in a crash.
- Pin childprocess to v0.9.0 in CircleCI so fpm can be installed.
- Substitutions applied to command & hooks are now omitted from events.
- Fixes a bug where generic store methods assumed a namespace was provided for non-namespaced resources.
- Keepalive and check TTL database state is now properly garbage-collected on
entity deletion.
- Fixed a bug where `sensuctl version` required configuration files to exist.
- Updates the copy on the confirm disable dialog to accurately reflect the
operation.

## [5.1.1] - 2019-01-24

### Added
- Added the notion of authentication providers.

### Changed
- Improved logging for errors in proxy check requests.
- Updated Go version from 1.10 to 1.11.4.
- Refactoring of the internal authentication mechanism into a `basic`
authentication provider.
- Modified private generic store methods as public functions.
- Improved logging for errors in proxy check requests.
- Updated Go version from 1.10 to 1.11.4.
- Changed keepalive event to include check.output

### Fixed
- Fixed a bug where `sensuctl edit` was not removing the temp file it created.
- Fixed a bug where adhoc checks were not retrieving asset dependencies.
- Fixed a bug where check updates would cause the check to immediately fire.
- Fixed a bug where a bad line in check output would abort metric extraction.
An error is now logged instead, and extraction continues after a bad line is encountered.
- Keepalive events will now continue to fire after cluster restarts.
- Fixed a panic in the dashboardd shutdown routine.
- Fixed a bug where deleting a non-existent entity with sensuctl would not return an error.
- Web UI - toolbar menu buttons now switch with dark theme.
- Web UI - some buttons easier to see with dark theme.
- Agents will now take proxy entity names into consideration when guarding
against duplicate check requests.

### Changed
- Improved logging for errors in proxy check requests.
- Updated Go version from 1.10 to 1.11.4.

## [5.1.0] - 2018-12-18

### Added
- Support for the trusted-ca-file and insecure-skip-tls-verify flags in
  sensu-agent. These flags have the same meaning and use as their sensu-backend
  counterparts.

### Changed
- Default location for sensu-backend data has changed from /var/lib/sensu to
  /var/lib/sensu/sensu-backend. See release notes for more information.

### Fixed
- Keepalive and check TTL failure events now fire continuously until resolved.
- Listing an empty set of assets now correctly returns [] instead of null.
- Fixed API endpoint used by the CLI to create hooks via the 'sensuctl create'
  command. It's now possible to create objects of type 'Hook' with this command
  again.
- Firefox status icons not fully rendering

## [5.0.1] - 2018-12-12

### Changed
- Added --etcd-advertise-client-urls options to docker-compose.yaml sensu-backend start command

### Fixed
- Prevent a panic when using an external etcd cluster.
- Silences List in web ui sorted by ascending order; defaults to descending
- Reduces shuffling of items as events list updates
- Fixed error in UI where status value could not be coerced
- Copy local environment variables into execution context when running checks
- Ensure environment variables are joined with a semicolon on Windows
- Command arguments are no longer needlessly escaped on Windows
- Backend environments are now included in handler & mutator execution requests.

## [5.0.0] - 2018-11-30

### Added
- Add the `etcd-advertise-client-urls` config attribute to sensu-backend
- Support for multiple API versions added to sensuctl create
- Support for metadata added to wrapped resources (yaml, wrapped-json)
- Added the backend configuration attributes `api-listen-address` & `api-url`.
- Adds feedback when rerunning check[s] in the web app

### Removed
- Check subdue functionality has been disabled. Users that have checks with
subdues defined should delete and recreate the check. The subdue feature was
found to have issues, and we are re-working the feature for a future release.
- Filter when functionality has been disabled. Users that have filters with
'when' properties defined should delete and recreate the filter. Filter when
uses the same facility as check subdue for handling time windows.
- Removed event.Hooks and event.Silenced deprecated fields
- Extensions have been removed until we have time to revisit the feature.

### Changed
- Assets and checks environments are now merged, with a preference given to the
  values coming from the check's environment.
- Assets and handlers environments are now merged, with a preference given to the
  values coming from the handler's environment.
- Assets and mutators environments are now merged, with a preference given to the
  values coming from the mutator's environment.
- Metadata from wrappers and resources is now merged, with a preference given to
the values coming from the wrapper. Labels and annotations are deep-merged.
- Round-robin scheduling has been temporarily disabled.
- The dashboard now uses the `api-url` configuration attribute to connect to the
API.

### Fixed
- Fixed several resource leaks in the check scheduler.
- Fixed a bug in the dashboard where entities could not be silenced.
- Fix the `sensuctl cluster health` command.
- Fixed issue filtering by status on the events page
- Fixed interactive operations on entities in the CLI
- Removed rerun and check links for keepalives on event details page.
- Web UI - Made silencing language more clear on Silences List page
- Fixed a bug where resources from namespaces that share a common prefix, eg:
  "sensu" and "sensu-devel", could be listed together.
- Fixed a bug in the agent where the agent would deadlock after a significant
period of disconnection from the backend.
- Fixed a bug where logging events without checks would cause a nil panic.
- Removed the ability to rerun keepalives on the events list page
- A panic in keepalive/check ttl monitors causing a panic.
- Monitors are now properly namespaced in etcd.
- Updating a users groups will no longer corrupt their password
- Prevent empty error messages in sensuctl.
- Fixed a bug where keepalive failures could be influenced by check TTL
successes, and vice versa.
- Fixed a bug where check TTL events were not formed correctly.
- Fixed a web-ui bug causing the app to crash on window resize in FireFox

### Breaking Changes
- The backend configuration attributes `api-host` & `api-port` have been
replaced with `api-listen-address`.

## [2.0.0-beta.8-1] - 2018-11-15

### Added
- Assets are included on check details page.
- Adds links to view entities and checks from the events page.
- Added an agent/cmd package, migrated startup logic out of agent main
- Improved debug logging in pipeline filtering.
- Add object metadata to entities (including labels).
- Add filter query support for labels.
- Add support for setting labels on agents with the command line.
- The sensuctl tool now supports yaml.
- Add support for `--all-namespaces` flag in `sensuctl extension list`
subcommand.
- Added functionality to the dynamic synthesize function, allowing it to
flatten embedded and non-embedded fields to the top level.
- Added the sensuctl edit command.
- Added javascript filtering.

### Removed
- Govaluate is no longer part of sensu-go.

### Fixed
- Display appropriate fallback when an entity's lastSeen field is empty.
- Silences List in web ui sorted by ascending order
- Sorting button now works properly
- Fixed unresponsive silencing entry form begin date input.
- Removed lastSeen field from check summary
- Fixed a panic on the backend when handling keepalives from older agent versions.
- Fixed a bug that would prevent some keepalive failures from occurring.
- Improved event validation error messages.
- Improved agent logging for statsd events.
- Fixues issue with tooltip positioning.
- Fixed bug with toolbar menus collapsing into the overflow menu
- The agent now reconnects to the backend if its first connection attempt
  fails.
- Avoid infinite loop when code cannot be highlighted.

### Changes
- Deprecated the sensu-agent `--id` flag, `--name` should be used instead.

### Breaking Changes
- Environments and organizations have been replaced with namespaces.
- Removed unused asset metadata field.
- Agent subscriptions are now specified in the config file as an array instead
  instead of a comma-delimited list of strings.
- Extended attributes have been removed and replaced with labels. Labels are
string-string key-value pairs.
- Silenced `id`/`ID` field has changed to `name`/`Name`.
- Entity `id`/`ID` field has changed to `name`/`Name`.
- Entity `class`/`Class` field has changed to `entity_class`/`EntityClass`.
- Check `proxy_entity_id`/`ProxyEntityID` field has changed to `proxy_entity_name`/`ProxyEntityName`.
- Objects containing both a `name`/`Name` and `namespace`/`Namespace` field have been
replaced with `metadata`/`ObjectMeta` (which contains both of those fields).
- Role-based access control (RBAC) has been completely redesigned.
- Filter and token substitution variable names now match API naming. Most names
that were previously UpperCased are now lower_cased.
- Filter statements are now called expressions. Users should update their
filter definitions to use this new naming.

## [2.0.0-beta.7-1] - 2018-10-26

### Added
- Asset functionality for mutators and handlers.
- Web ui allows publishing and unpublishing on checks page.
- Web ui allows publishing and unpublishing on check details page.
- Web ui code highlighting added.

### fixed
- fixes exception thrown when web ui browser window is resized.

## [2.0.0-beta.6-2] - 2018-10-22

### Added
- Add windows/386 to binary gcs releases
- TLS authentication and encryption for etcd client and peer communication.
- Added a debug log message for interval timer initial offset.
- Added a privilege escalation test for RBAC.

### Removed
- Staging resources and configurations have been removed from sensu-go.
- Removed handlers/slack from sensu/sensu-go. It can now be found in
sensu/slack-handler.
- Removed the `Error` store and type.

### Changed
- Changed sensu-agent's internal asset manager to use BoltDB.
- Changed sensuctl title colour to use terminal's configured default for bold
text.
- The backend no longer forcibly binds to localhost.
- Keepalive intervals and timeouts are now configured in the check object of
keepalive events.
- The sensu-agent binary is now located at ./cmd/sensu-agent.
- Sensuctl no longer uses auto text wrapping.
- The backend no longer requires embedded etcd. External etcd instances can be
used by providing the --no-embed option. In this case, the client will dial
the URLs provided by --listen-client-urls.
- The sensu-agent binary is now located at ./cmd/sensu-agent.
- Sensuctl no longer uses auto text wrapping.
- The backend no longer requires embedded etcd. External etcd instances can be
used by providing the --no-embed option. In this case, the client will dial
the URLs provided by --listen-client-urls.
- Deprecated daemon `Status()` functions and `/info` (`/info` will be
re-implemented in https://github.com/sensu/sensu-go/issues/1739).
- The sensu-backend flags related to etcd are now all prefixed with `etcd` and
the older versions are now deprecated.
- Web ui entity recent events are sorted by last ok.
- etcd is now the last component to shutdown during a graceful shutdown.
- Web ui entity recent events are sorted by last ok
- Deprecated --custom-attributes in the sensu-agent command, changed to
--extended-attributes.
- Interfaced command execution and mocked it for testing.
- Updated the version of `libprotoc` used to 3.6.1.

### Fixed
- Fixed a bug in `sensuctl configure` where an output format called `none` could
  be selected instead of `tabular`.
- Fixes a bug in `sensuctl cluster health` so the correct error is handled.
- Fixed a bug where assets could not extract git tarballs.
- Fixed a bug where assets would not install if given cache directory was a
relative path.
- Fixed a bug where an agent's collection of system information could delay
sending of keepalive messages.
- Fixed a bug in nagios perfdata parsing.
- Etcd client URLs can now be a comma-separated list.
- Fixed a bug where output metric format could not be unset.
- Fixed a bug where the agent does not validate the ID at startup.
- Fixed a bug in `sensuctl cluster health` that resulted in an unmarshal
error in an unhealthy cluster.
- Fixed a bug in the web ui, removed references to keepaliveTimeout.
- Keepalive checks now have a history.
- Some keepalive events were misinterpreted as resolution events, which caused
these events to be handled instead of filtered.
- Some failing keepalive events were not properly emitted after a restart of
sensu-backend.
- The check output attribute is still present in JSON-encoded events even if
empty.
- Prevent an empty Path environment variable for agents on Windows.
- Fixed a bug in `sensuctl check update` interactive mode. Boolean defaults
were being displayed rather than the check's current values.
- Use the provided etcd client TLS information when the flag `--no-embed-etcd`
is used.
- Increase duration delta in TestPeriodicKeepalive integration test.
- Fixed some problems introduced by Go 1.11.

### Breaking Changes
- Removed the KeepaliveTimeout attribute from entities.

## [2.0.0-beta.4] - 2018-08-14

### Added
- Added the Sensu edition in sensuctl config view subcommand.
- List the supported resource types in sensuctl.
- Added agent ID and IP address to backend session connect/disconnect logs
- Licenses collection for RHEL Dockerfiles and separated RHEL Dockerfiles.

### Changed
- API responses are inspected after each request for the Sensu Edition header.
- Rename list-rules subcommand to info in sensuctl role commmand with alias
for backward compatibility.
- Updated gogo/protobuf and golang/protobuf versions.
- Health API now returns etcd alarms in addition to cluster health.

### Fixed
- Fixed agentd so it does not subscribe to empty subscriptions.
- Rules are now implicitly granting read permission to their configured
environment & organization.
- The splay_coverage attribute is no longer mandatory in sensuctl for proxy
check requests and use its default value instead.
- sensu-agent & sensu-backend no longer display help usage and duplicated error
message on startup failure.
- `Issued` & `History` are now set on keepalive events.
- Resolves a potential panic in `sensuctl cluster health`.
- Fixed a bug in InfluxDB metric parsing. The timestamp is now optional and
compliant with InfluxDB line protocol.
- Fixed an issue where adhoc checks would not be issued to all agents in a
clustered installation.

### Breaking Changes
- Corrects the check field `total_state-change` json tag to `total_state_change`.

## [2.0.0-beta.3-1] - 2018-08-02

### Added
- Added unit test coverage for check routers.
- Added API support for cluster management.
- Added sensuctl cluster member-list command.
- Added Sensu edition detection in sensuctl.
- Added sensuctl cluster member-add command.
- Added API client support for enterprise license management.
- Added a header to API calls that returns the current Sensu Edition.
- Added sensuctl cluster health command.

### Changed
- The Backend struct has been refactored to allow easier customization in
enterprise edition.
- Use etcd monitor instead of in-memory monitor.
- Refactoring of the cmd package for sensuctl to allow easier customization in
the enterprise edition.
- Upgrade dep to v0.5.0
- Added cluster health information to /health endpoint in sensu-backend.

### Fixed
- Fixed `sensuctl completion` help for bash and zsh.
- Fixed a bug in build.sh where versions for Windows and Mac OS were not
generated correctly.
- Display the name of extensions with table formatting in sensuctl.
- Fixed TLS issue that occurred when dashboard communicated with API.
- Check TTL now works with round robin checks.
- Format string for --format flag help now shows actual arguments.
- Push the sensu/sensu:nightly docker image to the Docker Hub.
- Replaced dummy certs with ones that won't expire until 100 years in the
future.
- Fixed a bug where clustered round robin check execution executed checks
too often.
- Catch errors in type assertions in cli.
- Fixed a bug where users could accidentally create invalid gRPC handlers.

### Removed
- Removed check subdue e2e test.
- Removed unused Peek method in the Ring data structure.

### Breaking Changes
- Removed deprecated import command.

## [2.0.0-beta.2] - 2018-06-28

### Added
- Performed an audit of events and checks. Added `event.HasCheck()` nil checks
prior to assuming the existence of said check.
- Added a Create method to the entities api.
- Added the ability to set round robin scheduling in sensuctl
- Added Output field to GRPC handlers
- Additional logging around handlers
- Accept additional time formats in sensuctl
- Entities can now be created via sensuctl.
- Added the format `wrapped-json` to sensuctl `configure`, `list` and `info`
commands, which is compatible with `sensuctl create`.
- Added debug event log with all event data.
- Added yml.example configurations for staging backend and agents.
- Added test resources in `testing/config/resources.json` to be used in staging.
- Added all missing configuration options to `agent.yml.example` and
`backend.yml.example`.
- Added environment variables to checks.
- Added logging redaction integration test.
- Added check token substitution integration test.
- Added the `sensuctl config view` subcommand.
- Added extension service configuration to staging resources.
- Added some documentation around extensions.
- Added Dockerfile.rhel to build RHEL containers.

### Changed
- Upgraded gometalinter to v2.
- Add logging around the Sensu event pipeline.
- Split out the docker commands in build script so that building images and
  pushing can be done separately.
- Migrated the InfluxDB handler from the sensu-go repository to
github.com/nikkiki/sensu-influxdb-handler
- Entry point for sensu-backend has been changed to
  `github.com/sensu/sensu-go/cmd/sensu-backend`
- Don't allow unknown fields in types that do not support custom attributes
when creating resources with `sensuctl create`.
- Provided additional context to metric event logs.
- Updated goversion in the appveyor configuration for minor releases.
- Use a default hostname if one cannot be retrieved.
- Return an error from `sensuctl configure` when the configured organization
or environment does not exist.
- Remove an unnecessary parameter from sensuctl environment create.
- The profile environment & organization values are used by default when
creating a resource with sensuctl.
- Migrated docker image to sensu Docker Hub organization from sensuapp.
- Use the sensu/sensu image instead of sensu/sensu-go in Docker Hub.

### Fixed
- Prevent panic when verifying if a metric event is silenced.
- Add logging around the Sensu event pipeline
- Marked silenced and hooks fields in event as deprecated
- Fixed a bug where hooks could not be created with `create -f`
- Metrics with zero-values are now displayed correctly
- Fix handler validation routine
- Fixed a small bug in the opentsdb transformer so that it trims trailing
whitespace characters.
- Sensu-agent logs an error if the statsd listener is unable to start due to an
invalid address or is stopped due to any other error.
- Fixed a bug where --organization and --environment flags were hidden for all
commands
- Fix a bug where environments could not be created with sensuctl create
- StatsD listener on Windows is functional
- Add version output for dev and nightly builds (#1320).
- Improve git version detection by directly querying for the most recent tag.
- Fixed `sensuctl create -f` for `Role`
- Fixed `sensuctl create -f` for `Event`
- Added validation for asset SHA512 checksum, requiring that it be at least 128
characters and therefore fixing a bug in sensuctl
- Silenced IDs are now generated when not set in `create -f` resources
- API requests that result in a 404 response are now logged
- Fixed a bug where only a single resource could be created with
`sensuctl create` at a time.
- Fixed a bug where environments couldn't be deleted if there was an asset in
the organization they reside in.
- Dashboard's backend reverse proxy now works with TLS certs are configured.
- Fixed a bug with the IN operator in query statements.
- Boolean fields with a value of `false` now appear in json format (removed
`omitempty` from protobufs).
- The sensuctl create command no longer prints a spurious warning when
non-default organizations or environments are configured.
- When installing assets, errors no longer cause file descriptors to leak, or
lockfiles to not be cleaned up.
- Fixed a bug where the CLI default for round robin checks was not appearing.
- Missing custom attributes in govaluate expressions no longer result in
an error being logged. Instead, a debug message is logged.
- Update AppVeyor API token to enable GitHub deployments.
- Allow creation of metric events via backend API.
- Fixed a bug where in some circumstances checks created with sensuctl create
would never fail.
- Fixed a goroutine leak in the ring.
- Fixed `sensuctl completion` help for bash and zsh.

### Removed
- Removed Linux/386 & Windows/386 e2e jobs on Travis CI & AppVeyor
- Removed check output metric extraction e2e test, in favor of more detailed
integration coverage.
- Removed the `leader` package
- Removed logging redaction e2e test, in favor of integration coverage.
- Removed check token substitution e2e test, in favor of integration coverage.
- Removed round robin scheduling e2e test.
- Removed proxy check e2e test.
- Removed check scheduling e2e test.
- Removed keepalive e2e test.
- Removed event handler e2e test.
- Removed `sensuctl` create e2e tests.
- Removed hooks e2e test.
- Removed assets e2e test.
- Removed agent reconnection e2e test.
- Removed extensions e2e test.

## [2.0.0-beta.1] - 2018-05-07
### Added
- Add Ubuntu 18.04 repository
- Support for managing mutators via sensuctl.
- Added ability to sort events in web UI.
- Add PUT support to APId for the various resource types.
- Added flags to disable the agent's API and Socket listeners
- Made Changelog examples in CONTRIBUTING.md more obvious
- Added cli support for setting environment variables in mutators and handlers.
- Added gRPC extension service definition.
- The slack handler now uses the iconURL & username flag parameters.
- Support for nightlies in build/packaging tooling.
- Added extension registry support to apid.
- Added extension registry to the store.
- Add sensuctl create command.
- Adds a statsd server to the sensu-agent which runs statsd at a configurable
flush interval and converts gostatsd metrics to Sensu Metric Format.
- Add event filtering to extensions.
- Proper 404 page for web UI.
- Add sensuctl extension command.
- Add extensions to pipelined.
- Added more tests surrounding the sensu-agent's statsd server and udp port.
- Add the `--statsd-event-handlers` flag to sensu-agent which configures the
event handlers for statsd metrics.
- Add default user with username "sensu" with global, read-only permissions.
- Add end-to-end test for extensions.
- Add configuration setting for backend and agent log level.
- Add extension package for building third-party Sensu extensions in Go.
- Add the `--statsd-disable` flag to sensu-agent which configures the
statsd listener. The listener is enabled by default.
- Added an influx-db handler for events containing metrics.
- Add 'remove-when' and 'set-when' subcommands to sensuctl filter command.
- Added the Transformer interface.
- Added a Graphite Plain Text transformer.
- Add support for `metric_format` and `metric_handlers` fields in the Check and
CheckConfig structs.
- Add CLI support for `metric_format` and `metric_handlers` fields in `sensuctl`.
- Add support for metric extraction from check output for `graphite_plaintext`
transformer.
- Added a OpenTSDB transformer.
- Add support for metric extraction from check output for `opentsdb_line`
- Added a Nagios performance data transformer.
- Add support for metric extraction from check output for `nagios_perfdata`
- Added an InfluxDB Line transformer.
- Add support for metric extraction from check output for `influxdb_line`
transformer.
- Add e2e test for metric extraction.

### Changed
- Changed the maximum number of open file descriptors on a system to from 1024
(default) to 65535.
- Increased the default etcd size limit from 2GB to 4GB.
- Move Hooks and Silenced out of Event and into Check.
- Handle round-robin scheduling in wizardbus.
- Added informational logging for failed entity keepalives.
- Replaced fileb0x with vfsgen for bundling static assets into binary. Nodejs 8+
and yarn are now dependencies for building the backend.
- Updated etcd to 3.3.2 from 3.3.1 to fix an issue with autocompaction settings.
- Updated and corrected logging style for variable fields.
- Build protobufs with go generate.
- Creating roles via sensuctl now supports passing flags for setting permissions
  rules.
- Removed -c (check) flag in sensuctl check execute command.
- Fix a deadlock in the monitor.
- Don't allow the bus to drop messages.
- Events list can properly be viewed on mobile.
- Updated Sirupsen/logrus to sirupsen/logrus and other applicable dependencies using the former.
- Set default log level to 'warn'.
- Optimize check marshaling.
- Silenced API only accepts 'id' parameter on DELETE requests.
- Disable gostatsd internal metric collection.
- Improved log entries produced by pipelined.
- Allow the InfluxDB handler to parse the Sensu metric for an InfluxDB field tag
and measurement.
- Removed organization and environment flags from create command.
- Changed `metric_format` to `output_metric_format`.
- Changed `metric_handlers` to `output_metric_handlers`.

### Fixed
- Terminate processes gracefully in e2e tests, allowing ports to be reused.
- Shut down sessions properly when agent connections are disrupted.
- Fixed shutdown log message in backend
- Stopped double-writing events in eventd
- Agents from different orgs/envs with the same ID connected to the same backend
  no longer overwrite each other's messagebus subscriptions.
- Fix the manual packaging process.
- Properly log the event being handled in pipelined
- The http_check.sh example script now hides its output
- Silenced entries using an asterisk can be deleted
- Improve json unmarshaling performance.
- Events created from the metrics passed to the statsd listener are no longer
swallowed. The events are sent through the pipeline.
- Fixed a bug where the Issued field was never populated.
- When creating a new statsd server, use the default flush interval if given 0.
- Fixed a bug where check and checkconfig handlers and subscriptions are null in rendered JSON.
- Allow checks and hooks to escape zombie processes that have timed out.
- Install all dependencies with `dep ensure` in build.sh.
- Fixed an issue in which some agents intermittently miss check requests.
- Agent statsd daemon listens on IPv4 for Windows.
- Include zero-valued integers in JSON output for all types.
- Check event entities now have a last_seen timestamp.
- Improved silenced entry display and UX.
- Fixed a small bug in the opentsdb transformer so that it trims trailing
whitespace characters.

## [2.0.0-nightly.1] - 2018-03-07
### Added
- A `--debug` flag on sensu-backend for enabling a pprof HTTP endpoint on localhost.
- Add CLI support for adhoc check requests.
- Check scheduler now handles adhoc check requests.
- Added `set-FIELD` and `remove-FIELD` commands for all updatable fields
of a check. This allows updating single fields and completely clearing out
non-required fields.
- Add built-in only_check_output mutator to pipelined.
- Allow publish, cron, ttl, timeout, low flap threshold and more fields to be
set when importing legacy settings.
- Add CPU architecture in system information of entities.
- The `sensuctl user change-password` subcommand now accepts flag parameters.
- Configured and enabled etcd autocompaction.
- Add event metrics type, implementing the Sensu Metrics Format.
- Agents now try to reconnect to the backend if the connection is lost.
- Added non-functional selections for resolving and silencing to web ui
- Add LastOk to check type. This will be updated to reflect the last timestamp
of a successful check.
- Added GraphQL explorer to web UI.
- Added check occurrences and occurrences_watermark attributes from Sensu 1.x.
- Added issue template for GitHub.
- Added custom functions to evaluate a unix timestamp in govaluate.

### Changed
- Refactor Check data structure to not depend on CheckConfig. This is a breaking
change that will cause existing Sensu alpha installations to break if upgraded.
This change was made before beta release so that further breaking changes could
be avoided.
- Make indentation in protocol buffers files consistent.
- Refactor Hook data structure. This is similar to what was done to Check,
except that HookConfig is now embedded in Hook.
- Refactor CheckExecutor and AdhocRequestExecutor into an Executor interface.
- Changed the sensu-backend etcd flag constants to match the etcd flag names.
- Upgraded to Etcd v3.3.1
- Removed 3DES from the list of allowed ciphers in the backend and agent.
- Password input fields are now aligned in  `sensuctl user change-password`
subcommand.
- Agent backend URLs without a port specified will now default to port 8081.
- Travis encrypted variables have been updated to work with travis-ci.org
- Upgraded all builds to use Go 1.10.
- Use megacheck instead of errcheck.
- Cleaned agent configuration.
- We no longer duplicate hook execution for types that fall into both an exit
code and severity (ex. 0, ok).
- Updated the sensuctl guidelines.
- Changed travis badge to use travis-ci.org in README.md.
- Govaluate's modifier tokens can now be optionally forbidden.
- Increase the stack size on Travis CI.
- Refactor store, queue and ring interfaces, and daemon I/O details.
- Separated global from local flags in sensuctl usage.

### Fixed
- Fixed a bug in time.InWindow that in some cases would cause subdued checks to
be executed.
- Fixed a bug in the HTTP API where resource names could not contain special
characters.
- Resolved a bug in the keepalive monitor timer which was causing it to
erroneously expire.
- Resolved a bug in how an executor processes checks. If a check contains proxy
requests, the check should not duplicately execute after the proxy requests.
- Removed an erroneous validation statement in check handler.
- Fixed HookList `hooks` validation and updated `type` validation message to
allow "0" as a valid type.
- Events' check statuses & execution times are now properly added to CheckHistory.
- Sensu v1 Check's with TTL, timeout and threshold values can now be imported
correctly.
- Use uint32 for status so it's not empty when marshalling.
- Automatically create a "default" environment when creating a new organization.

## [2.0.0-alpha.17] - 2018-02-13
### Added
- Add .gitattributes file with merge strategy for the Changelog.
- Context switcher added for dashboard.
- Add API support for adhoc check requests.
- Check scheduler now supports round-robin scheduling.
- Added better error checking for CLI commands and support for mutually
exclusive fields.
- Added `--interactive` flag to CLI which is required to run interactive mode.
- Added CLI role rule-add Organization and Environment interactive prompts.
- Added events page list and simple buttons to filter

### Changed
- Silenced `begin` supports human readable time (Format: Jan 02 2006 3:04PM MST)
in `sensuctl` with optional timezone. Stores the field as unix epoch time.
- Increased the timeout in the store's watchers tests.
- Incremental retry mechanism when waiting for agent and backend in e2e tests.
- Renamed CLI asset create interactive prompt "Org" to "Organization".

### Fixed
- Fixed required flags in `sensuctl` so requirements are enforced.
- Add support for embedded fields to dynamic.Marshal.

## [2.0.0-alpha.16] - 2018-02-07
### Added
- Add an e2e test for proxy check requests.
- Add integration tests to our CI.
- Context switcher added for dashboard
- Add api support for adhoc check requests.

### Fixed
- Tracks in-progress checks with a map and mutex rather than an array to
increase time efficiency and synchronize goroutines reading from and writing
to that map.
- Fixed a bug where we were attempting to kill processes that had already
finished before its allotted execution timeout.
- Fixed a bug where an event could erroneously be shown as silenced.
- Properly log errors whenever a check request can't be published.
- Fixed some build tags for tests using etcd stores.
- Keepalive monitors now get updated with changes to a keepalive timeout.
- Prevent tests timeout in queue package
- Prevent tests timeout in ring package
- Fixed a bug in the queue package where timestamps were not parsed correctly.
- Fixed Ring's Next method hanging in cases where watch events are not propagated.

### Changed
- Queues are now durable.
- Refactoring of the check scheduling integration tests.
- CLI resource delete confirmation is now `(y/N)`.

### Removed
- Dependency github.com/chzyer/readline

## [2.0.0-alpha.15] - 2018-01-30
### Added
- Add function for matching entities to a proxy check request.
- Added functions for publishing proxy check requests.
- Added proxy request validation.
- CLI functionality for proxy check requests (add set-proxy-requests command).
- Entities have been added to the state manager and synchronizer.
- Added package leader, for facilitating execution by a single backend.
- Proxy check requests are now published to all entities described in
`ProxyRequests` and `EntityAttributes`.
- Add quick navigation component for dashboard

### Changed
- Govaluate logic is now wrapped in the `util/eval` package.
- Cron and Interval scheduling are now mutually exclusive.

### Fixed
- Fixed a bug where retrieving check hooks were only from the check's
organization, rather than the check's environment, too.

## [2.0.0-alpha.14] - 2018-01-23
### Added
- Add `Timeout` field to CheckConfig.
- CLI functionality for check `Timeout` field.
- Add timeout support for check execution.
- Add timeout support for check hook execution.
- Token substitution is now available for check hooks
- Add an e2e test for logging redaction
- Support for `When` field in `Filter` which enables filtering based on days
and times of the week.
- New gRPC inspired GraphQL implementation. See
[graphql/README](backend/apid/graphql/README.md) for usage.
- Support for TTLs in check configs to monitor stale check results.

### Changed
- Moved monitor code out of keepalived and into its own package.
- Moved KeyBuilder from etcd package to store package.

## [2.0.0-alpha.13] - 2018-01-16
### Added
- Logging redaction for entities

### Fixed
- Fixed e2e test for token substitution on Windows
- Fixed check subdue unit test for token substitution on Windows
- Consider the first and last seconds of a time window when comparing the
current time
- Fixed Travis deploy stage by removing caching for $GOPATH
- Parse for [traditional cron](https://en.wikipedia.org/wiki/Cron) strings, rather than [GoDoc cron](https://godoc.org/github.com/robfig/cron) strings.

### Changed
- Removed the Visual Studio 2017 image in AppVeyor to prevent random failures
- Made some slight quality-of-life adjustments to build-gcs-release.sh.

## [2.0.0-alpha.12] - 2018-01-09
### Added
- Add check subdue mechanism. Checks can now be subdued for specified time
windows.
- Silenced entries now include a `begin` timestamp for scheduled maintenance.
- Store clients can now use [watchers](https://github.com/sensu/sensu-go/pull/792) to be notified of changes to objects in the store.
- Add check `Cron` field. Checks can now be scheduled according to the cron
string stored in this field.
- Add a distributed queue package for use in the backend.
- Token substitution is now available for checks.
- CLI functionality for check `Cron` field.
- Add an e2e test for cron scheduling.
- Add an e2e test for check hook execution.

## [2.0.0-alpha.11] - 2017-12-19
### Breaking Changes
- The `Source` field on a check has been renamed to `ProxyEntityID`. Any checks
using the Source field will have to be recreated.

### Added
- Silenced entries with ExpireOnResolve set to true will now be deleted when an
event which has previously failing was resolved
- TCP/UDP sockets now accept 1.x backward compatible payloads. 1.x Check Result gets translated to a 2.x Event.
- Custom attributes can be added to the agent at start.
- New and improved Check Hooks are implemented (see whats new about hooks here: [Hooks](https://github.com/sensu/sensu-alpha-documentation/blob/master/08-hooks.md))
- Add check subdue CLI support.

### Changed
- Avoid using reflection in time.InWindows function.
- Use multiple parallel jobs in CI tools to speed up the tests
- Pulled in latest [github.com/coreos/etcd](https://github.com/coreos/etcd).
- Includes fix for panic that occurred on shutdown.
- Refer to their
[changelog](https://github.com/gyuho/etcd/blob/f444abaae344e562fc69323c75e1cf772c436543/CHANGELOG.md)
for more.
- Switch to using [github.com/golang/dep](https://github.com/golang/dep) for
managing dependencies; `vendor/` directory has been removed.
- See [README](README.md) for usage.

## [2.0.0-alpha.10] - 2017-12-12
### Added
- End-to-end test for the silencing functionality
- Silenced events are now identified in sensuctl

### Changed
- Events that transitioned from incidents to a healthy state are no longer
filtered by the pipeline
- Errcheck was added to the build script, and the project was given a once-over
to clean up existing errcheck lint.
- Creating a silenced entry via sensuctl no longer requires an expiry value

### Fixed
- Entities can now be silenced using their entity subscription
- Fixed a bug in the agent where it was ignoring keepalive interval and timeout
settings on start
- Keepalives now alert when entities go away!
- Fixed a bug in package dynamic that could lead to an error in json.Marshal
in certain cases.
- Fixed an issue in keepalived to handle cases of nil entities in keepalive
messages

## [2.0.0-alpha.9] - 2017-12-5
### Added
- Proxy entities are now dynamically created through the "Source" attribute of a
check configuration
- Flag to sensuctl configure allowing it to be configured non-interactively
(usage: --non-interactive or -n)
- New function SetField in package dynamic, for setting fields on types
supporting extended attributes.
- Automatically append entity:entityID subscription for agent entities
- Add silenced command to sensuctl for silencing checks and subscriptions.
- Add healthz endpoint to agent api for checking agent liveness.
- Add ability to pass JSON event data to check command STDIN.
- Add POST /events endpoint to manually create, update, and resolve events.
- Add "event resolve" command to sensuctl to manually resolve events.
- Add the time.InWindow & time.InWindows functions to support time windows, used
in filters and check subdue

### Fixed
- Fixed a bug in how silenced entries were deleted. Only one silenced entry will
be deleted at a time, regardless of wildcard presence for subscription or check.

## [2.0.0-alpha.8] - 2017-11-28
### Added
- New "event delete" subcommand in sensuctl
- The "Store" interface is now properly documented
- The incoming request body size is now limited to 512 KB
- Silenced entries in the store now have a TTL so they automatically expire
- Initial support for custom attributes in various Sensu objects
- Add "Error" type for capturing pipeline errors
- Add registration events for new agents
- Add a migration tool for the store directly within sensu-backend

### Changed
- Refactoring of the sensu-backend API
- Modified the description for the API URL when configuring sensuctl
- A docker image with the master tag is built for every commit on master branch
- The "latest" docker tag is only pushed once a new release is created

### Fixed
- Fix the "asset update" subcommand in sensuctl
- Fix Go linting in build script
- Fix querying across organizations and environments with sensuctl
- Set a standard redirect policy to sensuctl HTTP client

### Removed
- Removed extraneous GetEnv & GetOrg getter methods<|MERGE_RESOLUTION|>--- conflicted
+++ resolved
@@ -7,16 +7,13 @@
 
 ## Unreleased
 
-<<<<<<< HEAD
 ### Added
 - GlobalResource interface in core/v3 allows core/v3 resources to
 be marked as global resources.
-=======
 ## [6.7.4] - 2022-07-12
 
 ### Changed
 - Upgraded CI Go version to 1.17.12
->>>>>>> bd2fbee2
 
 ## [6.7.3] - 2022-07-07
 
