# Changelog

All notable changes to this project will be documented in this file.

The format is based on [Keep a Changelog](http://keepachangelog.com/en/1.0.0/)
and this project adheres to [Semantic
Versioning](http://semver.org/spec/v2.0.0.html).

## [Unreleased]

### Added
- Adding a flag at agent level to avoid collecting system.networks property in the agent entity state
- Added silences sorting by expiration to GraphQL service
- Added log-millisecond-timestamps backend configuration flag
<<<<<<< HEAD

### Changed
- Log handler error at error level instead of info level
=======
- Added a session store, used to detect and prevent refresh token reuse

### Changed
- Users are now automatically logged out after a period of inactivity (12h)
>>>>>>> cedb7a35

## [6.9.2] - 2023-03-08

### Added
- Added GraphQL validator for query node depth

## [6.9.1] - 2022-12-01

### Changed
- Allow Graphql Middleware Init funcs to add to Context

## [6.9.0] - 2022-11-01

### Added
- Include support for handling metric tags in the graphite plaintext
  protocol. Agents now respect the new graphite tag specification.
- Agent websocket connection logging includes backend entity name.
- The authentication module now logs successful (INFO) and unsuccessful (ERROR)
  login attempts.

### Changed
- Keepalive reconstruction no longer blocks backend startup. Instead runs
  gradually in the background.
- Upgraded etcd version from 3.5.4 to 3.5.5.

### Fixed
- Fixed an issue where multi-expression exclusive "Deny" filters were not
  evaluated as described in the documentation.

## [6.8.2] - 2022-10-06

### Changed
- Agent logs now include check name when a check request is not executed.
- The Sensu Agent service now auto-restarts after failures on Windows.

### Added
- A sensu.io/output\_truncated\_bytes label is now applied to events when
the check output has been truncated due to a check's max\_output\_size
configuration.

## [6.8.1] - 2022-09-13

### Changed
- Check subdues are now evaluated on a half open interval such that there
should be no unintended gaps between overlapping subdues.

### Security
- Addresses issue where the entity list view would display values of redacted
labels.

## [6.8.0] - 2022-08-24

### Changed
- Eventd now prioritizes keepalive events over other events in order to
mitigate the potential of keepalive event creation storms and mass agent
disconnects.

### Added
- GlobalResource interface in core/v3 allows core/v3 resources to
be marked as global resources.
- Added `--api-serve-wait-time` backend flag to delay serving API requests
for a period of time after startup.
- Added `/ready` endpoint to the sensu-go API. Returns 200 when the API is ready
to serve traffic.
- Added `--agent-serve-wait-time` backend flag to delay accepting agent
connections for a period of time after startup.
- Added `/ready` endpoint to the agent listener. Returns 200 when the listener
is ready to accept agent connections.

### Fixed
- Fixed a bug where sensu-backend could crash if the BackendIDGetter
encounters etcd client unavailability.

## [6.7.5] - 2022-08-10

### Security
- Updated the package graphql-go/graphql to address [CVE-2022-37315](https://nvd.nist.gov/vuln/detail/CVE-2022-37315)

## [6.7.4] - 2022-07-12

### Changed
- Upgraded CI Go version to 1.17.12

## [6.7.3] - 2022-07-07

### Changed
- Agents will no longer execute check requests with equal or older issued
timestamps than the issued timestamp for the last executed check request with
the same check name.

## [6.7.2] - 2022-05-12

### Added
- Added the `etcd-unsafe-no-fsync` backend configuration option,
making it possible to run a sensu-backend with an embedded etcd node
for testing and development without placing lots of load on the file
system.

### Fixed
- Print the correct round robin scheduler source (etcd or postgres).

### Changed
- Upgraded etcd version from 3.5.2 to 3.5.4.

## [6.7.1] - 2022-04-28

### Changed
- Cron scheduler now logs that it is stopping before it begins the process of
stopping.

### Fixed
- Fixed several data races in schedulerd.
- Mitigate a data race in agentd sessions.

## [6.7.0] - 2022-04-21

### Added
- Automatically create system namespace and backend entities.
- Generate backend events on secret provider access errors.
- Added `keepalive-pipelines` configuration flag to the sensu-agent
- Implement new check subdue specification

### Fixed
- Log agent IP address for connections with faulty TLS configurations.
- ARM Version detection
- Fixed a bug where pipelines in check configuration were not represented in
the check object of events that were produced with the check configuration.
- Socket handlers will no longer cause sensu-backend to panic when interrupted
mid-write.

### Changed
- The default embedded etcd heartbeat interval has been increased from 100 to 300.
- The default embedded etcd election timeout has been increased from 1000 to 3000.
- Upgraded etcd version from 3.5.0 to 3.5.2.

## [6.6.6] - 2022-02-16

### Fixed

- [GraphQL] Fixed issue where one could not use an offset >= 500 when paging
through entities.

## [6.6.5] - 2022-02-03

### Fixed
- Fixed interactive wording for `sensu-backend upgrade`. The wording no longer
refers to Sensu 5.x.
- Resolves unpredictable ringv2 behavior when identical subscriptions are
created from different contexts.

### Added
- Added metric threshold service checks.
- Added `--max-session-length` flag to agent to configure the maximum duration
  after which the agent will reconnect to one of its backends.
- Added API group version information to the /version endpoint.
- Added `keepalive-check-labels`and `keepalive-check-annotations` configuration flags to the sensu-agent

### Changed
- Agent now persists prometheus HELP messages as a metric tag.
- Resource specifications can now use precise core/v2 and core/v3 module
versions. For instance, api_version: core/v2.5.1 or core/v2.3. The resource
validation system will reject the resource if Sensu does not have at least the
specified version.

### Fixed
- Empty map fields (e.g. an entity with no labels) are no longer treated as nil
when used with token substitution.
## [6.6.4] - 2022-01-13

### Added
- Add `sensu_go_event_metric_points_processed` counter metric and
included it in tessen reporting.

### Fixed
- Referencing a non-existent handler in a pipeline no longer results in a crash.

## [6.6.3] - 2021-12-15

### Added
- Added `etcd-client-log-level` configuration flag for setting the log level of
the etcd client used internally within sensu-backend.

### Changed
- [GraphQL] Improvements to entity list response times and significant reduction
in memory usage.
- The agentd daemon now starts up after all other daemons which improves the
chances of a cluster recovering after the loss of a backend.
- sensu-backend will now crash when its daemons do not stop within 30s. This can
happen as the result of an intentional shutdown, or when an internal restart is
triggered by database unavailability. This only applies when --no-embed-etcd is
true. Embedded etcd sensu-backend will do everything it can to avoid crashing,
which is necessary to avoid member corruption.

### Fixed
- New agent sessions will no longer result in a leaked Etcd lease.
- sensu-backend now prints warning and continues instead of crashing
when --event-log-file cannot be written to.
- Fixed a crash that can occur when keepalive leases are revoked on another
backend, or by an etcd operator.
- Fixed an issue where sensu-backend would not terminate correctly.
- Proxy entity state is now created when it is missing and a matching entity
config already exists.

### Changed
- Removed unused rate limiting code in the liveness package.
- Include new Go 1.17+ build constraint syntax by running gofmt

### Added
- Add `sensu_go_event_metric_points_processed` counter metric and
included it in tessen reporting.

## [6.6.1, 6.6.2] - 2021-11-29

### Added
- Check & CheckConfig validation errors related to cron now provide additional
context.

### Fixed
- Remove debugging log entry.
- Event executed timestamps are now set when resolving an event through
sensuctl or the webui.

## [6.6.0] - 2021-11-25

### Added
- Add backend label to logged metrics.
- Check & CheckConfig validation errors related to cron now provide additional
context.

### Fixed
- In addition to the context error print the connection error when
sensu-go can't connect to etcd.
- Fixed a bug where sensu-backend could crash if the BackendIDGetter
encounters etcd client unavailability.

### Changed
- Empty and zero value configuration parameters for `etcd` do not
overwrite defaults anymore.

## [6.5.5] - 2021-11-19

### Added
- Added objectives (0.5, 0.9, 0.99) to `graphql_duration_seconds` metric.
- Added `graphql_duration_seconds`, `graphql_duration_seconds_sum` &
`graphql_duration_seconds_count` to the metrics log.
- Added new prometheus metrics for tracking lease operations.
- Added `sensu_go_lease_ops` to the metrics log.
- Added `--api-write-timeout` & `--dashboard-write-timeout` flags to allow
end users to configure the HTTP server's write timeout value

### Fixed
- Duration metrics for assets, pipeline, and eventd have been updated to use
milliseconds to match other duration metrics.
- Fixed an error where sensu-backend or sensu-agent could panic due to
concurrent websocket writes.
- The sensu-backend's /version API has updated to reflect the version of a an
external etcd cluster.
- When keepalive lease grant operations fail due to rate limiting, they are now
retried.

## [6.5.3, 6.5.4] - 2021-10-29

### Added
- Added eventd, pipeline, & asset metrics from 6.5.2 to the metrics log.

### Fixed
- Fixed a bug where API validation caused javascript environment variable
specifications to be rejected.
- Fixed a bug where the asset expansion error was not handled

## [6.5.2] - 2021-10-28

### Added
- Added `status` & `event_type` labels to the sensu_go_event_handler_duration
metric.
- Added `sensu_go_event_handler_duration_sum` &
`sensu_go_event_handler_duration_count` to the metrics log.
- Added metric `sensu_go_eventd_create_proxy_entity_duration`.
- Added metric `sensu_go_eventd_update_event_duration`.
- Added metric `sensu_go_eventd_bus_publish_duration`.
- Added metric `sensu_go_eventd_liveness_factory_duration`.
- Added metric `sensu_go_eventd_switches_alive_duration`.
- Added metric `sensu_go_eventd_switches_bury_duration`.
- Added metric `sensu_go_pipelined_message_handler_duration`.
- Added metric `sensu_go_pipeline_duration`.
- Added metric `sensu_go_pipeline_resolve_duration`.
- Added metric `sensu_go_pipeline_filter_duration`.
- Added metric `sensu_go_pipeline_mutator_duration`.
- Added metric `sensu_go_pipeline_handler_duration`.
- Added metric `sensu_go_asset_fetch_duration`.
- Added metric `sensu_go_asset_expand_duration`.

### Changed
- OS environment variables are now accessible via Javascript mutators.

## [6.5.1] - 2021-10-18

### Added
- Added pipeline workflow handler processing counters

## [6.5.0] - 2021-10-12

### Security
- Migrated the package dgrijalva/jwt-go to golang-jwt/jwt to address [CVE-2020-26160](https://github.com/advisories/GHSA-w73w-5m7g-f7qc)

### Added
- Added javascript mutators, which can be selected by setting
"type": "javascript" on core/v2.Mutators, and specifying valid ECMAScript 5
code in the "eval" field. See documentation for details.
- Added `core/v2.Pipeline` resource for configuring event pipelines.
- Added `pipelines` field to `Check` and `CheckConfig`
- Added the platform metrics log. This log contains a listing of core Sensu
metrics in influx-line format. It is enabled by default but can be disabled
with the --disable-platform-metrics flag. By default the log is appended to
every 60s, and written to /var/lib/sensu/sensu-backend/stats.log.
- Open-sourced the previously enterprise-only event logger. The event logger
can be used to send the events a backend processes to a rotatable log file.
- Added sensuctl commands for pipeline list, info, and delete.
- Added support for `SENSU_BACKEND_ETCD_CLIENT_USERNAME` and
`SENSU_BACKEND_ETCD_CLIENT_PASSWORD` environment variables for connecting to
external etcds that use user/password authentication instead of client
certificate authentication. Typical with DBaaS etcd providers. These can only be
set via these environment variables and intentionally cannot be set via flags.

### Fixed
- `sensuctl env` now properly displays the `SENSU_API_KEY` and `SENSU_TIMEOUT`
environment variables.
- `sensuctl command exec` now properly adds the `SENSU_API_KEY` and
`SENSU_TIMEOUT` variables to the command's environment.
- Fixed a crash when running the backend on `darwin/arm64` when compressing a
wrapped resource.
- Fixed a bug where large number of silences could cause etcd errors by not
exceeding etcd'd default maximum number of transaction operations.

### Changed
- Upgraded Go version from 1.16.5 to 1.17.1.

## [6.4.2] - 2021-08-31

### Added
- Added `sensu_go_agentd_event_bytes` & `sensu_go_store_event_bytes` summary
metrics to the `/metrics` endpoint.

## [6.4.1] - 2021-08-24

### Added
- Added `ignore-already-initialized` configuration flag to the sensu-backend
init command for returning exit code 0 when a cluster has already been
initialized.
- Added --retry-min, --retry-max, and --retry-multiplier flags to sensu-agent
for controlling agent retry exponential backoff behaviour. --retry-min and
--retry-max expect duration values like 1s, 10m, 4h. --retry-multiplier expects
a decimal multiplier value.
- Added ProcessedBy field to check results. The ProcessedBy field indicates which
agent processed a particular event.
- Added API key support for admin user at cluster init time.
- Added `sensu_go_agentd_event_bytes` & `sensu_go_store_event_bytes` summary
metrics to the `/metrics` endpoint.
- Added support for environment variable arguments in `sensuctl`.

### Changed
- When deleting resource with sensuctl, the resource type will now be displayed
in the confirmation prompt
- When keepalived encounters round-robin ring errors, the backend no longer
internally restarts.
- The core/v2.Mutator type now has a Type field which can be used to tell
Sensu that the mutator is a different type from the default (pipe). Currently,
the supported types are "pipe" and "javascript".
- The default retry values have been increased from a minimum of 10ms to 1s, a
maximum of 10s to 120s, and the multiplier decreased from 10.0 to 2.0.
- The backend internal bus default buffer sizes have been increased from 100
to 1000 items.

### Fixed
- Sensu Go OSS can now be built on `darwin/arm64`.
- Fixed a regression in `sensu-backend init` where the exit status returned 0
if the store was already initialized.
- Guard against potential crash in the sensuctl cluster member-list command when
the etcd response header is nil.
- Agent events API now accepts metrics event.
- Fixed rare cases where the agent could fail to delete temporary files when
downloading assets.
- Forwards compatibility with newer Sensu backends has been improved. Users can
now create resources with fields that are unknown to Sensu.
- The `--retry-min`, `--retry-max` and `--retry-multiplier` flags are now listed
in the `sensu-agent start --help` output.

### Changed
- API and agent services now log at warn level when the start up, not at info.
- Backend now reports when it is ready to process events at warn level.

## [6.4.0] - 2021-06-23

### Added
- Added `etcd-log-level` configuration flag for setting the log level of the
embedded etcd server.
- Added wait flag to the sensu-backend init command which toggles waiting
indefinitely for etcd to become available.
- Added sensu_go_keepalives prometheus counter.

### Changed
- Upgraded Go version from 1.13.15 to 1.16.5.
- Upgraded Etcd version from 3.3.22 to 3.5.0.
- The loadit tool now uses UUIDv4 instead of UUIDv1 for agent names.
- Some Prometheus metric names have changed with the upgrade to Etcd 3.5. See
https://etcd.io/docs/v3.5/metrics/etcd-metrics-latest.txt for the metrics that
Etcd 3.5 exposes.
- The timeout flag for `sensu-backend init` is now treated as a duration instead
of seconds. If the value is less than 1 second, the value is converted to
seconds.

### Fixed
- Fixed config deprecation warnings from being shown when deprecated config
options weren't set.
- Fixed issue with keepalive status remaining in OK status after agent shutdown.
- Fixed a bug where role bindings that refer to missing roles would cause the
wrong status to be returned from the HTTP API, and the dashboard to go into a
crash loop.
- Fixed a bug where an empty subscription was present in the deregistration event's check.
- Fixed issue with Windows agent not handling command timeouts properly
- Sensu Go OSS can now be built on `darwin/arm64`.

## [6.3.0] - 2021-04-07

### Added
- Added API key authentication support to sensuctl.
- Added ResourceTemplate resource. ResourceTemplate will be used to populate
namespaces with initial resources.
- Added `GetResourceV3Watcher()` to the `store/etcd` package.
- Add `EntityServiceClass` constant to the `corev2` package, representing BSM Services.
- Added ResourceTemplate instantiation on namespace creation.
- Added more context when logging JavaScript filter evaluation errors.

### Fixed
- Both V2 & V3 resources are now validated when used with storev2.
- Initialize labels & annotations for v3 resources when fields are nil.
- Fixed the `agent-managed-entity` agent config attribute when no labels are
defined.
- Fixed a bug where the scheduler could crash in rare circumstances, when using
round robin checks.
- Fixed a bug where build information would get calculated for every keepalive
in OSS builds.
- Don't trigger internal restart on SIGHUP.
- Concatenated YAML files now support CRLF.
- Remove extraneous auto-completion suggestions.

## [6.2.7] - 2021-04-01

### Fixed
- Fixed a potential crash in tessend.
- Fixed a potential deadlock in agentd.
- Fixed a bug where some Etcd watchers could try to process watch events holding
invalid pointers.

## [6.2.3] - 2021-01-21

### Fixed
- Fixed the `agent-managed-entity` agent config attribute when no labels are
defined.
- Fixed a bug where events from namespaces other than the one requested could
appear in sensuctl dump output. The bug only applied to users who had access to
the other namespaces.

## [6.2.1, 6.2.2] - 2021-01-08

### Fixed
- The expire field of silenced entries represents the configured expiration, in
seconds, not the remaining duration.
- Allow agents labels & annotations to be configured via configuration flags.
- Fixed a bug where a small amount of extra etcd or postgres traffic was
generated on keepalive failure.
- Event check history now contains an entry for the first received event.

## [6.2.0] - 2020-12-17

### Added
- Sensuctl and sensu-backend ask for password retype when a new password is
created when in interactive mode.
- Build info is now exposed as a prometheus metric via the /metrics endpoint.
- Added `/health` endpoint to agentd.
- Added the Scheduler field to Check and CheckConfig.
- Add support for environment variables to define configuration file paths of
sensu-backend (`SENSU_BACKEND_CONFIG_FILE`) & sensu-agent (`SENSU_CONFIG_FILE`).
- Added event sequence numbers.
- Entities may now be managed exclusively by their agents when sensu-agent is
started with the new `agent-managed-entity` configuration attribute.

### Changed
- Adjust the date and duration formats used when listing and displaying silenced
entries in sensuctl.
- Make `event_id` usage in logging consistent.
- Changed sensuctl commands that only contain subcommands to exit with status
code 46 when no arguments or incorrect arguments are given.

### Fixed
- The config-file flag is no longer order dependant.
- Added description to sensuctl dump command.
- The sensuctl command descriptions now have consistent capitalization.
- The `v3.V3EntityToV2()` API function now properly carries over the metadata's
  `CreatedBy` field.

## [6.1.4] - 2020-12-16

### Fixed
- Fixed a bug where the entity API could panic.
- The agent asset fetcher now respects the HTTP proxy environment variables when trusted-ca-file is configured.
- Improve error message around asset checksum mismatch.

## [6.1.2, 6.1.3] - 2020-10-28

### Fixed
- Fixed a crash in the backend and agent related to Javascript execution.
- `sensuctl edit` no longer automatically adds the `sensu.io/managed_by` label.

## [6.1.1] - 2020-10-22

### Fixed
- Fixed a bug where silences could take longer to expire than they should, if
the cluster goes through a restart, or an etcd election.
- Fixed a bug where sensu-agent would not shut down correctly.
- The per-entity subscription now persists with PATCH requests.
- sensuctl now resolves symbolic links.
- Allow HookConfig to be exported via `sensuctl dump`.
- Properly log any API error in `sensuctl dump`.
- An RBAC rule with the `update` permission now properly authorizes PATCH
requests.
- eventd errors now include additional context for debugging.
- Entities are now properly created using `sensuctl create`.

## [6.1.0] - 2020-10-05

### Added
- A warning is now logged when a runtime asset was requested but does not exist.
- Added Prometheus transformer for extracting metrics from check output
using the Prometheus Exposition Text Format.
- The backend flag `--api-request-limit` is now available to configure the
maximum API request body size, in bytes.
- Add support for the PATCH method on the REST API for most configuration
resources.

### Changed
- The trusted CA file is now used for agent, backend and sensuctl asset retrieval.

### Fixed
- The backend will no longer start when the dashboard TLS configuration is not
fully specified.
- Include the agent entity in data passed to the command process' STDIN.
- Per-entity subscriptions (ex. `entity:entityName`) are always available on agent entities,
even if removed via the `/entities` API.
- Fixed a crash in the backend and agent related to Javascript execution.
- Proxy entities that are used in round-robin check requests are no longer stale.
- Fixed a bug where entity listing would be incorrect if agent entities were
created via the API instead of with sensu-agent.
- Close the response body when done reading from it while downloading assets.
- `sensuctl user hash-password` command no longer requires a config to run.

## [5.21.2] - 2020-08-31

### Fixed
- Failed check events now get written to the event log file.

## [6.0.0] - 2020-08-04

### Added
- Log a warning when secrets cannot be sent to an agent because mTLS is not
enabled.
- Added the is_silenced boolean key to event.Check object.

### Fixed
- Clarifies wording around a secret provider error message.
- Logs and returns an error if a mutator cannot be found.
- User-Agent header is only set on new client creation rather than on each
request.
- Fixed a bug where highly concurrent event filtering could result in a panic.
- Fixed a bug where nil labels or annotations in an event filtering context
would result in a bad user experience, with the user having to explicitly
check if the annotations or labels are undefined. Now, the user is guaranteed
that labels and annotations are always defined, though they may be empty.
- Automatically capitalize the roleRef and subject types in ClusterRoleBindings
and RoleBindings.
- Log the proper CA certificate path in the error message when it can't be
properly parsed by the agent.
- Fix the log entry field for the check's name in schedulerd.
- Store fewer keys in etcd for agents.
- Keepalive and round robin scheduling leases are now dealt with more efficiently.

### Breaking
- The web interface is now a standalone product and no longer distributed
inside the sensu-backend binary. Refer to https://github.com/sensu/web for
more.
- The database schema for entities has changed. After upgrading, users will not
be able to use their database with older versions of Sensu.
- After initial creation, sensu-agent entity configuration cannot be changed
by modifying the agent's configuration file.

### Changed
- Entities are now stored as two separate data structures, in order to optimize
data access patterns.
- The `dead` and `handleUpdate` methods in keepalived now use `EntityConfig` and
`EntityState` respectively.
- The `dead()` and `createProxyEntity()` methods in eventd now use
  `corev3.EntityConfig` and `corev3.EntityState`.
- sensu-agent configuration can now be managed via the HTTP API.
- ClusterRoleBinding and RoleBinding subjects names can now contain any unicode
characters.
- Enriches output of `sensuctl asset add` with help usage for how to use the runtime asset.
- Unless the entity is a proxy entity, updates to entities now ignore state
  related fields.
- Upgraded Go version from 1.13.7 to 1.13.15.
- Upgraded etcd version from 3.3.17 to 3.3.22.

## [5.21.1] - 2020-08-05

### Changed
- Improves logging around the agent websocket connection.

### Fixed
- Fixed potential Web UI crash when fetching events in namespace with > 1000 events.
- Errors produced in the agent by assets, check validation, token substitution,
and event unmarshaling are logged once again.

## [5.21.0] - 2020-06-10

### Added
- Added `SENSU_LICENSE_FILE` environment variable to handler executions.
- Added the `sensuctl user hash-password` command to generate password hashes
- Added the ability to reset passwords via the backend API & `sensuctl user
reset-password`
- The user resource now has a `password_hash` field to specify the password
hash, in place of the cleartext password
- Added the beginnings of the core/v3 API.
- Added automatically generated tests for the core/v2 API.

### Changed
- `sensu-agent`'s default log level is now `info` instead of `warn`.
- `sensuctl command exec` now spawns the plugin directly instead of going
  through a sub-shell.

### Fixed
- The password verification logic when running `sensuctl user change-password`
has been moved from sensuctl to the backend API.
- Errors while publishing proxy check requests do not block scheduling for other
entities.
- Listing namespaces in sensuctl with `--chunk-size` now works properly.
- Prevent the agent from immediately exiting in certain scenarios where
components are disabled.
- Fixed an issue where a GraphQL query could fail when querying a namespace
containing event data in excess of 2GBs.
- Deregistration events now contain a timestamp.
- Checks configured with missing hooks no longer cause the agent to crash.

## [5.20.2] - 2020-05-26

### Added
- Added the username as a field to the API request logger.

### Changed
- The Process struct only contains the name of the process.

### Fixed
- The proper libc implementation is now displayed for Ubuntu entities.
- Add validation for subjects in RBAC RoleBinding and ClusterRoleBinding.
- Fixed a bug where single-letter subscriptions were not allowed, even though
they were intended to be.
- Fix retrieving command assets from bonsai.

## [5.20.1] - 2020-05-15
*No changelog for this release.*

### Added
- Added the ability to omit types from sensuctl dump when using the "all" flag.

### Fixed
- Fixed a bug in sensuctl dump where duplicate resource names could be specified.

## [5.20.0] - 2020-05-12

### Added
- Added ability to make the Resty HTTP Timeout configurable.
- Added the `event.is_silenced` & `event.check.is_silenced` field selectors.
- Added `processes` field to the system type to store agent local processes (commercial feature).
- Users can now increment the logging level by sending SIGUSR1 to the
sensu-backend or sensu-agent process.
- Added a new `sensuctl describe-type` command to list all resource types.
- Added `labels` and `annotations` as backend config options.
- Added token substitution for assets.
- Added `Edition` field to version information.
- Added `GoVersion` field to version information.
- Assets paths are now accessible to consumers via an environment variable.
- Added a helper function to token substitution to retrieve an asset path.
- Windows agent now has log rotation capabilities.
- [Web] Added check hook output to event details page.

### Changed
- Warning messages from Resty library are now suppressed in sensuctl.
- Notepad is now the default editor on Windows, instead of vi.
- [Web] Any leading and trailing whitespace is now trimmed from the username
when authenticating.
- [Web] A toast is now displayed when a user attempts to delete an event but
does not have appropriate authorization.
- [Web] Only the first five groups a user belongs to are displayed in the
preferences dialog. Showing too many made it difficult for users to locate the
sign-out button.

### Fixed
- Windows agent now accepts and remembers arguments passed to 'service run' and
'service install'.
- Windows agent synchronizes writes to its log file, ensuring that file size
will update with every log line written.
- Windows agent now logs to both console and log file when 'service run' is used.
- [Web] Fixed issue where the de-registration handler would always show up as
undefined on the entity details page.

## [5.19.3] - 2020-04-30

### Added
- Added a `timeout` flag to `sensu-backend init`.
- [Web] Added the ability for labels and annotations with links to images to be
displayed inline.
- [Web] Added additional modes for those with colour blindness.
- Added support for restarting the backend via SIGHUP. Config reloading is not
supported yet.

### Changed
- Removed deprecated flags in `sensuctl silenced update` subcommand.
### Fixed
- `sensu-backend init` now logs any TLS failures encountered.
- Fixes a bug in multi-line metric extraction that appeared in windows agents.
- Fixed an authn bug where sensu-backend would restart when agents disconnect.
- Fixed a bug where check state and last_ok were not computed until the second
instance of the event.
- Fix the validation for env_vars to allow the equal sign in values.
- Log to the warning level when an asset is not installed because none of the
filters matched.
- Return underlying errors when fetching an asset.
- Fixed a bug where the etcd event store would return prefixed matches rather than exact matches when getting events by entity.
- `sensuctl logout` now resets the TLS configuration.
- [Web] Fixes issue where labels with links could lead to a crash.
- Added a global rate limit for fetching assets so that asset retries are not abusive (can be
configured using `--assets-rate-limit` and `--assets-burst-limit` on the agent and backend).
- [Web] Fixed an issue where trying to use an unregistered theme could lead to a
crash.
- Fixed a bug that would cause the backend to crash.
- Fixed a bug that would cause messages like "unary invoker failed" to appear
in the logs.
- Fixed several goroutine leaks.
- Fixed a bug that would cause the backend to crash when the etcd client got an
error saying "etcdserver: too many requests".

## [5.19.2] - 2020-04-27
*No changelog for this release.*

## [5.19.1] - 2020-04-13

### Fixed
- Require that pipe handlers have a command set.
- The config file default path is now shown in the help for sensu-backend start
and sensu-agent start.
- Keepalives can now be published via the HTTP API.
- Token substitution templates can now express escape-quoted strings.
- [Web] Fixes issue where labels with links could lead to a crash.
- Fixed a bug where keepalives would not always fire correctly when using
the postgres event store.
- The REST API now uses a timeout of 3 seconds by default when querying
etcd health.
- sensu-agent will not longer allow configuring keepalive timeouts less than
the keepalive interval.
- Eventd can no longer mistake keepalive events for checks with TTL.
- Keepalives now generate a new event UUID for each keepalive failure event.
- Agents now correctly reset keepalive switches on reconnect, fixing a bug
where old keepalive timeout settings would persist too long.
- The system's libc_type attribute is now populated on alpine containers.

## [5.19.0] - 2020-03-26

### Added
- The `sensu.io/managed_by` label is now automatically applied to resources
created via `sensuctl create`.
- Added `created_by` to object metadata and populate that field via the HTTP API.
- Added agent discovery of libc type, VM system/role, and cloud provider.
- Added `float_type` field to system type to store which float type (softfloat,
hardfloat) a system is using.
- Additional Tessen resource metrics can now be registered at runtime.
- Added a generic client POST function that can return the response.
- Tessen now reports the type of store used for events ("etcd or "postgres").

### Changed
- Updated the store so that it may _create_ wrapped resources.
- Bonsai client now logs at debug level instead of info level.
- The dashboard service now returns an error if the client User-Agent is curl
or sensuctl. This should prevent users from using the dashboard port by
mistake.

### Fixed
- Fixed a bug where the agent could connect to a backend using a namespace that
doesn't exist.
- Subscriptions can no longer be empty strings (#2932)
- The proper HTTP status codes are returned for unauthenticated & permission
denied errors in the REST API.

## [5.18.1] - 2020-03-10

### Fixed
- Check history is now in FIFO order, not ordered by executed timestamp.
- Fixed bug where flapping would incorrectly end when `total_state_change` was
  below `high_flap_threshold` instead of below `low_flap_threshold`.
- sensu-backend no longers hang indefinitely if a file lock for the asset
manager cannot be obtained, and returns instead an error after 60 seconds.
- Stopped using the etcd embedded client, which seems to trigger nil pointer
panics when used against an etcd that is shutting down.
- 64-bit align the `Resource` struct in the store cache to fix a crash on
32-bit systems.
- Fixed a bug where sensu-backend would restart when agents disconnect.

## [5.18.0] - 2020-02-24

### Added
- Added the `/version` API in sensu-agent.
- Indicate in log messages which filter dropped an event.

### Fixed
- sensuctl now supports the http_proxy, https_proxy, and no_proxy environment
variables.
- returns 401 instead of 500 when issues occur refreshing the access token.
- Support Bonsai assets versions prefixed with the letter `v`.
- Fixed a bug where wrapped resources were not getting their namespaces set by
the default sensuctl configuration.
- read/writes `initializationKey` to/from `EtcdRoot`, while support legacy as fallback (read-only)
- check for a non-200 response when fetching assets
- `/silenced` now supports API filtering (commercial feature).
- Fixed event payload validation on the backend events API to validate the
payload with the URL parameters on the /events/:entity/:check endpoint and
reject events that do not match.
- The `auth/test` endpoint now returns the correct error messages.
- The `log-level` configuration option is now properly applied when running the
Sensu Agent Windows service.

### Changed
- Updated Go version from 1.13.5 to 1.13.7.
- Default `event.entity.entity_class` to `proxy` in the POST/PUT `/events` API.
- Proxy entities are now automatically created when events are published with an
entity that does not exist.

## [5.17.2] - 2020-02-19

### Fixed

- Fixed a bug where on an internal restart, enterprise HTTP routes could fail
to intialize.

## [5.17.1] - 2020-01-31

### Fixed
- Cluster configuration of sensuctl should be reset when `configure` is called.
- Some namespaces would not appear in the curated namespace functionality under
certain circonstances.
- Fix a bug with tar assets that contain hardlinked files.
- Assets name may contain capital letters.
- When `--trusted-ca-file` is used to configure sensuctl, it now detects and saves
the absolute file path in the cluster config.
- [Web] Changing order on event list will no longer cause filters to be reset.
- [Web] URLs inside annotations are now rendered as links.

## [5.17.0] - 2020-01-28

### Added
- Added the secrets provider interface and secrets provider manager to be used
by commercial secrets providers. Implemented for checks, mutators, and handlers.
- Added the `secrets` field to checks, mutators, and handlers.
- Added the `keepalive-handlers` configuration flag on the agent to specify the
entity's keepalive handlers.
- Added `event.entity.name` as a supported field selector.

### Fixed
- Fixed a memory leak in the entity cache.
- [Web] Labels with links can now be followed.
- [Web] Fixed a inconsistent crash that occurred in Firefox browsers.
- [Web] Fixed bug where event history was duplicated in the event timeline
chart.
- [Web] Fixed issue where silenced entries with a start date would result in a
crash.
- Fixed a bug where `sensuctl entity delete` was not returning an error
when attempting to delete a non-existent entity.
- sensuctl command assets installed via Bonsai will now use the "sensuctl"
namespace.
- Fixed a memory leak in the entity cache
- Users with implicit permissions to a namespace can now display resources
within that namespace via the Web UI.
- Explicit access to namespaces can only be granted via cluster-wide RBAC
resources.
- Split rules ClusterRole and Role verbs, resources and resource names on comma.
- Add support for the `--format` flag in the `sensuctl command list` subcommand.
- Namespace can be ommited from event when performing an HTTP POST request to
the `/events` endpoint.
- Fixed a bug where failing check TTL events could occur event if keepalive
failures had already occurred.

## [5.16.1] - 2019-12-18

### Fixed
- Initialize the sensu_go_events_processed counter with the `success` label so
it's always displayed.
- Fixed a performance regression that was introduced in 5.15.0, which would
cause the API to timeout past 20k agent sessions.

## [5.16.0] - 2019-12-11

### Added
- Display the JWT expiration Unix timestamp in `sensuctl config view`.
- Added the 'sensu-backend init' subcommand.
- Added a new flag, --etcd-client-urls, which should be used with sensu-backend
when it is not operating as an etcd member. The flag is also used by the new
sensu-backend init tool.
- Added the cluster's distribution to Tessen data.
- Added a new field, ClusterIDHex, to the ClusterHealth datatype.
- Added the `--etcd-discovery` and `--etcd-discovery-srv` flags to
`sensu-backend`. These are used to take advantage of the embedded etcd's
auto-discovery features.
- Added `--keepalive-critical-timeout` to define the time after which a
critical keepalive event should be created for an agent.
- Added `--keepalive-warning-timeout` which is an alias of `--keepalive-timeout`
for backwards compatibility.

### Fixed
- Add a timeout to etcd requests when retrieving the nodes health.
- Show the correct default value for the format flag in `sensuctl dump` help
usage.
- Installing sensuctl commands via Bonsai will now check for correct labels
before checking if the asset has 1 or more builds.
- Listing assets with no results returns an empty array.
- Fixed a panic that could occur when creating resources in a namespace that
does not exist.
- [Web] Links to documentation now point to the version of the product being run
instead of the latest; helpful when running an older version of Sensu.
- Fixed issue where keepalive events and events created through the agent's
socket interface could be missing a namespace.
- Fixed an issue where 'sensuctl cluster health' would hang indefinitely.
- Fixed several issues around the metadata of resources encoded using the
wrapped-json format, where the metadata would go missing when listing
resources or prevent resources from being created.

### Changed
- The backend will no longer automatically be seeded with a default admin
username and password. Users will need to run 'sensu-backend init' on every
new installation.
- Several deprecated flags were removed from sensu-backend.
- [Web] Changes to navigation. The app bar has been replaced by an omnipresent
drawer increasing the available space for content. Additionally, each page now
includes breadcrumbs.
- [Web] Switching namespaces is easier than ever, with the new and improved
switcher. The new component can be accessed from the drawer or with the shortcut
ctrl+k. For those with many namespaces the switcher now includes fuzzy search
and improved keyboard navigation.
- 'sensuctl cluster health' will now use a 3s timeout when gathering cluster
health information.
- 'sensuctl cluster health' now collects cluster health information concurrently.

## [5.15.0] - 2019-11-18

### Fixed
- Added better error logging for mutator execution.
- Fixed the order of flap detection weighting for checks.
- The pprof server now only binds to localhost.

### Added
- Added the `APIKey` resource and HTTP API support for POST, GET, and DELETE.
- Added sensuctl commands to manage the `APIKey` resource.
- Added support for api keys to be used in api authentication.
- Added support for sensu-backend service environment variables.
- Added support for timezones in check cron strings.
- Added support for extending sensuctl support with commands.

### Changed
- Moved `corev2.BonsaiAsset` to `bonsai.Asset` and moved
`corev2.OutdatedBonsaiAsset` to `bonsai.OutdatedAsset` along with subsequent
bonsai package refactors.
- Colons and periods are now allowed to be used in all resource names, with
the exception of users.

## [5.14.2] - 2019-11-04

### Changed
- Upgraded etcd to 3.3.17
- Listing namespaces is now done implicitly based on access to resources within
a namespace. Users will no longer be able to list all namespaces by default, in
new installations. Existing installations will function as before. Operators can
change to the new behaviour, by modifying the system:user role.

### Fixed
- As a result of upgrading etcd, TLS etcd clients that lose their connection will
successfully reconnect when using --no-embed-etcd.
- Check TTL switches are now correctly buried when associated events and entities
are deleted.
- Keepalive switches are now correctly buried when the keepalive event is deleted.
- Sensu now uses far fewer leases for keepalives and check TTLs, resulting in a
stability improvement for most deployments.
- Fixed a minor UX issue in interactive filter commands in sensuctl.
- Silences now successfully apply to proxy entities where the check doesn't contain
  the same subscriptions as the entity (#3356)

## [5.14.1] - 2019-10-16

### Added
- Added prometheus gauges for check schedulers.

### Fixed
- Opening an already open Bolt database should not cause sensu-agent to hang
indefinitely.
- [CLI] Dump multiple types as YAML to a file would print separator STDOUT
instead of specified file
- Fixed a bug where Sensu would crash with a panic due to a send on a closed channel.

## [5.14.0] - 2019-10-08

### Added
- [Web] Added an additional option to the error dialog allowing users to
completely wipe the application's persisted state; in lieu of them having to
manually wipe their local / session storage. This may help in the rare cases
where something in said state is leading to an uncaught exception.
- [Web] For operating systems with support for selecting a preferred light /dark
theme, the application now respects the system preference by default.
- sensuctl dump can now list the types of supported resources with --types.
- Added the `sensu_agent_version` field to the `Entity` resource, which reflects
the Sensu semver version of the agent entity.
- Added the `--etcd-heartbeat-interval` and `--etcd-election-timeout` flags to
`sensu-backend`

### Changed
- [Web] Github is not always the best place for feature requests and discussion,
as such we've changed CTA for feedback to point to Discourse instead of the
web repository's issues page.
- [Web] When a user lands on a page inside a namespace that no longer exists or
they do not have access to, the drawer is now opened so that namespace switcher
is front and center. Hopefully this should reduce any confusion around next
steps.
- Support agent TLS authentication, usable with a licensed sensu-backend.
- Updated Go version from 1.12.3 to 1.13.1.
- [GraphQL] `putWrapped` mutation now accepts wrapped JSON with empty
outer objectmeta.

### Fixed
- [Web] Fixed issue where a user with an appropriate role may have been unable
to resolve events, queue checks, and create silenced entries.
- Splayed proxy checks are now executed every interval, instead of every
`interval + interval * splay_coverage`.
- [GraphQL] Ensures that proxy entity label & annotations are redacted.
- Fixed a bug in the ring where round robin schedules would not recover
after quorum loss.
- [Web] Unauthorized errors emitted while creating silences or resolving events
are now caught and a toast is presented to communicate what occurred.
- [Web] Internal errors are now avoided when a user attempts to queue an ad-hoc
check for a keepalive.
- Do not separate asset builds into several assets unless the the tabular format
is used in `sensuctl asset list`.
- Fix the 'flag accessed but not defined' error in `sensuctl asset outdated`
- Fix generic API client's `SetTypeMeta` method. The APIGroup is now correctly
configured and by virtue unintended authorization denied errs are avoided.
- Fixed a bug where checks would stop executing after a network error.
- Fixed a bug where sensuctl create with stdin was not working.

## [5.13.2] - 2019-09-19

### Fixed
- Enterprise bug fix.

## [5.13.1] - 2019-09-10

### Fixed
- Multi-build asset definitions with no matching filters will no longer cause a panic.

## [5.13.0] - 2019-09-09

### Added
- Added the `sensuctl env` command.
- sensuctl asset add (fetches & adds assets from Bonsai).
- sensuctl asset outdated (checks for newer versions of assets from Bonsai).
- Add HTTP and directory support to `sensuctl create`
- Only validate check interval/cron when publish true

### Fixed
- sensuctl dump no longer silently discards errors.
- Interactive check create and update modes now have 'none' as the first
highlighted option, instead of nagios-perfdata.
- Fixed a bug where silences would not expire on event resolution.

## [5.12.0] - 2019-08-22

### Added
- Added functionality for the agent `--allow-list` configuration, which
whitelists check and check hook executables.
- Added the `runtime_assets` field to `HookConfig`. Assets are enabled
for check hook execution.
- Added backwards compatible content negotiation to the websocket connection.
Protobuf will be used for serialization/deserialization unless indicated by the
backend to use JSON.
- Added delete functionality for assets in the API and sensuctl.
- Added `sensuctl dump` to dump resources to a file or STDOUT.
- Added `event.check.name` as a supported field selector.
- [Web] Added timeline chart to event details view.
- Added `entity.system.arm_version` to record the value of `GOARM` at compile time.
- Added `ProviderType` field to `AuthProviderClaims`
- Added `builds` field to the `Asset` type to allow assets to specify different
URLs for each platform/architecture/arch_version.

### Changed
- The project now uses Go modules instead of dep for dependency management.
- The internal reverse proxy relied on by the dashboard has been eliminated.
- The generic etcd watcher now keeps track of revisions.
- The resource caches can now rebuild themselves in case of failures.
- Event and Entity resources can now be created without an explicit namespace;
the system will refer to the namespace in the URL.
- Events and Entities can now be created with the POST verb.
- [Web] Changed styling of namespace labels.
- Log token substitution failures more clearly.

### Fixed
- Fixed the tabular output of `sensuctl filter list` so inclusive filter expressions
are joined with `&&` and exclusive filter expressions are joined with `||`.
- The REST API now correctly only returns events for the specific entity
queried in the `GET /events/:entity` endpoint (#3141)
- Prevent a segmentation fault when running `sensuctl config view` without
configuration.
- Added entity name to the interactive sensuctl survey.
- Check hooks with `stdin: true` now receive actual event data on STDIN instead
  of an empty event.
- Prevent a segmentation fault on the agent when a command execution returns an
error.
- [Web] Fixed issue where a bad or revoked access token could crash the app.

### Removed
- Removed encoded protobuf payloads from log messages (when decoded, they can reveal
redacted secrets).

## [5.11.1] - 2019-07-18

### Fixed
- The agent now sends heartbeats to the backend in order to detect network
failures and reconnect faster.
- The default handshake timeout for the WebSocket connection negotiation has
been lowered from 45 to 15 seconds and is now configurable.

## [5.11.0] - 2019-07-10

### Added
- Silenced entries are now retrieved from the cache when determining if an event
is silenced.
- Added --disable-assets flag to sensu-agent.
- Added ability to query mutators to the GraphQL service
- Added ability to query event filters to the GraphQL service
- Added prometheus metrics for topics in wizard bus and agent sessions.
- The buffer size and worker count of keepalived, eventd & pipelined can now be
configured on sensu-backend.
- Added a `headers` field to the `Asset` struct. Headers is a map of key/value
string pairs used as HTTP headers for asset retrieval.
- Added the current user to the output of `sensuctl config view`.
- [Web] Adds list and details views for mutators
- [Web] Adds list and details views for event filters
- Added sensuctl delete command

### Changed
- [Web] Updated embedded web assets from `46cd0ee` ... `8f50155`
- The REST API now returns the `201 Created` success status response code for
POST & PUT requests instead of `204 No Content`.

### Fixed
- The REST API now returns an error when trying to delete an entity that does
not exist.
- Fixed a bug where basic authorization was not being performed on the agent websocket connection.
- Fixed an aliasing regression where event timestamps from the /events API
were not getting properly populated.
- Fixed a bug where multiple nested set handlers could be incorrectly flagged as
deeply nested.
- Fixed a bug where round robin proxy checks could fail to execute.
- Fixed a bug where watchers could enter a tight loop, causing very high CPU
usage until sensu-backend was restarted.

## [5.10.1] - 2019-06-25

### Fixed
- Fixed the entity_attributes in proxy_requests so all attributes must match
instead of only one of them.
- Fixed a bug where events were not deleted when their corresponding entity was.

## [5.10.0] - 2019-06-18

### Added
- Added POST `/api/core/v2/tessen/metrics`.
- Added the ability in TessenD to listen for metric points on the message bus,
populate, and send them to the Tessen service.
- [Web] Adds ability to delete entities
- [GraphQL] Adds simple auto-suggestion feature.
- Added a tag to all Tessen metrics to differentiate internal builds.
- Added a unique sensu cluster id, accessible by GET `/api/core/v2/cluster/id`.
- Added `sensuctl cluster id` which exposes the unique sensu cluster id.

### Changed
- [Web] Updated embedded web assets from `275386a` ... `46cd0ee`
- Refactoring of the REST API.
- Changed the identifying cluster id in TessenD from the etcd cluster id to
the sensu cluster id.
- [GraphQL] Updates `PutResource` mutation to accept an `upsert` boolean flag parameter. The `upsert` param defaults to `true`, but if set to `false` the mutation will return an error when attempting to create a duplicate resource.
- Eventd has been refactored. Users should not perceive any changes, but a
substantial amount of business logic has been moved into other packages.
- The `sensuctl create` command now accepts resources without a declared
namespace. If the namespace is omitted, the resource will be created in the
current namespace, or overridden by the `--namespace` flag.
- Eventd now uses a constant number of requests to etcd when working with
silenced entries, instead of a number that is proportional to the number of
subscriptions in a check.

### Fixed
- The check state and check total_state_change properties are now more correct.
- Scheduling proxy checks now consumes far fewer CPU resources.
- [Web] Unless required- scrollbars on code blocks are hidden.
- [Web] Ensure that we redirect user to a valid namespace when first signing in.
- [Web] Correctly display timeout value for handlers.
- [Web] Avoid exception when parsing non-standard cron statements. (Eg.
`@every 1h` or `@weekly`)
- The resources metadata are now validated with the request URI.

## [5.9.0] - 2019-05-29

### Added
- [GraphQL] Added field to retrieve REST API representation of a resource to
  each core type
- [Web] Add views for handlers

### Changed
- [Web] Updated embedded web assets from `9d91d7f` ... `275386a`
- [Web] Implements simpler & more efficient filtering.
- [GraphQL] fields that previously accepted a JS filter have been deprecated and
  replaced with a simpler syntax.

### Fixed
- Fixed the behaviors for check `Occurrences` and `OccurrencesWatermark`.
- Fixed a panic that could occur when seeding initial data.
- [Web] Compress dashboard assets
- [Web] Fixed regression where dashboard assets were no longer compressed.
- Fixed listing of silenced entries by check or subscription.
- The docker-compose.yaml file now refers to the sensu/sensu:latest image.

## [5.8.0] - 2019-05-22

### Added
- Added per resource counts to tessen data collection.
- Added event processing counts to tessen data collection.
- Added ability to query for `Handlers` (individual and collections) from the GraphQL query endpoint.
- Added `/version` to retrieve the current etcd server/cluster version and the sensu-backend version.
- --etcd-cipher-suites option is now available for sensu-backend.
- Added the `--chunk-size` flag to `sensuctl * list` sub-commands

### Changed
- eventd and keepalived now use 1000 handlers for events.
- etcd database size and request size are now configurable.
- Most resources now use protobuf serialization in etcd.

### Fixed
- Only bury switchsets of checks that no longer have a TTL, in order to reduce
the number of write operations made to etcd.
- Fixed keepalives switchsets for entities with deregistration.
- Fixed continue token generation in namespace and user pagination.

## [5.7.0] - 2019-05-09

### Added
- Added a Windows service wrapper for sensu-agent. See
"sensu-agent service --help" for more information.

### Fixed
- Fixed `sensuctl` color output on Windows.
- Fixed a regression in `sensuctl cluster` json/wrapped-json output.
- Fixed a regression that caused listing objects for a given namespace to also
  include results from namespaces sharing a similar prefix.

## [5.6.0] - 2019-04-30

### Added
- Added filtering support to `sensuctl`. This feature only works against a
  `sensu-backend` with a valid enterprise license.
- Added fields getter functions for resources available via the REST API.
- Added the message bus to Tessend in order to track Tessen configuration changes from the API.
- Added a performance optimizing `Count()` function to the generic store.
- Added a hexadecimal Cluster ID title to the `sensuctl cluster health` and
`sensuctl cluster member-list` commands in tabular format.
- Added a `Header` field to the `HealthResponse` type returned by `/health`.

### Fixed
- Fixed the agent `--annotations` and `--labels` flags.

## [5.5.1] - 2019-04-15

### Changed
- Added parsing annoatations to sensu-agent, both from agent.yml and command line arguments
- Updated Go version from 1.11.4 to 1.12.3 for CI builds.
- Changed the 1.x `client` field to `source` in the 1.x compatible agent socket. The `client` field is now deprecated.
- Deprecated the agent TCP/UDP sockets in favor of the agent rest api.
- [GraphQL] Added mutation to create / update using wrapped resources.
- [GraphQL] Added field returning wrapped resource given ID.
- apid uses a new generic router for listing resources.
- The store uses the generic List function for listing resources.

### Fixed
- Fixed an issue where etcd watchers were used incorrectly. This was causing
100% CPU usage in some components, as they would loop endlessly trying to get
results from watchers that broke, due to their stream terminating. Other
components would simply stop updating. Watchers now get reinstated when the
client regains connectivity.
- Fixed the `/events/:entity` route in the REST API.
- Fixed a bug where the --labels arg was not working as expected in sensu-agent.

## [5.5.0] - 2019-04-03

### Added
- Added the TessenD daemon.
- Added an etcd watcher for tessen configuration.
- Added ring support for TessenD so that the service is invoked in a
round-robin fashion within a cluster.
- Added `tessen opt-in` command to `sensuctl`.
- Added `tessen opt-out` command to `sensuctl`.
- Added `tessen info` command to `sensuctl`.
- Added more verbose logging to indicate when a proxy request matches an entity according to its entity attributes.

### Removed
- Removed the unused etcd watcher for hook configurations.

### Fixed
- [Web] Ensure user chip is never rendered when creator is not present.

## [5.4.0] - 2019-03-27

### Added
- Add support for pagination to the API
- Add two new flags for `backend` daemon to optionally allow for separate TLS
  cert/key for dashboard. the flags are: `--dashboard-cert-file` and
  `--dashboard-key-file`. The dashboard will use the same TLS config of the API
  unless these new flags are specified.
- Added notion of asset collections to dashboard daemon
- Added a store for Tessen opt-in/opt-out configuration.
- Added /tessen GET and PUT endpoints to the API.
- Added queueing to the agent /events API

### Changed
- [Web] Updated dependencies that had warnings
- [Web] Updated dependency babel to ^7.4
- [Web] Updated UI library to ^3.8

### Fixed
- Fixed a bug in `sensuctl` where global/persistent flags, such as `--namespace`
  and `--config-dir`, would get ignored if they were passed after a sub-command
  local flag, such as `--format`.
- Fixed a bug in `sensuctl` where handlers and filters would only be deleted
  from the default namespace, unless a `--namespace` flag was specified.
- Fixed a bug where events could be stored without a timestamp.
- Fixed a bug where metrics could be persisted to etcd in some cases.
- Fixed a bug where agents would sometimes refuse to terminate on SIGTERM and
  SIGINT.
- Fixed a bug where agents would always try to reconnect to the same backend,
  even when multiple backends were specified. Agents will now try to connect to
  other backends, in pseudorandom fashion.
- [Web] Avoids crash when the creator of a check is inaccessible.
- [Api] Respond with 404 from the users endpoint when user for given name cannot
  be found.
- Commands wrap on the event details page and will display "-" if there is no
  command (keepalives)

## [5.3.0] - 2019-03-11

### Added
- Added additional check config and entity information to event details page.
- Fixed all known TLS vulnerabilities affecting the backend server:
    - TLS min version increased to 1.2
    - Removed ALL but perfect-forward-secrecy ciphers
- Removed requirement of specifying `--trusted-ca-file` when using TLS on backend
- Prevented backend from loading server TLS configuration for http client
- Enforced uniform TLS configuration for all three backend components (apid, agentd, dashboardd)
- Set http client timeout to 15 seconds for sensuctl
- Round robin scheduling is now fully functional.
- Web UI offline state detection and and alert banner.

### Changed
- Asset downloading now uses buffered I/O.

### Fixed
- Check results sent via the agent socket now support handlers.
- `sensuctl user list` can now output yaml and wrapped-json
- Fixed bug with how long commands were displayed on check details page.
- Assets downloads no longer specify a client timeout.
- Fixed a bug where agent entity subscriptions would be communicated to the
  backend incorrectly. Due to the scheduler using the subscriptions from the
  HTTP header, this does not have any effect on scheduling.
- Web - Fixes issue where timeout value was not displayed.
- Fixed bug with how long commands were displayed on check details page.

### Removed
- Removed the concept of "edition" and the edition header.

## [5.2.1] - 2019-02-11

### Fixed
- Fixed a regression in the agent that would not allow proxy checks to be
run for subsequent executions.
### Added
- Web UI - support for labels and annotations

## [5.2.0] - 2019-02-06

### Added
- Added support for the following TLS related options to `sensuctl`:
`--trusted-ca-file` and `--insecure-skip-tls-verify`. This allows sensuctl
users to use a self-signed certificate without adding it to the operating
system's CA store, either by explicitly trusting the signer, or by disabling
TLS hostname verification.
- Added a generic watcher in the store.
- Added `RemoveProvider` method to authenticator.
- Check output truncation support has been added. Check output can be truncated
by adjusting the max_output_size and discard_output properties.
- Added ability to silence/unsilence from the event details page.
- Added support for wrapped resources in the API with `sensuctl create` &
`sensuctl edit`.
- Web UI - platform version displays on the entity details page.
- Web UI - include proxy request configuration on check details page.
- Web UI - display deregistration config on the entity details page.

### Changed
- Removed unused workflow `rel_build_and_test` in CircleCI config.
- Moved the `Provider` interface to `api/core/v2` package.
- Moved the `Authenticator` interface to `backend/authentication` package.
- Updated confirmation messages for sensuctl commands: `Created`, `Deleted` and
`Updated` instead of `OK`.
- Exported some functions and methods in the CLI client.
- The API authenticator now identifies providers by their name only.

### Fixed
- Check TTL failure events are now much more reliable, and will persist even
in the presence cluster member failures and cluster restarts.
- Fix snakeCase version of keys in typeMap for acronyms.
- Fixed a bug in keepalive processing that could result in a crash.
- Pin childprocess to v0.9.0 in CircleCI so fpm can be installed.
- Substitutions applied to command & hooks are now omitted from events.
- Fixes a bug where generic store methods assumed a namespace was provided for non-namespaced resources.
- Keepalive and check TTL database state is now properly garbage-collected on
entity deletion.
- Fixed a bug where `sensuctl version` required configuration files to exist.
- Updates the copy on the confirm disable dialog to accurately reflect the
operation.

## [5.1.1] - 2019-01-24

### Added
- Added the notion of authentication providers.

### Changed
- Improved logging for errors in proxy check requests.
- Updated Go version from 1.10 to 1.11.4.
- Refactoring of the internal authentication mechanism into a `basic`
authentication provider.
- Modified private generic store methods as public functions.
- Improved logging for errors in proxy check requests.
- Updated Go version from 1.10 to 1.11.4.
- Changed keepalive event to include check.output

### Fixed
- Fixed a bug where `sensuctl edit` was not removing the temp file it created.
- Fixed a bug where adhoc checks were not retrieving asset dependencies.
- Fixed a bug where check updates would cause the check to immediately fire.
- Fixed a bug where a bad line in check output would abort metric extraction.
An error is now logged instead, and extraction continues after a bad line is encountered.
- Keepalive events will now continue to fire after cluster restarts.
- Fixed a panic in the dashboardd shutdown routine.
- Fixed a bug where deleting a non-existent entity with sensuctl would not return an error.
- Web UI - toolbar menu buttons now switch with dark theme.
- Web UI - some buttons easier to see with dark theme.
- Agents will now take proxy entity names into consideration when guarding
against duplicate check requests.

### Changed
- Improved logging for errors in proxy check requests.
- Updated Go version from 1.10 to 1.11.4.

## [5.1.0] - 2018-12-18

### Added
- Support for the trusted-ca-file and insecure-skip-tls-verify flags in
  sensu-agent. These flags have the same meaning and use as their sensu-backend
  counterparts.

### Changed
- Default location for sensu-backend data has changed from /var/lib/sensu to
  /var/lib/sensu/sensu-backend. See release notes for more information.

### Fixed
- Keepalive and check TTL failure events now fire continuously until resolved.
- Listing an empty set of assets now correctly returns [] instead of null.
- Fixed API endpoint used by the CLI to create hooks via the 'sensuctl create'
  command. It's now possible to create objects of type 'Hook' with this command
  again.
- Firefox status icons not fully rendering

## [5.0.1] - 2018-12-12

### Changed
- Added --etcd-advertise-client-urls options to docker-compose.yaml sensu-backend start command

### Fixed
- Prevent a panic when using an external etcd cluster.
- Silences List in web ui sorted by ascending order; defaults to descending
- Reduces shuffling of items as events list updates
- Fixed error in UI where status value could not be coerced
- Copy local environment variables into execution context when running checks
- Ensure environment variables are joined with a semicolon on Windows
- Command arguments are no longer needlessly escaped on Windows
- Backend environments are now included in handler & mutator execution requests.

## [5.0.0] - 2018-11-30

### Added
- Add the `etcd-advertise-client-urls` config attribute to sensu-backend
- Support for multiple API versions added to sensuctl create
- Support for metadata added to wrapped resources (yaml, wrapped-json)
- Added the backend configuration attributes `api-listen-address` & `api-url`.
- Adds feedback when rerunning check[s] in the web app

### Removed
- Check subdue functionality has been disabled. Users that have checks with
subdues defined should delete and recreate the check. The subdue feature was
found to have issues, and we are re-working the feature for a future release.
- Filter when functionality has been disabled. Users that have filters with
'when' properties defined should delete and recreate the filter. Filter when
uses the same facility as check subdue for handling time windows.
- Removed event.Hooks and event.Silenced deprecated fields
- Extensions have been removed until we have time to revisit the feature.

### Changed
- Assets and checks environments are now merged, with a preference given to the
  values coming from the check's environment.
- Assets and handlers environments are now merged, with a preference given to the
  values coming from the handler's environment.
- Assets and mutators environments are now merged, with a preference given to the
  values coming from the mutator's environment.
- Metadata from wrappers and resources is now merged, with a preference given to
the values coming from the wrapper. Labels and annotations are deep-merged.
- Round-robin scheduling has been temporarily disabled.
- The dashboard now uses the `api-url` configuration attribute to connect to the
API.

### Fixed
- Fixed several resource leaks in the check scheduler.
- Fixed a bug in the dashboard where entities could not be silenced.
- Fix the `sensuctl cluster health` command.
- Fixed issue filtering by status on the events page
- Fixed interactive operations on entities in the CLI
- Removed rerun and check links for keepalives on event details page.
- Web UI - Made silencing language more clear on Silences List page
- Fixed a bug where resources from namespaces that share a common prefix, eg:
  "sensu" and "sensu-devel", could be listed together.
- Fixed a bug in the agent where the agent would deadlock after a significant
period of disconnection from the backend.
- Fixed a bug where logging events without checks would cause a nil panic.
- Removed the ability to rerun keepalives on the events list page
- A panic in keepalive/check ttl monitors causing a panic.
- Monitors are now properly namespaced in etcd.
- Updating a users groups will no longer corrupt their password
- Prevent empty error messages in sensuctl.
- Fixed a bug where keepalive failures could be influenced by check TTL
successes, and vice versa.
- Fixed a bug where check TTL events were not formed correctly.
- Fixed a web-ui bug causing the app to crash on window resize in FireFox

### Breaking Changes
- The backend configuration attributes `api-host` & `api-port` have been
replaced with `api-listen-address`.

## [2.0.0-beta.8-1] - 2018-11-15

### Added
- Assets are included on check details page.
- Adds links to view entities and checks from the events page.
- Added an agent/cmd package, migrated startup logic out of agent main
- Improved debug logging in pipeline filtering.
- Add object metadata to entities (including labels).
- Add filter query support for labels.
- Add support for setting labels on agents with the command line.
- The sensuctl tool now supports yaml.
- Add support for `--all-namespaces` flag in `sensuctl extension list`
subcommand.
- Added functionality to the dynamic synthesize function, allowing it to
flatten embedded and non-embedded fields to the top level.
- Added the sensuctl edit command.
- Added javascript filtering.

### Removed
- Govaluate is no longer part of sensu-go.

### Fixed
- Display appropriate fallback when an entity's lastSeen field is empty.
- Silences List in web ui sorted by ascending order
- Sorting button now works properly
- Fixed unresponsive silencing entry form begin date input.
- Removed lastSeen field from check summary
- Fixed a panic on the backend when handling keepalives from older agent versions.
- Fixed a bug that would prevent some keepalive failures from occurring.
- Improved event validation error messages.
- Improved agent logging for statsd events.
- Fixues issue with tooltip positioning.
- Fixed bug with toolbar menus collapsing into the overflow menu
- The agent now reconnects to the backend if its first connection attempt
  fails.
- Avoid infinite loop when code cannot be highlighted.

### Changes
- Deprecated the sensu-agent `--id` flag, `--name` should be used instead.

### Breaking Changes
- Environments and organizations have been replaced with namespaces.
- Removed unused asset metadata field.
- Agent subscriptions are now specified in the config file as an array instead
  instead of a comma-delimited list of strings.
- Extended attributes have been removed and replaced with labels. Labels are
string-string key-value pairs.
- Silenced `id`/`ID` field has changed to `name`/`Name`.
- Entity `id`/`ID` field has changed to `name`/`Name`.
- Entity `class`/`Class` field has changed to `entity_class`/`EntityClass`.
- Check `proxy_entity_id`/`ProxyEntityID` field has changed to `proxy_entity_name`/`ProxyEntityName`.
- Objects containing both a `name`/`Name` and `namespace`/`Namespace` field have been
replaced with `metadata`/`ObjectMeta` (which contains both of those fields).
- Role-based access control (RBAC) has been completely redesigned.
- Filter and token substitution variable names now match API naming. Most names
that were previously UpperCased are now lower_cased.
- Filter statements are now called expressions. Users should update their
filter definitions to use this new naming.

## [2.0.0-beta.7-1] - 2018-10-26

### Added
- Asset functionality for mutators and handlers.
- Web ui allows publishing and unpublishing on checks page.
- Web ui allows publishing and unpublishing on check details page.
- Web ui code highlighting added.

### fixed
- fixes exception thrown when web ui browser window is resized.

## [2.0.0-beta.6-2] - 2018-10-22

### Added
- Add windows/386 to binary gcs releases
- TLS authentication and encryption for etcd client and peer communication.
- Added a debug log message for interval timer initial offset.
- Added a privilege escalation test for RBAC.

### Removed
- Staging resources and configurations have been removed from sensu-go.
- Removed handlers/slack from sensu/sensu-go. It can now be found in
sensu/slack-handler.
- Removed the `Error` store and type.

### Changed
- Changed sensu-agent's internal asset manager to use BoltDB.
- Changed sensuctl title colour to use terminal's configured default for bold
text.
- The backend no longer forcibly binds to localhost.
- Keepalive intervals and timeouts are now configured in the check object of
keepalive events.
- The sensu-agent binary is now located at ./cmd/sensu-agent.
- Sensuctl no longer uses auto text wrapping.
- The backend no longer requires embedded etcd. External etcd instances can be
used by providing the --no-embed option. In this case, the client will dial
the URLs provided by --listen-client-urls.
- The sensu-agent binary is now located at ./cmd/sensu-agent.
- Sensuctl no longer uses auto text wrapping.
- The backend no longer requires embedded etcd. External etcd instances can be
used by providing the --no-embed option. In this case, the client will dial
the URLs provided by --listen-client-urls.
- Deprecated daemon `Status()` functions and `/info` (`/info` will be
re-implemented in https://github.com/sensu/sensu-go/issues/1739).
- The sensu-backend flags related to etcd are now all prefixed with `etcd` and
the older versions are now deprecated.
- Web ui entity recent events are sorted by last ok.
- etcd is now the last component to shutdown during a graceful shutdown.
- Web ui entity recent events are sorted by last ok
- Deprecated --custom-attributes in the sensu-agent command, changed to
--extended-attributes.
- Interfaced command execution and mocked it for testing.
- Updated the version of `libprotoc` used to 3.6.1.

### Fixed
- Fixed a bug in `sensuctl configure` where an output format called `none` could
  be selected instead of `tabular`.
- Fixes a bug in `sensuctl cluster health` so the correct error is handled.
- Fixed a bug where assets could not extract git tarballs.
- Fixed a bug where assets would not install if given cache directory was a
relative path.
- Fixed a bug where an agent's collection of system information could delay
sending of keepalive messages.
- Fixed a bug in nagios perfdata parsing.
- Etcd client URLs can now be a comma-separated list.
- Fixed a bug where output metric format could not be unset.
- Fixed a bug where the agent does not validate the ID at startup.
- Fixed a bug in `sensuctl cluster health` that resulted in an unmarshal
error in an unhealthy cluster.
- Fixed a bug in the web ui, removed references to keepaliveTimeout.
- Keepalive checks now have a history.
- Some keepalive events were misinterpreted as resolution events, which caused
these events to be handled instead of filtered.
- Some failing keepalive events were not properly emitted after a restart of
sensu-backend.
- The check output attribute is still present in JSON-encoded events even if
empty.
- Prevent an empty Path environment variable for agents on Windows.
- Fixed a bug in `sensuctl check update` interactive mode. Boolean defaults
were being displayed rather than the check's current values.
- Use the provided etcd client TLS information when the flag `--no-embed-etcd`
is used.
- Increase duration delta in TestPeriodicKeepalive integration test.
- Fixed some problems introduced by Go 1.11.

### Breaking Changes
- Removed the KeepaliveTimeout attribute from entities.

## [2.0.0-beta.4] - 2018-08-14

### Added
- Added the Sensu edition in sensuctl config view subcommand.
- List the supported resource types in sensuctl.
- Added agent ID and IP address to backend session connect/disconnect logs
- Licenses collection for RHEL Dockerfiles and separated RHEL Dockerfiles.

### Changed
- API responses are inspected after each request for the Sensu Edition header.
- Rename list-rules subcommand to info in sensuctl role commmand with alias
for backward compatibility.
- Updated gogo/protobuf and golang/protobuf versions.
- Health API now returns etcd alarms in addition to cluster health.

### Fixed
- Fixed agentd so it does not subscribe to empty subscriptions.
- Rules are now implicitly granting read permission to their configured
environment & organization.
- The splay_coverage attribute is no longer mandatory in sensuctl for proxy
check requests and use its default value instead.
- sensu-agent & sensu-backend no longer display help usage and duplicated error
message on startup failure.
- `Issued` & `History` are now set on keepalive events.
- Resolves a potential panic in `sensuctl cluster health`.
- Fixed a bug in InfluxDB metric parsing. The timestamp is now optional and
compliant with InfluxDB line protocol.
- Fixed an issue where adhoc checks would not be issued to all agents in a
clustered installation.

### Breaking Changes
- Corrects the check field `total_state-change` json tag to `total_state_change`.

## [2.0.0-beta.3-1] - 2018-08-02

### Added
- Added unit test coverage for check routers.
- Added API support for cluster management.
- Added sensuctl cluster member-list command.
- Added Sensu edition detection in sensuctl.
- Added sensuctl cluster member-add command.
- Added API client support for enterprise license management.
- Added a header to API calls that returns the current Sensu Edition.
- Added sensuctl cluster health command.

### Changed
- The Backend struct has been refactored to allow easier customization in
enterprise edition.
- Use etcd monitor instead of in-memory monitor.
- Refactoring of the cmd package for sensuctl to allow easier customization in
the enterprise edition.
- Upgrade dep to v0.5.0
- Added cluster health information to /health endpoint in sensu-backend.

### Fixed
- Fixed `sensuctl completion` help for bash and zsh.
- Fixed a bug in build.sh where versions for Windows and Mac OS were not
generated correctly.
- Display the name of extensions with table formatting in sensuctl.
- Fixed TLS issue that occurred when dashboard communicated with API.
- Check TTL now works with round robin checks.
- Format string for --format flag help now shows actual arguments.
- Push the sensu/sensu:nightly docker image to the Docker Hub.
- Replaced dummy certs with ones that won't expire until 100 years in the
future.
- Fixed a bug where clustered round robin check execution executed checks
too often.
- Catch errors in type assertions in cli.
- Fixed a bug where users could accidentally create invalid gRPC handlers.

### Removed
- Removed check subdue e2e test.
- Removed unused Peek method in the Ring data structure.

### Breaking Changes
- Removed deprecated import command.

## [2.0.0-beta.2] - 2018-06-28

### Added
- Performed an audit of events and checks. Added `event.HasCheck()` nil checks
prior to assuming the existence of said check.
- Added a Create method to the entities api.
- Added the ability to set round robin scheduling in sensuctl
- Added Output field to GRPC handlers
- Additional logging around handlers
- Accept additional time formats in sensuctl
- Entities can now be created via sensuctl.
- Added the format `wrapped-json` to sensuctl `configure`, `list` and `info`
commands, which is compatible with `sensuctl create`.
- Added debug event log with all event data.
- Added yml.example configurations for staging backend and agents.
- Added test resources in `testing/config/resources.json` to be used in staging.
- Added all missing configuration options to `agent.yml.example` and
`backend.yml.example`.
- Added environment variables to checks.
- Added logging redaction integration test.
- Added check token substitution integration test.
- Added the `sensuctl config view` subcommand.
- Added extension service configuration to staging resources.
- Added some documentation around extensions.
- Added Dockerfile.rhel to build RHEL containers.

### Changed
- Upgraded gometalinter to v2.
- Add logging around the Sensu event pipeline.
- Split out the docker commands in build script so that building images and
  pushing can be done separately.
- Migrated the InfluxDB handler from the sensu-go repository to
github.com/nikkiki/sensu-influxdb-handler
- Entry point for sensu-backend has been changed to
  `github.com/sensu/sensu-go/cmd/sensu-backend`
- Don't allow unknown fields in types that do not support custom attributes
when creating resources with `sensuctl create`.
- Provided additional context to metric event logs.
- Updated goversion in the appveyor configuration for minor releases.
- Use a default hostname if one cannot be retrieved.
- Return an error from `sensuctl configure` when the configured organization
or environment does not exist.
- Remove an unnecessary parameter from sensuctl environment create.
- The profile environment & organization values are used by default when
creating a resource with sensuctl.
- Migrated docker image to sensu Docker Hub organization from sensuapp.
- Use the sensu/sensu image instead of sensu/sensu-go in Docker Hub.

### Fixed
- Prevent panic when verifying if a metric event is silenced.
- Add logging around the Sensu event pipeline
- Marked silenced and hooks fields in event as deprecated
- Fixed a bug where hooks could not be created with `create -f`
- Metrics with zero-values are now displayed correctly
- Fix handler validation routine
- Fixed a small bug in the opentsdb transformer so that it trims trailing
whitespace characters.
- Sensu-agent logs an error if the statsd listener is unable to start due to an
invalid address or is stopped due to any other error.
- Fixed a bug where --organization and --environment flags were hidden for all
commands
- Fix a bug where environments could not be created with sensuctl create
- StatsD listener on Windows is functional
- Add version output for dev and nightly builds (#1320).
- Improve git version detection by directly querying for the most recent tag.
- Fixed `sensuctl create -f` for `Role`
- Fixed `sensuctl create -f` for `Event`
- Added validation for asset SHA512 checksum, requiring that it be at least 128
characters and therefore fixing a bug in sensuctl
- Silenced IDs are now generated when not set in `create -f` resources
- API requests that result in a 404 response are now logged
- Fixed a bug where only a single resource could be created with
`sensuctl create` at a time.
- Fixed a bug where environments couldn't be deleted if there was an asset in
the organization they reside in.
- Dashboard's backend reverse proxy now works with TLS certs are configured.
- Fixed a bug with the IN operator in query statements.
- Boolean fields with a value of `false` now appear in json format (removed
`omitempty` from protobufs).
- The sensuctl create command no longer prints a spurious warning when
non-default organizations or environments are configured.
- When installing assets, errors no longer cause file descriptors to leak, or
lockfiles to not be cleaned up.
- Fixed a bug where the CLI default for round robin checks was not appearing.
- Missing custom attributes in govaluate expressions no longer result in
an error being logged. Instead, a debug message is logged.
- Update AppVeyor API token to enable GitHub deployments.
- Allow creation of metric events via backend API.
- Fixed a bug where in some circumstances checks created with sensuctl create
would never fail.
- Fixed a goroutine leak in the ring.
- Fixed `sensuctl completion` help for bash and zsh.

### Removed
- Removed Linux/386 & Windows/386 e2e jobs on Travis CI & AppVeyor
- Removed check output metric extraction e2e test, in favor of more detailed
integration coverage.
- Removed the `leader` package
- Removed logging redaction e2e test, in favor of integration coverage.
- Removed check token substitution e2e test, in favor of integration coverage.
- Removed round robin scheduling e2e test.
- Removed proxy check e2e test.
- Removed check scheduling e2e test.
- Removed keepalive e2e test.
- Removed event handler e2e test.
- Removed `sensuctl` create e2e tests.
- Removed hooks e2e test.
- Removed assets e2e test.
- Removed agent reconnection e2e test.
- Removed extensions e2e test.

## [2.0.0-beta.1] - 2018-05-07
### Added
- Add Ubuntu 18.04 repository
- Support for managing mutators via sensuctl.
- Added ability to sort events in web UI.
- Add PUT support to APId for the various resource types.
- Added flags to disable the agent's API and Socket listeners
- Made Changelog examples in CONTRIBUTING.md more obvious
- Added cli support for setting environment variables in mutators and handlers.
- Added gRPC extension service definition.
- The slack handler now uses the iconURL & username flag parameters.
- Support for nightlies in build/packaging tooling.
- Added extension registry support to apid.
- Added extension registry to the store.
- Add sensuctl create command.
- Adds a statsd server to the sensu-agent which runs statsd at a configurable
flush interval and converts gostatsd metrics to Sensu Metric Format.
- Add event filtering to extensions.
- Proper 404 page for web UI.
- Add sensuctl extension command.
- Add extensions to pipelined.
- Added more tests surrounding the sensu-agent's statsd server and udp port.
- Add the `--statsd-event-handlers` flag to sensu-agent which configures the
event handlers for statsd metrics.
- Add default user with username "sensu" with global, read-only permissions.
- Add end-to-end test for extensions.
- Add configuration setting for backend and agent log level.
- Add extension package for building third-party Sensu extensions in Go.
- Add the `--statsd-disable` flag to sensu-agent which configures the
statsd listener. The listener is enabled by default.
- Added an influx-db handler for events containing metrics.
- Add 'remove-when' and 'set-when' subcommands to sensuctl filter command.
- Added the Transformer interface.
- Added a Graphite Plain Text transformer.
- Add support for `metric_format` and `metric_handlers` fields in the Check and
CheckConfig structs.
- Add CLI support for `metric_format` and `metric_handlers` fields in `sensuctl`.
- Add support for metric extraction from check output for `graphite_plaintext`
transformer.
- Added a OpenTSDB transformer.
- Add support for metric extraction from check output for `opentsdb_line`
- Added a Nagios performance data transformer.
- Add support for metric extraction from check output for `nagios_perfdata`
- Added an InfluxDB Line transformer.
- Add support for metric extraction from check output for `influxdb_line`
transformer.
- Add e2e test for metric extraction.

### Changed
- Changed the maximum number of open file descriptors on a system to from 1024
(default) to 65535.
- Increased the default etcd size limit from 2GB to 4GB.
- Move Hooks and Silenced out of Event and into Check.
- Handle round-robin scheduling in wizardbus.
- Added informational logging for failed entity keepalives.
- Replaced fileb0x with vfsgen for bundling static assets into binary. Nodejs 8+
and yarn are now dependencies for building the backend.
- Updated etcd to 3.3.2 from 3.3.1 to fix an issue with autocompaction settings.
- Updated and corrected logging style for variable fields.
- Build protobufs with go generate.
- Creating roles via sensuctl now supports passing flags for setting permissions
  rules.
- Removed -c (check) flag in sensuctl check execute command.
- Fix a deadlock in the monitor.
- Don't allow the bus to drop messages.
- Events list can properly be viewed on mobile.
- Updated Sirupsen/logrus to sirupsen/logrus and other applicable dependencies using the former.
- Set default log level to 'warn'.
- Optimize check marshaling.
- Silenced API only accepts 'id' parameter on DELETE requests.
- Disable gostatsd internal metric collection.
- Improved log entries produced by pipelined.
- Allow the InfluxDB handler to parse the Sensu metric for an InfluxDB field tag
and measurement.
- Removed organization and environment flags from create command.
- Changed `metric_format` to `output_metric_format`.
- Changed `metric_handlers` to `output_metric_handlers`.

### Fixed
- Terminate processes gracefully in e2e tests, allowing ports to be reused.
- Shut down sessions properly when agent connections are disrupted.
- Fixed shutdown log message in backend
- Stopped double-writing events in eventd
- Agents from different orgs/envs with the same ID connected to the same backend
  no longer overwrite each other's messagebus subscriptions.
- Fix the manual packaging process.
- Properly log the event being handled in pipelined
- The http_check.sh example script now hides its output
- Silenced entries using an asterisk can be deleted
- Improve json unmarshaling performance.
- Events created from the metrics passed to the statsd listener are no longer
swallowed. The events are sent through the pipeline.
- Fixed a bug where the Issued field was never populated.
- When creating a new statsd server, use the default flush interval if given 0.
- Fixed a bug where check and checkconfig handlers and subscriptions are null in rendered JSON.
- Allow checks and hooks to escape zombie processes that have timed out.
- Install all dependencies with `dep ensure` in build.sh.
- Fixed an issue in which some agents intermittently miss check requests.
- Agent statsd daemon listens on IPv4 for Windows.
- Include zero-valued integers in JSON output for all types.
- Check event entities now have a last_seen timestamp.
- Improved silenced entry display and UX.
- Fixed a small bug in the opentsdb transformer so that it trims trailing
whitespace characters.

## [2.0.0-nightly.1] - 2018-03-07
### Added
- A `--debug` flag on sensu-backend for enabling a pprof HTTP endpoint on localhost.
- Add CLI support for adhoc check requests.
- Check scheduler now handles adhoc check requests.
- Added `set-FIELD` and `remove-FIELD` commands for all updatable fields
of a check. This allows updating single fields and completely clearing out
non-required fields.
- Add built-in only_check_output mutator to pipelined.
- Allow publish, cron, ttl, timeout, low flap threshold and more fields to be
set when importing legacy settings.
- Add CPU architecture in system information of entities.
- The `sensuctl user change-password` subcommand now accepts flag parameters.
- Configured and enabled etcd autocompaction.
- Add event metrics type, implementing the Sensu Metrics Format.
- Agents now try to reconnect to the backend if the connection is lost.
- Added non-functional selections for resolving and silencing to web ui
- Add LastOk to check type. This will be updated to reflect the last timestamp
of a successful check.
- Added GraphQL explorer to web UI.
- Added check occurrences and occurrences_watermark attributes from Sensu 1.x.
- Added issue template for GitHub.
- Added custom functions to evaluate a unix timestamp in govaluate.

### Changed
- Refactor Check data structure to not depend on CheckConfig. This is a breaking
change that will cause existing Sensu alpha installations to break if upgraded.
This change was made before beta release so that further breaking changes could
be avoided.
- Make indentation in protocol buffers files consistent.
- Refactor Hook data structure. This is similar to what was done to Check,
except that HookConfig is now embedded in Hook.
- Refactor CheckExecutor and AdhocRequestExecutor into an Executor interface.
- Changed the sensu-backend etcd flag constants to match the etcd flag names.
- Upgraded to Etcd v3.3.1
- Removed 3DES from the list of allowed ciphers in the backend and agent.
- Password input fields are now aligned in  `sensuctl user change-password`
subcommand.
- Agent backend URLs without a port specified will now default to port 8081.
- Travis encrypted variables have been updated to work with travis-ci.org
- Upgraded all builds to use Go 1.10.
- Use megacheck instead of errcheck.
- Cleaned agent configuration.
- We no longer duplicate hook execution for types that fall into both an exit
code and severity (ex. 0, ok).
- Updated the sensuctl guidelines.
- Changed travis badge to use travis-ci.org in README.md.
- Govaluate's modifier tokens can now be optionally forbidden.
- Increase the stack size on Travis CI.
- Refactor store, queue and ring interfaces, and daemon I/O details.
- Separated global from local flags in sensuctl usage.

### Fixed
- Fixed a bug in time.InWindow that in some cases would cause subdued checks to
be executed.
- Fixed a bug in the HTTP API where resource names could not contain special
characters.
- Resolved a bug in the keepalive monitor timer which was causing it to
erroneously expire.
- Resolved a bug in how an executor processes checks. If a check contains proxy
requests, the check should not duplicately execute after the proxy requests.
- Removed an erroneous validation statement in check handler.
- Fixed HookList `hooks` validation and updated `type` validation message to
allow "0" as a valid type.
- Events' check statuses & execution times are now properly added to CheckHistory.
- Sensu v1 Check's with TTL, timeout and threshold values can now be imported
correctly.
- Use uint32 for status so it's not empty when marshalling.
- Automatically create a "default" environment when creating a new organization.

## [2.0.0-alpha.17] - 2018-02-13
### Added
- Add .gitattributes file with merge strategy for the Changelog.
- Context switcher added for dashboard.
- Add API support for adhoc check requests.
- Check scheduler now supports round-robin scheduling.
- Added better error checking for CLI commands and support for mutually
exclusive fields.
- Added `--interactive` flag to CLI which is required to run interactive mode.
- Added CLI role rule-add Organization and Environment interactive prompts.
- Added events page list and simple buttons to filter

### Changed
- Silenced `begin` supports human readable time (Format: Jan 02 2006 3:04PM MST)
in `sensuctl` with optional timezone. Stores the field as unix epoch time.
- Increased the timeout in the store's watchers tests.
- Incremental retry mechanism when waiting for agent and backend in e2e tests.
- Renamed CLI asset create interactive prompt "Org" to "Organization".

### Fixed
- Fixed required flags in `sensuctl` so requirements are enforced.
- Add support for embedded fields to dynamic.Marshal.

## [2.0.0-alpha.16] - 2018-02-07
### Added
- Add an e2e test for proxy check requests.
- Add integration tests to our CI.
- Context switcher added for dashboard
- Add api support for adhoc check requests.

### Fixed
- Tracks in-progress checks with a map and mutex rather than an array to
increase time efficiency and synchronize goroutines reading from and writing
to that map.
- Fixed a bug where we were attempting to kill processes that had already
finished before its allotted execution timeout.
- Fixed a bug where an event could erroneously be shown as silenced.
- Properly log errors whenever a check request can't be published.
- Fixed some build tags for tests using etcd stores.
- Keepalive monitors now get updated with changes to a keepalive timeout.
- Prevent tests timeout in queue package
- Prevent tests timeout in ring package
- Fixed a bug in the queue package where timestamps were not parsed correctly.
- Fixed Ring's Next method hanging in cases where watch events are not propagated.

### Changed
- Queues are now durable.
- Refactoring of the check scheduling integration tests.
- CLI resource delete confirmation is now `(y/N)`.

### Removed
- Dependency github.com/chzyer/readline

## [2.0.0-alpha.15] - 2018-01-30
### Added
- Add function for matching entities to a proxy check request.
- Added functions for publishing proxy check requests.
- Added proxy request validation.
- CLI functionality for proxy check requests (add set-proxy-requests command).
- Entities have been added to the state manager and synchronizer.
- Added package leader, for facilitating execution by a single backend.
- Proxy check requests are now published to all entities described in
`ProxyRequests` and `EntityAttributes`.
- Add quick navigation component for dashboard

### Changed
- Govaluate logic is now wrapped in the `util/eval` package.
- Cron and Interval scheduling are now mutually exclusive.

### Fixed
- Fixed a bug where retrieving check hooks were only from the check's
organization, rather than the check's environment, too.

## [2.0.0-alpha.14] - 2018-01-23
### Added
- Add `Timeout` field to CheckConfig.
- CLI functionality for check `Timeout` field.
- Add timeout support for check execution.
- Add timeout support for check hook execution.
- Token substitution is now available for check hooks
- Add an e2e test for logging redaction
- Support for `When` field in `Filter` which enables filtering based on days
and times of the week.
- New gRPC inspired GraphQL implementation. See
[graphql/README](backend/apid/graphql/README.md) for usage.
- Support for TTLs in check configs to monitor stale check results.

### Changed
- Moved monitor code out of keepalived and into its own package.
- Moved KeyBuilder from etcd package to store package.

## [2.0.0-alpha.13] - 2018-01-16
### Added
- Logging redaction for entities

### Fixed
- Fixed e2e test for token substitution on Windows
- Fixed check subdue unit test for token substitution on Windows
- Consider the first and last seconds of a time window when comparing the
current time
- Fixed Travis deploy stage by removing caching for $GOPATH
- Parse for [traditional cron](https://en.wikipedia.org/wiki/Cron) strings, rather than [GoDoc cron](https://godoc.org/github.com/robfig/cron) strings.

### Changed
- Removed the Visual Studio 2017 image in AppVeyor to prevent random failures
- Made some slight quality-of-life adjustments to build-gcs-release.sh.

## [2.0.0-alpha.12] - 2018-01-09
### Added
- Add check subdue mechanism. Checks can now be subdued for specified time
windows.
- Silenced entries now include a `begin` timestamp for scheduled maintenance.
- Store clients can now use [watchers](https://github.com/sensu/sensu-go/pull/792) to be notified of changes to objects in the store.
- Add check `Cron` field. Checks can now be scheduled according to the cron
string stored in this field.
- Add a distributed queue package for use in the backend.
- Token substitution is now available for checks.
- CLI functionality for check `Cron` field.
- Add an e2e test for cron scheduling.
- Add an e2e test for check hook execution.

## [2.0.0-alpha.11] - 2017-12-19
### Breaking Changes
- The `Source` field on a check has been renamed to `ProxyEntityID`. Any checks
using the Source field will have to be recreated.

### Added
- Silenced entries with ExpireOnResolve set to true will now be deleted when an
event which has previously failing was resolved
- TCP/UDP sockets now accept 1.x backward compatible payloads. 1.x Check Result gets translated to a 2.x Event.
- Custom attributes can be added to the agent at start.
- New and improved Check Hooks are implemented (see whats new about hooks here: [Hooks](https://github.com/sensu/sensu-alpha-documentation/blob/master/08-hooks.md))
- Add check subdue CLI support.

### Changed
- Avoid using reflection in time.InWindows function.
- Use multiple parallel jobs in CI tools to speed up the tests
- Pulled in latest [github.com/coreos/etcd](https://github.com/coreos/etcd).
- Includes fix for panic that occurred on shutdown.
- Refer to their
[changelog](https://github.com/gyuho/etcd/blob/f444abaae344e562fc69323c75e1cf772c436543/CHANGELOG.md)
for more.
- Switch to using [github.com/golang/dep](https://github.com/golang/dep) for
managing dependencies; `vendor/` directory has been removed.
- See [README](README.md) for usage.

## [2.0.0-alpha.10] - 2017-12-12
### Added
- End-to-end test for the silencing functionality
- Silenced events are now identified in sensuctl

### Changed
- Events that transitioned from incidents to a healthy state are no longer
filtered by the pipeline
- Errcheck was added to the build script, and the project was given a once-over
to clean up existing errcheck lint.
- Creating a silenced entry via sensuctl no longer requires an expiry value

### Fixed
- Entities can now be silenced using their entity subscription
- Fixed a bug in the agent where it was ignoring keepalive interval and timeout
settings on start
- Keepalives now alert when entities go away!
- Fixed a bug in package dynamic that could lead to an error in json.Marshal
in certain cases.
- Fixed an issue in keepalived to handle cases of nil entities in keepalive
messages

## [2.0.0-alpha.9] - 2017-12-5
### Added
- Proxy entities are now dynamically created through the "Source" attribute of a
check configuration
- Flag to sensuctl configure allowing it to be configured non-interactively
(usage: --non-interactive or -n)
- New function SetField in package dynamic, for setting fields on types
supporting extended attributes.
- Automatically append entity:entityID subscription for agent entities
- Add silenced command to sensuctl for silencing checks and subscriptions.
- Add healthz endpoint to agent api for checking agent liveness.
- Add ability to pass JSON event data to check command STDIN.
- Add POST /events endpoint to manually create, update, and resolve events.
- Add "event resolve" command to sensuctl to manually resolve events.
- Add the time.InWindow & time.InWindows functions to support time windows, used
in filters and check subdue

### Fixed
- Fixed a bug in how silenced entries were deleted. Only one silenced entry will
be deleted at a time, regardless of wildcard presence for subscription or check.

## [2.0.0-alpha.8] - 2017-11-28
### Added
- New "event delete" subcommand in sensuctl
- The "Store" interface is now properly documented
- The incoming request body size is now limited to 512 KB
- Silenced entries in the store now have a TTL so they automatically expire
- Initial support for custom attributes in various Sensu objects
- Add "Error" type for capturing pipeline errors
- Add registration events for new agents
- Add a migration tool for the store directly within sensu-backend

### Changed
- Refactoring of the sensu-backend API
- Modified the description for the API URL when configuring sensuctl
- A docker image with the master tag is built for every commit on master branch
- The "latest" docker tag is only pushed once a new release is created

### Fixed
- Fix the "asset update" subcommand in sensuctl
- Fix Go linting in build script
- Fix querying across organizations and environments with sensuctl
- Set a standard redirect policy to sensuctl HTTP client

### Removed
- Removed extraneous GetEnv & GetOrg getter methods<|MERGE_RESOLUTION|>--- conflicted
+++ resolved
@@ -12,16 +12,11 @@
 - Adding a flag at agent level to avoid collecting system.networks property in the agent entity state
 - Added silences sorting by expiration to GraphQL service
 - Added log-millisecond-timestamps backend configuration flag
-<<<<<<< HEAD
+- Added a session store, used to detect and prevent refresh token reuse
 
 ### Changed
 - Log handler error at error level instead of info level
-=======
-- Added a session store, used to detect and prevent refresh token reuse
-
-### Changed
 - Users are now automatically logged out after a period of inactivity (12h)
->>>>>>> cedb7a35
 
 ## [6.9.2] - 2023-03-08
 
