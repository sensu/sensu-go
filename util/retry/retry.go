package retry

import (
	"bytes"
	"context"
	"encoding/json"
	"errors"
	"fmt"
	"math/rand"
	"time"
	"unsafe"
)

// JSONTimeDuration is like time.Duration, but with friendly JSON methods.
type JSONTimeDuration time.Duration

// MarshalJSON always returns non-nil error.
func (j JSONTimeDuration) MarshalJSON() ([]byte, error) {
	buf := new(bytes.Buffer)
	if _, err := fmt.Fprintf(buf, "%q", time.Duration(j).String()); err != nil {
		return nil, err
	}
	return buf.Bytes(), nil
}

func (j *JSONTimeDuration) UnmarshalJSON(b []byte) error {
	if len(b) == 1 && b[0] == '0' {
		return nil
	}
	var s string
	if err := json.Unmarshal(b, &s); err != nil {
		return err
	}
	t, err := time.ParseDuration(s)
	if err != nil {
		return err
	}
	*j = JSONTimeDuration(t)
	return nil
}

func (j JSONTimeDuration) String() string {
	return time.Duration(j).String()
}

// ExponentialBackoff contains the configuration for exponential backoff
type ExponentialBackoff struct {
	// If Ctx is canceled, the retry method will terminate early with the
	// error from Ctx.Err().
	Ctx context.Context `json:"-"`

	// InitialDelayInterval represents the initial amount of time of sleep
	InitialDelayInterval time.Duration `json:"initial_delay_interval,omitempty"`

	// MaxDelayInterval represents the maximal amount of time of sleep between
	// retries
	MaxDelayInterval time.Duration `json:"max_delay_interval,omitempty"`

	// MaxElapsedTime represents the maximal amount of time allowed to retry. A
	// value of zero signifies no limit
	MaxElapsedTime time.Duration `json:"max_elapsed_time,omitempty"`

	// MaxRetryAttempts is the maximal number of retries before exiting with
	// an error. A value of zero signifies unlimited retry attemps
	MaxRetryAttempts int `json:"max_retry_attempts,omitempty"`

	// Multiplier is used to increment the current interval by multiplying it with
<<<<<<< HEAD
	// this multiplier
	Multiplier float64 `json:"multiplier"`
=======
	// this multiplier. If not supplied, it will be set to DefaultMultiplier.
	Multiplier float64
>>>>>>> 572b4b5f

	// start contains the starting time of the retry attempts
	start time.Time
}

<<<<<<< HEAD
func (e *ExponentialBackoff) UnmarshalJSON(b []byte) error {
	blob := map[string]*json.RawMessage{}
	if err := json.Unmarshal(b, &blob); err != nil {
		return err
	}
	if maxRetry, ok := blob["max_retry_attempts"]; ok {
		if err := json.Unmarshal(*maxRetry, &e.MaxRetryAttempts); err != nil {
			return err
		}
	}
	if mult, ok := blob["multiplier"]; ok {
		if err := json.Unmarshal(*mult, &e.Multiplier); err != nil {
			return err
		}
	}
	if initDelay, ok := blob["initial_delay_interval"]; ok {
		var td JSONTimeDuration
		if err := json.Unmarshal(*initDelay, &td); err != nil {
			return err
		}
		e.InitialDelayInterval = time.Duration(td)
	}
	if maxDelay, ok := blob["max_delay_interval"]; ok {
		var td JSONTimeDuration
		if err := json.Unmarshal(*maxDelay, &td); err != nil {
			return err
		}
		e.MaxDelayInterval = time.Duration(td)
	}
	if maxElapsed, ok := blob["max_elapsed_time"]; ok {
		var td JSONTimeDuration
		if err := json.Unmarshal(*maxElapsed, &td); err != nil {
			return err
		}
		e.MaxElapsedTime = time.Duration(td)
	}
	return nil
}

func (e ExponentialBackoff) MarshalJSON() (out []byte, err error) {
	type ebFacade struct {
		Ctx                  context.Context  `json:"-"`
		InitialDelayInterval JSONTimeDuration `json:"initial_delay_interval,omitempty"`
		MaxDelayInterval     JSONTimeDuration `json:"max_delay_interval,omitempty"`
		MaxElapsedTime       JSONTimeDuration `json:"max_elapsed_time,omitempty"`
		MaxRetryAttempts     int              `json:"max_retry_attempts,omitempty"`
		Multiplier           float64          `json:"multiplier"`
		start                time.Time
	}
	defer func() {
		if e := recover(); e != nil {
			err = fmt.Errorf("couldn't marshal value: %s", err)
		}
	}()
	var eb = (*ebFacade)(unsafe.Pointer(&e))
	return json.Marshal(eb)
}
=======
const DefaultMultiplier float64 = 2.0
>>>>>>> 572b4b5f

// Func represents a function to retry, which returns true if the attempt is
// successful, or an error if the retry should be aborted
type Func func(retry int) (done bool, err error)

// ErrMaxRetryAttempts is returned when the number of maximal retry attempts is
// reached
var ErrMaxRetryAttempts = errors.New("maximal number of retry attempts reached")

// ErrMaxElapsedTime is returned when the maximal elapsed time is reached
var ErrMaxElapsedTime = errors.New("maximal elapsed time reached")

// Retry retries the provided func with exponential backoff, until
// the maximal number of retries is reached
func (b *ExponentialBackoff) Retry(fn Func) error {
	wait := time.Duration(b.InitialDelayInterval)
	ctx := context.Background()
	if b.Ctx != nil {
		ctx = b.Ctx
	}

	for i := 0; i < b.MaxRetryAttempts || b.MaxRetryAttempts == 0; i++ {
		if i != 0 {
			// Verify if we reached the MaxElapsedTime
			if b.MaxElapsedTime != 0 && time.Since(b.start) > time.Duration(b.MaxElapsedTime) {
				return ErrMaxElapsedTime
			}

			// Sleep for the determined duration
			if b.MaxDelayInterval > 0 && wait > time.Duration(b.MaxDelayInterval) {
				wait = time.Duration(b.MaxDelayInterval)
			}

			select {
			case <-ctx.Done():
				return ctx.Err()
			case <-time.After(time.Duration(wait)):
			}

			// Exponentially increase that sleep duration
			multiplier := b.Multiplier
			if multiplier == 0 {
				multiplier = DefaultMultiplier
			}
			wait = time.Duration(float64(wait) * multiplier)

			// Add a jitter (randomized delay) for the next attempt, to prevent
			// potential collisions
			wait = wait + time.Duration(rand.Float64()*float64(wait))
		} else {
			// Save the current time, in order to measure the total execution time
			b.start = time.Now()
		}

		if ok, err := fn(i); err != nil || ok {
			return err
		}
	}

	return ErrMaxRetryAttempts
}<|MERGE_RESOLUTION|>--- conflicted
+++ resolved
@@ -10,6 +10,8 @@
 	"time"
 	"unsafe"
 )
+
+const DefaultMultiplier float64 = 2.0
 
 // JSONTimeDuration is like time.Duration, but with friendly JSON methods.
 type JSONTimeDuration time.Duration
@@ -65,19 +67,13 @@
 	MaxRetryAttempts int `json:"max_retry_attempts,omitempty"`
 
 	// Multiplier is used to increment the current interval by multiplying it with
-<<<<<<< HEAD
-	// this multiplier
+	// this multiplier. If not supplied, it will be set to DefaultMultiplier.
 	Multiplier float64 `json:"multiplier"`
-=======
-	// this multiplier. If not supplied, it will be set to DefaultMultiplier.
-	Multiplier float64
->>>>>>> 572b4b5f
 
 	// start contains the starting time of the retry attempts
 	start time.Time
 }
 
-<<<<<<< HEAD
 func (e *ExponentialBackoff) UnmarshalJSON(b []byte) error {
 	blob := map[string]*json.RawMessage{}
 	if err := json.Unmarshal(b, &blob); err != nil {
@@ -135,9 +131,6 @@
 	var eb = (*ebFacade)(unsafe.Pointer(&e))
 	return json.Marshal(eb)
 }
-=======
-const DefaultMultiplier float64 = 2.0
->>>>>>> 572b4b5f
 
 // Func represents a function to retry, which returns true if the attempt is
 // successful, or an error if the retry should be aborted
