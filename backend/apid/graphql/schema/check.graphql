--- conflicted
+++ resolved
@@ -51,15 +51,14 @@
   subdue: TimeWindowWhen
 
   """
-<<<<<<< HEAD
   Timeout is the timeout, in seconds, at which the check has to run.
   """
   timeout: Int!
-=======
+
+  """
   TTL represents the length of time in seconds for which a check result is valid.
   """
   ttl: Int!
->>>>>>> cddb1b05
 
   # TODO: Create scalar to handle extended attributes
   # "ExtendedAttributes store serialized arbitrary JSON-encoded data"
@@ -184,15 +183,14 @@
   occurrencesWatermark: Int!
 
   """
-<<<<<<< HEAD
   Timeout is the timeout, in seconds, at which the check has to run.
   """
   timeout: Int!
-=======
+
+  """
   TTL represents the length of time in seconds for which a check result is valid.
   """
   ttl: Int!
->>>>>>> cddb1b05
 }
 
 """
