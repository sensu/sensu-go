--- conflicted
+++ resolved
@@ -100,8 +100,19 @@
     limit: Int = 10,
     "Orderby adds an optional order to the records retrieved."
     orderBy: HandlerListOrder = NAME_DESC,
-    "Filter reduces the set using the given Sensu Query Expresion predicate"
+    "DEPRECATED: Please use the filters argument instead."
     filter: String = "",
+    """
+    Filters reduces the set using given arbitrary expression[s]; expressions
+    take on the form KEY: VALUE. The accepted key(s) are: type.
+
+    Eg.
+
+    type:pipe
+    type:socket
+    type:set
+    """
+    filters: [String!] = [],
   ): HandlerConnection!
 
   "All silences associated with the namespace."
@@ -155,44 +166,6 @@
   OCCURRENCES
 }
 
-<<<<<<< HEAD
-=======
-"Describes ways in which a list of checks can be ordered."
-enum CheckListOrder {
-  NAME
-  NAME_DESC
-}
-
-"Describes ways in which a list of entities can be ordered."
-enum EntityListOrder {
-  ID
-  ID_DESC
-  LASTSEEN
-}
-
-"Describes ways in which a list of events can be ordered."
-enum EventsListOrder {
-  LASTOK
-  NEWEST
-  OLDEST
-  SEVERITY
-}
-
-"Describes ways in which a list of handlers can be ordered."
-enum HandlerListOrder {
-  NAME
-  NAME_DESC
-}
-
-"Describes ways in which a list of silences can be ordered."
-enum SilencesListOrder {
-  ID
-  ID_DESC
-  BEGIN
-  BEGIN_DESC
-}
-
->>>>>>> 8c8a5392
 "Describes a graphical element that can be used to distinguish a resource."
 enum Icon {
   BRIEFCASE
