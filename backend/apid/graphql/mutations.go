--- conflicted
+++ resolved
@@ -128,18 +128,9 @@
 
 // ResolveEvent implements response to request for the 'resolveEvent' field.
 func (r *mutationsImpl) ResolveEvent(p schema.MutationResolveEventFieldResolverParams) (interface{}, error) {
-<<<<<<< HEAD
-	components, err := decodeEventGID(p.Args.Input.ID.(string))
+	components, err := decodeEventGID(p.Args.Input.ID)
 	if err != nil {
 		return nil, err
-=======
-	components, _ := globalid.Decode(p.Args.Input.ID)
-	ctx := setContextFromComponents(p.Context, components)
-
-	evComponents, ok := components.(globalid.EventComponents)
-	if !ok {
-		return nil, errors.New("given id does not appear to reference event")
->>>>>>> 631ec776
 	}
 
 	ctx := setContextFromComponents(p.Context, components)
@@ -167,10 +158,9 @@
 
 // DeleteEvent implements response to request for the 'deleteEvent' field.
 func (r *mutationsImpl) DeleteEvent(p schema.MutationDeleteEventFieldResolverParams) (interface{}, error) {
-	gid := p.Args.Input.ID.(string)
-	components, err := decodeEventGID(gid)
+	components, err := decodeEventGID(p.Args.Input.ID)
 	if err != nil {
-		return nil, errors.New("given id does not appear to reference event")
+		return nil, err
 	}
 
 	ctx := setContextFromComponents(p.Context, components)
@@ -181,7 +171,7 @@
 
 	return map[string]interface{}{
 		"clientMutationId": p.Args.Input.ClientMutationID,
-		"deletedId":        gid,
+		"deletedId":        p.Args.Input.ID,
 	}, nil
 }
 
