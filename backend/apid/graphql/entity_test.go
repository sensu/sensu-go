package graphql

import (
	"context"
	"testing"
	"time"

	"github.com/sensu/sensu-go/backend/apid/graphql/schema"
	"github.com/sensu/sensu-go/graphql"
	"github.com/sensu/sensu-go/types"
	"github.com/stretchr/testify/assert"
	"github.com/stretchr/testify/require"
)

type mockEntityQuerier struct {
	els []*types.Entity
	err error
}

func (e mockEntityQuerier) Query(ctx context.Context) ([]*types.Entity, error) {
	return e.els, e.err
}

func TestEntityTypeRelatedField(t *testing.T) {
	mock := mockEntityQuerier{els: []*types.Entity{
		types.FixtureEntity("a"),
		types.FixtureEntity("b"),
	}}
	impl := entityImpl{entityCtrl: mock}

	params := schema.EntityRelatedFieldResolverParams{}
	params.Source = types.FixtureEntity("c")
	params.Args.Limit = 10

	res, err := impl.Related(params)
	require.NoError(t, err)
	assert.NotEmpty(t, res)
}

<<<<<<< HEAD
func TestEntityTypeStatusField(t *testing.T) {
	entity := types.FixtureEntity("en")
	mock := mockEventQuerier{els: []*types.Event{
		types.FixtureEvent("a", entity.ID),
		types.FixtureEvent("b", entity.ID),
		types.FixtureEvent("c", entity.ID),
	}}

	// params
	params := graphql.ResolveParams{}
	params.Source = entity

	// exit status: 0
	impl := &entityImpl{eventCtrl: mock}
	st, err := impl.Status(params)
	require.NoError(t, err)
	assert.Equal(t, 0, st)

	// Add failing event
	failingEv := types.FixtureEvent("a", entity.ID)
	failingEv.Check.Status = 2
	mock.els = append(mock.els, failingEv)

	// exit status: 2
	impl = &entityImpl{eventCtrl: mock}
	st, err = impl.Status(params)
	require.NoError(t, err)
	assert.Equal(t, 2, st)
=======
func TestEntityTypeLastSeenField(t *testing.T) {
	now := time.Now()

	entity := types.FixtureEntity("id")
	entity.LastSeen = now.Unix()
	params := graphql.ResolveParams{}
	params.Source = entity

	impl := entityImpl{}
	res, err := impl.LastSeen(params)
	require.NoError(t, err)
	require.NotEmpty(t, res)
	assert.Equal(t, res.Unix(), now.Unix())
>>>>>>> be16b4d7
}<|MERGE_RESOLUTION|>--- conflicted
+++ resolved
@@ -37,7 +37,6 @@
 	assert.NotEmpty(t, res)
 }
 
-<<<<<<< HEAD
 func TestEntityTypeStatusField(t *testing.T) {
 	entity := types.FixtureEntity("en")
 	mock := mockEventQuerier{els: []*types.Event{
@@ -66,7 +65,8 @@
 	st, err = impl.Status(params)
 	require.NoError(t, err)
 	assert.Equal(t, 2, st)
-=======
+}
+
 func TestEntityTypeLastSeenField(t *testing.T) {
 	now := time.Now()
 
@@ -80,5 +80,4 @@
 	require.NoError(t, err)
 	require.NotEmpty(t, res)
 	assert.Equal(t, res.Unix(), now.Unix())
->>>>>>> be16b4d7
 }