package graphql

import (
	"context"
	"testing"
	"time"

	"github.com/sensu/sensu-go/backend/apid/graphql/schema"
	"github.com/sensu/sensu-go/graphql"
	"github.com/sensu/sensu-go/types"
	"github.com/stretchr/testify/assert"
	"github.com/stretchr/testify/require"
)

type mockEntityQuerier struct {
	els []*types.Entity
	err error
}

func (e mockEntityQuerier) Query(ctx context.Context) ([]*types.Entity, error) {
	return e.els, e.err
}

func TestEntityTypeRelatedField(t *testing.T) {
	source := types.FixtureEntity("c")
	mockCtrl := mockEntityQuerier{els: []*types.Entity{
		source,
		types.FixtureEntity("a"),
		types.FixtureEntity("b"),
	}}

	params := schema.EntityRelatedFieldResolverParams{}
	params.Source = source
	params.Args.Limit = 10

	impl := entityImpl{entityCtrl: mockCtrl}
	res, err := impl.Related(params)
	require.NoError(t, err)
	assert.NotEmpty(t, res)
<<<<<<< HEAD
	assert.Len(t, res, 2)
=======
}

func TestEntityTypeLastSeenField(t *testing.T) {
	now := time.Now()

	entity := types.FixtureEntity("id")
	entity.LastSeen = now.Unix()
	params := graphql.ResolveParams{}
	params.Source = entity

	impl := entityImpl{}
	res, err := impl.LastSeen(params)
	require.NoError(t, err)
	require.NotEmpty(t, res)
	assert.Equal(t, res.Unix(), now.Unix())
>>>>>>> 61e3c368
}<|MERGE_RESOLUTION|>--- conflicted
+++ resolved
@@ -37,9 +37,7 @@
 	res, err := impl.Related(params)
 	require.NoError(t, err)
 	assert.NotEmpty(t, res)
-<<<<<<< HEAD
 	assert.Len(t, res, 2)
-=======
 }
 
 func TestEntityTypeLastSeenField(t *testing.T) {
@@ -55,5 +53,4 @@
 	require.NoError(t, err)
 	require.NotEmpty(t, res)
 	assert.Equal(t, res.Unix(), now.Unix())
->>>>>>> 61e3c368
 }