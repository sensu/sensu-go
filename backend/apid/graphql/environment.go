package graphql

import (
	"errors"
	"sort"
	"strings"

	"github.com/sensu/sensu-go/backend/apid/actions"
	"github.com/sensu/sensu-go/backend/apid/graphql/globalid"
	"github.com/sensu/sensu-go/backend/apid/graphql/schema"
	"github.com/sensu/sensu-go/backend/store"
	"github.com/sensu/sensu-go/graphql"
	"github.com/sensu/sensu-go/types"
	"github.com/sensu/sensu-go/util/eval"
	string_utils "github.com/sensu/sensu-go/util/strings"
)

var _ schema.EnvironmentFieldResolvers = (*envImpl)(nil)

//
// Implement EnvironmentFieldResolvers
//

type envImpl struct {
	orgFinder      organizationFinder
	checksCtrl     actions.CheckController
	entityCtrl     actions.EntityController
	eventQuerier   eventQuerier
	silenceQuerier silenceQuerier
}

func newEnvImpl(store store.Store, getter types.QueueGetter) *envImpl {
	eventsCtrl := actions.NewEventController(store, nil)
	silenceCtrl := actions.NewSilencedController(store)
	return &envImpl{
		orgFinder:      actions.NewOrganizationsController(store),
		checksCtrl:     actions.NewCheckController(store, getter),
		entityCtrl:     actions.NewEntityController(store),
		eventQuerier:   eventsCtrl,
		silenceQuerier: silenceCtrl,
	}
}

// ID implements response to request for 'id' field.
func (r *envImpl) ID(p graphql.ResolveParams) (string, error) {
	return globalid.EnvironmentTranslator.EncodeToString(p.Source), nil
}

// Name implements response to request for 'name' field.
func (r *envImpl) Name(p graphql.ResolveParams) (string, error) {
	env := p.Source.(*types.Environment)
	return env.Name, nil
}

// Description implements response to request for 'description' field.
func (r *envImpl) Description(p graphql.ResolveParams) (string, error) {
	env := p.Source.(*types.Environment)
	return env.Description, nil
}

// ColourID implements response to request for 'colourId' field.
// Experimental. Value is not persisted in any way at this time and is simply
// derived from the name.
func (r *envImpl) ColourID(p graphql.ResolveParams) (schema.MutedColour, error) {
	env := p.Source.(*types.Environment)
	num := env.Name[0] % 7
	switch num {
	case 0:
		return schema.MutedColours.BLUE, nil
	case 1:
		return schema.MutedColours.GRAY, nil
	case 2:
		return schema.MutedColours.GREEN, nil
	case 3:
		return schema.MutedColours.ORANGE, nil
	case 4:
		return schema.MutedColours.PINK, nil
	case 5:
		return schema.MutedColours.PURPLE, nil
	case 6:
		return schema.MutedColours.YELLOW, nil
	}
	return "", errors.New("exhausted list of colours")
}

// Organization implements response to request for 'organization' field.
func (r *envImpl) Organization(p graphql.ResolveParams) (interface{}, error) {
	env := p.Source.(types.MultitenantResource)
	return findOrganization(p.Context, r.orgFinder, env)
}

// Checks implements response to request for 'checks' field.
func (r *envImpl) Checks(p schema.EnvironmentChecksFieldResolverParams) (interface{}, error) {
	res := newOffsetContainer(p.Args.Offset, p.Args.Limit)
	env := p.Source.(*types.Environment)
	ctx := types.SetContextFromResource(p.Context, env)
	records, err := r.checksCtrl.Query(ctx)
	if err != nil {
		return res, err
	}

	// apply filters
	var filteredChecks []*types.CheckConfig
	filter := p.Args.Filter
	if len(filter) > 0 {
		predicate, err := eval.NewPredicate(filter)
		if err != nil {
			logger.WithError(err).Debug("error with given predicate")
		} else {
			for _, record := range records {
				if matched, err := predicate.Eval(record); err != nil {
					logger.WithError(err).Debug("unable to filter record")
				} else if matched {
					filteredChecks = append(filteredChecks, record)
				}
			}
		}
	} else {
		filteredChecks = records
	}

	// sort records
	sort.Sort(types.SortCheckConfigsByName(
		filteredChecks,
		p.Args.OrderBy == schema.CheckListOrders.NAME,
	))

	// paginate
	l, h := clampSlice(p.Args.Offset, p.Args.Offset+p.Args.Limit, len(filteredChecks))
	res.Nodes = filteredChecks[l:h]
	res.PageInfo.totalCount = len(filteredChecks)
	return res, nil
}

// Silences implements response to request for 'silences' field.
func (r *envImpl) Silences(p schema.EnvironmentSilencesFieldResolverParams) (interface{}, error) {
	res := newOffsetContainer(p.Args.Offset, p.Args.Limit)
	env := p.Source.(*types.Environment)

	// finds all records
	ctx := types.SetContextFromResource(p.Context, env)
	records, err := r.silenceQuerier.Query(ctx, "", "")
	if err != nil {
		return nil, err
	}

	// apply filters
	var filteredSilences []*types.Silenced
	filter := p.Args.Filter
	if len(filter) > 0 {
		predicate, err := eval.NewPredicate(filter)
		if err != nil {
			logger.WithError(err).Debug("error with given predicate")
		} else {
			for _, r := range records {
				if matched, err := predicate.Eval(r); err != nil {
					logger.WithError(err).Debug("unable to filter record")
				} else if matched {
					filteredSilences = append(filteredSilences, r)
				}
			}
		}
	} else {
		filteredSilences = records
	}

	// sort records
	switch p.Args.OrderBy {
	case schema.SilencesListOrders.BEGIN_DESC:
		sort.Sort(sort.Reverse(types.SortSilencedByBegin(filteredSilences)))
	case schema.SilencesListOrders.BEGIN:
		sort.Sort(types.SortSilencedByBegin(filteredSilences))
	case schema.SilencesListOrders.ID:
		sort.Sort(sort.Reverse(types.SortSilencedByID(filteredSilences)))
	case schema.SilencesListOrders.ID_DESC:
	default:
		sort.Sort(types.SortSilencedByID(filteredSilences))
	}

	// paginate
<<<<<<< HEAD
	l, h := clampSlice(p.Args.Offset, p.Args.Offset+p.Args.Limit, len(records))
	res.Nodes = records[l:h]
	res.PageInfo.totalCount = len(records)
	return res, nil
=======
	l, h := clampSlice(p.Args.Offset, p.Args.Offset+p.Args.Limit, len(filteredSilences))
	return newOffsetContainer(
		filteredSilences[l:h],
		len(filteredSilences),
		p.Args.Offset,
		p.Args.Limit,
	), nil
>>>>>>> 2d9b9373
}

// Entities implements response to request for 'entities' field.
func (r *envImpl) Entities(p schema.EnvironmentEntitiesFieldResolverParams) (interface{}, error) {
	res := newOffsetContainer(p.Args.Offset, p.Args.Limit)
	env := p.Source.(*types.Environment)
	ctx := types.SetContextFromResource(p.Context, env)
	records, err := r.entityCtrl.Query(ctx)
	if err != nil {
		return nil, err
	}

	// apply filters
	var filteredEntities []*types.Entity
	filter := p.Args.Filter
	if len(filter) > 0 {
		predicate, err := eval.NewPredicate(filter)
		if err != nil {
			logger.WithError(err).Debug("error with given predicate")
		} else {
			for _, event := range records {
				if matched, err := predicate.Eval(event); err != nil {
					logger.WithError(err).Debug("unable to filter record")
				} else if matched {
					filteredEntities = append(filteredEntities, event)
				}
			}
		}
	} else {
		filteredEntities = records
	}

	// sort records
	switch p.Args.OrderBy {
	case schema.EntityListOrders.LASTSEEN:
		sort.Sort(types.SortEntitiesByLastSeen(filteredEntities))
	default:
		sort.Sort(types.SortEntitiesByID(
			filteredEntities,
			p.Args.OrderBy == schema.EntityListOrders.ID,
		))
	}

	// paginate
	l, h := clampSlice(p.Args.Offset, p.Args.Offset+p.Args.Limit, len(filteredEntities))
	res.Nodes = filteredEntities[l:h]
	res.PageInfo.totalCount = len(filteredEntities)
	return res, nil
}

// Events implements response to request for 'events' field.
func (r *envImpl) Events(p schema.EnvironmentEventsFieldResolverParams) (interface{}, error) {
	res := newOffsetContainer(p.Args.Offset, p.Args.Limit)
	env := p.Source.(*types.Environment)
	ctx := types.SetContextFromResource(p.Context, env)
	records, err := r.eventQuerier.Query(ctx, "", "")
	if err != nil {
		return res, err
	}

	// apply filters
	var filteredEvents []*types.Event
	filter := p.Args.Filter
	if len(filter) > 0 {
		predicate, err := eval.NewPredicate(filter)
		if err != nil {
			logger.WithError(err).Debug("error with given predicate")
		} else {
			for _, event := range records {
				if matched, err := predicate.Eval(event); err != nil {
					logger.WithError(err).Debug("unable to filter event")
				} else if matched {
					filteredEvents = append(filteredEvents, event)
				}
			}
		}
	} else {
		filteredEvents = records
	}

	// sort records
	if p.Args.OrderBy == schema.EventsListOrders.SEVERITY {
		sort.Sort(types.EventsBySeverity(filteredEvents))
	} else {
		sort.Sort(types.EventsByTimestamp(
			filteredEvents,
			p.Args.OrderBy == schema.EventsListOrders.NEWEST,
		))
	}

	// pagination
	l, h := clampSlice(p.Args.Offset, p.Args.Offset+p.Args.Limit, len(filteredEvents))
	res.Nodes = filteredEvents[l:h]
	res.PageInfo.totalCount = len(filteredEvents)
	return res, nil
}

// CheckHistory implements response to request for 'checkHistory' field.
func (r *envImpl) CheckHistory(p schema.EnvironmentCheckHistoryFieldResolverParams) (interface{}, error) {
	env := p.Source.(*types.Environment)
	ctx := types.SetContextFromResource(p.Context, env)
	records, err := r.eventQuerier.Query(ctx, "", "")
	if err != nil {
		return []types.CheckHistory{}, err
	}

	// Accumulate history
	history := []types.CheckHistory{}
	for _, record := range records {
		if record.Check == nil {
			continue
		}
		latest := types.CheckHistory{
			Executed: record.Check.Executed,
			Status:   record.Check.Status,
		}
		history = append(history, latest)
		history = append(history, record.Check.History...)
	}

	// Sort
	sort.Sort(types.ByExecuted(history))

	// Limit
	limit := clampInt(p.Args.Limit, 0, len(history))
	return history[0:limit], nil
}

// Subscriptions implements response to request for 'subscriptions' field.
func (r *envImpl) Subscriptions(p schema.EnvironmentSubscriptionsFieldResolverParams) (interface{}, error) {
	set := string_utils.OccurrenceSet{}
	env := p.Source.(*types.Environment)
	ctx := types.SetContextFromResource(p.Context, env)

	entities, err := r.entityCtrl.Query(ctx)
	if err != nil {
		return set, err
	}
	for _, entity := range entities {
		newSet := occurrencesOfSubscriptions(entity)
		set.Merge(newSet)
	}

	checks, err := r.checksCtrl.Query(ctx)
	if err != nil {
		return set, err
	}
	for _, check := range checks {
		newSet := occurrencesOfSubscriptions(check)
		set.Merge(newSet)
	}

	// If specified omit subscriptions prefix'd with 'entity:'
	if p.Args.OmitEntity {
		for _, subscription := range set.Values() {
			if strings.HasPrefix(subscription, "entity:") {
				set.Remove(subscription)
			}
		}
	}

	// Sort entries
	subscriptionSet := newSubscriptionSet(set)
	if p.Args.OrderBy == schema.SubscriptionSetOrders.ALPHA_DESC {
		subscriptionSet.sortByAlpha(false)
	} else if p.Args.OrderBy == schema.SubscriptionSetOrders.ALPHA_ASC {
		subscriptionSet.sortByAlpha(true)
	} else if p.Args.OrderBy == schema.SubscriptionSetOrders.OCCURRENCES {
		subscriptionSet.sortByOccurrence()
	}

	return subscriptionSet, nil
}<|MERGE_RESOLUTION|>--- conflicted
+++ resolved
@@ -177,21 +177,10 @@
 		sort.Sort(types.SortSilencedByID(filteredSilences))
 	}
 
-	// paginate
-<<<<<<< HEAD
-	l, h := clampSlice(p.Args.Offset, p.Args.Offset+p.Args.Limit, len(records))
-	res.Nodes = records[l:h]
-	res.PageInfo.totalCount = len(records)
+	l, h := clampSlice(p.Args.Offset, p.Args.Offset+p.Args.Limit, len(filteredSilences))
+	res.Nodes = filteredSilences[l:h]
+	res.PageInfo.totalCount = len(filteredSilences)
 	return res, nil
-=======
-	l, h := clampSlice(p.Args.Offset, p.Args.Offset+p.Args.Limit, len(filteredSilences))
-	return newOffsetContainer(
-		filteredSilences[l:h],
-		len(filteredSilences),
-		p.Args.Offset,
-		p.Args.Limit,
-	), nil
->>>>>>> 2d9b9373
 }
 
 // Entities implements response to request for 'entities' field.
