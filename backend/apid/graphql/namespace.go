package graphql

import (
	"sort"

	corev2 "github.com/sensu/sensu-go/api/core/v2"
	"github.com/sensu/sensu-go/backend/apid/graphql/filter"
	"github.com/sensu/sensu-go/backend/apid/graphql/globalid"
	"github.com/sensu/sensu-go/backend/apid/graphql/schema"
	"github.com/sensu/sensu-go/backend/store"
	"github.com/sensu/sensu-go/graphql"
)

const (
	// the maximum number of events & entities that will be read from the store
	// into memory; things likely won't work well if the upper bound is hit but
	// at least we aren't breaking the existing behaviour. Eventually this
	// interface will be deprecated in lieu of one that can be performant.
	maxSizeNamespaceListEntities = 25_000
	maxSizeNamespaceListEvents   = 25_000
)

var _ schema.NamespaceFieldResolvers = (*namespaceImpl)(nil)

//
// Implement NamespaceFieldResolvers
//

type namespaceImpl struct {
	schema.MutatorAliases
<<<<<<< HEAD
	client       NamespaceClient
	eventClient  EventClient
	entityClient EntityClient
=======
	client      NamespaceClient
	eventClient EventClient
>>>>>>> 57d17e2e
}

// ID implements response to request for 'id' field.
func (r *namespaceImpl) ID(p graphql.ResolveParams) (string, error) {
	return globalid.NamespaceTranslator.EncodeToString(p.Context, p.Source), nil
}

// Name implements response to request for 'name' field.
func (r *namespaceImpl) Name(p graphql.ResolveParams) (string, error) {
	nsp := p.Source.(*corev2.Namespace)
	return nsp.Name, nil
}

// Checks implements response to request for 'checks' field.
func (r *namespaceImpl) Checks(p schema.NamespaceChecksFieldResolverParams) (interface{}, error) {
	res := newOffsetContainer(p.Args.Offset, p.Args.Limit)
	nsp := p.Source.(*corev2.Namespace)

	// finds all records
	results, err := loadCheckConfigs(p.Context, nsp.Name)
	if err != nil {
		return res, err
	}

	// filter
	matches, err := filter.Compile(p.Args.Filters, CheckFilters(), corev2.CheckConfigFields)
	if err != nil {
		return res, err
	}
	filteredResults := make([]*corev2.CheckConfig, 0, len(results))
	for i := range results {
		if matches(results[i]) {
			filteredResults = append(filteredResults, results[i])
		}
	}

	// sort records
	sort.Sort(corev2.SortCheckConfigsByName(
		filteredResults,
		p.Args.OrderBy == schema.CheckListOrders.NAME,
	))

	// paginate
	l, h := clampSlice(p.Args.Offset, p.Args.Offset+p.Args.Limit, len(filteredResults))
	res.Nodes = filteredResults[l:h]
	res.PageInfo.totalCount = len(filteredResults)
	return res, nil
}

// EventFilters implements response to request for 'eventFilters' field.
func (r *namespaceImpl) EventFilters(p schema.NamespaceEventFiltersFieldResolverParams) (interface{}, error) {
	res := newOffsetContainer(p.Args.Offset, p.Args.Limit)
	nsp := p.Source.(*corev2.Namespace)

	// find all records
	results, err := loadEventFilters(p.Context, nsp.Name)
	if err != nil {
		return res, err
	}

	// filter
	matches, err := filter.Compile(p.Args.Filters, EventFilterFilters(), corev2.EventFilterFields)
	if err != nil {
		return res, err
	}
	filteredResults := make([]*corev2.EventFilter, 0, len(results))
	for i := range results {
		if matches(results[i]) {
			filteredResults = append(filteredResults, results[i])
		}
	}

	// sort records
	sort.Sort(corev2.SortEventFiltersByName(
		filteredResults,
		p.Args.OrderBy == schema.EventFilterListOrders.NAME,
	))

	// paginate
	l, h := clampSlice(p.Args.Offset, p.Args.Offset+p.Args.Limit, len(filteredResults))
	res.Nodes = filteredResults[l:h]
	res.PageInfo.totalCount = len(filteredResults)
	return res, nil
}

// Handlers implements response to request for 'handlers' field.
func (r *namespaceImpl) Handlers(p schema.NamespaceHandlersFieldResolverParams) (interface{}, error) {
	res := newOffsetContainer(p.Args.Offset, p.Args.Limit)
	nsp := p.Source.(*corev2.Namespace)

	// finds all records
	results, err := loadHandlers(p.Context, nsp.Name)
	if err != nil {
		return res, err
	}

	// filter
	matches, err := filter.Compile(p.Args.Filters, HandlerFilters(), corev2.HandlerFields)
	if err != nil {
		return res, err
	}
	filteredResults := make([]*corev2.Handler, 0, len(results))
	for i := range results {
		if matches(results[i]) {
			filteredResults = append(filteredResults, results[i])
		}
	}

	// sort
	sort.Sort(corev2.SortHandlersByName(
		filteredResults,
		p.Args.OrderBy == schema.HandlerListOrders.NAME,
	))

	// paginate
	l, h := clampSlice(p.Args.Offset, p.Args.Offset+p.Args.Limit, len(filteredResults))
	res.Nodes = filteredResults[l:h]
	res.PageInfo.totalCount = len(filteredResults)
	return res, nil
}

// Mutators implements response to request for 'mutators' field.
func (r *namespaceImpl) Mutators(p schema.NamespaceMutatorsFieldResolverParams) (interface{}, error) {
	res := newOffsetContainer(p.Args.Offset, p.Args.Limit)
	nsp := p.Source.(*corev2.Namespace)

	// finds all records
	results, err := loadMutators(p.Context, nsp.Name)
	if err != nil {
		return res, err
	}

	// filter
	matches, err := filter.Compile(p.Args.Filters, MutatorFilters(), corev2.MutatorFields)
	if err != nil {
		return res, err
	}
	filteredResults := make([]*corev2.Mutator, 0, len(results))
	for i := range results {
		if matches(results[i]) {
			filteredResults = append(filteredResults, results[i])
		}
	}

	// sort
	sort.Sort(corev2.SortMutatorsByName(
		filteredResults,
		p.Args.OrderBy == schema.MutatorListOrders.NAME,
	))

	// paginate
	l, h := clampSlice(p.Args.Offset, p.Args.Offset+p.Args.Limit, len(filteredResults))
	res.Nodes = filteredResults[l:h]
	res.PageInfo.totalCount = len(filteredResults)
	return res, nil
}

// Silences implements response to request for 'silences' field.
func (r *namespaceImpl) Silences(p schema.NamespaceSilencesFieldResolverParams) (interface{}, error) {
	res := newOffsetContainer(p.Args.Offset, p.Args.Limit)
	nsp := p.Source.(*corev2.Namespace)

	// fetch
	results, err := loadSilenceds(p.Context, nsp.Name)
	if err != nil {
		return res, err
	}

	// filter
	matches, err := filter.Compile(p.Args.Filters, SilenceFilters(), corev2.SilencedFields)
	if err != nil {
		return res, err
	}
	filteredResults := make([]*corev2.Silenced, 0, len(results))
	for i := range results {
		if matches(results[i]) {
			filteredResults = append(filteredResults, results[i])
		}
	}

	// sort records
	switch p.Args.OrderBy {
	case schema.SilencesListOrders.BEGIN_DESC:
		sort.Sort(sort.Reverse(corev2.SortSilencedByBegin(filteredResults)))
	case schema.SilencesListOrders.BEGIN:
		sort.Sort(corev2.SortSilencedByBegin(filteredResults))
	case schema.SilencesListOrders.ID_DESC:
		sort.Sort(sort.Reverse(corev2.SortSilencedByName(filteredResults)))
	case schema.SilencesListOrders.ID:
	default:
		sort.Sort(corev2.SortSilencedByName(filteredResults))
	}

	l, h := clampSlice(p.Args.Offset, p.Args.Offset+p.Args.Limit, len(filteredResults))
	res.Nodes = filteredResults[l:h]
	res.PageInfo.totalCount = len(filteredResults)
	return res, nil
}

// Entities implements response to request for 'entities' field.
func (r *namespaceImpl) Entities(p schema.NamespaceEntitiesFieldResolverParams) (interface{}, error) {
	res := newOffsetContainer(p.Args.Offset, p.Args.Limit)
	nsp := p.Source.(*corev2.Namespace)

	// fetch
	ctx := store.NamespaceContext(p.Context, nsp.Name)
	results, err := listEntities(ctx, r.entityClient, maxSizeNamespaceListEntities)
	if err != nil {
		return res, err
	}

	// filter
	matches, err := filter.Compile(p.Args.Filters, EntityFilters(), corev2.EntityFields)
	if err != nil {
		return res, err
	}
	filteredResults := make([]*corev2.Entity, 0, len(results))
	for i := range results {
		if matches(results[i]) {
			filteredResults = append(filteredResults, results[i])
		}
	}

	// sort records
	switch p.Args.OrderBy {
	case schema.EntityListOrders.LASTSEEN:
		sort.Sort(corev2.SortEntitiesByLastSeen(filteredResults))
	default:
		sort.Sort(corev2.SortEntitiesByID(
			filteredResults,
			p.Args.OrderBy == schema.EntityListOrders.ID,
		))
	}

	// paginate
	l, h := clampSlice(p.Args.Offset, p.Args.Offset+p.Args.Limit, len(filteredResults))
	res.Nodes = filteredResults[l:h]
	res.PageInfo.totalCount = len(filteredResults)
	return res, nil
}

func listEventsOrdering(order schema.EventsListOrder) (string, bool) {
	switch order {
	case schema.EventsListOrders.ENTITY:
		return corev2.EventSortEntity, false
	case schema.EventsListOrders.ENTITY_DESC:
		return corev2.EventSortEntity, true
	case schema.EventsListOrders.LASTOK:
		return corev2.EventSortLastOk, false
	case schema.EventsListOrders.NEWEST:
		return corev2.EventSortTimestamp, true
	case schema.EventsListOrders.OLDEST:
		return corev2.EventSortTimestamp, false
	default:
		return corev2.EventSortTimestamp, true
	}
}

func (r *namespaceImpl) eventsWithInStoreFiltering(p schema.NamespaceEventsFieldResolverParams) (interface{}, error) {
	res := newOffsetContainer(p.Args.Offset, p.Args.Limit)
	nsp := p.Source.(*corev2.Namespace)

	ctx := store.NamespaceContext(p.Context, nsp.Name)

	ordering, direction := listEventsOrdering(p.Args.OrderBy)
	pred := &store.SelectionPredicate{
		Limit:      int64(p.Args.Limit),
		Offset:     int64(p.Args.Offset),
		Ordering:   ordering,
		Descending: direction,
	}
	events, err := r.eventClient.ListEvents(ctx, pred)
	if err != nil {
		return res, err
	}
	// No predicate for all events in namespace
	totalResultCount, err := r.eventClient.CountEvents(ctx, nil)
	if err != nil {
		return res, err
	}

	res.Nodes = events
	res.PageInfo.totalCount = int(totalResultCount)
	return res, nil
}

// Events implements response to request for 'events' field.
func (r *namespaceImpl) Events(p schema.NamespaceEventsFieldResolverParams) (interface{}, error) {
	if r.eventClient.EventStoreSupportsFiltering(p.Context) {
		return r.eventsWithInStoreFiltering(p)
	}

	res := newOffsetContainer(p.Args.Offset, p.Args.Limit)
	nsp := p.Source.(*corev2.Namespace)

	// fetch
	ctx := store.NamespaceContext(p.Context, nsp.Name)
	results, err := listEvents(ctx, r.eventClient, "", maxSizeNamespaceListEvents)
	if err != nil {
		return res, err
	}

	// filter
	matches, err := filter.Compile(p.Args.Filters, EventFilters(), corev2.EventFields)
	if err != nil {
		return res, err
	}
	filteredResults := make([]*corev2.Event, 0, len(results))
	for i := range results {
		if matches(results[i]) {
			filteredResults = append(filteredResults, results[i])
		}
	}

	// sort records
	sortEvents(filteredResults, p.Args.OrderBy)

	// pagination
	l, h := clampSlice(p.Args.Offset, p.Args.Offset+p.Args.Limit, len(filteredResults))
	res.Nodes = filteredResults[l:h]
	res.PageInfo.totalCount = len(filteredResults)
	return res, nil
}<|MERGE_RESOLUTION|>--- conflicted
+++ resolved
@@ -28,14 +28,9 @@
 
 type namespaceImpl struct {
 	schema.MutatorAliases
-<<<<<<< HEAD
 	client       NamespaceClient
 	eventClient  EventClient
 	entityClient EntityClient
-=======
-	client      NamespaceClient
-	eventClient EventClient
->>>>>>> 57d17e2e
 }
 
 // ID implements response to request for 'id' field.
