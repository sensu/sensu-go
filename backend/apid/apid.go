package apid

import (
	"context"
	"crypto/tls"
	"encoding/json"
	"fmt"
	"net/http"
	"sync"
	"sync/atomic"
	"time"

	"github.com/coreos/etcd/clientv3"
	"github.com/gorilla/mux"
	"github.com/prometheus/client_golang/prometheus/promhttp"
	"github.com/sensu/sensu-go/backend/apid/actions"
	"github.com/sensu/sensu-go/backend/apid/middlewares"
	"github.com/sensu/sensu-go/backend/apid/routers"
	"github.com/sensu/sensu-go/backend/authentication"
	"github.com/sensu/sensu-go/backend/authorization/rbac"
	"github.com/sensu/sensu-go/backend/messaging"
	"github.com/sensu/sensu-go/backend/store"
	"github.com/sensu/sensu-go/types"
)

// APId is the backend HTTP API.
type APId struct {
	Authenticator    *authentication.Authenticator
	HTTPServer       *http.Server
	CoreSubrouter    *mux.Router
	GraphQLSubrouter *mux.Router

	stopping            chan struct{}
	running             *atomic.Value
	wg                  *sync.WaitGroup
	errChan             chan error
	bus                 messaging.MessageBus
	store               store.Store
	eventStore          store.EventStore
	queueGetter         types.QueueGetter
	tls                 *types.TLSOptions
	cluster             clientv3.Cluster
	etcdClientTLSConfig *tls.Config
	clusterVersion      string
}

// Option is a functional option.
type Option func(*APId) error

// Config configures APId.
type Config struct {
	ListenAddress       string
	URL                 string
	Bus                 messaging.MessageBus
	Store               store.Store
	EventStore          store.EventStore
	QueueGetter         types.QueueGetter
	TLS                 *types.TLSOptions
	Cluster             clientv3.Cluster
	EtcdClientTLSConfig *tls.Config
	Authenticator       *authentication.Authenticator
	ClusterVersion      string
}

// New creates a new APId.
func New(c Config, opts ...Option) (*APId, error) {
	a := &APId{
		store:               c.Store,
		eventStore:          c.EventStore,
		queueGetter:         c.QueueGetter,
		tls:                 c.TLS,
		bus:                 c.Bus,
		stopping:            make(chan struct{}, 1),
		running:             &atomic.Value{},
		wg:                  &sync.WaitGroup{},
		errChan:             make(chan error, 1),
		cluster:             c.Cluster,
		etcdClientTLSConfig: c.EtcdClientTLSConfig,
		Authenticator:       c.Authenticator,
		clusterVersion:      c.ClusterVersion,
	}

	// prepare TLS config
	var tlsServerConfig *tls.Config
	var err error
	if c.TLS != nil {
		tlsServerConfig, err = c.TLS.ToServerTLSConfig()
		if err != nil {
			return nil, err
		}
	}

	router := NewRouter()
	_ = PublicSubrouter(router, c)
	a.GraphQLSubrouter = GraphQLSubrouter(router, c)
	_ = AuthenticationSubrouter(router, c)
	a.CoreSubrouter = CoreSubrouter(router, c)

	a.HTTPServer = &http.Server{
		Addr:         c.ListenAddress,
		Handler:      router,
		WriteTimeout: 15 * time.Second,
		ReadTimeout:  15 * time.Second,
		TLSConfig:    tlsServerConfig,
	}

	for _, o := range opts {
		if err := o(a); err != nil {
			return nil, err
		}
	}

	return a, nil
}

// NewRouter creates a new mux router that implements the http.Handler interface
// and serves all requests
func NewRouter() *mux.Router {
	router := mux.NewRouter().UseEncodedPath()

	// Register a default handler when no routes match
	router.NotFoundHandler = middlewares.SimpleLogger{}.Then(http.HandlerFunc(notFoundHandler))

	return router
}

// AuthenticationSubrouter initializes a subrouter that handles all
// authentication requests
func AuthenticationSubrouter(router *mux.Router, cfg Config) *mux.Router {
	subrouter := NewSubrouter(
		router.NewRoute(),
		middlewares.SimpleLogger{},
		middlewares.RefreshToken{},
		middlewares.LimitRequest{},
	)

	mountRouters(subrouter,
		routers.NewAuthenticationRouter(cfg.Store, cfg.Authenticator),
	)

	return subrouter
}

// CoreSubrouter initializes a subrouter that handles all requests coming to
// /api/core/v2
func CoreSubrouter(router *mux.Router, cfg Config) *mux.Router {
	subrouter := NewSubrouter(
		router.PathPrefix("/api/{group:core}/{version:v2}/"),
		middlewares.SimpleLogger{},
		middlewares.Namespace{},
<<<<<<< HEAD
		middlewares.Authentication{},
=======
		middlewares.Authentication{Store: cfg.Store},
		middlewares.AllowList{Store: cfg.Store},
>>>>>>> 555e94e1
		middlewares.AuthorizationAttributes{},
		middlewares.Authorization{Authorizer: &rbac.Authorizer{Store: cfg.Store}},
		middlewares.LimitRequest{},
		middlewares.Pagination{},
	)
	mountRouters(
		subrouter,
		routers.NewAssetRouter(cfg.Store),
		routers.NewAPIKeysRouter(cfg.Store),
		routers.NewChecksRouter(cfg.Store, cfg.QueueGetter),
		routers.NewClusterRolesRouter(cfg.Store),
		routers.NewClusterRoleBindingsRouter(cfg.Store),
		routers.NewClusterRouter(actions.NewClusterController(cfg.Cluster, cfg.Store)),
		routers.NewEntitiesRouter(cfg.Store, cfg.EventStore),
		routers.NewEventFiltersRouter(cfg.Store),
		routers.NewEventsRouter(cfg.EventStore, cfg.Bus),
		routers.NewExtensionsRouter(cfg.Store),
		routers.NewHandlersRouter(cfg.Store),
		routers.NewHooksRouter(cfg.Store),
		routers.NewMutatorsRouter(cfg.Store),
		routers.NewNamespacesRouter(cfg.Store),
		routers.NewRolesRouter(cfg.Store),
		routers.NewRoleBindingsRouter(cfg.Store),
		routers.NewSilencedRouter(cfg.Store),
		routers.NewTessenRouter(actions.NewTessenController(cfg.Store, cfg.Bus)),
		routers.NewUsersRouter(cfg.Store),
	)

	return subrouter
}

// GraphQLSubrouter initializes a subrouter that handles all requests for
// GraphQL
func GraphQLSubrouter(router *mux.Router, cfg Config) *mux.Router {
	subrouter := NewSubrouter(
		router.NewRoute(),
		middlewares.SimpleLogger{},
		middlewares.LimitRequest{},
		// TODO: Currently the web app relies on receiving a 401 to determine if
		//       a user is not authenticated. However, in the future we should
		//       allow requests without an access token to continue so that
		//       unauthenticated clients can still fetch the schema. Useful for
		//       implementing tools like GraphiQL.
		//
		//       https://github.com/graphql/graphiql
		//       https://graphql.org/learn/introspection/
<<<<<<< HEAD
		middlewares.Authentication{IgnoreUnauthorized: false},
=======
		middlewares.Authentication{IgnoreUnauthorized: false, Store: cfg.Store},
		middlewares.AllowList{Store: cfg.Store, IgnoreMissingClaims: true},
>>>>>>> 555e94e1
	)

	mountRouters(
		subrouter,
		routers.NewGraphQLRouter(
			cfg.Store, cfg.EventStore, &rbac.Authorizer{Store: cfg.Store}, cfg.QueueGetter, cfg.Bus,
		),
	)

	return subrouter
}

// PublicSubrouter initializes a subrouter that handles all requests to public
// endpoints
func PublicSubrouter(router *mux.Router, cfg Config) *mux.Router {
	subrouter := NewSubrouter(
		router.NewRoute(),
		middlewares.SimpleLogger{},
		middlewares.LimitRequest{},
	)

	mountRouters(subrouter,
		routers.NewHealthRouter(
			actions.NewHealthController(cfg.Store, cfg.Cluster, cfg.EtcdClientTLSConfig),
		),
		routers.NewVersionRouter(actions.NewVersionController(cfg.ClusterVersion)),
		routers.NewTessenMetricRouter(actions.NewTessenMetricController(cfg.Bus)),
	)

	subrouter.Handle("/metrics", promhttp.Handler())

	return subrouter
}

func notFoundHandler(w http.ResponseWriter, req *http.Request) {
	w.WriteHeader(http.StatusNotFound)
	resp := map[string]interface{}{
		"message": "not found", "code": actions.NotFound,
	}
	_ = json.NewEncoder(w).Encode(resp)
}

// Start APId.
func (a *APId) Start() error {
	logger.Info("starting apid on address: ", a.HTTPServer.Addr)
	a.wg.Add(1)

	go func() {
		defer a.wg.Done()
		var err error
		if a.tls != nil {
			// TLS configuration comes from ToServerTLSConfig
			err = a.HTTPServer.ListenAndServeTLS("", "")
		} else {
			err = a.HTTPServer.ListenAndServe()
		}
		if err != nil && err != http.ErrServerClosed {
			a.errChan <- fmt.Errorf("failed to start http/https server %s", err)
		}
	}()

	return nil
}

// Stop httpApi.
func (a *APId) Stop() error {
	if err := a.HTTPServer.Shutdown(context.TODO()); err != nil {
		// failure/timeout shutting down the server gracefully
		logger.Error("failed to shutdown http server gracefully - forcing shutdown")
		if closeErr := a.HTTPServer.Close(); closeErr != nil {
			logger.Error("failed to shutdown http server forcefully")
		}
	}

	a.running.Store(false)
	close(a.stopping)
	a.wg.Wait()
	close(a.errChan)

	return nil
}

// Err returns a channel to listen for terminal errors on.
func (a *APId) Err() <-chan error {
	return a.errChan
}

// Name returns the daemon name
func (a *APId) Name() string {
	return "apid"
}

func mountRouters(parent *mux.Router, subRouters ...routers.Router) {
	for _, subRouter := range subRouters {
		subRouter.Mount(parent)
	}
}<|MERGE_RESOLUTION|>--- conflicted
+++ resolved
@@ -148,12 +148,7 @@
 		router.PathPrefix("/api/{group:core}/{version:v2}/"),
 		middlewares.SimpleLogger{},
 		middlewares.Namespace{},
-<<<<<<< HEAD
-		middlewares.Authentication{},
-=======
 		middlewares.Authentication{Store: cfg.Store},
-		middlewares.AllowList{Store: cfg.Store},
->>>>>>> 555e94e1
 		middlewares.AuthorizationAttributes{},
 		middlewares.Authorization{Authorizer: &rbac.Authorizer{Store: cfg.Store}},
 		middlewares.LimitRequest{},
@@ -200,12 +195,7 @@
 		//
 		//       https://github.com/graphql/graphiql
 		//       https://graphql.org/learn/introspection/
-<<<<<<< HEAD
-		middlewares.Authentication{IgnoreUnauthorized: false},
-=======
 		middlewares.Authentication{IgnoreUnauthorized: false, Store: cfg.Store},
-		middlewares.AllowList{Store: cfg.Store, IgnoreMissingClaims: true},
->>>>>>> 555e94e1
 	)
 
 	mountRouters(
