--- conflicted
+++ resolved
@@ -181,22 +181,16 @@
 
 	// Make sure the refresh token is authorized in the access list
 	if _, err := a.store.GetToken(refreshClaims.Subject, refreshClaims.Id); err != nil {
-<<<<<<< HEAD
-		logger.WithError(err).Infof("refresh token ID %q is unauthorized", refreshClaims.Id)
-		http.Error(w, http.StatusText(http.StatusUnauthorized), http.StatusUnauthorized)
-		return
-=======
 		switch err := err.(type) {
 		case *store.ErrNotFound:
-			http.Error(w, "refresh token is no longer valid", http.StatusUnauthorized)
+			logger.WithError(err).Infof("refresh token ID %q is unauthorized", refreshClaims.Id)
+			http.Error(w, http.StatusText(http.StatusUnauthorized), http.StatusUnauthorized)
 			return
 		default:
-			err = fmt.Errorf("the refresh token is not authorized: %s", err)
-			logger.WithField("user", refreshClaims.Subject).Error(err)
-			http.Error(w, err.Error(), http.StatusInternalServerError)
+			logger.WithError(err).Infof("unexpected error while authorizing refresh token ID %q", refreshClaims.Id)
+			http.Error(w, http.StatusText(http.StatusInternalServerError), http.StatusInternalServerError)
 			return
 		}
->>>>>>> ab81a9d3
 	}
 
 	// Revoke the old access token from the access list
