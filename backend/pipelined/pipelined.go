--- conflicted
+++ resolved
@@ -11,43 +11,23 @@
 	"github.com/sensu/sensu-go/asset"
 	"github.com/sensu/sensu-go/backend/messaging"
 	"github.com/sensu/sensu-go/backend/pipeline"
+	"github.com/sensu/sensu-go/backend/secrets"
 	"github.com/sensu/sensu-go/backend/store"
 	"github.com/sensu/sensu-go/command"
-<<<<<<< HEAD
-	"github.com/sensu/sensu-go/types"
+	"github.com/sensu/sensu-go/rpc"
 )
 
 var defaultStoreTimeout = time.Minute
-=======
-	"github.com/sensu/sensu-go/rpc"
-	"github.com/sensu/sensu-go/backend/secrets"
-)
 
 // ExtensionExecutorGetterFunc gets an ExtensionExecutor. Used to decouple
 // Pipelined from gRPC.
 type ExtensionExecutorGetterFunc func(*corev2.Extension) (rpc.ExtensionExecutor, error)
->>>>>>> fb381deb
 
 // Pipelined handles incoming Sensu events and puts them through a
 // Sensu event pipeline, i.e. filter -> mutator -> handler. The Sensu
 // handler configuration determines which Sensu filters and mutator
 // are used.
 type Pipelined struct {
-<<<<<<< HEAD
-	assetGetter       asset.Getter
-	stopping          chan struct{}
-	running           *atomic.Value
-	wg                *sync.WaitGroup
-	errChan           chan error
-	eventChan         chan interface{}
-	subscription      messaging.Subscription
-	store             store.Store
-	bus               messaging.MessageBus
-	extensionExecutor pipeline.ExtensionExecutorGetterFunc
-	executor          command.Executor
-	workerCount       int
-	storeTimeout      time.Duration
-=======
 	assetGetter            asset.Getter
 	stopping               chan struct{}
 	running                *atomic.Value
@@ -57,11 +37,11 @@
 	subscription           messaging.Subscription
 	store                  store.Store
 	bus                    messaging.MessageBus
-	extensionExecutor      ExtensionExecutorGetterFunc
+	extensionExecutor      pipeline.ExtensionExecutorGetterFunc
 	executor               command.Executor
 	workerCount            int
+	storeTimeout           time.Duration
 	secretsProviderManager *secrets.ProviderManager
->>>>>>> fb381deb
 }
 
 // Config configures a Pipelined.
@@ -72,11 +52,8 @@
 	AssetGetter             asset.Getter
 	BufferSize              int
 	WorkerCount             int
-<<<<<<< HEAD
 	StoreTimeout            time.Duration
-=======
 	SecretsProviderManager  *secrets.ProviderManager
->>>>>>> fb381deb
 }
 
 // Option is a functional option used to configure Pipelined.
@@ -98,20 +75,6 @@
 	}
 
 	p := &Pipelined{
-<<<<<<< HEAD
-		store:             c.Store,
-		bus:               c.Bus,
-		extensionExecutor: c.ExtensionExecutorGetter,
-		stopping:          make(chan struct{}, 1),
-		running:           &atomic.Value{},
-		wg:                &sync.WaitGroup{},
-		errChan:           make(chan error, 1),
-		eventChan:         make(chan interface{}, c.BufferSize),
-		workerCount:       c.WorkerCount,
-		executor:          command.NewExecutor(),
-		assetGetter:       c.AssetGetter,
-		storeTimeout:      c.StoreTimeout,
-=======
 		store:                  c.Store,
 		bus:                    c.Bus,
 		extensionExecutor:      c.ExtensionExecutorGetter,
@@ -123,8 +86,8 @@
 		workerCount:            c.WorkerCount,
 		executor:               command.NewExecutor(),
 		assetGetter:            c.AssetGetter,
+		storeTimeout:           c.StoreTimeout,
 		secretsProviderManager: c.SecretsProviderManager,
->>>>>>> fb381deb
 	}
 	for _, o := range options {
 		if err := o(p); err != nil {
@@ -185,6 +148,7 @@
 			ExtensionExecutorGetter: p.extensionExecutor,
 			AssetGetter:             p.assetGetter,
 			StoreTimeout:            p.storeTimeout,
+			SecretsProviderManager:  p.secretsProviderManager,
 		})
 		p.wg.Add(1)
 		go func() {
