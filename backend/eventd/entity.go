--- conflicted
+++ resolved
@@ -45,12 +45,6 @@
 
 	configReq := storev2.NewResourceRequestFromResource(config)
 	stateReq := storev2.NewResourceRequestFromResource(state)
-<<<<<<< HEAD
-
-	// Use postgres when available (enterprise only, entity state only)
-	stateReq.UsePostgres = true
-=======
->>>>>>> 12ac1147
 
 	var (
 		wState, wConfig storev2.Wrapper
