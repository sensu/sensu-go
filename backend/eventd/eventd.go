package eventd

import (
	"context"
	"errors"
	"fmt"
	"path"
	"strings"
	"sync"
	"time"

	"github.com/coreos/etcd/clientv3"
	"github.com/prometheus/client_golang/prometheus"
	corev2 "github.com/sensu/sensu-go/api/core/v2"
	"github.com/sensu/sensu-go/backend/liveness"
	"github.com/sensu/sensu-go/backend/messaging"
	"github.com/sensu/sensu-go/backend/store"
	"github.com/sensu/sensu-go/backend/store/cache"
	"github.com/sirupsen/logrus"
)

const (
	// ComponentName identifies Eventd as the component/daemon implemented in this
	// package.
	ComponentName = "eventd"

	// EventsProcessedCounterVec is the name of the prometheus counter vec used to count events processed.
	EventsProcessedCounterVec = "sensu_go_events_processed"

	// EventsProcessedLabelName is the name of the label which stores prometheus values.
	EventsProcessedLabelName = "status"

	// EventsProcessedLabelSuccess is the name of the label used to count events processed successfully.
	EventsProcessedLabelSuccess = "success"
)

var (
	logger = logrus.WithFields(logrus.Fields{
		"component": ComponentName,
	})

	// EventsProcessed counts the number of sensu go events processed.
	EventsProcessed = prometheus.NewCounterVec(
		prometheus.CounterOpts{
			Name: EventsProcessedCounterVec,
			Help: "The total number of processed events",
		},
		[]string{EventsProcessedLabelName},
	)
)

// Eventd handles incoming sensu events and stores them in etcd.
type Eventd struct {
	ctx             context.Context
	cancel          context.CancelFunc
	store           store.Store
	eventStore      store.EventStore
	bus             messaging.MessageBus
	workerCount     int
	livenessFactory liveness.Factory
	eventChan       chan interface{}
	subscription    messaging.Subscription
	errChan         chan error
	mu              *sync.Mutex
	shutdownChan    chan struct{}
	wg              *sync.WaitGroup
	Logger          Logger
	silencedCache   *cache.Resource
}

// Option is a functional option.
type Option func(*Eventd) error

// Config configures Eventd
type Config struct {
	Store           store.Store
	EventStore      store.EventStore
	Bus             messaging.MessageBus
	LivenessFactory liveness.Factory
	Client          *clientv3.Client
	BufferSize      int
	WorkerCount     int
}

// New creates a new Eventd.
<<<<<<< HEAD
func New(c Config, opts ...Option) (*Eventd, error) {
	if c.BufferSize == 0 {
		c.BufferSize = 1
	}
	if c.WorkerCount == 0 {
		c.WorkerCount = 1
	}

=======
func New(ctx context.Context, c Config, opts ...Option) (*Eventd, error) {
>>>>>>> 8c6d5564
	e := &Eventd{
		store:           c.Store,
		eventStore:      c.EventStore,
		bus:             c.Bus,
		workerCount:     c.WorkerCount,
		livenessFactory: c.LivenessFactory,
		errChan:         make(chan error, 1),
		shutdownChan:    make(chan struct{}, 1),
		eventChan:       make(chan interface{}, c.BufferSize),
		wg:              &sync.WaitGroup{},
		mu:              &sync.Mutex{},
		Logger:          &RawLogger{},
	}

	e.ctx, e.cancel = context.WithCancel(ctx)
	cache, err := cache.New(e.ctx, c.Client, &corev2.Silenced{}, false)
	if err != nil {
		return nil, err
	}
	e.silencedCache = cache

	for _, o := range opts {
		if err := o(e); err != nil {
			return nil, err
		}
	}

	_ = prometheus.Register(EventsProcessed)

	return e, nil
}

// Receiver returns the event receiver channel.
func (e *Eventd) Receiver() chan<- interface{} {
	return e.eventChan
}

// Start eventd.
func (e *Eventd) Start() error {
	e.wg.Add(e.workerCount)
	sub, err := e.bus.Subscribe(messaging.TopicEventRaw, "eventd", e)
	e.subscription = sub
	if err != nil {
		return err
	}
	e.startHandlers()

	return nil
}

func (e *Eventd) startHandlers() {
	for i := 0; i < e.workerCount; i++ {
		go func() {
			defer e.wg.Done()

			for {
				select {
				case <-e.shutdownChan:
					// drain the event channel.
					for msg := range e.eventChan {
						if err := e.handleMessage(msg); err != nil {
							logger.WithError(err).Error("eventd - error handling event")
						}
					}
					return

				case msg, ok := <-e.eventChan:
					// The message bus will close channels when it's shut down which means
					// we will end up reading from a closed channel. If it's closed,
					// return from this goroutine and emit a fatal error. It is then
					// the responsility of eventd's parent to shutdown eventd.
					//
					// NOTE: Should that be the case? If eventd is signalling that it has,
					// effectively, shutdown, why would something else be responsible for
					// shutting it down.
					if !ok {
						// This only buffers a single error. We can't block on
						// sending these or shutdown will block indefinitely.
						select {
						case e.errChan <- errors.New("event channel closed"):
						default:
						}
						return
					}

					if err := e.handleMessage(msg); err != nil {
						logger.WithError(err).Error("eventd - error handling event")
					}
				}
			}
		}()
	}
}

// eventKey creates a key to identify the event for liveness monitoring
func eventKey(event *corev2.Event) string {
	// Typically we want the entity name to be the thing we monitor, but if
	// it's a round robin check, and there is no proxy entity, then use
	// the check name instead.
	if event.Check.RoundRobin && event.Entity.EntityClass != corev2.EntityProxyClass {
		return path.Join(event.Check.Namespace, event.Check.Name)
	}
	return path.Join(event.Entity.Namespace, event.Check.Name, event.Entity.Name)
}

func (e *Eventd) handleMessage(msg interface{}) error {
	event, ok := msg.(*corev2.Event)
	if !ok {
		return errors.New("received non-Event on event channel")
	}

	// Validate the received event
	if err := event.Validate(); err != nil {
		return err
	}

	// If the event does not contain a check (rather, it contains metrics)
	// publish the event without writing to the store
	if !event.HasCheck() {
		e.Logger.Println(event)
		return e.bus.Publish(messaging.TopicEvent, event)
	}

	ctx := context.WithValue(context.Background(), corev2.NamespaceKey, event.Entity.Namespace)

	// Add any silenced subscriptions to the event
	getSilenced(ctx, event, e.silencedCache)

	// Handle expire on resolve silenced entries
	if err := handleExpireOnResolveEntries(ctx, event, e.store); err != nil {
		return err
	}

	event, prevEvent, err := e.eventStore.UpdateEvent(ctx, event)
	if err != nil {
		return err
	}

	e.Logger.Println(event)

	switches := e.livenessFactory("eventd", e.dead, e.alive, logger)
	switchKey := eventKey(event)

	if event.Check.Ttl > 0 {
		// Reset the switch
		timeout := int64(event.Check.Ttl)
		if err := switches.Alive(context.TODO(), switchKey, timeout); err != nil {
			return err
		}
	} else if prevEvent != nil && prevEvent.Check.Ttl > 0 {
		// The check TTL has been disabled, there is no longer a need to track it
		if err := switches.Bury(context.TODO(), switchKey); err != nil {
			// It's better to publish the event even if this fails, so
			// don't return the error here.
			logger.WithError(err).Error("error burying switch")
		}
	}

	EventsProcessed.WithLabelValues(EventsProcessedLabelSuccess).Inc()

	return e.bus.Publish(messaging.TopicEvent, event)
}

func (e *Eventd) alive(key string, prev liveness.State, leader bool) (bury bool) {
	lager := logger.WithFields(logrus.Fields{
		"status":          liveness.Alive.String(),
		"previous_status": prev.String()})

	namespace, check, entity, err := parseKey(key)
	if err != nil {
		lager.Error(err)
		return false
	}

	lager = lager.WithFields(logrus.Fields{
		"check":     check,
		"entity":    entity,
		"namespace": namespace})

	lager.Info("check TTL reset")

	return false
}

func (e *Eventd) dead(key string, prev liveness.State, leader bool) (bury bool) {
	lager := logger.WithFields(logrus.Fields{
		"status":          liveness.Dead.String(),
		"previous_status": prev.String()})

	namespace, check, entity, err := parseKey(key)
	if err != nil {
		lager.Error(err)
		return false
	}

	lager = lager.WithFields(logrus.Fields{
		"check":     check,
		"entity":    entity,
		"namespace": namespace})

	lager.Warn("check TTL expired")

	// NOTE: To support check TTL for round robin scheduling, load all events
	// here, filter by check, and update all events involved in the round robin
	if entity == "" {
		lager.Error("round robin check TTL not supported")
		return false
	}

	ctx := store.NamespaceContext(context.Background(), namespace)

	// The entity has been deleted, and so there is no reason to track check
	// TTL for it anymore.
	if ent, err := e.store.GetEntityByName(ctx, entity); err == nil && ent == nil {
		return true
	}

	event, err := e.eventStore.GetEventByEntityCheck(ctx, entity, check)
	if err != nil {
		lager.WithError(err).Error("can't handle check TTL failure")
		return false
	}

	if event == nil {
		// The user deleted the check event but not the entity
		lager.Error("event is nil")
		return false
	}

	if leader {
		if err := e.handleFailure(event); err != nil {
			lager.WithError(err).Error("can't handle check TTL failure")
		}
	}

	return false
}

func parseKey(key string) (namespace, check, entity string, err error) {
	parts := strings.Split(key, "/")
	if len(parts) == 2 {
		return parts[0], parts[1], "", nil
	}
	if len(parts) == 3 {
		return parts[0], parts[1], parts[2], nil
	}
	return "", "", "", errors.New("bad key")
}

// handleFailure creates a check event with a warn status and publishes it to
// TopicEvent.
func (e *Eventd) handleFailure(event *corev2.Event) error {
	entity := event.Entity
	ctx := context.WithValue(context.Background(), corev2.NamespaceKey, entity.Namespace)

	failedCheckEvent, err := e.createFailedCheckEvent(ctx, event)
	if err != nil {
		return err
	}
	updatedEvent, _, err := e.eventStore.UpdateEvent(ctx, failedCheckEvent)
	if err != nil {
		return err
	}

	return e.bus.Publish(messaging.TopicEvent, updatedEvent)
}

func (e *Eventd) createFailedCheckEvent(ctx context.Context, event *corev2.Event) (*corev2.Event, error) {
	if !event.HasCheck() {
		return nil, errors.New("event does not contain a check")
	}

	event, err := e.eventStore.GetEventByEntityCheck(
		ctx, event.Entity.Name, event.Check.Name,
	)
	if err != nil {
		return nil, err
	}

	check := corev2.NewCheck(corev2.NewCheckConfigFromFace(event.Check))
	output := fmt.Sprintf("Last check execution was %d seconds ago", time.Now().Unix()-event.Check.Executed)

	check.Output = output
	check.Status = 1
	check.State = corev2.EventFailingState
	check.Executed = time.Now().Unix()

	check.MergeWith(event.Check)

	event.Timestamp = time.Now().Unix()
	event.Check = check

	return event, nil
}

// Stop eventd.
func (e *Eventd) Stop() error {
	logger.Info("shutting down eventd")
	if err := e.subscription.Cancel(); err != nil {
		logger.WithError(err).Error("unable to unsubscribe from message bus")
	}
	e.cancel()
	close(e.eventChan)
	close(e.shutdownChan)
	e.wg.Wait()
	return nil
}

// Err returns a channel to listen for terminal errors on.
func (e *Eventd) Err() <-chan error {
	return e.errChan
}

// Name returns the daemon name
func (e *Eventd) Name() string {
	return "eventd"
}<|MERGE_RESOLUTION|>--- conflicted
+++ resolved
@@ -83,8 +83,7 @@
 }
 
 // New creates a new Eventd.
-<<<<<<< HEAD
-func New(c Config, opts ...Option) (*Eventd, error) {
+func New(ctx context.Context, c Config, opts ...Option) (*Eventd, error) {
 	if c.BufferSize == 0 {
 		c.BufferSize = 1
 	}
@@ -92,9 +91,6 @@
 		c.WorkerCount = 1
 	}
 
-=======
-func New(ctx context.Context, c Config, opts ...Option) (*Eventd, error) {
->>>>>>> 8c6d5564
 	e := &Eventd{
 		store:           c.Store,
 		eventStore:      c.EventStore,
