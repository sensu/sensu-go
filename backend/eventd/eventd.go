--- conflicted
+++ resolved
@@ -370,17 +370,13 @@
 
 // handleFailure creates a check event with a warn status and publishes it to
 // TopicEvent.
-<<<<<<< HEAD
 func (e *Eventd) handleFailure(ctx context.Context, event *corev2.Event) error {
-=======
-func (e *Eventd) handleFailure(event *corev2.Event) error {
 	// don't update the event with ttl output for keepalives,
 	// there is a different mechanism for that
 	if event.Check.Name == keepalived.KeepaliveCheckName {
 		return nil
 	}
 
->>>>>>> 3468c2d3
 	entity := event.Entity
 	ctx = context.WithValue(ctx, corev2.NamespaceKey, entity.Namespace)
 
