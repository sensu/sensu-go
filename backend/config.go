package backend

import (
	"time"

	corev2 "github.com/sensu/sensu-go/api/core/v2"
	"github.com/sensu/sensu-go/backend/etcd"
	"github.com/sensu/sensu-go/backend/licensing"
	"golang.org/x/time/rate"
)

const (
	// DefaultEtcdName is the default etcd member node name (single-node cluster only)
	DefaultEtcdName = "default"

	// DefaultEtcdClientURL is the default URL to listen for Etcd clients
	DefaultEtcdClientURL = "http://127.0.0.1:2379"

	// DefaultEtcdPeerURL is the default URL to listen for Etcd peers (single-node cluster only)
	DefaultEtcdPeerURL = "http://127.0.0.1:2380"

	// FlagEventdWorkers defines the number of workers for eventd
	FlagEventdWorkers = "eventd-workers"
	// FlagEventdBufferSize defines the buffer size for eventd
	FlagEventdBufferSize = "eventd-buffer-size"
	// FlagKeepalivedWorkers defines the number of workers for keepalived
	FlagKeepalivedWorkers = "keepalived-workers"
	// FlagKeepalivedBufferSize defines buffer size for keepalived
	FlagKeepalivedBufferSize = "keepalived-buffer-size"
	// FlagPipelinedWorkers defines the number of workers for pipelined
	FlagPipelinedWorkers = "pipelined-workers"
	// FlagPipelinedBufferSize defines the buffer size for pipelined
	FlagPipelinedBufferSize = "pipelined-buffer-size"

	// FlagAgentWriteTimeout specifies the time in seconds to wait before
	// giving up on a write to an agent and disposing of the connection.
	FlagAgentWriteTimeout = "agent-write-timeout"

	// FlagJWTPrivateKeyFile defines the path to the private key file for JWT
	// signatures
	FlagJWTPrivateKeyFile = "jwt-private-key-file"
	// FlagJWTPublicKeyFile defines the path to the public key file for JWT
	// signatures validation
	FlagJWTPublicKeyFile = "jwt-public-key-file"
)

// Config specifies a Backend configuration.
type Config struct {
	// Backend Configuration
	StateDir string
	CacheDir string

	// Agentd Configuration
	AgentHost         string
	AgentPort         int
	AgentTLSOptions   *corev2.TLSOptions
	AgentWriteTimeout int

	// Apid Configuration
	APIListenAddress string
	APIRequestLimit  int64
	APIURL           string

	// AssetsRateLimit is the maximum number of assets per second that will be fetched.
	AssetsRateLimit rate.Limit

	// AssetsBurstLimit is the maximum amount of burst allowed in a rate interval.
	AssetsBurstLimit int

	// Dashboardd Configuration
	DashboardHost        string
	DashboardPort        int
	DashboardTLSCertFile string
	DashboardTLSKeyFile  string

	// Pipelined Configuration
	DeregistrationHandler string

	// Labels are key-value pairs that users can provide to backend entities
	Labels map[string]string

	// Annotations are key-value pairs that users can provide to backend entities
	Annotations map[string]string

	// Etcd configuration
	EtcdAdvertiseClientURLs      []string
	EtcdInitialAdvertisePeerURLs []string
	EtcdInitialClusterToken      string
	EtcdInitialClusterState      string
	EtcdInitialCluster           string
	EtcdClientURLs               []string
	EtcdListenClientURLs         []string
	EtcdListenPeerURLs           []string
	EtcdName                     string
	NoEmbedEtcd                  bool
	EtcdHeartbeatInterval        uint
	EtcdElectionTimeout          uint
	EtcdDiscovery                string
	EtcdDiscoverySrv             string
	EtcdUseEmbeddedClient        bool

	// Etcd TLS configuration
	EtcdClientTLSInfo     etcd.TLSInfo
	EtcdPeerTLSInfo       etcd.TLSInfo
	EtcdCipherSuites      []string
	EtcdMaxRequestBytes   uint
	EtcdQuotaBackendBytes int64

	TLS *corev2.TLSOptions

	LogLevel     string
	EtcdLogLevel string

<<<<<<< HEAD
	LicenseGetter licensing.Getter
=======
	DisablePlatformMetrics         bool
	PlatformMetricsLoggingInterval time.Duration
	PlatformMetricsLogFile         string

	EventLogBufferSize int
	EventLogBufferWait time.Duration
	EventLogFile       string
>>>>>>> 2fdd0a81
}<|MERGE_RESOLUTION|>--- conflicted
+++ resolved
@@ -111,9 +111,8 @@
 	LogLevel     string
 	EtcdLogLevel string
 
-<<<<<<< HEAD
 	LicenseGetter licensing.Getter
-=======
+
 	DisablePlatformMetrics         bool
 	PlatformMetricsLoggingInterval time.Duration
 	PlatformMetricsLogFile         string
@@ -121,5 +120,4 @@
 	EventLogBufferSize int
 	EventLogBufferWait time.Duration
 	EventLogFile       string
->>>>>>> 2fdd0a81
 }