--- conflicted
+++ resolved
@@ -119,13 +119,6 @@
 	// CheckConfigStore provides an interface for managing checks configuration
 	CheckConfigStore
 
-	// ClusterRoleBindingStore provides an interface for managing
-	// ClusterRoleBindings
-	ClusterRoleBindingStore
-
-	// ClusterRoleStore provides an interface for managing ClusterRoles
-	ClusterRoleStore
-
 	// EntityStore provides an interface for managing entities
 	EntityStore
 
@@ -153,12 +146,6 @@
 	// NamespaceStore provides an interface for managing namespaces
 	NamespaceStore
 
-<<<<<<< HEAD
-	// RoleBindingStore provides an interface for managing RoleBindings
-	RoleBindingStore
-
-	// RoleStore provides an interface for managing Roles
-=======
 	// ClusterRoleStore provides an interface for managing cluster roles
 	ClusterRoleStore
 
@@ -166,7 +153,6 @@
 	ClusterRoleBindingStore
 
 	// RoleStore provides an interface for managing roles
->>>>>>> 007ac41d
 	RoleStore
 
 	// RoleBindingStore provides an interface for managing role bindings
