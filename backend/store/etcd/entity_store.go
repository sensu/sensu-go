--- conflicted
+++ resolved
@@ -75,13 +75,8 @@
 
 // GetEntities takes an optional org argument, an empty string will return
 // all entities.
-<<<<<<< HEAD
-func (s *Store) GetEntities(ctx context.Context) ([]*types.Entity, error) {
+func (s *Store) GetEntities(ctx context.Context) ([]*v2.Entity, error) {
 	resp, err := s.client.Get(ctx, getEntitiesPath(ctx, ""), clientv3.WithPrefix())
-=======
-func (s *Store) GetEntities(ctx context.Context) ([]*v2.Entity, error) {
-	resp, err := query(ctx, s, getEntitiesPath)
->>>>>>> 847cdd52
 	if err != nil {
 		return nil, err
 	}
