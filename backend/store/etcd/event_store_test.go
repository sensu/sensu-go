// +build integration,!race

package etcd

import (
	"context"
	"reflect"
	"testing"

	corev2 "github.com/sensu/sensu-go/api/core/v2"
	"github.com/sensu/sensu-go/backend/store"
	"github.com/stretchr/testify/assert"
	"github.com/stretchr/testify/require"
)

func TestEventStorageMaxOutputSize(t *testing.T) {
	testWithEtcd(t, func(store store.Store) {
		event := corev2.FixtureEvent("entity1", "check1")
		event.Check.Output = "VERY LONG"
		event.Check.MaxOutputSize = 4
		ctx := context.WithValue(context.Background(), corev2.NamespaceKey, event.Entity.Namespace)
		if err := store.UpdateEvent(ctx, event); err != nil {
			t.Fatal(err)
		}
		event, err := store.GetEventByEntityCheck(ctx, "entity1", "check1")
		if err != nil {
			t.Fatal(err)
		}
		if got, want := event.Check.Output, "VERY"; got != want {
			t.Fatalf("bad check output: got %q, want %q", got, want)
		}
	})
}

func TestEventStorage(t *testing.T) {
	testWithEtcd(t, func(store store.Store) {
		event := corev2.FixtureEvent("entity1", "check1")
		ctx := context.WithValue(context.Background(), corev2.NamespaceKey, event.Entity.Namespace)

		// Set these to nil in order to avoid comparison issues between {} and nil
		event.Check.Labels = nil
		event.Check.Annotations = nil

		// We should receive an empty slice if no results were found
		events, err := store.GetEvents(ctx)
		assert.NoError(t, err)
		assert.NotNil(t, events)
		assert.Equal(t, len(events), 0)

		err = store.UpdateEvent(ctx, event)
		require.NoError(t, err)

		newEv, err := store.GetEventByEntityCheck(ctx, "entity1", "check1")
		require.NoError(t, err)
		if got, want := newEv, event; !reflect.DeepEqual(got, want) {
			t.Errorf("bad event: got %#v, want %#v", got.Check, want.Check)
		}

		events, err = store.GetEvents(ctx)
		require.NoError(t, err)
		require.Equal(t, 1, len(events))
		if got, want := events[0], event; !reflect.DeepEqual(got, want) {
			t.Errorf("bad event: got %v, want %v", got.Check, want.Check)
		}

		// Get all events with wildcards
		ctx = context.WithValue(ctx, corev2.NamespaceKey, corev2.NamespaceTypeAll)
		events, err = store.GetEvents(ctx)
		assert.NoError(t, err)
		assert.Equal(t, 1, len(events))

		// Get all events from a missing namespace
		ctx = context.WithValue(ctx, corev2.NamespaceKey, "acme")
		events, err = store.GetEvents(ctx)
		require.NoError(t, err)
		require.Equal(t, 0, len(events))

		// Set back the context
		ctx = context.WithValue(ctx, corev2.NamespaceKey, event.Entity.Namespace)

		newEv, err = store.GetEventByEntityCheck(ctx, "", "foo")
		assert.Nil(t, newEv)
		assert.Error(t, err)

		newEv, err = store.GetEventByEntityCheck(ctx, "foo", "")
		assert.Nil(t, newEv)
		assert.Error(t, err)

		newEv, err = store.GetEventByEntityCheck(ctx, "foo", "foo")
		assert.Nil(t, newEv)
		assert.Nil(t, err)

		events, err = store.GetEventsByEntity(ctx, "entity1")
		assert.NoError(t, err)
		assert.Equal(t, 1, len(events))
		if got, want := events[0], event; !reflect.DeepEqual(got, want) {
			t.Errorf("bad event: got %v, want %v", got, want)
		}

		assert.NoError(t, store.DeleteEventByEntityCheck(ctx, "entity1", "check1"))
		newEv, err = store.GetEventByEntityCheck(ctx, "entity1", "check1")
		assert.Nil(t, newEv)
		assert.NoError(t, err)

		assert.Error(t, store.DeleteEventByEntityCheck(ctx, "", ""))
		assert.Error(t, store.DeleteEventByEntityCheck(ctx, "", "foo"))
		assert.Error(t, store.DeleteEventByEntityCheck(ctx, "foo", ""))

		// Updating an event in a nonexistent org and env should not work
		event.Entity.Namespace = "missing"
		err = store.UpdateEvent(ctx, event)
		assert.Error(t, err)
	})
}

<<<<<<< HEAD
func TestDinnaeStoreMetrics(t *testing.T) {
	testWithEtcd(t, func(store store.Store) {
		event := corev2.FixtureEvent("entity1", "check1")
		ctx := context.WithValue(context.Background(), corev2.NamespaceKey, event.Entity.Namespace)
		event.Metrics = &corev2.Metrics{
			Handlers: []string{"metrix"},
		}
=======
func TestUpdateEventWithZeroTimestamp_GH2636(t *testing.T) {
	testWithEtcd(t, func(store store.Store) {
		event := types.FixtureEvent("entity1", "check1")
		ctx := context.WithValue(context.Background(), types.NamespaceKey, event.Entity.Namespace)
		event.Timestamp = 0
>>>>>>> 6672bb62

		if err := store.UpdateEvent(ctx, event); err != nil {
			t.Fatal(err)
		}

<<<<<<< HEAD
		if event, err := store.GetEventByEntityCheck(ctx, event.Entity.Name, event.Check.Name); err != nil {
			t.Fatal(err)
		} else if event.Metrics != nil {
			t.Fatal("expected nil metrics")
		}
	})

=======
		storedEvent, err := store.GetEventByEntityCheck(ctx, event.Entity.Name, event.Check.Name)
		if err != nil {
			t.Fatal(err)
		}

		if storedEvent.Timestamp == 0 {
			t.Fatal("expected non-zero timestamp")
		}
	})
>>>>>>> 6672bb62
}<|MERGE_RESOLUTION|>--- conflicted
+++ resolved
@@ -9,6 +9,7 @@
 
 	corev2 "github.com/sensu/sensu-go/api/core/v2"
 	"github.com/sensu/sensu-go/backend/store"
+	"github.com/sensu/sensu-go/types"
 	"github.com/stretchr/testify/assert"
 	"github.com/stretchr/testify/require"
 )
@@ -113,7 +114,6 @@
 	})
 }
 
-<<<<<<< HEAD
 func TestDinnaeStoreMetrics(t *testing.T) {
 	testWithEtcd(t, func(store store.Store) {
 		event := corev2.FixtureEvent("entity1", "check1")
@@ -121,27 +121,28 @@
 		event.Metrics = &corev2.Metrics{
 			Handlers: []string{"metrix"},
 		}
-=======
+		if err := store.UpdateEvent(ctx, event); err != nil {
+			t.Fatal(err)
+		}
+		if event, err := store.GetEventByEntityCheck(ctx, event.Entity.Name, event.Check.Name); err != nil {
+
+			t.Fatal(err)
+		} else if event.Metrics != nil {
+			t.Fatal("expected nil metrics")
+		}
+	})
+}
+
 func TestUpdateEventWithZeroTimestamp_GH2636(t *testing.T) {
 	testWithEtcd(t, func(store store.Store) {
 		event := types.FixtureEvent("entity1", "check1")
 		ctx := context.WithValue(context.Background(), types.NamespaceKey, event.Entity.Namespace)
 		event.Timestamp = 0
->>>>>>> 6672bb62
 
 		if err := store.UpdateEvent(ctx, event); err != nil {
 			t.Fatal(err)
 		}
 
-<<<<<<< HEAD
-		if event, err := store.GetEventByEntityCheck(ctx, event.Entity.Name, event.Check.Name); err != nil {
-			t.Fatal(err)
-		} else if event.Metrics != nil {
-			t.Fatal("expected nil metrics")
-		}
-	})
-
-=======
 		storedEvent, err := store.GetEventByEntityCheck(ctx, event.Entity.Name, event.Check.Name)
 		if err != nil {
 			t.Fatal(err)
@@ -151,5 +152,4 @@
 			t.Fatal("expected non-zero timestamp")
 		}
 	})
->>>>>>> 6672bb62
 }