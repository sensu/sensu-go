--- conflicted
+++ resolved
@@ -8,10 +8,7 @@
 
 	"github.com/coreos/etcd/clientv3"
 	"github.com/sensu/sensu-go/backend/store"
-<<<<<<< HEAD
-=======
 	utilbytes "github.com/sensu/sensu-go/util/bytes"
->>>>>>> 649a6be7
 )
 
 func getAuthenticationPath(id string) string {
@@ -29,14 +26,7 @@
 func (s *Store) GetJWTSecret() ([]byte, error) {
 	randomBytes, err := utilbytes.Random(32)
 	if err != nil {
-<<<<<<< HEAD
-		return &store.ErrInternal{Message: err.Error()}
-	}
-	if !res.Succeeded {
-		return &store.ErrAlreadyExists{Key: "(secret already exists)"}
-=======
 		return nil, &store.ErrInternal{Message: err.Error()}
->>>>>>> 649a6be7
 	}
 	opGet := clientv3.OpGet(getAuthenticationPath("secret"), clientv3.WithLimit(1))
 	opPut := clientv3.OpPut(getAuthenticationPath("secret"), string(randomBytes))
@@ -49,13 +39,8 @@
 	if err != nil {
 		return nil, &store.ErrInternal{Message: err.Error()}
 	}
-<<<<<<< HEAD
-	if len(resp.Kvs) != 1 {
-		return nil, &store.ErrNotFound{Key: "(secret does not exist)"}
-=======
 	if resp.Succeeded {
 		return randomBytes, nil
->>>>>>> 649a6be7
 	}
 	getResp := resp.Responses[0].GetResponseRange()
 	if len(getResp.Kvs) != 1 {
@@ -66,13 +51,9 @@
 
 // UpdateJWTSecret replaces the jwt secret with a new one.
 func (s *Store) UpdateJWTSecret(secret []byte) error {
-<<<<<<< HEAD
-	if _, err := s.client.Put(context.TODO(), getAuthenticationPath("secret"), string(secret)); err != nil {
-=======
 	ctx, cancel := context.WithTimeout(context.TODO(), time.Second*5)
 	defer cancel()
 	if _, err := s.client.Put(ctx, getAuthenticationPath("secret"), string(secret)); err != nil {
->>>>>>> 649a6be7
 		return &store.ErrInternal{Message: err.Error()}
 	}
 	return nil
