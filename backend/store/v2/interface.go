package v2

import (
	corev3 "github.com/sensu/sensu-go/api/core/v3"
	"github.com/sensu/sensu-go/backend/store"
	"github.com/sensu/sensu-go/backend/store/patch"
)

// Wrapper is an abstraction of a store wrapper.
type Wrapper interface {
	Unwrap() (corev3.Resource, error)
	UnwrapInto(interface{}) error
}

// WrapList is a list of Wrappers.
type WrapList interface {
	Unwrap() ([]corev3.Resource, error)
	UnwrapInto(interface{}) error
	Len() int
}

// Interface specifies the interface of a v2 store.
type Interface interface {
	// CreateOrUpdate creates or updates the wrapped resource.
	CreateOrUpdate(ResourceRequest, Wrapper) error

	// UpdateIfExists updates the resource with the wrapped resource, but only
	// if it already exists in the store.
	UpdateIfExists(ResourceRequest, Wrapper) error

	// CreateIfNotExists writes the wrapped resource to the store, but only if
	// it does not already exist.
	CreateIfNotExists(ResourceRequest, Wrapper) error

	// Get gets a wrapped resource from the store.
	Get(ResourceRequest) (Wrapper, error)

	// Delete deletes a resource from the store.
	Delete(ResourceRequest) error

	// List lists all resources specified by the resource request, and the
	// selection predicate.
	List(ResourceRequest, *store.SelectionPredicate) (WrapList, error)

	// Exists returns true if the resource indicated by the request exists
	Exists(ResourceRequest) (bool, error)

	// Patch patches the resource given in the request
	Patch(ResourceRequest, Wrapper, patch.Patcher, *store.ETagCondition) error

<<<<<<< HEAD
	// Watch sets up a watcher that responds to updates to the given key or
	// keyspace indicated by the ResourceRequest.
	Watch(ResourceRequest) <-chan []WatchEvent
=======
	// Watch provides a channel for receiving updates to a particular resource
	// or resource collection
	// Watch(context.Context, ResourceRequest) <-chan []WatchEvent
}

type WatchActionType uint

const (
	Create WatchActionType = iota
	Update
	Delete
	WatchError
)

type WatchEvent struct {
	Type          WatchActionType
	Key           ResourceRequest
	Value         Wrapper
	PreviousValue Wrapper
	Revision      int64
	Err           error
>>>>>>> 84c1cda3
}<|MERGE_RESOLUTION|>--- conflicted
+++ resolved
@@ -48,11 +48,6 @@
 	// Patch patches the resource given in the request
 	Patch(ResourceRequest, Wrapper, patch.Patcher, *store.ETagCondition) error
 
-<<<<<<< HEAD
-	// Watch sets up a watcher that responds to updates to the given key or
-	// keyspace indicated by the ResourceRequest.
-	Watch(ResourceRequest) <-chan []WatchEvent
-=======
 	// Watch provides a channel for receiving updates to a particular resource
 	// or resource collection
 	// Watch(context.Context, ResourceRequest) <-chan []WatchEvent
@@ -74,5 +69,4 @@
 	PreviousValue Wrapper
 	Revision      int64
 	Err           error
->>>>>>> 84c1cda3
 }