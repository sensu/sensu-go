--- conflicted
+++ resolved
@@ -3,11 +3,6 @@
 import "github.com/sirupsen/logrus"
 
 var logger = logrus.WithFields(logrus.Fields{
-<<<<<<< HEAD
-	"component":   "cache",
-	"api_version": "v1",
-=======
 	"component":     "cache",
 	"cache_version": "v1",
->>>>>>> 26660132
 })