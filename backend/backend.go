--- conflicted
+++ resolved
@@ -171,9 +171,10 @@
 	stor := etcdstore.NewStore(b.Client, config.EtcdName)
 	b.Store = stor
 
-<<<<<<< HEAD
 	if _, err := stor.GetClusterID(b.runCtx); err != nil {
-=======
+		return nil, err
+	}
+
 	// Initialize the JWT secret. This method is idempotent and needs to be ran
 	// at every startup so the JWT signatures remain valid
 	if err := jwt.InitSecret(b.Store); err != nil {
@@ -181,7 +182,6 @@
 	}
 
 	if _, err := stor.GetClusterID(b.ctx); err != nil {
->>>>>>> 649a6be7
 		switch err := err.(type) {
 		case *store.ErrNotFound:
 			if storeErr := stor.CreateClusterID(b.runCtx, uuid.New().String()); storeErr != nil {
@@ -296,24 +296,14 @@
 	// Initialize keepalived
 	keepalive, err := keepalived.New(keepalived.Config{
 		DeregistrationHandler: config.DeregistrationHandler,
-<<<<<<< HEAD
-		Bus:             bus,
-		Store:           stor,
-		EventStore:      stor,
-		LivenessFactory: liveness.EtcdFactory(b.runCtx, b.Client),
-		RingPool:        ringPool,
-		BufferSize:      viper.GetInt(FlagKeepalivedBufferSize),
-		WorkerCount:     viper.GetInt(FlagKeepalivedWorkers),
-		StoreTimeout:    2 * time.Minute,
-=======
 		Bus:                   bus,
 		Store:                 stor,
 		EventStore:            stor,
-		LivenessFactory:       liveness.EtcdFactory(b.ctx, b.Client),
+		LivenessFactory:       liveness.EtcdFactory(b.runCtx, b.Client),
 		RingPool:              ringPool,
 		BufferSize:            viper.GetInt(FlagKeepalivedBufferSize),
 		WorkerCount:           viper.GetInt(FlagKeepalivedWorkers),
->>>>>>> 649a6be7
+		StoreTimeout:          2 * time.Minute,
 	})
 	if err != nil {
 		return nil, fmt.Errorf("error initializing %s: %s", keepalive.Name(), err)
