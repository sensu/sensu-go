--- conflicted
+++ resolved
@@ -124,8 +124,9 @@
 
 	// Initialize eventd
 	event, err := eventd.New(eventd.Config{
-		Store: store,
-		Bus:   bus,
+		Store:          store,
+		Bus:            bus,
+		MonitorFactory: monitor.EtcdFactory(client),
 	})
 	if err != nil {
 		return nil, fmt.Errorf("error initializing %s: %s", event.Name(), err.Error())
@@ -159,8 +160,9 @@
 	// Initialize keepalived
 	keepalive, err := keepalived.New(keepalived.Config{
 		DeregistrationHandler: config.DeregistrationHandler,
-		Bus:   bus,
-		Store: store,
+		Bus:            bus,
+		Store:          store,
+		MonitorFactory: monitor.EtcdFactory(client),
 	})
 	if err != nil {
 		return nil, fmt.Errorf("error initializing %s: %s", keepalive.Name(), err.Error())
@@ -207,42 +209,20 @@
 	}
 	sg := stopGroup{}
 
-<<<<<<< HEAD
 	// Loop across the daemons in order to start them, then add them to our groups
 	for _, d := range b.daemons {
 		if err := d.Start(); err != nil {
 			return fmt.Errorf("error starting %s: %s", d.Name(), err.Error())
 		}
-=======
-	b.eventd, err = eventd.New(eventd.Config{
-		Store:          store,
-		Bus:            bus,
-		MonitorFactory: monitor.EtcdFactory(client),
-	})
-	if err != nil {
-		return fmt.Errorf("error creating eventd: %s", err)
-	}
->>>>>>> 5b5d7b24
 
 		// Add the daemon to our errGroup
 		eg.errors = append(eg.errors, d)
 
-<<<<<<< HEAD
 		// Add the daemon to our stopGroup
 		sg = append(sg, daemonStopper{
 			Name:    d.Name(),
 			stopper: d,
 		})
-=======
-	b.keepalived, err = keepalived.New(keepalived.Config{
-		DeregistrationHandler: b.Config.DeregistrationHandler,
-		Bus:            bus,
-		Store:          store,
-		MonitorFactory: monitor.EtcdFactory(client),
-	})
-	if err != nil {
-		return fmt.Errorf("error creating keepalived: %s", err)
->>>>>>> 5b5d7b24
 	}
 
 	// Reverse the order of our stopGroup so daemons are stopped in the proper
