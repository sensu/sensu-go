package backend

import (
	"context"
	"fmt"
	"os"
	"runtime/debug"
	"sync"
	"time"

	"github.com/coreos/etcd/clientv3"
	"github.com/coreos/etcd/pkg/transport"
	"github.com/google/uuid"
	corev2 "github.com/sensu/sensu-go/api/core/v2"
	"github.com/sensu/sensu-go/asset"
	"github.com/sensu/sensu-go/backend/agentd"
	"github.com/sensu/sensu-go/backend/apid"
	"github.com/sensu/sensu-go/backend/authentication"
	"github.com/sensu/sensu-go/backend/authentication/providers/basic"
	"github.com/sensu/sensu-go/backend/daemon"
	"github.com/sensu/sensu-go/backend/dashboardd"
	"github.com/sensu/sensu-go/backend/etcd"
	"github.com/sensu/sensu-go/backend/eventd"
	"github.com/sensu/sensu-go/backend/keepalived"
	"github.com/sensu/sensu-go/backend/liveness"
	"github.com/sensu/sensu-go/backend/messaging"
	"github.com/sensu/sensu-go/backend/pipelined"
	"github.com/sensu/sensu-go/backend/queue"
	"github.com/sensu/sensu-go/backend/ringv2"
	"github.com/sensu/sensu-go/backend/schedulerd"
	"github.com/sensu/sensu-go/backend/seeds"
	"github.com/sensu/sensu-go/backend/store"
	etcdstore "github.com/sensu/sensu-go/backend/store/etcd"
	"github.com/sensu/sensu-go/backend/tessend"
	"github.com/sensu/sensu-go/rpc"
	"github.com/sensu/sensu-go/system"
	"github.com/sensu/sensu-go/types"
	"github.com/spf13/viper"
)

// Backend represents the backend server, which is used to hold the datastore
// and coordinating the daemons
type Backend struct {
	Client     *clientv3.Client
	Daemons    []daemon.Daemon
	Etcd       *etcd.Etcd
	Store      store.Store
	EventStore EventStoreUpdater

	done   chan struct{}
	ctx    context.Context
	cancel context.CancelFunc
}

// EventStoreUpdater offers a way to update an event store to a different
// implementation in-place.
type EventStoreUpdater interface {
	UpdateEventStore(to store.EventStore)
}

func newClient(config *Config, backend *Backend) (*clientv3.Client, error) {
	if config.NoEmbedEtcd {
		tlsInfo := (transport.TLSInfo)(config.EtcdClientTLSInfo)
		tlsConfig, err := tlsInfo.ClientConfig()
		if err != nil {
			return nil, err
		}

		// Don't start up an embedded etcd, return a client that connects to an
		// external etcd instead.
		return clientv3.New(clientv3.Config{
			Endpoints:   config.EtcdAdvertiseClientURLs,
			DialTimeout: 5 * time.Second,
			TLS:         tlsConfig,
		})
	}

	// Initialize and start etcd, because we'll need to provide an etcd client to
	// the Wizard bus, which requires etcd to be started.
	cfg := etcd.NewConfig()
	cfg.DataDir = config.StateDir
	cfg.ListenClientURLs = config.EtcdListenClientURLs
	cfg.ListenPeerURLs = config.EtcdListenPeerURLs
	cfg.InitialCluster = config.EtcdInitialCluster
	cfg.InitialClusterState = config.EtcdInitialClusterState
	cfg.InitialAdvertisePeerURLs = config.EtcdInitialAdvertisePeerURLs
	cfg.AdvertiseClientURLs = config.EtcdAdvertiseClientURLs
	cfg.Name = config.EtcdName

	// Etcd TLS config
	cfg.ClientTLSInfo = config.EtcdClientTLSInfo
	cfg.PeerTLSInfo = config.EtcdPeerTLSInfo
	cfg.CipherSuites = config.EtcdCipherSuites

	if config.EtcdQuotaBackendBytes != 0 {
		cfg.QuotaBackendBytes = config.EtcdQuotaBackendBytes
	}
	if config.EtcdMaxRequestBytes != 0 {
		cfg.MaxRequestBytes = config.EtcdMaxRequestBytes
	}

	// Start etcd
	e, err := etcd.NewEtcd(cfg)
	if err != nil {
		return nil, fmt.Errorf("error starting etcd: %s", err)
	}

	backend.Etcd = e

	// Create an etcd client
	return e.NewClient()
}

// Initialize instantiates a Backend struct with the provided config, by
// configuring etcd and establishing a list of daemons, which constitute our
// backend. The daemons will later be started according to their position in the
// b.Daemons list, and stopped in reverse order
func Initialize(config *Config) (*Backend, error) {
	var err error
	// Initialize a Backend struct
	b := &Backend{}

	b.done = make(chan struct{})
	b.ctx, b.cancel = context.WithCancel(context.Background())

	b.Client, err = newClient(config, b)
	if err != nil {
		return nil, err
	}

	// Initialize the store, which lives on top of etcd
	logger.Debug("Initializing store...")
	stor := etcdstore.NewStore(b.Client, config.EtcdName)
	if err = seeds.SeedInitialData(stor); err != nil {
		return nil, fmt.Errorf("error initializing the store: %s", err)
	}
	logger.Debug("Done initializing store")
	b.Store = stor

	_, err = stor.GetClusterID(b.ctx)
	if err != nil {
		switch err := err.(type) {
		case *store.ErrNotFound:
			if storeErr := stor.CreateClusterID(b.ctx, uuid.New().String()); storeErr != nil {
				return nil, fmt.Errorf("error assigning a sensu cluster id: %s", err)
			}
		default:
			return nil, fmt.Errorf("error retrieving sensu cluster id: %s", err)
		}
	}

	eventStoreProxy := store.NewEventStoreProxy(stor)
	b.EventStore = eventStoreProxy

	logger.Debug("Registering backend...")
	backendID := etcd.NewBackendIDGetter(b.ctx, b.Client)
	logger.Debug("Done registering backend.")

	// Initialize an etcd getter
	queueGetter := queue.EtcdGetter{Client: b.Client, BackendIDGetter: backendID}

	// Initialize the bus
	bus, err := messaging.NewWizardBus(messaging.WizardBusConfig{})
	if err != nil {
		return nil, fmt.Errorf("error initializing %s: %s", bus.Name(), err)
	}
	b.Daemons = append(b.Daemons, bus)

	// Initialize asset manager
	backendEntity := b.getBackendEntity(config)
	logger.WithField("entity", backendEntity).Info("backend entity information")
	assetManager := asset.NewManager(config.CacheDir, backendEntity, &sync.WaitGroup{})
	assetGetter, err := assetManager.StartAssetManager(b.ctx)
	if err != nil {
		return nil, fmt.Errorf("error initializing asset manager: %s", err)
	}

	// Initialize pipelined
	pipeline, err := pipelined.New(pipelined.Config{
		Store:                   stor,
		Bus:                     bus,
		ExtensionExecutorGetter: rpc.NewGRPCExtensionExecutor,
		AssetGetter:             assetGetter,
		BufferSize:              viper.GetInt(FlagPipelinedBufferSize),
		WorkerCount:             viper.GetInt(FlagPipelinedWorkers),
	})
	if err != nil {
		return nil, fmt.Errorf("error initializing %s: %s", pipeline.Name(), err)
	}
	b.Daemons = append(b.Daemons, pipeline)

	// Initialize eventd
<<<<<<< HEAD
	event, err := eventd.New(eventd.Config{
		Store:           stor,
		EventStore:      eventStoreProxy,
		Bus:             bus,
		LivenessFactory: liveness.EtcdFactory(b.ctx, b.Client),
		Client:          b.Client,
		BufferSize:      viper.GetInt(FlagEventdBufferSize),
		WorkerCount:     viper.GetInt(FlagEventdWorkers),
	})
=======
	event, err := eventd.New(
		b.ctx,
		eventd.Config{
			Store:           stor,
			EventStore:      eventStoreProxy,
			Bus:             bus,
			LivenessFactory: liveness.EtcdFactory(b.ctx, b.Client),
			Client:          b.Client,
		})
>>>>>>> 8c6d5564
	if err != nil {
		return nil, fmt.Errorf("error initializing %s: %s", event.Name(), err)
	}
	b.Daemons = append(b.Daemons, event)

	ringPool := ringv2.NewPool(b.Client)

	// Initialize schedulerd
	scheduler, err := schedulerd.New(
		b.ctx,
		schedulerd.Config{
			Store:       stor,
			Bus:         bus,
			QueueGetter: queueGetter,
			RingPool:    ringPool,
			Client:      b.Client,
		})
	if err != nil {
		return nil, fmt.Errorf("error initializing %s: %s", scheduler.Name(), err)
	}
	b.Daemons = append(b.Daemons, scheduler)

	// Initialize agentd
	agent, err := agentd.New(agentd.Config{
		Host:     config.AgentHost,
		Port:     config.AgentPort,
		Bus:      bus,
		Store:    stor,
		TLS:      config.TLS,
		RingPool: ringPool,
	})
	if err != nil {
		return nil, fmt.Errorf("error initializing %s: %s", agent.Name(), err)
	}
	b.Daemons = append(b.Daemons, agent)

	// Initialize keepalived
	keepalive, err := keepalived.New(keepalived.Config{
		DeregistrationHandler: config.DeregistrationHandler,
		Bus:                   bus,
		Store:                 stor,
		EventStore:            stor,
		LivenessFactory:       liveness.EtcdFactory(b.ctx, b.Client),
		RingPool:              ringPool,
		BufferSize:            viper.GetInt(FlagKeepalivedBufferSize),
		WorkerCount:           viper.GetInt(FlagKeepalivedWorkers),
	})
	if err != nil {
		return nil, fmt.Errorf("error initializing %s: %s", keepalive.Name(), err)
	}
	b.Daemons = append(b.Daemons, keepalive)

	// Prepare the etcd client TLS config
	etcdClientTLSInfo := (transport.TLSInfo)(config.EtcdClientTLSInfo)
	etcdClientTLSConfig, err := etcdClientTLSInfo.ClientConfig()
	if err != nil {
		return nil, err
	}

	// Prepare the authentication providers
	authenticator := &authentication.Authenticator{}
	basic := &basic.Provider{
		ObjectMeta: corev2.ObjectMeta{Name: basic.Type},
		Store:      stor,
	}
	authenticator.AddProvider(basic)

	var clusterVersion string
	// only retrieve the cluster version if etcd is embedded
	if !config.NoEmbedEtcd {
		clusterVersion = b.Etcd.GetClusterVersion()
	}

	// Initialize apid
	api, err := apid.New(apid.Config{
		ListenAddress:       config.APIListenAddress,
		URL:                 config.APIURL,
		Bus:                 bus,
		Store:               stor,
		EventStore:          eventStoreProxy,
		QueueGetter:         queueGetter,
		TLS:                 config.TLS,
		Cluster:             clientv3.NewCluster(b.Client),
		EtcdClientTLSConfig: etcdClientTLSConfig,
		Authenticator:       authenticator,
		ClusterVersion:      clusterVersion,
	})
	if err != nil {
		return nil, fmt.Errorf("error initializing %s: %s", api.Name(), err)
	}
	b.Daemons = append(b.Daemons, api)

	// Initialize tessend
	tessen, err := tessend.New(
		b.ctx,
		tessend.Config{
			Store:    stor,
			RingPool: ringPool,
			Client:   b.Client,
			Bus:      bus,
		})
	if err != nil {
		return nil, fmt.Errorf("error initializing %s: %s", tessen.Name(), err)
	}
	b.Daemons = append(b.Daemons, tessen)

	// Initialize dashboardd TLS config
	var dashboardTLSConfig *types.TLSOptions

	// Always use dashboard tls options when they are specified
	if config.DashboardTLSCertFile != "" && config.DashboardTLSKeyFile != "" {
		dashboardTLSConfig = &types.TLSOptions{
			CertFile: config.DashboardTLSCertFile,
			KeyFile:  config.DashboardTLSKeyFile,
		}
	} else if config.TLS != nil {
		// use apid tls config if no dashboard tls options are specified
		dashboardTLSConfig = &types.TLSOptions{
			CertFile: config.TLS.GetCertFile(),
			KeyFile:  config.TLS.GetKeyFile(),
		}
	}
	dashboard, err := dashboardd.New(dashboardd.Config{
		APIURL: config.APIURL,
		Host:   config.DashboardHost,
		Port:   config.DashboardPort,
		TLS:    dashboardTLSConfig,
	})
	if err != nil {
		return nil, fmt.Errorf("error initializing %s: %s", dashboard.Name(), err)
	}
	b.Daemons = append(b.Daemons, dashboard)

	return b, nil
}

// Run starts all of the Backend server's daemons
func (b *Backend) Run() error {
	eg := errGroup{
		out: make(chan error),
	}
	sg := stopGroup{}

	// Loop across the daemons in order to start them, then add them to our groups
	for _, d := range b.Daemons {
		if err := d.Start(); err != nil {
			return fmt.Errorf("error starting %s: %s", d.Name(), err)
		}

		// Add the daemon to our errGroup
		eg.errors = append(eg.errors, d)

		// Add the daemon to our stopGroup
		sg = append(sg, daemonStopper{
			Name:    d.Name(),
			stopper: d,
		})
	}

	// Reverse the order of our stopGroup so daemons are stopped in the proper
	// order (last one started is first one stopped)
	for i := len(sg)/2 - 1; i >= 0; i-- {
		opp := len(sg) - 1 - i
		sg[i], sg[opp] = sg[opp], sg[i]
	}

	if b.Etcd != nil {
		// Add etcd to our errGroup, since it's not included in the daemon list
		eg.errors = append(eg.errors, b.Etcd)
	}
	eg.Go()

	select {
	case err := <-eg.Err():
		logger.WithError(err).Error("error in error group")
	case <-b.ctx.Done():
		logger.Info("backend shutting down")
	}

	var derr error

	if err := sg.Stop(); err != nil {
		if derr == nil {
			derr = err
		}
	}

	if b.Etcd != nil {
		logger.Info("shutting down etcd")
		defer func() {
			if err := recover(); err != nil {
				trace := string(debug.Stack())
				logger.WithField("panic", trace).WithError(err.(error)).
					Error("recovering from panic due to error, shutting down etcd")
			}
			err := b.Etcd.Shutdown()
			if derr == nil {
				derr = err
			}
		}()
	}

	// we allow inErrChan to leak to avoid panics from other
	// goroutines writing errors to either after shutdown has been initiated.
	close(b.done)

	return derr
}

type stopper interface {
	Stop() error
}

type daemonStopper struct {
	stopper
	Name string
}

type stopGroup []daemonStopper

func (s stopGroup) Stop() (err error) {
	for _, stopper := range s {
		logger.Info("shutting down ", stopper.Name)
		e := stopper.Stop()
		if err == nil {
			err = e
		}
	}
	return err
}

type errorer interface {
	Err() <-chan error
}

type errGroup struct {
	out    chan error
	errors []errorer
}

func (e errGroup) Go() {
	for _, err := range e.errors {
		err := err
		go func() {
			e.out <- <-err.Err()
		}()
	}
}

func (e errGroup) Err() <-chan error {
	return e.out
}

// Stop the Backend cleanly.
func (b *Backend) Stop() {
	b.cancel()
	<-b.done
}

func (b *Backend) getBackendEntity(config *Config) *corev2.Entity {
	entity := &corev2.Entity{
		EntityClass: corev2.EntityBackendClass,
		System:      getSystemInfo(),
		ObjectMeta:  corev2.NewObjectMeta(getDefaultBackendID(), ""),
	}

	if config.DeregistrationHandler != "" {
		entity.Deregistration = corev2.Deregistration{
			Handler: config.DeregistrationHandler,
		}
	}

	return entity
}

// getDefaultBackendID returns the default backend ID
func getDefaultBackendID() string {
	defaultBackendID, err := os.Hostname()
	if err != nil {
		logger.WithError(err).Error("error getting hostname")
		defaultBackendID = "unidentified-sensu-backend"
	}
	return defaultBackendID
}

// getSystemInfo returns the system info of the backend
func getSystemInfo() corev2.System {
	info, err := system.Info()
	if err != nil {
		logger.WithError(err).Error("error getting system info")
	}
	return info
}<|MERGE_RESOLUTION|>--- conflicted
+++ resolved
@@ -190,17 +190,6 @@
 	b.Daemons = append(b.Daemons, pipeline)
 
 	// Initialize eventd
-<<<<<<< HEAD
-	event, err := eventd.New(eventd.Config{
-		Store:           stor,
-		EventStore:      eventStoreProxy,
-		Bus:             bus,
-		LivenessFactory: liveness.EtcdFactory(b.ctx, b.Client),
-		Client:          b.Client,
-		BufferSize:      viper.GetInt(FlagEventdBufferSize),
-		WorkerCount:     viper.GetInt(FlagEventdWorkers),
-	})
-=======
 	event, err := eventd.New(
 		b.ctx,
 		eventd.Config{
@@ -209,8 +198,10 @@
 			Bus:             bus,
 			LivenessFactory: liveness.EtcdFactory(b.ctx, b.Client),
 			Client:          b.Client,
-		})
->>>>>>> 8c6d5564
+			BufferSize:      viper.GetInt(FlagEventdBufferSize),
+			WorkerCount:     viper.GetInt(FlagEventdWorkers),
+		},
+	)
 	if err != nil {
 		return nil, fmt.Errorf("error initializing %s: %s", event.Name(), err)
 	}
