package seeds

import (
	"context"

	"github.com/sensu/sensu-go/backend/authentication/jwt"
	"github.com/sensu/sensu-go/backend/store"
	"github.com/sensu/sensu-go/types"
)

// SeedInitialData will seed a store with initial data. This method is
// idempotent and can be safely run every time the backend starts.
func SeedInitialData(store store.Store) (err error) {
	initializer, _ := store.NewInitializer()
	logger := logger.WithField("component", "backend.seeds")

	// Lock initialization key to avoid competing installations
	if err := initializer.Lock(); err != nil {
		return err
	}
	defer func() {
		e := initializer.Close()
		if err == nil {
			err = e
		}
	}()

	// Initialize the JWT secret. This method is idempotent and needs to be ran
	// at every startup so the JWT signatures remain valid
	if err := jwt.InitSecret(store); err != nil {
		return err
	}

	// Check that the store hasn't already been seeded
	if initialized, err := initializer.IsInitialized(); err != nil {
		return err
	} else if initialized {
		return nil
	}
	logger.Info("seeding etcd store w/ intial data")

	// Admin user
	if err := setupAdminUser(store); err != nil {
		logger.WithError(err).Error("unable to setup admin user")
		return err
	}

	// Default read-only user (sensu)
	if err := setupReadOnlyUser(store); err != nil {
		logger.WithError(err).Error("unable to setup sensu user")
		return err
	}

	// Default Agent user
	if err := setupDefaultAgentUser(store); err != nil {
		logger.WithError(err).Error("unable to setup agent user")
		return err
	}

	// Default namespace & environment
	if err := setupDefaultNamespace(store); err != nil {
		logger.WithError(err).Error("unable to setup 'default' namespace")
		return err
	}

	// Set initialized flag
	return initializer.FlagAsInitialized()
}

<<<<<<< HEAD
func setupDefaultOrganization(store store.Store) error {
	return store.CreateOrganization(
=======
func setupAdminRole(store store.Store) error {
	return store.UpdateRole(
		context.Background(),
		&types.Role{
			Name: "admin",
			Rules: []types.Rule{{
				Type:        types.RuleTypeAll,
				Namespace:   types.NamespaceTypeAll,
				Permissions: types.RuleAllPerms,
			}},
		},
	)
}

func setupReadOnlyRole(store store.Store) error {
	return store.UpdateRole(
		context.Background(),
		&types.Role{
			Name: "read-only",
			Rules: []types.Rule{{
				Type:        types.RuleTypeAll,
				Namespace:   types.NamespaceTypeAll,
				Permissions: []string{types.RulePermRead},
			}},
		},
	)
}

func setupDefaultNamespace(store store.Store) error {
	return store.CreateNamespace(
>>>>>>> 3a32bdb6
		context.Background(),
		&types.Namespace{
			Name: "default",
		})
}

func setupAdminUser(store store.Store) error {
	// Setup admin user
	admin := &types.User{
		Username: "admin",
		Password: "P@ssw0rd!",
		Groups:   []string{"admin"},
	}

	return store.CreateUser(admin)
}

func setupReadOnlyUser(store store.Store) error {
	// Set default read-only user
	sensu := &types.User{
		Username: "sensu",
		Password: "sensu",
		Groups:   []string{"read-only"},
	}

	return store.CreateUser(sensu)
}

func setupDefaultAgentUser(store store.Store) error {
	// default agent user/pass
	agent := &types.User{
		Username: "agent",
		Password: "P@ssw0rd!",
		Groups:   []string{"agent"},
	}

	return store.CreateUser(agent)
}<|MERGE_RESOLUTION|>--- conflicted
+++ resolved
@@ -67,41 +67,8 @@
 	return initializer.FlagAsInitialized()
 }
 
-<<<<<<< HEAD
-func setupDefaultOrganization(store store.Store) error {
-	return store.CreateOrganization(
-=======
-func setupAdminRole(store store.Store) error {
-	return store.UpdateRole(
-		context.Background(),
-		&types.Role{
-			Name: "admin",
-			Rules: []types.Rule{{
-				Type:        types.RuleTypeAll,
-				Namespace:   types.NamespaceTypeAll,
-				Permissions: types.RuleAllPerms,
-			}},
-		},
-	)
-}
-
-func setupReadOnlyRole(store store.Store) error {
-	return store.UpdateRole(
-		context.Background(),
-		&types.Role{
-			Name: "read-only",
-			Rules: []types.Rule{{
-				Type:        types.RuleTypeAll,
-				Namespace:   types.NamespaceTypeAll,
-				Permissions: []string{types.RulePermRead},
-			}},
-		},
-	)
-}
-
 func setupDefaultNamespace(store store.Store) error {
 	return store.CreateNamespace(
->>>>>>> 3a32bdb6
 		context.Background(),
 		&types.Namespace{
 			Name: "default",
