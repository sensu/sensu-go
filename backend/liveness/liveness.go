package liveness

import (
	"context"
	"fmt"
	"math"
	"path"
	"strings"
	"sync"
	"time"

	"github.com/coreos/etcd/clientv3"
	"github.com/coreos/etcd/mvcc/mvccpb"
	"github.com/sirupsen/logrus"
	"golang.org/x/time/rate"
)

var (
	switches = make(map[string]Interface)
	switchMu sync.Mutex
)

// SwitchPrefix contains the base path for switchset, which are tracked under
// path.Join(SwitchPrefix, toggleName, key)
var SwitchPrefix = "/sensu.io/switchsets"

// State represents a custom int type for the key stae
type State int

const (
	// FallbackTTL represents the minimal supported etcd lease TTL,  in case the
	// system encounters a toggle that does not store a TTL
	FallbackTTL = 5

	// Alive state is 0
	Alive State = 0

	// Dead state is 1
	Dead State = 1

	// If a key is marked as buried, it is slated to be deleted
	buried = "buried"
)

func (s State) String() string {
	switch s {
	case Alive:
		return "alive"
	case Dead:
		return "dead"
	default:
		return fmt.Sprintf("invalid<%d>", s)
	}
}

// Interface specifies the interface for liveness
type Interface interface {
	// Alive is an assertion that an entity is alive.
	Alive(ctx context.Context, id string, ttl int64) error

	// Dead is an assertion that an entity is dead. Dead is useful for
	// registering entities that are known to be dead, but not yet tracked.
	Dead(ctx context.Context, id string, ttl int64) error

	// Bury forgets an entity exists
	Bury(ctx context.Context, id string) error
}

// Factory is a function that can deliver an Interface
type Factory func(name string, dead, alive EventFunc, logger logrus.FieldLogger) Interface

// EtcdFactory returns a Factory that uses an etcd client. The Interface is
// cached after the first instantiation, and the EventFuncs and logger cannot
// be changed later.
func EtcdFactory(ctx context.Context, client *clientv3.Client) Factory {
	return Factory(func(name string, dead, alive EventFunc, logger logrus.FieldLogger) Interface {
		switchMu.Lock()
		defer switchMu.Unlock()
		_, ok := switches[name]
		if !ok {
			ss := NewSwitchSet(client, name, dead, alive, logger)
			ss.monitor(ctx)
			switches[name] = ss
		}
		return switches[name]
	})
}

// SwitchSet is a set of switches that get flipped on life and death events
// for entities. On life and death events, callback functions that are
// registered on NewSwitchSet are started as new goroutines.
//
// The SwitchSet uses the Alive method to both register members of the set,
// and to assert their liveness once registered. After its first call to
// Alive, if a member does not assert its liveness, then it will be presumed
// to be dead, and the callback for dead members will be called.
//
// When an entity in a SwitchSet dies, it gains a new life in the underworld.
// In the underworld, a dead callback is issued for every TTL interval.
// Entities can go from being dead to alive by calling Alive. When that
// happens, an entity that lives in the underworld will be reborn.
type SwitchSet struct {
	client      *clientv3.Client
	prefix      string
<<<<<<< HEAD
	leaseKey    string
=======
	leasePrefix string
>>>>>>> b8fd84e4
	notifyDead  EventFunc
	notifyAlive EventFunc
	logger      logrus.FieldLogger

	// This channel serializes events so that their execution ordering is
	// as expected, without causing undue blocking in the main monitoring
	// loop.
	events chan func() (key string, bury bool)
}

// EventFunc is a function that can be used by a SwitchSet to handle events.
// The previous state of the switch will be passed to the function.
//
// For "dead" EventFuncs, the leader flag can be used to determine if the
// client that flipped the switch is our client. For "alive" EventFuncs,
// this parameter is always false.
//
// The EventFunc should return whether or not to bury the switch. If bury is
// true, then the key associated with the EventFunc will be buried and no
// further events will occur for this key.
type EventFunc func(key string, prev State, leader bool) (bury bool)

// NewSwitchSet creates a new SwitchSet. It will use an etcd prefix of
// path.Join(SwitchPrefix, name). The dead and live callbacks will be called
// on all life and death events.
func NewSwitchSet(client *clientv3.Client, name string, dead, alive EventFunc, logger logrus.FieldLogger) *SwitchSet {
	return &SwitchSet{
		client:      client,
		prefix:      path.Join(SwitchPrefix, name),
<<<<<<< HEAD
		leaseKey:    path.Join(SwitchPrefix, "lease", name),
=======
		leasePrefix: path.Join(SwitchPrefix, "lease", name),
>>>>>>> b8fd84e4
		notifyDead:  dead,
		notifyAlive: alive,
		logger:      logger,
		events:      make(chan func() (string, bool), 512),
	}
}

// Alive is an assertion that an entity is alive.
//
// If the SwitchSet doesn't know about the entity yet, then it will be
// registered, and the TTL countdown will start. Unless the entity continually
// asserts its liveness with calls to Alive, it will be presumed dead.
//
// The ttl parameter is the time-to-live in seconds for the entity. The minimum
// TTL value is 5. If a smaller value is passed, then an error will be returned
// and no registration will occur.
func (t *SwitchSet) Alive(ctx context.Context, id string, ttl int64) error {
	return t.ping(ctx, id, ttl, true)
}

// Bury buries a live or dead switch. The switch will no longer
// or callbacks.
func (t *SwitchSet) Bury(ctx context.Context, id string) error {
	key := path.Join(t.prefix, id)

	t.logger.WithFields(logrus.Fields{"key": key}).Debug("burying key")

	if _, err := t.client.Put(ctx, key, buried); err != nil {
		return fmt.Errorf("error burying switch: %s", err)
	}
	if _, err := t.client.Delete(ctx, key); err != nil {
		return fmt.Errorf("error burying switch: %s", err)
	}

	return nil
}

// Dead is an assertion that an entity is dead. Dead is useful for registering
// entities that are known to be dead, but not yet tracked by the SwitchSet.
//
// If the SwitchSet doesn't know about the entity yet, then it will be
// registered, and the TTL countdown will start. Until the entity
// asserts its liveness, it will be presumed dead, and dead callbacks will
// be issued.
//
// The ttl parameter is the time-to-live in seconds for the entity. The minimum
// TTL value is 5. If a smaller value is passed, then an error will be returned
// and no registration will occur.
func (t *SwitchSet) Dead(ctx context.Context, id string, ttl int64) error {
	return t.ping(ctx, id, ttl, false)
}

func isBuried(event *clientv3.Event) bool {
	if event.Kv != nil && len(event.Kv.Value) > 0 {
		return string(event.Kv.Value) == buried
	}
	if event.PrevKv != nil {
		return string(event.PrevKv.Value) == buried
	}
	return false
}

func (t *SwitchSet) ping(ctx context.Context, id string, ttl int64, alive bool) error {
	if ttl < FallbackTTL {
		return fmt.Errorf("bad ttl: %d is less than the minimum value of %d", ttl, FallbackTTL)
	}

	putVal := ttl
	if !alive {
		putVal = -putVal
	}

	key := path.Join(t.prefix, id)
	val := fmt.Sprintf("%d", putVal)

	leaseID, ops, err := t.getLeaseID(ctx, ttl, id)
	if err != nil {
		return err
	}

	ops = append(ops, clientv3.OpPut(key, val, clientv3.WithLease(leaseID), clientv3.WithPrevKV()))
	_, err = t.client.Txn(ctx).Then(ops...).Commit()

	return err
}

func (t *SwitchSet) getLeaseID(ctx context.Context, ttl int64, switchID string) (clientv3.LeaseID, []clientv3.Op, error) {
<<<<<<< HEAD
	resp, err := t.client.Get(ctx, t.leaseKey)
=======
	leaseKey := path.Join(t.leasePrefix, switchID)
	resp, err := t.client.Get(ctx, leaseKey)
>>>>>>> b8fd84e4
	if err != nil {
		return 0, nil, err
	}

	var leaseID clientv3.LeaseID
	var ops []clientv3.Op
	if len(resp.Kvs) > 0 {
		_, err = fmt.Sscanf(string(resp.Kvs[0].Value), "%x", &leaseID)
		if err == nil {
			_, err = t.client.KeepAliveOnce(ctx, leaseID)
		}
	}
	if len(resp.Kvs) == 0 || err != nil {
		lease, err := t.client.Grant(ctx, ttl)
		if err != nil {
			return 0, nil, err
		}
		leaseID = lease.ID
<<<<<<< HEAD
		ops = append(ops, clientv3.OpPut(t.leaseKey, fmt.Sprintf("%x", lease.ID)))
=======
		ops = append(ops, clientv3.OpPut(leaseKey, fmt.Sprintf("%x", lease.ID)))
>>>>>>> b8fd84e4
	}
	return leaseID, ops, nil
}

func (t *SwitchSet) getTTLFromEvent(event *clientv3.Event) (int64, State) {
	var (
		ttl, prev int64
		prevState State
	)
	if event.PrevKv != nil && len(event.PrevKv.Value) > 0 {
		fmt.Sscanf(string(event.PrevKv.Value), "%d", &prev)
	}
	if prev > 0 {
		prevState = Alive
	} else {
		prevState = Dead
	}
	if len(event.Kv.Value) > 0 {
		// A put has resulted in this event, and the TTL is stored here
		fmt.Sscanf(string(event.Kv.Value), "%d", &ttl)
		return ttl, prevState
	}
	if event.PrevKv != nil && len(event.PrevKv.Value) > 0 {
		// The previous revision contains the TTL
		fmt.Sscanf(string(event.PrevKv.Value), "%d", &ttl)
		return ttl, prevState
	}
	t.logger.Errorf("using fallback TTL for %q", string(event.Kv.Key))
	return -FallbackTTL, prevState
}

// monitor starts a goroutine that monitors the SwitchSet prefix for key PUT
// and DELETE events.
func (t *SwitchSet) monitor(ctx context.Context) {
	wc := t.client.Watch(ctx, t.prefix, clientv3.WithPrefix(), clientv3.WithPrevKV())
	go func() {
		for event := range t.events {
			if key, bury := event(); bury {
				id := strings.TrimPrefix(key, t.prefix+"/")
				if err := t.Bury(context.Background(), id); err != nil {
					t.logger.WithError(err).Errorf("error burying %q", key)
				}
			}
		}
	}()
	go func() {
		ctx := clientv3.WithRequireLeader(ctx)
		limiter := rate.NewLimiter(rate.Every(time.Second), 1)
		_ = limiter.Wait(ctx)
	OUTER:
		for {
			select {
			case <-ctx.Done():
				close(t.events)
				return
			case resp, ok := <-wc:
				if err := resp.Err(); err != nil && err != context.Canceled {
					t.logger.WithError(err).Error("error monitoring toggles")
				}
				if resp.Canceled || !ok {
					wc = t.client.Watch(ctx, t.prefix, clientv3.WithPrefix(), clientv3.WithPrevKV())
					goto OUTER
				}
				for _, event := range resp.Events {
					t.handleEvent(ctx, event)
				}
			}
		}
	}()
}

// handleEvent handles a watch event, either DELETE or PUT.
//
// In the case of DELETE, an entity has expired, or an undead entity has been
// replaced. Before any further action is taken, the handler is invoked as a
// goroutine. After, the undead entity is replaced by another undead entity
// with the same undead lifespan. (PUT) In concrete terms, the same key is PUT
// with the same lease TTL as the previous key.
//
// In the case of PUT, the value associated with the event key is checked to
// determine if it is a positive or negative value. If the value is a positive
// value, the entity is either now alive, or still alive. If the value is a
// negative value, then it is ignored, as it is only an undead entity being
// replaced by another undead entity.
func (t *SwitchSet) handleEvent(ctx context.Context, event *clientv3.Event) {
	if isBuried(event) {
		// The event was buried - we don't need to handle it
		return
	}
	ttl, prevState := t.getTTLFromEvent(event)
	key := string(event.Kv.Key)

	switch event.Type {
	case mvccpb.DELETE:
		// The entity has expired. Replace it with a new entity
		// to keep the events firing
		t.logger.WithFields(logrus.Fields{"key": key, "ttl": ttl}).Debug("key expired")

		// If the key doesn't exist, the version will be 0. This is done to
		// prevent other clients from performing the same operation
		// concurrently.
		cmp := clientv3.Compare(clientv3.Version(key), "=", 0)
		var leaseTTL int64
		if ttl < 0 {
			// In this case, the entity was undead. A negative value is stored
			// to indicate this to the PUT case.
			leaseTTL = -ttl
		} else {
			// In this case, the entity was alive. Put a negative TTL for the
			// value in order to indicate that the entity is now dead.
			leaseTTL = ttl
			ttl = -ttl
		}

		t.logger.Debugf("creating a lease for %s with TTL %d", key, leaseTTL)
<<<<<<< HEAD
		leaseID, leaseOps, err := t.getLeaseID(ctx, leaseTTL, path.Base(key))
=======
		leaseID, leaseOps, err := t.getLeaseID(ctx, leaseTTL, strings.TrimPrefix(key, t.prefix))
>>>>>>> b8fd84e4
		if err != nil {
			t.logger.WithError(err).Errorf("error while granting lease for %s", key)
			return
		}

		// Store a negative value for the TTL to indicate that the
		// entity is not alive.
		put := clientv3.OpPut(key, fmt.Sprintf("%d", ttl), clientv3.WithLease(leaseID))
		resp, err := t.client.Txn(ctx).If(cmp).Then(append(leaseOps, put)...).Commit()
		if err != nil {
			t.logger.WithError(err).Errorf("error commiting keepalive tx for %s", key)
			return
		}
		t.events <- func() (string, bool) {
			return key, t.notifyDead(strings.TrimPrefix(key, t.prefix+"/"), prevState, resp.Succeeded)
		}

	case mvccpb.PUT:
		// Watch PUTs to determine if we need to execute a handler for entity
		// liveness.
		if ttl == 0 {
			t.logger.Errorf("bad PUT for %s: TTL is 0", key)
			return
		}
		if ttl > 0 && ttl != math.MaxInt64 {
			// A positive TTL indicates the entity is alive
			t.logger.Debugf("%s alive: %d", key, ttl)
			t.events <- func() (string, bool) {
				return key, t.notifyAlive(strings.TrimPrefix(key, t.prefix+"/"), prevState, false)
			}
		}
	}
}<|MERGE_RESOLUTION|>--- conflicted
+++ resolved
@@ -102,11 +102,7 @@
 type SwitchSet struct {
 	client      *clientv3.Client
 	prefix      string
-<<<<<<< HEAD
-	leaseKey    string
-=======
 	leasePrefix string
->>>>>>> b8fd84e4
 	notifyDead  EventFunc
 	notifyAlive EventFunc
 	logger      logrus.FieldLogger
@@ -136,11 +132,7 @@
 	return &SwitchSet{
 		client:      client,
 		prefix:      path.Join(SwitchPrefix, name),
-<<<<<<< HEAD
-		leaseKey:    path.Join(SwitchPrefix, "lease", name),
-=======
 		leasePrefix: path.Join(SwitchPrefix, "lease", name),
->>>>>>> b8fd84e4
 		notifyDead:  dead,
 		notifyAlive: alive,
 		logger:      logger,
@@ -228,12 +220,8 @@
 }
 
 func (t *SwitchSet) getLeaseID(ctx context.Context, ttl int64, switchID string) (clientv3.LeaseID, []clientv3.Op, error) {
-<<<<<<< HEAD
-	resp, err := t.client.Get(ctx, t.leaseKey)
-=======
 	leaseKey := path.Join(t.leasePrefix, switchID)
 	resp, err := t.client.Get(ctx, leaseKey)
->>>>>>> b8fd84e4
 	if err != nil {
 		return 0, nil, err
 	}
@@ -252,11 +240,7 @@
 			return 0, nil, err
 		}
 		leaseID = lease.ID
-<<<<<<< HEAD
-		ops = append(ops, clientv3.OpPut(t.leaseKey, fmt.Sprintf("%x", lease.ID)))
-=======
 		ops = append(ops, clientv3.OpPut(leaseKey, fmt.Sprintf("%x", lease.ID)))
->>>>>>> b8fd84e4
 	}
 	return leaseID, ops, nil
 }
@@ -372,11 +356,7 @@
 		}
 
 		t.logger.Debugf("creating a lease for %s with TTL %d", key, leaseTTL)
-<<<<<<< HEAD
-		leaseID, leaseOps, err := t.getLeaseID(ctx, leaseTTL, path.Base(key))
-=======
 		leaseID, leaseOps, err := t.getLeaseID(ctx, leaseTTL, strings.TrimPrefix(key, t.prefix))
->>>>>>> b8fd84e4
 		if err != nil {
 			t.logger.WithError(err).Errorf("error while granting lease for %s", key)
 			return
