package cmd

import (
	"context"
	"fmt"
	"io/ioutil"
	"log"
	"net/http"
	"os"
	"os/signal"
	"path/filepath"
	"runtime"
	"strings"
	"syscall"
	"time"

	"github.com/sensu/sensu-go/backend/apid/middlewares"

	corev2 "github.com/sensu/core/v2"
	"github.com/sensu/sensu-go/asset"
	"github.com/sensu/sensu-go/backend"
	"github.com/sensu/sensu-go/backend/etcd"
	"github.com/sensu/sensu-go/util/path"
	stringsutil "github.com/sensu/sensu-go/util/strings"
	"github.com/sirupsen/logrus"
	"github.com/spf13/cobra"
	"github.com/spf13/pflag"
	"github.com/spf13/viper"
	"golang.org/x/time/rate"
)

// The DeprecateDashboardFlags is used to mark usage dashboard daemon flags
// as deprecated.
var DeprecateDashboardFlags = true

var (
	annotations               map[string]string
	labels                    map[string]string
	configFileDefaultLocation = filepath.Join(path.SystemConfigDir(), "backend.yml")
)

const (
	environmentPrefix = "sensu_backend"

	// Flag constants
	flagConfigFile            = "config-file"
	flagAgentHost             = "agent-host"
	flagAgentPort             = "agent-port"
	flagAgentServeWaitTime    = "agent-serve-wait-time"
	flagAPIListenAddress      = "api-listen-address"
	flagAPIRequestLimit       = "api-request-limit"
	flagAPIURL                = "api-url"
	flagAPIWriteTimeout       = "api-write-timeout"
	flagAPIServeWaitTime      = "api-serve-wait-time"
	flagAssetsRateLimit       = "assets-rate-limit"
	flagAssetsBurstLimit      = "assets-burst-limit"
	flagDashboardHost         = "dashboard-host"
	flagDashboardPort         = "dashboard-port"
	flagDashboardCertFile     = "dashboard-cert-file"
	flagDashboardKeyFile      = "dashboard-key-file"
	flagDashboardWriteTimeout = "dashboard-write-timeout"
	flagDeregistrationHandler = "deregistration-handler"
	flagCacheDir              = "cache-dir"
	flagStateDir              = "state-dir"
	flagCertFile              = "cert-file"
	flagKeyFile               = "key-file"
	flagTrustedCAFile         = "trusted-ca-file"
	flagInsecureSkipTLSVerify = "insecure-skip-tls-verify"
	flagDebug                 = "debug"
	flagLogLevel              = "log-level"
	flagLogMillisecondTime    = "log-millisecond-timestamps"
	flagLabels                = "labels"
	flagAnnotations           = "annotations"

	// silenced expiry flags
	flagMaxSilencedExpiryTimeAllowed = "max-silenced-expiry-time-allowed"
	flagDefaultSilencedExpiryTime    = "default-silenced-expiry-time"

	// access token and refresh token expiry time
	flagAccessTokenExpiry  = "access-token-expiry"
	flagRefreshTokenExpiry = "refresh-token-expiry"

	// Etcd flag constants
	flagEtcdClientURLs               = "etcd-client-urls"
	flagEtcdListenClientURLs         = "etcd-listen-client-urls"
	flagEtcdPeerURLs                 = "etcd-listen-peer-urls"
	flagEtcdInitialCluster           = "etcd-initial-cluster"
	flagEtcdDiscovery                = "etcd-discovery"
	flagEtcdDiscoverySrv             = "etcd-discovery-srv"
	flagEtcdInitialAdvertisePeerURLs = "etcd-initial-advertise-peer-urls"
	flagEtcdInitialClusterState      = "etcd-initial-cluster-state"
	flagEtcdInitialClusterToken      = "etcd-initial-cluster-token"
	flagEtcdNodeName                 = "etcd-name"
	flagNoEmbedEtcd                  = "no-embed-etcd"
	flagEtcdAdvertiseClientURLs      = "etcd-advertise-client-urls"
	flagEtcdHeartbeatInterval        = "etcd-heartbeat-interval"
	flagEtcdElectionTimeout          = "etcd-election-timeout"
	flagEtcdLogLevel                 = "etcd-log-level"
	flagEtcdClientLogLevel           = "etcd-client-log-level"

	// Etcd TLS flag constants
	flagEtcdCertFile           = "etcd-cert-file"
	flagEtcdKeyFile            = "etcd-key-file"
	flagEtcdClientCertAuth     = "etcd-client-cert-auth"
	flagEtcdTrustedCAFile      = "etcd-trusted-ca-file"
	flagEtcdPeerCertFile       = "etcd-peer-cert-file"
	flagEtcdPeerKeyFile        = "etcd-peer-key-file"
	flagEtcdPeerClientCertAuth = "etcd-peer-client-cert-auth"
	flagEtcdPeerTrustedCAFile  = "etcd-peer-trusted-ca-file"
	flagEtcdCipherSuites       = "etcd-cipher-suites"
	flagEtcdMaxRequestBytes    = "etcd-max-request-bytes"
	flagEtcdQuotaBackendBytes  = "etcd-quota-backend-bytes"

	// Etcd Client Auth Env vars
	envEtcdClientUsername = "etcd-client-username"
	envEtcdClientPassword = "etcd-client-password"

	// Etcd unsafe constants
	flagEtcdUnsafeNoFsync = "etcd-unsafe-no-fsync"

	// Metric logging flags
	flagDisablePlatformMetrics         = "disable-platform-metrics"
	flagPlatformMetricsLoggingInterval = "platform-metrics-logging-interval"
	flagPlatformMetricsLogFile         = "platform-metrics-log-file"

	// flagEventLogBufferSize indicates the size of the events buffer
	flagEventLogBufferSize = "event-log-buffer-size"

	// flagEventLogBufferWait indicates the full buffer wait time
	flagEventLogBufferWait = "event-log-buffer-wait"

	// flagEventLogFile indicates the path to the event log file
	flagEventLogFile = "event-log-file"

	// flagEventLogParallelEncoders used to indicate parallel encoders should be used for event logging
	flagEventLogParallelEncoders = "event-log-parallel-encoders"

	// Default values

	// defaultEtcdClientURL is the default URL to listen for Etcd clients
	defaultEtcdClientURL = "http://127.0.0.1:2379"
	// defaultEtcdName is the default etcd member node name (single-node cluster
	// only)
	defaultEtcdName = "default"
	// defaultEtcdPeerURL is the default URL to listen for Etcd peers (single-node
	// cluster only)
	defaultEtcdPeerURL = "http://127.0.0.1:2380"

	// defaultEtcdAdvertiseClientURL is the default list of this member's client
	// URLs to advertise to the rest of the cluster
	defaultEtcdAdvertiseClientURL = "http://localhost:2379"

	timestampFormatMillisecond = "2006-01-02T15:04:05.999Z07:00"

	// Start command usage template
	startUsageTemplate = `Usage:{{if .Runnable}}
  {{.UseLine}}{{end}}{{if .HasAvailableSubCommands}}
	{{.CommandPath}} [command]{{end}}{{if gt (len .Aliases) 0}}

Aliases:
	{{.NameAndAliases}}{{end}}{{if .HasExample}}

Examples:
{{.Example}}{{end}}{{if .HasAvailableSubCommands}}

Available Commands:{{range .Commands}}{{if (or .IsAvailableCommand (eq .Name "help"))}}
	{{rpad .Name .NamePadding }} {{.Short}}{{end}}{{end}}{{end}}{{if .HasAvailableLocalFlags}}

General Flags:
{{ $flags := categoryFlags "" .LocalFlags }}{{ $flags.FlagUsages | trimTrailingWhitespaces}}

Store Flags:
{{ $storeFlags := categoryFlags "store" .LocalFlags }}{{ $storeFlags.FlagUsages | trimTrailingWhitespaces}}{{end}}{{if .HasAvailableInheritedFlags}}

Global Flags:
{{.InheritedFlags.FlagUsages | trimTrailingWhitespaces}}{{end}}{{if .HasHelpSubCommands}}

Additional help topics:{{range .Commands}}{{if .IsAdditionalHelpTopicCommand}}
	{{rpad .CommandPath .CommandPathPadding}} {{.Short}}{{end}}{{end}}{{end}}{{if .HasAvailableSubCommands}}

Use "{{.CommandPath}} [command] --help" for more information about a command.{{end}}
`
)

var (
	// platform metric logging defaults
	defaultDisablePlatformMetrics         = false
	defaultPlatformMetricsLoggingInterval = 60 * time.Second
	defaultPlatformMetricsLogFile         = filepath.Join(path.SystemLogDir(), "backend-stats.log")
)

// InitializeFunc represents the signature of an initialization function, used
// to initialize the backend
type InitializeFunc func(context.Context, *backend.Config) (*backend.Backend, error)

func fallbackStringSlice(newFlag, oldFlag string) []string {
	slice := viper.GetStringSlice(newFlag)
	if len(slice) == 0 {
		slice = viper.GetStringSlice(oldFlag)
	}
	return slice
}

// StartCommand ...
func StartCommand(initialize InitializeFunc) *cobra.Command {
	var setupErr error

	cmd := &cobra.Command{
		Use:           "start",
		Short:         "start the sensu backend",
		SilenceErrors: true,
		SilenceUsage:  true,
		RunE: func(cmd *cobra.Command, args []string) error {
			_ = viper.BindPFlags(cmd.Flags())
			if setupErr != nil {
				return setupErr
			}

			level, err := logrus.ParseLevel(viper.GetString(flagLogLevel))
			if err != nil {
				return err
			}
			logrus.SetLevel(level)

			if millisecondTime := viper.GetBool(flagLogMillisecondTime); millisecondTime {
				formatter := logrus.StandardLogger().Formatter
				var copy logrus.JSONFormatter
				if orig, ok := formatter.(*logrus.JSONFormatter); ok {
					copy = *orig
					copy.TimestampFormat = timestampFormatMillisecond
					logrus.SetFormatter(&copy)
				}
			}

			// If no clustering options are provided, default to a static
			// cluster 'defaultEtcdName=defaultEtcdPeerURL'.
			initialCluster := viper.GetString(flagEtcdInitialCluster)
			etcdDiscovery := viper.GetString(flagEtcdDiscovery)
			SrvDiscovery := viper.GetString(flagEtcdDiscoverySrv)

			if initialCluster == "" && etcdDiscovery == "" && SrvDiscovery == "" {
				initialCluster = fmt.Sprintf("%s=%s", defaultEtcdName, defaultEtcdPeerURL)
			}

			cfg := &backend.Config{
				AgentHost:             viper.GetString(flagAgentHost),
				AgentPort:             viper.GetInt(flagAgentPort),
				AgentWriteTimeout:     viper.GetInt(backend.FlagAgentWriteTimeout),
				AgentServeWaitTime:    viper.GetDuration(flagAgentServeWaitTime),
				APIListenAddress:      viper.GetString(flagAPIListenAddress),
				APIRequestLimit:       viper.GetInt64(flagAPIRequestLimit),
				APIURL:                viper.GetString(flagAPIURL),
				APIWriteTimeout:       viper.GetDuration(flagAPIWriteTimeout),
				APIServeWaitTime:      viper.GetDuration(flagAPIServeWaitTime),
				AssetsRateLimit:       rate.Limit(viper.GetFloat64(flagAssetsRateLimit)),
				AssetsBurstLimit:      viper.GetInt(flagAssetsBurstLimit),
				DashboardHost:         viper.GetString(flagDashboardHost),
				DashboardPort:         viper.GetInt(flagDashboardPort),
				DashboardTLSCertFile:  viper.GetString(flagDashboardCertFile),
				DashboardTLSKeyFile:   viper.GetString(flagDashboardKeyFile),
				DashboardWriteTimeout: viper.GetDuration(flagDashboardWriteTimeout),
				DeregistrationHandler: viper.GetString(flagDeregistrationHandler),
				CacheDir:              viper.GetString(flagCacheDir),
				StateDir:              viper.GetString(flagStateDir),

				DefaultSilencedExpiryTime:    viper.GetDuration(flagDefaultSilencedExpiryTime),
				MaxSilencedExpiryTimeAllowed: viper.GetDuration(flagMaxSilencedExpiryTimeAllowed),

				EtcdAdvertiseClientURLs:        viper.GetStringSlice(flagEtcdAdvertiseClientURLs),
				EtcdListenClientURLs:           viper.GetStringSlice(flagEtcdListenClientURLs),
				EtcdClientURLs:                 fallbackStringSlice(flagEtcdClientURLs, flagEtcdAdvertiseClientURLs),
				EtcdListenPeerURLs:             viper.GetStringSlice(flagEtcdPeerURLs),
				EtcdInitialCluster:             initialCluster,
				EtcdInitialClusterState:        viper.GetString(flagEtcdInitialClusterState),
				EtcdDiscovery:                  etcdDiscovery,
				EtcdDiscoverySrv:               SrvDiscovery,
				EtcdInitialAdvertisePeerURLs:   viper.GetStringSlice(flagEtcdInitialAdvertisePeerURLs),
				EtcdInitialClusterToken:        viper.GetString(flagEtcdInitialClusterToken),
				EtcdName:                       viper.GetString(flagEtcdNodeName),
				EtcdCipherSuites:               viper.GetStringSlice(flagEtcdCipherSuites),
				EtcdQuotaBackendBytes:          viper.GetInt64(flagEtcdQuotaBackendBytes),
				EtcdMaxRequestBytes:            viper.GetUint(flagEtcdMaxRequestBytes),
				EtcdHeartbeatInterval:          viper.GetUint(flagEtcdHeartbeatInterval),
				EtcdElectionTimeout:            viper.GetUint(flagEtcdElectionTimeout),
				EtcdLogLevel:                   viper.GetString(flagEtcdLogLevel),
				EtcdClientLogLevel:             viper.GetString(flagEtcdClientLogLevel),
				EtcdClientUsername:             viper.GetString(envEtcdClientUsername),
				EtcdClientPassword:             viper.GetString(envEtcdClientPassword),
				EtcdUnsafeNoFsync:              viper.GetBool(flagEtcdUnsafeNoFsync),
				NoEmbedEtcd:                    viper.GetBool(flagNoEmbedEtcd),
				Labels:                         viper.GetStringMapString(flagLabels),
				Annotations:                    viper.GetStringMapString(flagAnnotations),
				DisablePlatformMetrics:         viper.GetBool(flagDisablePlatformMetrics),
				PlatformMetricsLoggingInterval: viper.GetDuration(flagPlatformMetricsLoggingInterval),
				PlatformMetricsLogFile:         viper.GetString(flagPlatformMetricsLogFile),
				EventLogBufferSize:             viper.GetInt(flagEventLogBufferSize),
				EventLogBufferWait:             viper.GetDuration(flagEventLogBufferWait),
				EventLogFile:                   viper.GetString(flagEventLogFile),
				EventLogParallelEncoders:       viper.GetBool(flagEventLogParallelEncoders),

				AccessTokenExpiry:  viper.GetDuration(flagAccessTokenExpiry),
				RefreshTokenExpiry: viper.GetDuration(flagRefreshTokenExpiry),
			}

			if flag := cmd.Flags().Lookup(flagLabels); flag != nil && flag.Changed {
				cfg.Labels = labels
			}
			if flag := cmd.Flags().Lookup(flagAnnotations); flag != nil && flag.Changed {
				cfg.Annotations = annotations
			}

			// Sensu APIs TLS config
			certFile := viper.GetString(flagCertFile)
			keyFile := viper.GetString(flagKeyFile)
			insecureSkipTLSVerify := viper.GetBool(flagInsecureSkipTLSVerify)
			// TODO(ccressent gbolo): issue #2548
			// Eventually this should be changed: --insecure-skip-tls-verify --etcd-insecure-skip-tls-verify
			trustedCAFile := viper.GetString(flagTrustedCAFile)

			if certFile != "" && keyFile != "" {
				cfg.TLS = &corev2.TLSOptions{
					CertFile:           certFile,
					KeyFile:            keyFile,
					TrustedCAFile:      trustedCAFile,
					InsecureSkipVerify: insecureSkipTLSVerify,
				}
			} else if certFile != "" || keyFile != "" {
				return fmt.Errorf(
					"tls configuration error, both flags --%s & --%s are required",
					flagCertFile, flagKeyFile)
			}

			if cf, kf := len(cfg.DashboardTLSCertFile) == 0, len(cfg.DashboardTLSKeyFile) == 0; cf != kf {
				return fmt.Errorf(
					"dashboard tls configuration error, both flags --%s and --%s are required",
					flagDashboardCertFile, flagDashboardKeyFile,
				)
			}

			// Etcd TLS config
			cfg.EtcdClientTLSInfo = etcd.TLSInfo{
				CertFile:       viper.GetString(flagEtcdCertFile),
				KeyFile:        viper.GetString(flagEtcdKeyFile),
				TrustedCAFile:  viper.GetString(flagEtcdTrustedCAFile),
				ClientCertAuth: viper.GetBool(flagEtcdClientCertAuth),
			}
			cfg.EtcdPeerTLSInfo = etcd.TLSInfo{
				CertFile:       viper.GetString(flagEtcdPeerCertFile),
				KeyFile:        viper.GetString(flagEtcdPeerKeyFile),
				TrustedCAFile:  viper.GetString(flagEtcdPeerTrustedCAFile),
				ClientCertAuth: viper.GetBool(flagEtcdPeerClientCertAuth),
			}

			// Etcd log level
			if cfg.EtcdLogLevel == "" {
				switch level {
				case logrus.TraceLevel:
					cfg.EtcdLogLevel = "debug"
				case logrus.WarnLevel:
					cfg.EtcdLogLevel = "warn"
				default:
					cfg.EtcdLogLevel = level.String()
				}
			}

			if viper.GetBool(flagLogMillisecondTime) {
				cfg.EtcdLogTimestampLayout = timestampFormatMillisecond
			}

			ctx, cancel := context.WithCancel(context.Background())
			defer cancel()
			sensuBackend, err := initialize(ctx, cfg)
			if err != nil {
				return err
			}

			sigs := make(chan os.Signal, 1)

			signal.Notify(sigs, syscall.SIGINT, syscall.SIGTERM)
			go func() {
				sig := <-sigs
				logger.Warn("signal received: ", sig)
				cancel()
			}()

			if viper.GetBool(flagDebug) {
				go func() {
					runtime.SetBlockProfileRate(1)
					log.Println(http.ListenAndServe("127.0.0.1:6060", nil))
				}()
			}
			return sensuBackend.RunWithInitializer(initialize)
		},
	}

	setupErr = handleConfig(cmd, os.Args[1:], true)

	return cmd
}

func handleConfig(cmd *cobra.Command, arguments []string, server bool) error {
	configFlags := flagSet(server)
	_ = configFlags.Parse(arguments)

	// Get the given config file path via flag
	configFilePath, _ := configFlags.GetString(flagConfigFile)

	// Get the environment variable value if no config file was provided via the flag
	if configFilePath == "" {
		environmentConfigFile := fmt.Sprintf("%s_%s", environmentPrefix, flagConfigFile)
		environmentConfigFile = strings.ToUpper(environmentConfigFile)
		environmentConfigFile = strings.Replace(environmentConfigFile, "-", "_", -1)
		configFilePath = os.Getenv(environmentConfigFile)
	}

	// Use the default config path as a fallback if no config file was provided
	// via the flag or the environment variable
	configFilePathIsDefined := true
	if configFilePath == "" {
		configFilePathIsDefined = false
		configFilePath = configFileDefaultLocation
	}

	// Configure location of backend configuration
	viper.SetConfigType("yaml")
	viper.SetConfigFile(configFilePath)

	if server {
		// Flag defaults
		viper.SetDefault(flagAgentHost, "[::]")
		viper.SetDefault(flagAgentPort, 8081)
		viper.SetDefault(flagAPIListenAddress, "[::]:8080")
		viper.SetDefault(flagAPIRequestLimit, middlewares.MaxBytesLimit)
		viper.SetDefault(flagAPIURL, "http://localhost:8080")
		viper.SetDefault(flagAPIWriteTimeout, "15s")
		viper.SetDefault(flagAssetsRateLimit, asset.DefaultAssetsRateLimit)
		viper.SetDefault(flagAssetsBurstLimit, asset.DefaultAssetsBurstLimit)
		viper.SetDefault(flagDashboardHost, "[::]")
		viper.SetDefault(flagDashboardPort, 3000)
		viper.SetDefault(flagDashboardCertFile, "")
		viper.SetDefault(flagDashboardKeyFile, "")
		viper.SetDefault(flagDashboardWriteTimeout, "15s")
		viper.SetDefault(flagDeregistrationHandler, "")
		viper.SetDefault(flagCacheDir, path.SystemCacheDir("sensu-backend"))
		viper.SetDefault(flagStateDir, path.SystemDataDir("sensu-backend"))
		viper.SetDefault(flagCertFile, "")
		viper.SetDefault(flagKeyFile, "")
		viper.SetDefault(flagTrustedCAFile, "")
		viper.SetDefault(flagInsecureSkipTLSVerify, false)
		viper.SetDefault(flagLogLevel, "warn")
		viper.SetDefault(backend.FlagEventdWorkers, 100)
		viper.SetDefault(backend.FlagEventdBufferSize, 1000)
		viper.SetDefault(backend.FlagKeepalivedWorkers, 100)
		viper.SetDefault(backend.FlagKeepalivedBufferSize, 1000)
		viper.SetDefault(backend.FlagPipelinedWorkers, 100)
		viper.SetDefault(backend.FlagPipelinedBufferSize, 1000)
		viper.SetDefault(backend.FlagAgentWriteTimeout, 15)
		viper.SetDefault(flagDisablePlatformMetrics, defaultDisablePlatformMetrics)
		viper.SetDefault(flagPlatformMetricsLoggingInterval, defaultPlatformMetricsLoggingInterval)
		viper.SetDefault(flagPlatformMetricsLogFile, defaultPlatformMetricsLogFile)
		viper.SetDefault(flagEventLogBufferWait, 10*time.Millisecond)
		viper.SetDefault(flagEventLogBufferSize, 100000)
		viper.SetDefault(flagEventLogFile, "")
		viper.SetDefault(flagEventLogParallelEncoders, false)
<<<<<<< HEAD

=======
>>>>>>> ff5db96f
	}

	// default silenced value are set for 1 day = 1440m
	viper.SetDefault(flagMaxSilencedExpiryTimeAllowed, "1440m")
	viper.SetDefault(flagDefaultSilencedExpiryTime, "1440m")

	// Access/Refresh token default expiry values
	viper.SetDefault(flagAccessTokenExpiry, "5m")
	viper.SetDefault(flagRefreshTokenExpiry, "720m")

	// Etcd defaults
	viper.SetDefault(flagEtcdAdvertiseClientURLs, defaultEtcdAdvertiseClientURL)
	viper.SetDefault(flagEtcdListenClientURLs, defaultEtcdClientURL)
	viper.SetDefault(flagEtcdPeerURLs, defaultEtcdPeerURL)
	viper.SetDefault(flagEtcdInitialCluster, "")
	viper.SetDefault(flagEtcdDiscovery, "")
	viper.SetDefault(flagEtcdDiscoverySrv, "")
	viper.SetDefault(flagEtcdInitialAdvertisePeerURLs, defaultEtcdPeerURL)
	viper.SetDefault(flagEtcdInitialClusterState, etcd.ClusterStateNew)
	viper.SetDefault(flagEtcdInitialClusterToken, "")
	viper.SetDefault(flagEtcdNodeName, defaultEtcdName)
	viper.SetDefault(flagEtcdQuotaBackendBytes, etcd.DefaultQuotaBackendBytes)
	viper.SetDefault(flagEtcdMaxRequestBytes, etcd.DefaultMaxRequestBytes)
	viper.SetDefault(flagEtcdHeartbeatInterval, etcd.DefaultTickMs)
	viper.SetDefault(flagEtcdElectionTimeout, etcd.DefaultElectionMs)
	viper.SetDefault(flagEtcdClientLogLevel, etcd.DefaultClientLogLevel)

	if server {
		viper.SetDefault(flagNoEmbedEtcd, false)
	}

	// Merge in flag set so that it appears in command usage
	flags := flagSet(server)
	cmd.Flags().AddFlagSet(flags)

	// Load the configuration file but only error out if flagConfigFile is used
	if err := viper.ReadInConfig(); err != nil && configFilePathIsDefined {
		return err
	}

	viper.SetEnvPrefix(environmentPrefix)
	viper.SetEnvKeyReplacer(strings.NewReplacer("-", "_"))
	viper.AutomaticEnv()

	// Use our custom template for the start command
	cobra.AddTemplateFunc("categoryFlags", categoryFlags)
	cmd.SetUsageTemplate(startUsageTemplate)

	return nil
}

func categoryFlags(category string, flags *pflag.FlagSet) *pflag.FlagSet {
	flagSet := pflag.NewFlagSet(category, pflag.ContinueOnError)

	flags.VisitAll(func(flag *pflag.Flag) {
		if categories, ok := flag.Annotations["categories"]; ok {
			if stringsutil.InArray(category, categories) {
				flagSet.AddFlag(flag)
			}
		} else if category == "" {
			// If no category was specified, return all flags without a category
			flagSet.AddFlag(flag)
		}
	})

	return flagSet
}

func flagSet(server bool) *pflag.FlagSet {
	flagSet := pflag.NewFlagSet("start", pflag.ContinueOnError)

	// Config flag
	configFileDescription := fmt.Sprintf("path to sensu-backend config file (default %q)", configFileDefaultLocation)
	flagSet.StringP(flagConfigFile, "c", "", configFileDescription)

	// Etcd client/server flags
	flagSet.StringSlice(flagEtcdCipherSuites, nil, "list of ciphers to use for etcd TLS configuration")
	_ = flagSet.SetAnnotation(flagEtcdCipherSuites, "categories", []string{"store"})
	flagSet.String(flagEtcdClientLogLevel, viper.GetString(flagEtcdClientLogLevel), "etcd client logging level [panic, fatal, error, warn, info, debug]")
	_ = flagSet.SetAnnotation(flagEtcdClientLogLevel, "categories", []string{"store"})

	// This one is really only a server flag, but because we lacked
	// --etcd-client-urls until recently, it's used as a fallback.
	flagSet.StringSlice(flagEtcdAdvertiseClientURLs, viper.GetStringSlice(flagEtcdAdvertiseClientURLs), "list of this member's client URLs to advertise to clients")
	_ = flagSet.SetAnnotation(flagEtcdAdvertiseClientURLs, "categories", []string{"store"})

	flagSet.Uint(flagEtcdMaxRequestBytes, viper.GetUint(flagEtcdMaxRequestBytes), "maximum etcd request size in bytes (use with caution)")
	_ = flagSet.SetAnnotation(flagEtcdMaxRequestBytes, "categories", []string{"store"})

	// Etcd client/server TLS flags
	flagSet.String(flagEtcdCertFile, viper.GetString(flagEtcdCertFile), "path to the client server TLS cert file")
	_ = flagSet.SetAnnotation(flagEtcdCertFile, "categories", []string{"store"})
	flagSet.String(flagEtcdKeyFile, viper.GetString(flagEtcdKeyFile), "path to the client server TLS key file")
	_ = flagSet.SetAnnotation(flagEtcdKeyFile, "categories", []string{"store"})
	flagSet.Bool(flagEtcdClientCertAuth, viper.GetBool(flagEtcdClientCertAuth), "enable client cert authentication")
	_ = flagSet.SetAnnotation(flagEtcdClientCertAuth, "categories", []string{"store"})
	flagSet.String(flagEtcdTrustedCAFile, viper.GetString(flagEtcdTrustedCAFile), "path to the client server TLS trusted CA cert file")
	_ = flagSet.SetAnnotation(flagEtcdTrustedCAFile, "categories", []string{"store"})
	flagSet.String(flagEtcdClientURLs, viper.GetString(flagEtcdClientURLs), "client URLs to use when operating as an etcd client")
	_ = flagSet.SetAnnotation(flagEtcdClientURLs, "categories", []string{"store"})

	// silenced configuration flags
	flagSet.Duration(flagDefaultSilencedExpiryTime, viper.GetDuration(flagDefaultSilencedExpiryTime), "Default expiry time for silenced if not set in minutes")
	flagSet.Duration(flagMaxSilencedExpiryTimeAllowed, viper.GetDuration(flagMaxSilencedExpiryTimeAllowed), "Maximum expiry time allowed for silenced in minutes")

	// Access/Token configuration flags
	flagSet.Duration(flagAccessTokenExpiry, viper.GetDuration(flagAccessTokenExpiry), "Set Access Token expiry in minutes")
	flagSet.Duration(flagRefreshTokenExpiry, viper.GetDuration(flagRefreshTokenExpiry), "Set Refresh Token expiry in minutes")

	if server {
		// Main Flags
		flagSet.String(flagAgentHost, viper.GetString(flagAgentHost), "agent listener host")
		flagSet.Int(flagAgentPort, viper.GetInt(flagAgentPort), "agent listener port")
		flagSet.Duration(flagAgentServeWaitTime, viper.GetDuration(flagAgentServeWaitTime), "wait time before accepting agent connections on startup")
		flagSet.String(flagAPIListenAddress, viper.GetString(flagAPIListenAddress), "address to listen on for api traffic")
		flagSet.Int64(flagAPIRequestLimit, viper.GetInt64(flagAPIRequestLimit), "maximum API request body size, in bytes")
		flagSet.String(flagAPIURL, viper.GetString(flagAPIURL), "url of the api to connect to")
		flagSet.Duration(flagAPIWriteTimeout, viper.GetDuration(flagAPIWriteTimeout), "maximum duration before timing out writes of responses")
		flagSet.Duration(flagAPIServeWaitTime, viper.GetDuration(flagAPIServeWaitTime), "wait time before serving API requests on startup")
		flagSet.Float64(flagAssetsRateLimit, viper.GetFloat64(flagAssetsRateLimit), "maximum number of assets fetched per second")
		flagSet.Int(flagAssetsBurstLimit, viper.GetInt(flagAssetsBurstLimit), "asset fetch burst limit")
		flagSet.String(flagDashboardHost, viper.GetString(flagDashboardHost), "dashboard listener host")
		flagSet.Int(flagDashboardPort, viper.GetInt(flagDashboardPort), "dashboard listener port")
		flagSet.String(flagDashboardCertFile, viper.GetString(flagDashboardCertFile), "dashboard TLS certificate in PEM format")
		flagSet.String(flagDashboardKeyFile, viper.GetString(flagDashboardKeyFile), "dashboard TLS certificate key in PEM format")
		flagSet.Duration(flagDashboardWriteTimeout, viper.GetDuration(flagDashboardWriteTimeout), "maximum duration before timing out writes of responses")
		flagSet.String(flagDeregistrationHandler, viper.GetString(flagDeregistrationHandler), "default deregistration handler")
		flagSet.String(flagCacheDir, viper.GetString(flagCacheDir), "path to store cached data")
		flagSet.StringP(flagStateDir, "d", viper.GetString(flagStateDir), "path to sensu state storage")
		flagSet.String(flagCertFile, viper.GetString(flagCertFile), "TLS certificate in PEM format")
		flagSet.String(flagKeyFile, viper.GetString(flagKeyFile), "TLS certificate key in PEM format")
		flagSet.String(flagTrustedCAFile, viper.GetString(flagTrustedCAFile), "TLS CA certificate bundle in PEM format")
		flagSet.Bool(flagInsecureSkipTLSVerify, viper.GetBool(flagInsecureSkipTLSVerify), "skip TLS verification (not recommended!)")
		flagSet.Bool(flagDebug, false, "enable debugging and profiling features")
		flagSet.String(flagLogLevel, viper.GetString(flagLogLevel), "logging level [panic, fatal, error, warn, info, debug, trace]")
		flagSet.Bool(flagLogMillisecondTime, false, "use millisecond precision timestamps in logging output")
		flagSet.Int(backend.FlagEventdWorkers, viper.GetInt(backend.FlagEventdWorkers), "number of workers spawned for processing incoming events")
		flagSet.Int(backend.FlagEventdBufferSize, viper.GetInt(backend.FlagEventdBufferSize), "number of incoming events that can be buffered")
		flagSet.Int(backend.FlagKeepalivedWorkers, viper.GetInt(backend.FlagKeepalivedWorkers), "number of workers spawned for processing incoming keepalives")
		flagSet.Int(backend.FlagKeepalivedBufferSize, viper.GetInt(backend.FlagKeepalivedBufferSize), "number of incoming keepalives that can be buffered")
		flagSet.Int(backend.FlagPipelinedWorkers, viper.GetInt(backend.FlagPipelinedWorkers), "number of workers spawned for handling events through the event pipeline")
		flagSet.Int(backend.FlagPipelinedBufferSize, viper.GetInt(backend.FlagPipelinedBufferSize), "number of events to handle that can be buffered")
		flagSet.Int(backend.FlagAgentWriteTimeout, viper.GetInt(backend.FlagAgentWriteTimeout), "timeout in seconds for agent writes")
		flagSet.String(backend.FlagJWTPrivateKeyFile, viper.GetString(backend.FlagJWTPrivateKeyFile), "path to the PEM-encoded private key to use to sign JWTs")
		flagSet.String(backend.FlagJWTPublicKeyFile, viper.GetString(backend.FlagJWTPublicKeyFile), "path to the PEM-encoded public key to use to verify JWT signatures")
		flagSet.StringToStringVar(&labels, flagLabels, nil, "entity labels map")
		flagSet.StringToStringVar(&annotations, flagAnnotations, nil, "entity annotations map")
		flagSet.Bool(flagDisablePlatformMetrics, viper.GetBool(flagDisablePlatformMetrics), "disable platform metrics logging")
		flagSet.Duration(flagPlatformMetricsLoggingInterval, viper.GetDuration(flagPlatformMetricsLoggingInterval), "platform metrics logging interval")
		flagSet.String(flagPlatformMetricsLogFile, viper.GetString(flagPlatformMetricsLogFile), "platform metrics log file path")

		// Etcd server flags
		flagSet.StringSlice(flagEtcdPeerURLs, viper.GetStringSlice(flagEtcdPeerURLs), "list of URLs to listen on for peer traffic")
		_ = flagSet.SetAnnotation(flagEtcdPeerURLs, "categories", []string{"store"})
		flagSet.String(flagEtcdInitialCluster, viper.GetString(flagEtcdInitialCluster), "initial cluster configuration for bootstrapping")
		_ = flagSet.SetAnnotation(flagEtcdInitialCluster, "categories", []string{"store"})
		flagSet.StringSlice(flagEtcdInitialAdvertisePeerURLs, viper.GetStringSlice(flagEtcdInitialAdvertisePeerURLs), "list of this member's peer URLs to advertise to the rest of the cluster")
		_ = flagSet.SetAnnotation(flagEtcdInitialAdvertisePeerURLs, "categories", []string{"store"})
		flagSet.String(flagEtcdInitialClusterState, viper.GetString(flagEtcdInitialClusterState), "initial cluster state (\"new\" or \"existing\")")
		_ = flagSet.SetAnnotation(flagEtcdInitialClusterState, "categories", []string{"store"})
		flagSet.String(flagEtcdDiscovery, viper.GetString(flagEtcdDiscovery), "discovery URL used to bootstrap the cluster")
		_ = flagSet.SetAnnotation(flagEtcdDiscovery, "categories", []string{"store"})
		flagSet.String(flagEtcdDiscoverySrv, viper.GetString(flagEtcdDiscoverySrv), "DNS SRV record used to bootstrap the cluster")
		_ = flagSet.SetAnnotation(flagEtcdDiscoverySrv, "categories", []string{"store"})
		flagSet.String(flagEtcdInitialClusterToken, viper.GetString(flagEtcdInitialClusterToken), "initial cluster token for the etcd cluster during bootstrap")
		_ = flagSet.SetAnnotation(flagEtcdInitialClusterToken, "categories", []string{"store"})
		flagSet.StringSlice(flagEtcdListenClientURLs, viper.GetStringSlice(flagEtcdListenClientURLs), "list of etcd client URLs to listen on")
		_ = flagSet.SetAnnotation(flagEtcdListenClientURLs, "categories", []string{"store"})
		flagSet.Bool(flagNoEmbedEtcd, viper.GetBool(flagNoEmbedEtcd), "don't embed etcd, use external etcd instead")
		_ = flagSet.SetAnnotation(flagNoEmbedEtcd, "categories", []string{"store"})
		flagSet.Int64(flagEtcdQuotaBackendBytes, viper.GetInt64(flagEtcdQuotaBackendBytes), "maximum etcd database size in bytes (use with caution)")
		_ = flagSet.SetAnnotation(flagEtcdQuotaBackendBytes, "categories", []string{"store"})
		flagSet.Uint(flagEtcdHeartbeatInterval, viper.GetUint(flagEtcdHeartbeatInterval), "interval in ms with which the etcd leader will notify followers that it is still the leader")
		_ = flagSet.SetAnnotation(flagEtcdHeartbeatInterval, "categories", []string{"store"})
		flagSet.Uint(flagEtcdElectionTimeout, viper.GetUint(flagEtcdElectionTimeout), "time in ms a follower node will go without hearing a heartbeat before attempting to become leader itself")
		_ = flagSet.SetAnnotation(flagEtcdElectionTimeout, "categories", []string{"store"})
		flagSet.String(flagEtcdLogLevel, viper.GetString(flagEtcdLogLevel), "etcd server logging level [panic, fatal, error, warn, info, debug]")
		_ = flagSet.SetAnnotation(flagEtcdLogLevel, "categories", []string{"store"})

		// Etcd server TLS flags
		flagSet.String(flagEtcdPeerCertFile, viper.GetString(flagEtcdPeerCertFile), "path to the peer server TLS cert file")
		_ = flagSet.SetAnnotation(flagEtcdPeerCertFile, "categories", []string{"store"})
		flagSet.String(flagEtcdPeerKeyFile, viper.GetString(flagEtcdPeerKeyFile), "path to the peer server TLS key file")
		_ = flagSet.SetAnnotation(flagEtcdPeerKeyFile, "categories", []string{"store"})
		flagSet.Bool(flagEtcdPeerClientCertAuth, viper.GetBool(flagEtcdPeerClientCertAuth), "enable peer client cert authentication")
		_ = flagSet.SetAnnotation(flagEtcdPeerClientCertAuth, "categories", []string{"store"})
		flagSet.String(flagEtcdPeerTrustedCAFile, viper.GetString(flagEtcdPeerTrustedCAFile), "path to the peer server TLS trusted CA file")
		_ = flagSet.SetAnnotation(flagEtcdPeerTrustedCAFile, "categories", []string{"store"})
		flagSet.String(flagEtcdNodeName, viper.GetString(flagEtcdNodeName), "name for this etcd node")
		_ = flagSet.SetAnnotation(flagEtcdNodeName, "categories", []string{"store"})

		_ = flagSet.String(flagEventLogFile, "", "path to the event log file")
		_ = flagSet.Bool(flagEventLogParallelEncoders, false, "use parallel JSON encoding for the event log")

		// Etcd server unsafe flags
		_ = flagSet.Bool(flagEtcdUnsafeNoFsync, false, "disables fsync, unsafe, may cause data loss")
		_ = flagSet.SetAnnotation(flagEtcdUnsafeNoFsync, "categories", []string{"store"})

		// Use a default value of 100,000 messages for the buffer. A serialized event
		// takes a minimum of around 1300 bytes, so once full the buffer ring could
		// require about 130MB of memory.
		_ = flagSet.Int(flagEventLogBufferSize, 100000, "buffer size of the event logger")

		// Use a default value of 10ms for the full buffer wait time. When the buffer
		// is full, the logger will wait for the writer to consume events from the buffer.
		// This helps reduce event data loss but comes at the cost of event back-pressure
		// for the backend and its agent sessions. If the buffer fills and the wait time
		// is too low, it will dicard too many events. If the wait time is too high,
		// event back-pressure could stop the backend and its agent sessions from
		// producing and processing new events and possibly lead to a crash.
		_ = flagSet.String(flagEventLogBufferWait, "10ms", "full buffer wait time")
	}

	flagSet.SetOutput(ioutil.Discard)

	return flagSet
}<|MERGE_RESOLUTION|>--- conflicted
+++ resolved
@@ -462,10 +462,6 @@
 		viper.SetDefault(flagEventLogBufferSize, 100000)
 		viper.SetDefault(flagEventLogFile, "")
 		viper.SetDefault(flagEventLogParallelEncoders, false)
-<<<<<<< HEAD
-
-=======
->>>>>>> ff5db96f
 	}
 
 	// default silenced value are set for 1 day = 1440m
