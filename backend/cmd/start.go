--- conflicted
+++ resolved
@@ -44,32 +44,12 @@
 	flagLogLevel              = "log-level"
 
 	// Etcd flag constants
-<<<<<<< HEAD
-	deprecatedFlagEtcdClientURLs               = "listen-client-urls"
-	flagEtcdClientURLs                         = "etcd-listen-client-urls"
-	deprecatedFlagEtcdPeerURLs                 = "listen-peer-urls"
-	flagEtcdPeerURLs                           = "etcd-listen-peer-urls"
-	deprecatedFlagEtcdInitialCluster           = "initial-cluster"
-	flagEtcdInitialCluster                     = "etcd-initial-cluster"
-	flagEtcdDiscovery                          = "etcd-discovery"
-	flagEtcdDiscoverySrv                       = "etcd-discovery-srv"
-	deprecatedFlagEtcdInitialAdvertisePeerURLs = "initial-advertise-peer-urls"
-	flagEtcdInitialAdvertisePeerURLs           = "etcd-initial-advertise-peer-urls"
-	deprecatedFlagEtcdInitialClusterState      = "initial-cluster-state"
-	flagEtcdInitialClusterState                = "etcd-initial-cluster-state"
-	deprecatedFlagEtcdInitialClusterToken      = "initial-cluster-token"
-	flagEtcdInitialClusterToken                = "etcd-initial-cluster-token"
-	deprecatedFlagEtcdNodeName                 = "name"
-	flagEtcdNodeName                           = "etcd-name"
-	flagNoEmbedEtcd                            = "no-embed-etcd"
-	flagEtcdAdvertiseClientURLs                = "etcd-advertise-client-urls"
-	flagEtcdHeartbeatInterval                  = "etcd-heartbeat-interval"
-	flagEtcdElectionTimeout                    = "etcd-election-timeout"
-=======
 	flagEtcdClientURLs               = "etcd-client-urls"
 	flagEtcdListenClientURLs         = "etcd-listen-client-urls"
 	flagEtcdPeerURLs                 = "etcd-listen-peer-urls"
 	flagEtcdInitialCluster           = "etcd-initial-cluster"
+	flagEtcdDiscovery                = "etcd-discovery"
+	flagEtcdDiscoverySrv             = "etcd-discovery-srv"
 	flagEtcdInitialAdvertisePeerURLs = "etcd-initial-advertise-peer-urls"
 	flagEtcdInitialClusterState      = "etcd-initial-cluster-state"
 	flagEtcdInitialClusterToken      = "etcd-initial-cluster-token"
@@ -78,7 +58,6 @@
 	flagEtcdAdvertiseClientURLs      = "etcd-advertise-client-urls"
 	flagEtcdHeartbeatInterval        = "etcd-heartbeat-interval"
 	flagEtcdElectionTimeout          = "etcd-election-timeout"
->>>>>>> 6df9362d
 
 	// Etcd TLS flag constants
 	flagEtcdCertFile           = "etcd-cert-file"
@@ -348,59 +327,6 @@
 	// Merge in config flag set so that it appears in command usage
 	cmd.Flags().AddFlagSet(configFlagSet)
 
-<<<<<<< HEAD
-	// Main Flags
-	cmd.Flags().String(flagAgentHost, viper.GetString(flagAgentHost), "agent listener host")
-	cmd.Flags().Int(flagAgentPort, viper.GetInt(flagAgentPort), "agent listener port")
-	cmd.Flags().String(flagAPIListenAddress, viper.GetString(flagAPIListenAddress), "address to listen on for api traffic")
-	cmd.Flags().String(flagAPIURL, viper.GetString(flagAPIURL), "url of the api to connect to")
-	cmd.Flags().String(flagDashboardHost, viper.GetString(flagDashboardHost), "dashboard listener host")
-	cmd.Flags().Int(flagDashboardPort, viper.GetInt(flagDashboardPort), "dashboard listener port")
-	cmd.Flags().String(flagDashboardCertFile, viper.GetString(flagDashboardCertFile), "dashboard TLS certificate in PEM format")
-	cmd.Flags().String(flagDashboardKeyFile, viper.GetString(flagDashboardKeyFile), "dashboard TLS certificate key in PEM format")
-	cmd.Flags().String(flagDeregistrationHandler, viper.GetString(flagDeregistrationHandler), "default deregistration handler")
-	cmd.Flags().String(flagCacheDir, viper.GetString(flagCacheDir), "path to store cached data")
-	cmd.Flags().StringP(flagStateDir, "d", viper.GetString(flagStateDir), "path to sensu state storage")
-	cmd.Flags().String(flagCertFile, viper.GetString(flagCertFile), "TLS certificate in PEM format")
-	cmd.Flags().String(flagKeyFile, viper.GetString(flagKeyFile), "TLS certificate key in PEM format")
-	cmd.Flags().String(flagTrustedCAFile, viper.GetString(flagTrustedCAFile), "TLS CA certificate bundle in PEM format")
-	cmd.Flags().Bool(flagInsecureSkipTLSVerify, viper.GetBool(flagInsecureSkipTLSVerify), "skip TLS verification (not recommended!)")
-	cmd.Flags().Bool(flagDebug, false, "enable debugging and profiling features")
-	cmd.Flags().String(flagLogLevel, viper.GetString(flagLogLevel), "logging level [panic, fatal, error, warn, info, debug]")
-	cmd.Flags().Int(backend.FlagEventdWorkers, viper.GetInt(backend.FlagEventdWorkers), "number of workers spawned for processing incoming events")
-	cmd.Flags().Int(backend.FlagEventdBufferSize, viper.GetInt(backend.FlagEventdBufferSize), "number of incoming events that can be buffered")
-	cmd.Flags().Int(backend.FlagKeepalivedWorkers, viper.GetInt(backend.FlagKeepalivedWorkers), "number of workers spawned for processing incoming keepalives")
-	cmd.Flags().Int(backend.FlagKeepalivedBufferSize, viper.GetInt(backend.FlagKeepalivedBufferSize), "number of incoming keepalives that can be buffered")
-	cmd.Flags().Int(backend.FlagPipelinedWorkers, viper.GetInt(backend.FlagPipelinedWorkers), "number of workers spawned for handling events through the event pipeline")
-	cmd.Flags().Int(backend.FlagPipelinedBufferSize, viper.GetInt(backend.FlagPipelinedBufferSize), "number of events to handle that can be buffered")
-	cmd.Flags().Int(backend.FlagAgentWriteTimeout, viper.GetInt(backend.FlagAgentWriteTimeout), "timeout in seconds for agent writes")
-	cmd.Flags().String(backend.FlagJWTPrivateKeyFile, viper.GetString(backend.FlagJWTPrivateKeyFile), "path to the PEM-encoded private key to use to sign JWTs")
-	cmd.Flags().String(backend.FlagJWTPublicKeyFile, viper.GetString(backend.FlagJWTPublicKeyFile), "path to the PEM-encoded public key to use to verify JWT signatures")
-
-	// Etcd flags
-	cmd.Flags().StringSlice(flagEtcdAdvertiseClientURLs, viper.GetStringSlice(flagEtcdAdvertiseClientURLs), "list of this member's client URLs to advertise to the rest of the cluster.")
-	_ = cmd.Flags().SetAnnotation(flagEtcdAdvertiseClientURLs, "categories", []string{"store"})
-	cmd.Flags().StringSlice(flagEtcdClientURLs, viper.GetStringSlice(flagEtcdClientURLs), "list of URLs to listen on for client traffic")
-	_ = cmd.Flags().SetAnnotation(flagEtcdClientURLs, "categories", []string{"store"})
-	cmd.Flags().StringSlice(flagEtcdPeerURLs, viper.GetStringSlice(flagEtcdPeerURLs), "list of URLs to listen on for peer traffic")
-	_ = cmd.Flags().SetAnnotation(flagEtcdPeerURLs, "categories", []string{"store"})
-	cmd.Flags().String(flagEtcdInitialCluster, viper.GetString(flagEtcdInitialCluster), "initial cluster configuration for bootstrapping")
-	_ = cmd.Flags().SetAnnotation(flagEtcdInitialCluster, "categories", []string{"store"})
-	cmd.Flags().String(flagEtcdDiscovery, viper.GetString(flagEtcdDiscovery), "discovery URL used to bootstrap the cluster")
-	_ = cmd.Flags().SetAnnotation(flagEtcdDiscovery, "categories", []string{"store"})
-	cmd.Flags().String(flagEtcdDiscoverySrv, viper.GetString(flagEtcdDiscoverySrv), "DNS SRV record used to bootstrap the cluster")
-	_ = cmd.Flags().SetAnnotation(flagEtcdDiscoverySrv, "categories", []string{"store"})
-	cmd.Flags().StringSlice(flagEtcdInitialAdvertisePeerURLs, viper.GetStringSlice(flagEtcdInitialAdvertisePeerURLs), "list of this member's peer URLs to advertise to the rest of the cluster")
-	_ = cmd.Flags().SetAnnotation(flagEtcdInitialAdvertisePeerURLs, "categories", []string{"store"})
-	cmd.Flags().String(flagEtcdInitialClusterState, viper.GetString(flagEtcdInitialClusterState), "initial cluster state (\"new\" or \"existing\")")
-	_ = cmd.Flags().SetAnnotation(flagEtcdInitialClusterState, "categories", []string{"store"})
-	cmd.Flags().String(flagEtcdInitialClusterToken, viper.GetString(flagEtcdInitialClusterToken), "initial cluster token for the etcd cluster during bootstrap")
-	_ = cmd.Flags().SetAnnotation(flagEtcdInitialClusterToken, "categories", []string{"store"})
-	cmd.Flags().String(flagEtcdNodeName, viper.GetString(flagEtcdNodeName), "human-readable name for this member")
-	_ = cmd.Flags().SetAnnotation(flagEtcdNodeName, "categories", []string{"store"})
-	cmd.Flags().Bool(flagNoEmbedEtcd, viper.GetBool(flagNoEmbedEtcd), "don't embed etcd, use external etcd instead")
-	_ = cmd.Flags().SetAnnotation(flagNoEmbedEtcd, "categories", []string{"store"})
-=======
 	if server {
 		// Main Flags
 		cmd.Flags().String(flagAgentHost, viper.GetString(flagAgentHost), "agent listener host")
@@ -439,6 +365,10 @@
 		_ = cmd.Flags().SetAnnotation(flagEtcdInitialAdvertisePeerURLs, "categories", []string{"store"})
 		cmd.Flags().String(flagEtcdInitialClusterState, viper.GetString(flagEtcdInitialClusterState), "initial cluster state (\"new\" or \"existing\")")
 		_ = cmd.Flags().SetAnnotation(flagEtcdInitialClusterState, "categories", []string{"store"})
+		cmd.Flags().String(flagEtcdDiscovery, viper.GetString(flagEtcdDiscovery), "discovery URL used to bootstrap the cluster")
+		_ = cmd.Flags().SetAnnotation(flagEtcdDiscovery, "categories", []string{"store"})
+		cmd.Flags().String(flagEtcdDiscoverySrv, viper.GetString(flagEtcdDiscoverySrv), "DNS SRV record used to bootstrap the cluster")
+		_ = cmd.Flags().SetAnnotation(flagEtcdDiscoverySrv, "categories", []string{"store"})
 		cmd.Flags().String(flagEtcdInitialClusterToken, viper.GetString(flagEtcdInitialClusterToken), "initial cluster token for the etcd cluster during bootstrap")
 		_ = cmd.Flags().SetAnnotation(flagEtcdInitialClusterToken, "categories", []string{"store"})
 		cmd.Flags().StringSlice(flagEtcdListenClientURLs, viper.GetStringSlice(flagEtcdListenClientURLs), "list of etcd client URLs to listen on")
@@ -464,7 +394,6 @@
 	}
 
 	// Etcd client/server flags
->>>>>>> 6df9362d
 	cmd.Flags().StringSlice(flagEtcdCipherSuites, nil, "list of ciphers to use for etcd TLS configuration")
 	_ = cmd.Flags().SetAnnotation(flagEtcdCipherSuites, "categories", []string{"store"})
 
