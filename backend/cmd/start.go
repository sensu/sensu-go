--- conflicted
+++ resolved
@@ -97,12 +97,11 @@
 	flagEtcdMaxRequestBytes    = "etcd-max-request-bytes"
 	flagEtcdQuotaBackendBytes  = "etcd-quota-backend-bytes"
 
-<<<<<<< HEAD
 	// Etcd Client Auth Env vars
 	envEtcdClientUsername = "etcd-client-username"
 	envEtcdClientPassword = "etcd-client-password"
-=======
-	// Metric logging flags
+
+  // Metric logging flags
 	flagDisablePlatformMetrics         = "disable-platform-metrics"
 	flagPlatformMetricsLoggingInterval = "platform-metrics-logging-interval"
 	flagPlatformMetricsLogFile         = "platform-metrics-log-file"
@@ -116,7 +115,6 @@
 	// FlagEventLogFile indicates the path to the event log file
 	flagEventLogFile = "event-log-file"
 
->>>>>>> 5de9e213
 	// Default values
 
 	// defaultEtcdClientURL is the default URL to listen for Etcd clients
@@ -229,30 +227,6 @@
 				CacheDir:              viper.GetString(flagCacheDir),
 				StateDir:              viper.GetString(flagStateDir),
 
-<<<<<<< HEAD
-				EtcdAdvertiseClientURLs:      viper.GetStringSlice(flagEtcdAdvertiseClientURLs),
-				EtcdListenClientURLs:         viper.GetStringSlice(flagEtcdListenClientURLs),
-				EtcdClientURLs:               fallbackStringSlice(flagEtcdClientURLs, flagEtcdAdvertiseClientURLs),
-				EtcdListenPeerURLs:           viper.GetStringSlice(flagEtcdPeerURLs),
-				EtcdInitialCluster:           initialCluster,
-				EtcdInitialClusterState:      viper.GetString(flagEtcdInitialClusterState),
-				EtcdDiscovery:                etcdDiscovery,
-				EtcdDiscoverySrv:             SrvDiscovery,
-				EtcdInitialAdvertisePeerURLs: viper.GetStringSlice(flagEtcdInitialAdvertisePeerURLs),
-				EtcdInitialClusterToken:      viper.GetString(flagEtcdInitialClusterToken),
-				EtcdName:                     viper.GetString(flagEtcdNodeName),
-				EtcdCipherSuites:             viper.GetStringSlice(flagEtcdCipherSuites),
-				EtcdQuotaBackendBytes:        viper.GetInt64(flagEtcdQuotaBackendBytes),
-				EtcdMaxRequestBytes:          viper.GetUint(flagEtcdMaxRequestBytes),
-				EtcdHeartbeatInterval:        viper.GetUint(flagEtcdHeartbeatInterval),
-				EtcdElectionTimeout:          viper.GetUint(flagEtcdElectionTimeout),
-				EtcdLogLevel:                 viper.GetString(flagEtcdLogLevel),
-				EtcdClientUsername:           viper.GetString(envEtcdClientUsername),
-				EtcdClientPassword:           viper.GetString(envEtcdClientPassword),
-				NoEmbedEtcd:                  viper.GetBool(flagNoEmbedEtcd),
-				Labels:                       viper.GetStringMapString(flagLabels),
-				Annotations:                  viper.GetStringMapString(flagAnnotations),
-=======
 				EtcdAdvertiseClientURLs:        viper.GetStringSlice(flagEtcdAdvertiseClientURLs),
 				EtcdListenClientURLs:           viper.GetStringSlice(flagEtcdListenClientURLs),
 				EtcdClientURLs:                 fallbackStringSlice(flagEtcdClientURLs, flagEtcdAdvertiseClientURLs),
@@ -270,6 +244,8 @@
 				EtcdHeartbeatInterval:          viper.GetUint(flagEtcdHeartbeatInterval),
 				EtcdElectionTimeout:            viper.GetUint(flagEtcdElectionTimeout),
 				EtcdLogLevel:                   viper.GetString(flagEtcdLogLevel),
+        EtcdClientUsername:             viper.GetString(envEtcdClientUsername),
+				EtcdClientPassword:             viper.GetString(envEtcdClientPassword),
 				NoEmbedEtcd:                    viper.GetBool(flagNoEmbedEtcd),
 				Labels:                         viper.GetStringMapString(flagLabels),
 				Annotations:                    viper.GetStringMapString(flagAnnotations),
@@ -279,7 +255,6 @@
 				EventLogBufferSize:             viper.GetInt(flagEventLogBufferSize),
 				EventLogBufferWait:             viper.GetDuration(flagEventLogBufferWait),
 				EventLogFile:                   viper.GetString(flagEventLogFile),
->>>>>>> 5de9e213
 			}
 
 			if flag := cmd.Flags().Lookup(flagLabels); flag != nil && flag.Changed {
