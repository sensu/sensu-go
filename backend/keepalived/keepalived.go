--- conflicted
+++ resolved
@@ -259,24 +259,13 @@
 		}
 	}
 	keepaliveCheck := &types.Check{
-<<<<<<< HEAD
 		Name:      KeepaliveCheckName,
-		Interval:  rawEvent.Check.Interval,
-		Timeout:   rawEvent.Check.Timeout,
+		Interval:  check.Interval,
+		Timeout:   check.Timeout,
 		Handlers:  []string{KeepaliveHandlerName},
 		Namespace: rawEvent.Entity.Namespace,
 		Executed:  time.Now().Unix(),
 		Issued:    time.Now().Unix(),
-=======
-		Name:         KeepaliveCheckName,
-		Interval:     check.Interval,
-		Timeout:      check.Timeout,
-		Handlers:     []string{KeepaliveHandlerName},
-		Environment:  rawEvent.Entity.Environment,
-		Organization: rawEvent.Entity.Organization,
-		Executed:     time.Now().Unix(),
-		Issued:       time.Now().Unix(),
->>>>>>> ccaca23d
 	}
 	keepaliveEvent := &types.Event{
 		Timestamp: time.Now().Unix(),
