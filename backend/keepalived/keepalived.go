package keepalived

import (
	"context"
<<<<<<< HEAD
	"fmt"
=======
	"errors"
	"fmt"
	"path"
	"strings"
>>>>>>> 1dfd462d
	"sync"
	"time"

	"github.com/sensu/sensu-go/agent"
	"github.com/sensu/sensu-go/backend/liveness"
	"github.com/sensu/sensu-go/backend/messaging"
	"github.com/sensu/sensu-go/backend/store"
	"github.com/sensu/sensu-go/types"
	"github.com/sirupsen/logrus"
)

const (
	// DefaultHandlerCount is the default number of goroutines dedicated to
	// handling keepalive events.
	DefaultHandlerCount = 10

	// KeepaliveCheckName is the name of the check that is created when a
	// keepalive timeout occurs.
	KeepaliveCheckName = "keepalive"

	// KeepaliveHandlerName is the name of the handler that is executed when
	// a keepalive timeout occurs.
	KeepaliveHandlerName = "keepalive"

	// RegistrationCheckName is the name of the check that is created when an
	// entity sends a keepalive and the entity does not yet exist in the store.
	RegistrationCheckName = "registration"

	// RegistrationHandlerName is the name of the handler that is executed when
	// a registration event is passed to pipelined.
	RegistrationHandlerName = "registration"
)

// Keepalived is responsible for monitoring keepalive events and recording
// keepalives for entities.
type Keepalived struct {
	bus                   messaging.MessageBus
	handlerCount          int
	store                 store.Store
	deregistrationHandler string
	mu                    *sync.Mutex
	wg                    *sync.WaitGroup
	keepaliveChan         chan interface{}
	subscription          messaging.Subscription
	errChan               chan error
	livenessFactory       liveness.Factory
}

// Option is a functional option.
type Option func(*Keepalived) error

// Config configures Keepalived.
type Config struct {
	Store                 store.Store
	Bus                   messaging.MessageBus
	LivenessFactory       liveness.Factory
	DeregistrationHandler string
}

// New creates a new Keepalived.
func New(c Config, opts ...Option) (*Keepalived, error) {
	k := &Keepalived{
		store: c.Store,
		bus:   c.Bus,
		deregistrationHandler: c.DeregistrationHandler,
		livenessFactory:       c.LivenessFactory,
		keepaliveChan:         make(chan interface{}, 10),
		handlerCount:          DefaultHandlerCount,
		mu:                    &sync.Mutex{},
		errChan:               make(chan error, 1),
	}
	for _, o := range opts {
		if err := o(k); err != nil {
			return nil, err
		}
	}
	return k, nil
}

// Receiver returns the keepalive receiver channel.
func (k *Keepalived) Receiver() chan<- interface{} {
	return k.keepaliveChan
}

// Start starts the daemon, returning an error if preconditions for startup
// fail.
func (k *Keepalived) Start() error {
	sub, err := k.bus.Subscribe(messaging.TopicKeepalive, "keepalived", k)
	if err != nil {
		return err
	}

	k.subscription = sub
	if err := k.initFromStore(context.Background()); err != nil {
		_ = sub.Cancel()
		return err
	}

	k.startWorkers()

	return nil
}

// Stop stops the daemon, returning an error if one was encountered during
// shutdown.
func (k *Keepalived) Stop() error {
	err := k.subscription.Cancel()
	close(k.keepaliveChan)
	k.wg.Wait()
	close(k.errChan)
	return err
}

// Err returns a channel that the caller can use to listen for terminal errors
// indicating a premature shutdown of the Daemon.
func (k *Keepalived) Err() <-chan error {
	return k.errChan
}

// Name returns the daemon name
func (k *Keepalived) Name() string {
	return "keepalived"
}

func (k *Keepalived) initFromStore(ctx context.Context) error {
	// For which clients were we previously alerting?
	keepalives, err := k.store.GetFailingKeepalives(context.TODO())
	if err != nil {
		return err
	}

	switches := k.livenessFactory(k.Name(), k.dead, k.alive, logger)

	for _, keepalive := range keepalives {
		entityCtx := context.WithValue(context.TODO(), types.NamespaceKey, keepalive.Namespace)
		event, err := k.store.GetEventByEntityCheck(entityCtx, keepalive.Name, "keepalive")
		if err != nil {
			return err
		}

		// if there's no event, the entity was deregistered/deleted.
		if event == nil {
			continue
		}

		if !event.HasCheck() {
			logger.WithFields(logrus.Fields{"event": event}).Error("keepalive event malformed")
			continue
		}

		// if another backend picked it up, it will be passing.
		if event.Check.Status == 0 {
			continue
		}

		ttl := int64(event.Check.Timeout)

		if err := switches.Dead(ctx, keepalive.Name, ttl); err != nil {
			return fmt.Errorf("error initializing keepalive %q: %s", keepalive.Name, err)
		}
	}

	return nil
}

func (k *Keepalived) startWorkers() {
	k.wg = &sync.WaitGroup{}
	k.wg.Add(k.handlerCount)

	for i := 0; i < k.handlerCount; i++ {
		go k.processKeepalives(context.Background())
	}
}

func (k *Keepalived) processKeepalives(ctx context.Context) {
	defer k.wg.Done()

	var (
		event *types.Event
		ok    bool
	)

	switches := k.livenessFactory(k.Name(), k.alive, k.dead, logger)

	for msg := range k.keepaliveChan {
		event, ok = msg.(*types.Event)
		if !ok {
			logger.Error("keepalived received non-Event on keepalive channel")
			continue
		}

		entity := event.Entity
		if entity == nil {
			logger.Error("received keepalive with nil entity")
			continue
		}

		if err := entity.Validate(); err != nil {
			logger.WithError(err).Error("invalid keepalive event")
			continue
		}

		if err := k.handleEntityRegistration(entity); err != nil {
			logger.WithError(err).Error("error handling entity registration")
		}

		// Retrieve the keepalive timeout or use a default value in case an older
		// agent version was used, since entity.KeepaliveTimeout no longer exist
		ttl := int64(types.DefaultKeepaliveTimeout)
		if event.Check != nil {
			ttl = int64(event.Check.Timeout)
		}

		key := path.Join(entity.Namespace, entity.Name)

		if err := switches.Alive(ctx, key, ttl); err != nil {
			logger.WithError(err).Errorf("error on switch %q", key)
			continue
		}

		if err := k.handleUpdate(event); err != nil {
			logger.WithError(err).Error("error updating event")
		}
	}
}

// HandleError logs an error
func (k *Keepalived) HandleError(err error) {
	logger.WithError(err).Error(err)
}

func (k *Keepalived) handleEntityRegistration(entity *types.Entity) error {
	if entity.EntityClass != types.EntityAgentClass {
		return nil
	}

	ctx := types.SetContextFromResource(context.Background(), entity)
	fetchedEntity, err := k.store.GetEntityByName(ctx, entity.Name)

	if err != nil {
		return err
	}

	if fetchedEntity == nil {
		event := createRegistrationEvent(entity)
		err = k.bus.Publish(messaging.TopicEvent, event)
	}

	return err
}

func createKeepaliveEvent(rawEvent *types.Event) *types.Event {
	check := rawEvent.Check
	if check == nil {
		check = &types.Check{
			Interval: agent.DefaultKeepaliveInterval,
			Timeout:  types.DefaultKeepaliveTimeout,
		}
	}
	keepaliveCheck := &types.Check{
		ObjectMeta: types.ObjectMeta{
			Name:      KeepaliveCheckName,
			Namespace: rawEvent.Entity.Namespace,
		},
		Interval: check.Interval,
		Timeout:  check.Timeout,
		Handlers: []string{KeepaliveHandlerName},
		Executed: time.Now().Unix(),
		Issued:   time.Now().Unix(),
	}
	keepaliveEvent := &types.Event{
		Timestamp: time.Now().Unix(),
		Entity:    rawEvent.Entity,
		Check:     keepaliveCheck,
	}

	return keepaliveEvent
}

func createRegistrationEvent(entity *types.Entity) *types.Event {
	registrationCheck := &types.Check{
		ObjectMeta: types.ObjectMeta{
			Name:      RegistrationCheckName,
			Namespace: entity.Namespace,
		},
		Interval: 1,
		Handlers: []string{RegistrationHandlerName},
		Status:   1,
	}
	registrationEvent := &types.Event{
		Timestamp: time.Now().Unix(),
		Entity:    entity,
		Check:     registrationCheck,
	}

	return registrationEvent
}

func (k *Keepalived) alive(key string, prev liveness.State, leader bool) {
	lager := logger.WithFields(logrus.Fields{
		"status":          liveness.Alive.String(),
		"previous_status": prev.String()})

	namespace, name, err := parseKey(key)
	if err != nil {
		lager.Error(err)
		return
	}

	lager = lager.WithFields(logrus.Fields{"entity": name, "namespace": namespace})
	lager.Info("entity is alive")
}

func (k *Keepalived) dead(key string, prev liveness.State, leader bool) {
	lager := logger.WithFields(logrus.Fields{
		"status":          liveness.Dead.String(),
		"previous_status": prev.String()})

	namespace, name, err := parseKey(key)
	if err != nil {
		lager.Error(err)
		return
	}
<<<<<<< HEAD
	event := createKeepaliveEvent(e)
	event.Check.Status = 0
	event.Check.Output = fmt.Sprintf("Keepalive last sent from %s at %s", entity.Name, time.Unix(entity.LastSeen, 0).String())
=======
>>>>>>> 1dfd462d

	lager = lager.WithFields(logrus.Fields{"entity": name, "namespace": namespace})
	lager.Warn("keepalive timed out")

	if !leader {
		// If this client isn't the one that flipped the keepalive switch,
		// don't do anything further.
		return
	}

	ctx := store.NamespaceContext(context.Background(), namespace)

	entity, err := k.store.GetEntityByName(ctx, name)
	if err != nil {
		lager.WithError(err).Error("error while reading entity")
		return
	}

	if entity == nil {
		lager.Error("entity could not be read")
		return
	}

	deregisterer := &Deregistration{
		Store:      k.store,
		MessageBus: k.bus,
	}

	if entity.Deregister {
		if err := deregisterer.Deregister(entity); err != nil {
			lager.WithError(err).Error("error deregistering entity")
		}
		switches := k.livenessFactory(k.Name(), k.dead, k.alive, logger)
		if err := switches.Bury(context.TODO(), key); err != nil {
			lager.WithError(err).Error("error registering entity")
		}
		return
	}

	currentEvent, err := k.store.GetEventByEntityCheck(ctx, name, "keepalive")
	if err != nil {
		lager.WithError(err).Error("error while reading event")
		return
	}

	// this is a real keepalive event, emit it.
	event := createKeepaliveEvent(currentEvent)
	event.Check.Status = 1
	event.Check.Output = fmt.Sprintf("No keepalive sent from %s for %v seconds (>= %v)", entity.Name, time.Now().Unix()-entity.LastSeen, event.Check.Timeout)

	if err := k.bus.Publish(messaging.TopicEventRaw, event); err != nil {
		lager.WithError(err).Error("error publishing event")
		return
	}

	expiration := time.Now().Unix() + int64(event.Check.Timeout)

	if err := k.store.UpdateFailingKeepalive(ctx, entity, expiration); err != nil {
		lager.WithError(err).Error("error updating keepalive")
	}
}

func parseKey(key string) (namespace, name string, err error) {
	parts := strings.Split(key, "/")
	if len(parts) != 2 {
		return "", "", errors.New("bad key")
	}
	return parts[0], parts[1], nil
}

// handleUpdate sets the entity's last seen time and publishes an OK check event
// to the message bus.
func (k *Keepalived) handleUpdate(e *types.Event) error {
	entity := e.Entity

	ctx := types.SetContextFromResource(context.Background(), entity)
	if err := k.store.DeleteFailingKeepalive(ctx, e.Entity); err != nil {
		return err
	}

	entity.LastSeen = e.Timestamp

	if err := k.store.UpdateEntity(ctx, entity); err != nil {
		logger.WithError(err).Error("error updating entity in store")
		return err
	}
	event := createKeepaliveEvent(e)
	event.Check.Status = 0

	return k.bus.Publish(messaging.TopicEventRaw, event)
}<|MERGE_RESOLUTION|>--- conflicted
+++ resolved
@@ -2,14 +2,11 @@
 
 import (
 	"context"
-<<<<<<< HEAD
 	"fmt"
-=======
 	"errors"
 	"fmt"
 	"path"
 	"strings"
->>>>>>> 1dfd462d
 	"sync"
 	"time"
 
@@ -333,12 +330,9 @@
 		lager.Error(err)
 		return
 	}
-<<<<<<< HEAD
 	event := createKeepaliveEvent(e)
 	event.Check.Status = 0
 	event.Check.Output = fmt.Sprintf("Keepalive last sent from %s at %s", entity.Name, time.Unix(entity.LastSeen, 0).String())
-=======
->>>>>>> 1dfd462d
 
 	lager = lager.WithFields(logrus.Fields{"entity": name, "namespace": namespace})
 	lager.Warn("keepalive timed out")
