package types

import (
	"encoding/json"
	"errors"
	fmt "fmt"
	"net/url"
	"sort"
	"time"
)

// EventFailingState indicates failing check result status
const EventFailingState = "failing"

// EventFlappingState indicates a rapid change in check result status
const EventFlappingState = "flapping"

// EventPassingState indicates successful check result status
const EventPassingState = "passing"

// FixtureEvent returns a testing fixutre for an Event object.
func FixtureEvent(entityID, checkID string) *Event {
	return &Event{
		Timestamp: time.Now().Unix(),
		Entity:    FixtureEntity(entityID),
		Check:     FixtureCheck(checkID),
	}
}

// UnmarshalJSON ...
func (e *Event) UnmarshalJSON(b []byte) error {
	// HACK HACK HACK
	// This method is a compatibility shim that should be removed
	// when we remove Silenceds and Hooks from Events
	type Evt Event
	var evt Evt
	if err := json.Unmarshal(b, &evt); err != nil {
		return err
	}
	if evt.Check == nil {
		*e = Event(evt)
		return nil
	}
	silenced := make(map[string]struct{})
	for _, s := range append(evt.Silenced, evt.Check.Silenced...) {
		silenced[s] = struct{}{}
	}
	newSilenced := make([]string, 0, len(silenced))
	for s := range silenced {
		newSilenced = append(newSilenced, s)
	}
	if len(newSilenced) > 0 {
		evt.Check.Silenced = newSilenced
	}
	evt.Silenced = nil

	hooks := make(map[*Hook]struct{})
	for _, h := range append(evt.Hooks, evt.Check.Hooks...) {
		hooks[h] = struct{}{}
	}
	newHooks := make([]*Hook, 0, len(hooks))
	for h := range hooks {
		newHooks = append(newHooks, h)
	}
	if len(newHooks) > 0 {
		evt.Check.Hooks = newHooks
	}
	evt.Hooks = nil

	*e = Event(evt)
	return nil
}

// Validate returns an error if the event does not pass validation tests.
func (e *Event) Validate() error {
	if e.Entity == nil {
		return errors.New("event must contain an entity")
	}

	if !e.HasCheck() && !e.HasMetrics() {
		return errors.New("event must contain a check or metrics")
	}

	if err := e.Entity.Validate(); err != nil {
		return errors.New("entity " + err.Error())
	}

	if e.HasCheck() {
		if err := e.Check.Validate(); err != nil {
			return errors.New("check " + err.Error())
		}
	}

	if e.HasMetrics() {
		if err := e.Metrics.Validate(); err != nil {
			return errors.New("metrics " + err.Error())
		}
	}

	for _, hook := range e.Hooks {
		if err := hook.Validate(); err != nil {
			return errors.New("hook " + err.Error())
		}
	}

	return nil
}

// HasCheck determines if an event has check data.
func (e *Event) HasCheck() bool {
	return e.Check != nil
}

// HasMetrics determines if an event has metric data.
func (e *Event) HasMetrics() bool {
	return e.Metrics != nil
}

// IsIncident determines if an event indicates an incident.
func (e *Event) IsIncident() bool {
	return e.HasCheck() && e.Check.Status != 0
}

// IsResolution returns true if an event has just transitionned from an incident
func (e *Event) IsResolution() bool {
	if !e.HasCheck() {
		return false
	}

	// Try to retrieve the previous status in the check history and verify if it
	// was a non-zero status, therefore indicating a resolution
	isResolution := (len(e.Check.History) > 0 &&
		e.Check.History[len(e.Check.History)-1].Status != 0 &&
		!e.IsIncident())

	return isResolution
}

// IsSilenced determines if an event has any silenced entries
func (e *Event) IsSilenced() bool {
<<<<<<< HEAD
	if e.Check == nil {
=======
	if !e.HasCheck() {
>>>>>>> 371e8584
		return false
	}

	return len(e.Check.Silenced) > 0
}

// Get implements govaluate.Parameters
func (e *Event) Get(name string) (interface{}, error) {
	switch name {
	case "Timestamp":
		return e.Timestamp, nil
	case "Entity":
		return e.Entity, nil
	case "Check":
		return e.Check, nil
	case "Metrics":
		return e.Metrics, nil
	case "HasCheck":
		return e.HasCheck(), nil
	case "HasMetrics":
		return e.HasMetrics(), nil
	case "IsIncident":
		return e.IsIncident(), nil
	case "IsResolution":
		return e.IsResolution(), nil
	case "IsSilenced":
		return e.IsSilenced(), nil
	}
	return nil, errors.New("no parameter '" + name + "' found")
}

//
// Sorting

// EventsBySeverity can be used to sort a given collection of events by check
// status and timestamp.
func EventsBySeverity(es []*Event) sort.Interface {
	return &eventSorter{es, cmpBySeverity}
}

// EventsByTimestamp can be used to sort a given collection of events by time it
// occurred.
func EventsByTimestamp(es []*Event, asc bool) sort.Interface {
	sorter := &eventSorter{events: es}
	if asc {
		sorter.byFn = func(a, b *Event) bool {
			return a.Timestamp > b.Timestamp
		}
	} else {
		sorter.byFn = func(a, b *Event) bool {
			return a.Timestamp < b.Timestamp
		}
	}
	return sorter
}

func cmpBySeverity(a, b *Event) bool {
	ap, bp := deriveSeverity(a), deriveSeverity(b)

	// Sort events with the same exit status by timestamp
	if ap == bp {
		return a.Timestamp > b.Timestamp
	}
	return ap < bp
}

// We want the order of importance to be critical (1), warning (2), unknown (3),
// and Ok (0) so we shift the check's status. If event is not a check sort to
// very end.
func deriveSeverity(e *Event) uint32 {
	if e.HasCheck() {
		return (e.Check.Status + 3) % 4
	}
	return 4
}

type eventSorter struct {
	events []*Event
	byFn   func(a, b *Event) bool
}

// Len implements sort.Interface.
func (s *eventSorter) Len() int {
	return len(s.events)
}

// Swap implements sort.Interface.
func (s *eventSorter) Swap(i, j int) {
	s.events[i], s.events[j] = s.events[j], s.events[i]
}

// Less implements sort.Interface.
func (s *eventSorter) Less(i, j int) bool {
	return s.byFn(s.events[i], s.events[j])
}

// URIPath returns the path component of a Event URI.
func (e *Event) URIPath() string {
	if !e.HasCheck() {
		return ""
	}
	return fmt.Sprintf("/%s/%s", url.PathEscape(e.Entity.ID), url.PathEscape(e.Check.Name))
}<|MERGE_RESOLUTION|>--- conflicted
+++ resolved
@@ -138,11 +138,7 @@
 
 // IsSilenced determines if an event has any silenced entries
 func (e *Event) IsSilenced() bool {
-<<<<<<< HEAD
-	if e.Check == nil {
-=======
 	if !e.HasCheck() {
->>>>>>> 371e8584
 		return false
 	}
 
