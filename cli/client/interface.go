--- conflicted
+++ resolved
@@ -19,6 +19,7 @@
 	HookAPIClient
 	MutatorAPIClient
 	NamespaceAPIClient
+	RoleAPIClient
 	UserAPIClient
 	SilencedAPIClient
 	GenericClient
@@ -149,7 +150,6 @@
 	UpdatePassword(string, string) error
 }
 
-<<<<<<< HEAD
 // RoleAPIClient client methods for role
 type RoleAPIClient interface {
 	CreateRole(*types.Role) error
@@ -158,8 +158,6 @@
 	ListRoles() ([]types.Role, error)
 }
 
-=======
->>>>>>> 331b82f7
 // SilencedAPIClient client methods for silenced
 type SilencedAPIClient interface {
 	// CreateSilenced creates a new silenced entry from its input.
