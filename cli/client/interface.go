--- conflicted
+++ resolved
@@ -18,12 +18,7 @@
 	HealthAPIClient
 	HookAPIClient
 	MutatorAPIClient
-<<<<<<< HEAD
-	OrganizationAPIClient
-=======
 	NamespaceAPIClient
-	RoleAPIClient
->>>>>>> 3a32bdb6
 	UserAPIClient
 	SilencedAPIClient
 	GenericClient
