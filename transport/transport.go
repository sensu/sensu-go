--- conflicted
+++ resolved
@@ -30,11 +30,7 @@
 	// MessageTypeEvent is the message type string for events.
 	MessageTypeEvent = "event"
 
-<<<<<<< HEAD
-	// MessageTypeEntityConfig is the message type string for entity configuration.
-=======
 	// MessageTypeEntityConfig is the message type sent for entity config updates
->>>>>>> 0d058bcf
 	MessageTypeEntityConfig = "entity_config"
 
 	// HeaderKeyAgentName is the HTTP request header specifying the Agent name
