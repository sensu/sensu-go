--- conflicted
+++ resolved
@@ -166,12 +166,4 @@
 
 [[constraint]]
   name = "github.com/atlassian/gostatsd"
-<<<<<<< HEAD
-  revision = "99f7a39855fc860055264fcec1cbae28bdc2deeb"
-=======
-  version = "6.1.1"
-
-[[constraint]]
-  name = "github.com/influxdata/influxdb"
-  version = "1.5.2"
->>>>>>> 92332399
+  version = "6.1.1"