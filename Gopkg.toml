#
# Refer to https://github.com/golang/dep/blob/master/docs/Gopkg.toml.md
# for detailed Gopkg.toml documentation.
#

required = ["github.com/shirou/w32"]

[[constraint]]
  name = "github.com/AlecAivazis/survey"
  version = "1.4.1"

# https://github.com/Knetic/govaluate/issues/61
[[constraint]]
  name = "github.com/sensu/govaluate"
  branch = "nested-parameters"

[[constraint]]
  name = "github.com/sirupsen/logrus"
  version = "1.0.5"

[[constraint]]
  name = "github.com/bluele/slack"
  revision = "3b1fffcc45b37a2644a23eb7dc434d4d9f0987ba"

[[constraint]]
  name = "github.com/coreos/pkg"
  version = "3.0.0"

[[constraint]]
  name = "github.com/dgrijalva/jwt-go"
  version = "3.0.0"

[[constraint]]
  name = "github.com/docker/docker"
  revision = "cbde00b44273a584bed2ee3513db68924b4a6dba"

[[constraint]]
  name = "github.com/google/uuid"
  version = "0.2.0"

[[constraint]]
  name = "github.com/gorilla/mux"
  version = "1.5.0"

[[constraint]]
  name = "github.com/gorilla/websocket"
  version = "1.2.0"

[[constraint]]
  branch = "master"
  name = "github.com/mgutz/ansi"

[[constraint]]
  name = "github.com/mholt/archiver"
  version = "2.0.0"

[[constraint]]
  branch = "master"
  name = "github.com/mitchellh/go-homedir"

[[constraint]]
  branch = "master"
  name = "github.com/nightlyone/lockfile"

[[constraint]]
  branch = "master"
  name = "github.com/olekukonko/tablewriter"

[[constraint]]
  name = "github.com/shirou/gopsutil"
  version = "2.17.8"

[[constraint]]
  name = "github.com/spf13/cobra"
  revision = "fd32f09af19efc9b1279c54e0d8ed23f66232a15"

[[constraint]]
  name = "github.com/spf13/pflag"
  version = "1.0.0"

[[constraint]]
  name = "github.com/spf13/viper"
  version = "1.0.0"

[[constraint]]
  name = "github.com/stretchr/testify"
  revision = "2aa2c176b9dab406a6970f6a55f513e8a8c8b18f"

[[constraint]]
  branch = "master"
  name = "github.com/willf/pad"

[[constraint]]
  branch = "master"
  name = "golang.org/x/crypto"

[[constraint]]
  branch = "master"
  name = "golang.org/x/net"

[[constraint]]
  name = "gopkg.in/h2non/filetype.v1"
  version = "1.0.3"

[[constraint]]
  name = "github.com/go-resty/resty"
  version = "1.0"

# Locked for Windows
[[override]]
  name = "github.com/StackExchange/wmi"
  revision = "9f32b5905fd6ce7384093f9d048437e79f7b4d85"

# Locked for Windows
[[override]]
  name = "github.com/go-ole/go-ole"
  revision = "de8695c8edbf8236f30d6e1376e20b198a028d42"

[[constraint]]
  name = "github.com/json-iterator/go"
  revision = "f7279a603edee96fe7764d3de9c6ff8cf9970994"

[[constraint]]
  name = "github.com/graphql-go/graphql"
  branch = "master"

[[constraint]]
  name = "github.com/gogo/protobuf"
  revision = "117892bf1866fbaa2318c03e50e40564c8845457"

[[override]]
  name = "github.com/dsnet/compress"
  revision = "f41072d47fff1112fa37146dfc812a476cce2d7f"

[[constraint]]
  name = "github.com/coreos/etcd"
  version = "3.3.2"

[[constraint]]
  name = "github.com/robfig/cron"
  revision = "2315d5715e36303a941d907f038da7f7c44c773b"

[[constraint]]
  branch = "master"
  name = "github.com/shirou/w32"

[[constraint]]
  name = "github.com/dave/jennifer"
  version = "0.15.0"

[[constraint]]
  name = "github.com/emicklei/proto"
  version = "1.1.0"

[[constraint]]
  branch = "master"
  name = "github.com/mitchellh/mapstructure"

[[constraint]]
  branch = "master"
  name = "github.com/shurcooL/vfsgen"

[[constraint]]
  branch = "master"
  name = "github.com/NYTimes/gziphandler"

[[constraint]]
  name = "github.com/atlassian/gostatsd"
<<<<<<< HEAD
  revision = "99f7a39855fc860055264fcec1cbae28bdc2deeb"
=======
  version = "2.4.0"

[[constraint]]
  name = "github.com/influxdata/influxdb"
  version = "1.5.2"
>>>>>>> 32a25da3
<|MERGE_RESOLUTION|>--- conflicted
+++ resolved
@@ -166,12 +166,8 @@
 
 [[constraint]]
   name = "github.com/atlassian/gostatsd"
-<<<<<<< HEAD
   revision = "99f7a39855fc860055264fcec1cbae28bdc2deeb"
-=======
-  version = "2.4.0"
 
 [[constraint]]
   name = "github.com/influxdata/influxdb"
-  version = "1.5.2"
->>>>>>> 32a25da3
+  version = "1.5.2"